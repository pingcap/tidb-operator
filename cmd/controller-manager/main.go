--- conflicted
+++ resolved
@@ -38,16 +38,6 @@
 )
 
 var (
-<<<<<<< HEAD
-	printVersion   bool
-	workers        int
-	autoFailover   bool
-	leaseDuration  = 15 * time.Second
-	renewDuration  = 5 * time.Second
-	retryPeriod    = 3 * time.Second
-	resyncDuration = 30 * time.Second
-	waitDuration   = 5 * time.Second
-=======
 	printVersion     bool
 	workers          int
 	pdFailoverPeriod time.Duration
@@ -57,7 +47,6 @@
 	retryPeriod      = 3 * time.Second
 	resyncDuration   = 30 * time.Second
 	waitDuration     = 5 * time.Second
->>>>>>> 4885371e
 )
 
 func init() {
@@ -67,10 +56,7 @@
 	flag.BoolVar(&controller.ClusterScoped, "cluster-scoped", true, "Whether tidb-operator should manage kubernetes cluster wide TiDB Clusters")
 	flag.StringVar(&controller.DefaultStorageClassName, "default-storage-class-name", "standard", "Default storage class name")
 	flag.BoolVar(&autoFailover, "auto-failover", false, "Auto failover")
-<<<<<<< HEAD
-=======
 	flag.DurationVar(&pdFailoverPeriod, "pd-failover-period", time.Duration(5*time.Minute), "PD failover period default(5m)")
->>>>>>> 4885371e
 
 	flag.Parse()
 }
@@ -130,11 +116,7 @@
 		},
 	}
 
-<<<<<<< HEAD
-	tcController := tidbcluster.NewController(kubeCli, cli, informerFactory, kubeInformerFactory, autoFailover)
-=======
 	tcController := tidbcluster.NewController(kubeCli, cli, informerFactory, kubeInformerFactory, autoFailover, pdFailoverPeriod)
->>>>>>> 4885371e
 	stop := make(chan struct{})
 	defer close(stop)
 	go informerFactory.Start(stop)
