--- conflicted
+++ resolved
@@ -38,27 +38,16 @@
 )
 
 var (
-<<<<<<< HEAD
 	printVersion       bool
 	workers            int
 	autoFailover       bool
+	pdFailoverPeriod   time.Duration
 	tidbFailoverPeriod time.Duration
 	leaseDuration      = 15 * time.Second
 	renewDuration      = 5 * time.Second
 	retryPeriod        = 3 * time.Second
 	resyncDuration     = 30 * time.Second
 	waitDuration       = 5 * time.Second
-=======
-	printVersion     bool
-	workers          int
-	pdFailoverPeriod time.Duration
-	autoFailover     bool
-	leaseDuration    = 15 * time.Second
-	renewDuration    = 5 * time.Second
-	retryPeriod      = 3 * time.Second
-	resyncDuration   = 30 * time.Second
-	waitDuration     = 5 * time.Second
->>>>>>> 9336599f
 )
 
 func init() {
@@ -68,11 +57,8 @@
 	flag.BoolVar(&controller.ClusterScoped, "cluster-scoped", true, "Whether tidb-operator should manage kubernetes cluster wide TiDB Clusters")
 	flag.StringVar(&controller.DefaultStorageClassName, "default-storage-class-name", "standard", "Default storage class name")
 	flag.BoolVar(&autoFailover, "auto-failover", false, "Auto failover")
-<<<<<<< HEAD
+	flag.DurationVar(&pdFailoverPeriod, "pd-failover-period", time.Duration(5*time.Minute), "PD failover period default(5m)")
 	flag.DurationVar(&tidbFailoverPeriod, "tidb-failover-period", time.Duration(5*time.Minute), "TiDB failover period")
-=======
-	flag.DurationVar(&pdFailoverPeriod, "pd-failover-period", time.Duration(5*time.Minute), "PD failover period default(5m)")
->>>>>>> 9336599f
 
 	flag.Parse()
 }
@@ -132,11 +118,7 @@
 		},
 	}
 
-<<<<<<< HEAD
-	tcController := tidbcluster.NewController(kubeCli, cli, informerFactory, kubeInformerFactory, autoFailover, tidbFailoverPeriod)
-=======
-	tcController := tidbcluster.NewController(kubeCli, cli, informerFactory, kubeInformerFactory, autoFailover, pdFailoverPeriod)
->>>>>>> 9336599f
+	tcController := tidbcluster.NewController(kubeCli, cli, informerFactory, kubeInformerFactory, autoFailover, pdFailoverPeriod, tidbFailoverPeriod)
 	stop := make(chan struct{})
 	defer close(stop)
 	go informerFactory.Start(stop)
