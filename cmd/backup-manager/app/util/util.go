--- conflicted
+++ resolved
@@ -433,7 +433,6 @@
 	return ctx, cancel
 }
 
-<<<<<<< HEAD
 // GetSliceExcludeString get a slice of strings that excludes the specified substring
 func GetSliceExcludeOneString(strs []string, str string) []string {
 	for i := range strs {
@@ -442,7 +441,7 @@
 		}
 	}
 	return strs
-=======
+
 func RetriableOnAnyError(err error) bool {
 	return err != nil
 }
@@ -469,5 +468,4 @@
 	}
 
 	return err
->>>>>>> c59fdf4c
 }