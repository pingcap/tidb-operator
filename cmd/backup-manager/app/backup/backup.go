// Copyright 2019 PingCAP, Inc.
//
// Licensed under the Apache License, Version 2.0 (the "License");
// you may not use this file except in compliance with the License.
// You may obtain a copy of the License at
//
//     http://www.apache.org/licenses/LICENSE-2.0
//
// Unless required by applicable law or agreed to in writing, software
// distributed under the License is distributed on an "AS IS" BASIS,
// See the License for the specific language governing permissions and
// limitations under the License.

package backup

import (
	"bufio"
	"context"
	"fmt"
	"io/ioutil"
	"os/exec"
	"path"
	"path/filepath"
	"strings"

	backupUtil "github.com/pingcap/tidb-operator/cmd/backup-manager/app/util"
	"github.com/pingcap/tidb-operator/pkg/apis/pingcap/v1alpha1"
	"github.com/pingcap/tidb-operator/pkg/util"
	corev1 "k8s.io/api/core/v1"
	"k8s.io/klog/v2"
)

// Options contains the input arguments to the backup command
type Options struct {
	backupUtil.GenericOptions
}

// backupData generates br args and runs br binary to do the real backup work
func (bo *Options) backupData(ctx context.Context, backup *v1alpha1.Backup) error {
	var backupType string
	if backup.Spec.Type == "" {
		backupType = string(v1alpha1.BackupTypeFull)
	} else {
		backupType = string(backup.Spec.Type)
	}
	specificArgs := []string{
		"backup",
		backupType,
	}
	fullArgs, err := bo.backupCommandTemplate(backup, specificArgs)
	if err != nil {
		return err
	}
	return bo.brCommandRun(ctx, fullArgs)
}

// constructOptions constructs options for BR
func constructOptions(backup *v1alpha1.Backup) ([]string, error) {
	args, err := backupUtil.ConstructBRGlobalOptionsForBackup(backup)
	if err != nil {
		return args, err
	}
	config := backup.Spec.BR
	if config.Concurrency != nil {
		args = append(args, fmt.Sprintf("--concurrency=%d", *config.Concurrency))
	}
	if config.RateLimit != nil {
		args = append(args, fmt.Sprintf("--ratelimit=%d", *config.RateLimit))
	}
	if config.TimeAgo != "" {
		args = append(args, fmt.Sprintf("--timeago=%s", config.TimeAgo))
	}
	if config.Checksum != nil {
		args = append(args, fmt.Sprintf("--checksum=%t", *config.Checksum))
	}
	if config.CheckRequirements != nil {
		args = append(args, fmt.Sprintf("--check-requirements=%t", *config.CheckRequirements))
	}
	args = append(args, config.Options...)
	return args, nil
}

// doStartLogBackup generates br args about log backup start and runs br binary to do the real backup work.
func (bo *Options) doStartLogBackup(ctx context.Context, backup *v1alpha1.Backup) error {
	specificArgs := []string{
		"log",
		"start",
		fmt.Sprintf("--task-name=%s", backup.Name),
	}
	if bo.CommitTS != "" && bo.CommitTS != "0" {
		specificArgs = append(specificArgs, fmt.Sprintf("--start-ts=%s", bo.CommitTS))
	}
	fullArgs, err := bo.backupCommandTemplate(backup, specificArgs)
	if err != nil {
		return err
	}
	return bo.brCommandRun(ctx, fullArgs)
}

// doStoplogBackup generates br args about log backup stop and runs br binary to do the real backup work.
<<<<<<< HEAD
func (bo *Options) doStoplogBackup(ctx context.Context, backup *v1alpha1.Backup) error {
=======
func (bo *Options) doStopLogBackup(ctx context.Context, backup *v1alpha1.Backup) error {
>>>>>>> 3c5d788d
	specificArgs := []string{
		"log",
		"stop",
		fmt.Sprintf("--task-name=%s", backup.Name),
	}
	fullArgs, err := bo.backupCommandTemplate(backup, specificArgs)
	if err != nil {
		return err
	}
	return bo.brCommandRun(ctx, fullArgs)
}

// doTruncatelogBackup generates br args about log backup truncate and runs br binary to do the real backup work.
func (bo *Options) doTruncatelogBackup(ctx context.Context, backup *v1alpha1.Backup) error {
	specificArgs := []string{
		"log",
		"truncate",
	}
	if bo.TruncateUntil != "" && bo.TruncateUntil != "0" {
		specificArgs = append(specificArgs, fmt.Sprintf("--until=%s", bo.TruncateUntil))
	} else {
		return fmt.Errorf("log backup truncate until %s is invalid", bo.TruncateUntil)
	}
	fullArgs, err := bo.backupCommandTemplate(backup, specificArgs)
	if err != nil {
		return err
	}
	return bo.brCommandRun(ctx, fullArgs)
}

// logBackupCommandTemplate is the template to generate br args.
func (bo *Options) backupCommandTemplate(backup *v1alpha1.Backup, specificArgs []string) ([]string, error) {
	if len(specificArgs) == 0 {
		return nil, fmt.Errorf("backup command is invalid, Args: %v", specificArgs)
	}

	clusterNamespace := backup.Spec.BR.ClusterNamespace
	if backup.Spec.BR.ClusterNamespace == "" {
		clusterNamespace = backup.Namespace
	}
	args := make([]string, 0)
	args = append(args, fmt.Sprintf("--pd=%s-pd.%s:2379", backup.Spec.BR.Cluster, clusterNamespace))
	if bo.TLSCluster {
		args = append(args, fmt.Sprintf("--ca=%s", path.Join(util.ClusterClientTLSPath, corev1.ServiceAccountRootCAKey)))
		args = append(args, fmt.Sprintf("--cert=%s", path.Join(util.ClusterClientTLSPath, corev1.TLSCertKey)))
		args = append(args, fmt.Sprintf("--key=%s", path.Join(util.ClusterClientTLSPath, corev1.TLSPrivateKeyKey)))
	}
	// `options` in spec are put to the last because we want them to have higher priority than generated arguments
	dataArgs, err := constructOptions(backup)
	if err != nil {
		return nil, err
	}
	args = append(args, dataArgs...)

	fullArgs := append(specificArgs, args...)
	return fullArgs, nil
}

// brCommandRun run br binary to do backup work
func (bo *Options) brCommandRun(ctx context.Context, fullArgs []string) error {
	if len(fullArgs) == 0 {
		return fmt.Errorf("command is invalid, fullArgs: %v", fullArgs)
	}
	klog.Infof("Running br command with args: %v", fullArgs)
	bin := filepath.Join(util.BRBinPath, "br")
	cmd := exec.CommandContext(ctx, bin, fullArgs...)

	stdOut, err := cmd.StdoutPipe()
	if err != nil {
		return fmt.Errorf("cluster %s, create stdout pipe failed, err: %v", bo, err)
	}
	stdErr, err := cmd.StderrPipe()
	if err != nil {
		return fmt.Errorf("cluster %s, create stderr pipe failed, err: %v", bo, err)
	}
	err = cmd.Start()
	if err != nil {
		return fmt.Errorf("cluster %s, execute br command failed, args: %s, err: %v", bo, fullArgs, err)
	}
	var errMsg string
	reader := bufio.NewReader(stdOut)
	for {
		line, err := reader.ReadString('\n')
		if strings.Contains(line, "[ERROR]") {
			errMsg += line
		}

		klog.Info(strings.Replace(line, "\n", "", -1))
		if err != nil {
			break
		}
	}
	tmpErr, _ := ioutil.ReadAll(stdErr)
	if len(tmpErr) > 0 {
		klog.Info(string(tmpErr))
		errMsg += string(tmpErr)
	}
	err = cmd.Wait()
	if err != nil {
		return fmt.Errorf("cluster %s, wait pipe message failed, errMsg %s, err: %v", bo, errMsg, err)
	}

	klog.Infof("Run br commond %v for cluster %s successfully", fullArgs, bo)
	return nil
}<|MERGE_RESOLUTION|>--- conflicted
+++ resolved
@@ -98,11 +98,7 @@
 }
 
 // doStoplogBackup generates br args about log backup stop and runs br binary to do the real backup work.
-<<<<<<< HEAD
-func (bo *Options) doStoplogBackup(ctx context.Context, backup *v1alpha1.Backup) error {
-=======
 func (bo *Options) doStopLogBackup(ctx context.Context, backup *v1alpha1.Backup) error {
->>>>>>> 3c5d788d
 	specificArgs := []string{
 		"log",
 		"stop",
