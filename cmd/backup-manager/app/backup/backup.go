--- conflicted
+++ resolved
@@ -17,16 +17,14 @@
 	"bufio"
 	"context"
 	"fmt"
+	"io"
 	"io/ioutil"
 	"os"
 	"os/exec"
 	"path"
-<<<<<<< HEAD
+	"path/filepath"
 	"regexp"
 	"strconv"
-=======
-	"path/filepath"
->>>>>>> 3c5d788d
 	"strings"
 	"time"
 
@@ -47,14 +45,10 @@
 	backupUtil.GenericOptions
 }
 
-// backupData generates br args and runs br binary to do the real backup work
-<<<<<<< HEAD
-func (bo *Options) backupData(
-	ctx context.Context,
+func (bo *Options) backupData(ctx context.Context,
 	backup *v1alpha1.Backup,
-	statusUpdater controller.BackupConditionUpdaterInterface) (bool, error) {
-=======
-func (bo *Options) backupData(ctx context.Context, backup *v1alpha1.Backup) error {
+	statusUpdater controller.BackupConditionUpdaterInterface,
+) (bool, error) {
 	var backupType string
 	if backup.Spec.Type == "" {
 		backupType = string(v1alpha1.BackupTypeFull)
@@ -64,106 +58,6 @@
 	specificArgs := []string{
 		"backup",
 		backupType,
-	}
-	fullArgs, err := bo.backupCommandTemplate(backup, specificArgs)
-	if err != nil {
-		return err
-	}
-	return bo.brCommandRun(ctx, fullArgs)
-}
-
-// constructOptions constructs options for BR
-func constructOptions(backup *v1alpha1.Backup) ([]string, error) {
-	args, err := backupUtil.ConstructBRGlobalOptionsForBackup(backup)
-	if err != nil {
-		return args, err
-	}
-	config := backup.Spec.BR
-	if config.Concurrency != nil {
-		args = append(args, fmt.Sprintf("--concurrency=%d", *config.Concurrency))
-	}
-	if config.RateLimit != nil {
-		args = append(args, fmt.Sprintf("--ratelimit=%d", *config.RateLimit))
-	}
-	if config.TimeAgo != "" {
-		args = append(args, fmt.Sprintf("--timeago=%s", config.TimeAgo))
-	}
-	if config.Checksum != nil {
-		args = append(args, fmt.Sprintf("--checksum=%t", *config.Checksum))
-	}
-	if config.CheckRequirements != nil {
-		args = append(args, fmt.Sprintf("--check-requirements=%t", *config.CheckRequirements))
-	}
-	args = append(args, config.Options...)
-	return args, nil
-}
-
-// doStartLogBackup generates br args about log backup start and runs br binary to do the real backup work.
-func (bo *Options) doStartLogBackup(ctx context.Context, backup *v1alpha1.Backup) error {
-	specificArgs := []string{
-		"log",
-		"start",
-		fmt.Sprintf("--task-name=%s", backup.Name),
-	}
-	if bo.CommitTS != "" && bo.CommitTS != "0" {
-		specificArgs = append(specificArgs, fmt.Sprintf("--start-ts=%s", bo.CommitTS))
-	}
-	fullArgs, err := bo.backupCommandTemplate(backup, specificArgs)
-	if err != nil {
-		return err
-	}
-	return bo.brCommandRun(ctx, fullArgs)
-}
-
-// doStoplogBackup generates br args about log backup stop and runs br binary to do the real backup work.
-func (bo *Options) doStopLogBackup(ctx context.Context, backup *v1alpha1.Backup) error {
-	specificArgs := []string{
-		"log",
-		"stop",
-		fmt.Sprintf("--task-name=%s", backup.Name),
-	}
-	fullArgs, err := bo.backupCommandTemplate(backup, specificArgs)
-	if err != nil {
-		return err
-	}
-	return bo.brCommandRun(ctx, fullArgs)
-}
-
-// doTruncatelogBackup generates br args about log backup truncate and runs br binary to do the real backup work.
-func (bo *Options) doTruncatelogBackup(ctx context.Context, backup *v1alpha1.Backup) error {
-	specificArgs := []string{
-		"log",
-		"truncate",
-	}
-	if bo.TruncateUntil != "" && bo.TruncateUntil != "0" {
-		specificArgs = append(specificArgs, fmt.Sprintf("--until=%s", bo.TruncateUntil))
-	} else {
-		return fmt.Errorf("log backup truncate until %s is invalid", bo.TruncateUntil)
-	}
-	fullArgs, err := bo.backupCommandTemplate(backup, specificArgs)
-	if err != nil {
-		return err
-	}
-	return bo.brCommandRun(ctx, fullArgs)
-}
-
-// logBackupCommandTemplate is the template to generate br args.
-func (bo *Options) backupCommandTemplate(backup *v1alpha1.Backup, specificArgs []string) ([]string, error) {
-	if len(specificArgs) == 0 {
-		return nil, fmt.Errorf("backup command is invalid, Args: %v", specificArgs)
-	}
-
->>>>>>> 3c5d788d
-	clusterNamespace := backup.Spec.BR.ClusterNamespace
-	if backup.Spec.BR.ClusterNamespace == "" {
-		clusterNamespace = backup.Namespace
-	}
-	args := make([]string, 0)
-	args = append(args, fmt.Sprintf("--pd=%s-pd.%s:2379", backup.Spec.BR.Cluster, clusterNamespace))
-	if bo.TLSCluster {
-		args = append(args, fmt.Sprintf("--ca=%s", path.Join(util.ClusterClientTLSPath, corev1.ServiceAccountRootCAKey)))
-		args = append(args, fmt.Sprintf("--cert=%s", path.Join(util.ClusterClientTLSPath, corev1.TLSCertKey)))
-		args = append(args, fmt.Sprintf("--key=%s", path.Join(util.ClusterClientTLSPath, corev1.TLSPrivateKeyKey)))
 	}
 
 	// CloudSnapBackup is the metadata for backup TiDBCluster,
@@ -178,73 +72,21 @@
 		if err != nil {
 			return false, err
 		}
-		args = append(args, fmt.Sprintf("--volume-file=%s", csbPath))
-	}
-
-	// `options` in spec are put to the last because we want them to have higher priority than generated arguments
-	dataArgs, err := constructOptions(backup)
-	if err != nil {
-<<<<<<< HEAD
-		return false, err
-=======
-		return nil, err
->>>>>>> 3c5d788d
-	}
-	args = append(args, dataArgs...)
-
-	fullArgs := append(specificArgs, args...)
-	return fullArgs, nil
-}
-
-// brCommandRun run br binary to do backup work
-func (bo *Options) brCommandRun(ctx context.Context, fullArgs []string) error {
-	if len(fullArgs) == 0 {
-		return fmt.Errorf("command is invalid, fullArgs: %v", fullArgs)
-	}
-	klog.Infof("Running br command with args: %v", fullArgs)
-	bin := filepath.Join(util.BRBinPath, "br")
-	cmd := exec.CommandContext(ctx, bin, fullArgs...)
-
-	stdOut, err := cmd.StdoutPipe()
-	if err != nil {
-		return false, fmt.Errorf("cluster %s, create stdout pipe failed, err: %v", bo, err)
-	}
-	stdErr, err := cmd.StderrPipe()
-	if err != nil {
-		return false, fmt.Errorf("cluster %s, create stderr pipe failed, err: %v", bo, err)
-	}
-	err = cmd.Start()
-	if err != nil {
-		return false, fmt.Errorf("cluster %s, execute br command failed, args: %s, err: %v", bo, fullArgs, err)
-	}
-
-<<<<<<< HEAD
-	var errMsg string
+		specificArgs = append(specificArgs, fmt.Sprintf("--volume-file=%s", csbPath))
+	}
+
+	fullArgs, err := bo.backupCommandTemplate(backup, specificArgs)
+	if err != nil {
+		return isCSB, err
+	}
+
 	if isCSB {
-		errMsg = bo.processExecOutputForCSB(backup, backupType, stdOut, statusUpdater)
+		return true, bo.brCommandRun(ctx, fullArgs, func(stdout io.ReadCloser) string {
+			return bo.processExecOutputForCSB(backup, backupType, stdout, statusUpdater)
+		})
 	} else {
-		errMsg = bo.processExecOutput(stdOut)
-=======
-		klog.Info(strings.Replace(line, "\n", "", -1))
-		if err != nil {
-			break
-		}
->>>>>>> 3c5d788d
-	}
-
-	tmpErr, _ := ioutil.ReadAll(stdErr)
-	if len(tmpErr) > 0 {
-		klog.Info(string(tmpErr))
-		errMsg += string(tmpErr)
-	}
-	err = cmd.Wait()
-	if err != nil {
-		return false, fmt.Errorf("cluster %s, wait pipe message failed, errMsg %s, err: %v", bo, errMsg, err)
-	}
-
-<<<<<<< HEAD
-	klog.Infof("Backup data for cluster %s successfully", bo)
-	return isCSB, nil
+		return false, bo.brCommandRun(ctx, fullArgs, nil)
+	}
 }
 
 // processExecOutput processes the output from exec br binary
@@ -408,8 +250,128 @@
 	}
 	args = append(args, config.Options...)
 	return args, nil
-=======
+}
+
+// doStartLogBackup generates br args about log backup start and runs br binary to do the real backup work.
+func (bo *Options) doStartLogBackup(ctx context.Context, backup *v1alpha1.Backup) error {
+	specificArgs := []string{
+		"log",
+		"start",
+		fmt.Sprintf("--task-name=%s", backup.Name),
+	}
+	if bo.CommitTS != "" && bo.CommitTS != "0" {
+		specificArgs = append(specificArgs, fmt.Sprintf("--start-ts=%s", bo.CommitTS))
+	}
+	fullArgs, err := bo.backupCommandTemplate(backup, specificArgs)
+	if err != nil {
+		return err
+	}
+	return bo.brCommandRun(ctx, fullArgs, nil)
+}
+
+// doStoplogBackup generates br args about log backup stop and runs br binary to do the real backup work.
+func (bo *Options) doStopLogBackup(ctx context.Context, backup *v1alpha1.Backup) error {
+	specificArgs := []string{
+		"log",
+		"stop",
+		fmt.Sprintf("--task-name=%s", backup.Name),
+	}
+	fullArgs, err := bo.backupCommandTemplate(backup, specificArgs)
+	if err != nil {
+		return err
+	}
+	return bo.brCommandRun(ctx, fullArgs, nil)
+}
+
+// doTruncatelogBackup generates br args about log backup truncate and runs br binary to do the real backup work.
+func (bo *Options) doTruncatelogBackup(ctx context.Context, backup *v1alpha1.Backup) error {
+	specificArgs := []string{
+		"log",
+		"truncate",
+	}
+	if bo.TruncateUntil != "" && bo.TruncateUntil != "0" {
+		specificArgs = append(specificArgs, fmt.Sprintf("--until=%s", bo.TruncateUntil))
+	} else {
+		return fmt.Errorf("log backup truncate until %s is invalid", bo.TruncateUntil)
+	}
+	fullArgs, err := bo.backupCommandTemplate(backup, specificArgs)
+	if err != nil {
+		return err
+	}
+	return bo.brCommandRun(ctx, fullArgs, nil)
+}
+
+// logBackupCommandTemplate is the template to generate br args.
+func (bo *Options) backupCommandTemplate(backup *v1alpha1.Backup, specificArgs []string) ([]string, error) {
+	if len(specificArgs) == 0 {
+		return nil, fmt.Errorf("backup command is invalid, Args: %v", specificArgs)
+	}
+
+	clusterNamespace := backup.Spec.BR.ClusterNamespace
+	if backup.Spec.BR.ClusterNamespace == "" {
+		clusterNamespace = backup.Namespace
+	}
+	args := make([]string, 0)
+	args = append(args, fmt.Sprintf("--pd=%s-pd.%s:2379", backup.Spec.BR.Cluster, clusterNamespace))
+	if bo.TLSCluster {
+		args = append(args, fmt.Sprintf("--ca=%s", path.Join(util.ClusterClientTLSPath, corev1.ServiceAccountRootCAKey)))
+		args = append(args, fmt.Sprintf("--cert=%s", path.Join(util.ClusterClientTLSPath, corev1.TLSCertKey)))
+		args = append(args, fmt.Sprintf("--key=%s", path.Join(util.ClusterClientTLSPath, corev1.TLSPrivateKeyKey)))
+	}
+	// `options` in spec are put to the last because we want them to have higher priority than generated arguments
+	dataArgs, err := constructOptions(backup)
+	if err != nil {
+		return nil, err
+	}
+	args = append(args, dataArgs...)
+
+	fullArgs := append(specificArgs, args...)
+	return fullArgs, nil
+}
+
+// brCommandRun run br binary to do backup work
+func (bo *Options) brCommandRun(
+	ctx context.Context,
+	fullArgs []string,
+	processStdout func(stdout io.ReadCloser) string,
+) error {
+	if len(fullArgs) == 0 {
+		return fmt.Errorf("command is invalid, fullArgs: %v", fullArgs)
+	}
+	klog.Infof("Running br command with args: %v", fullArgs)
+	bin := filepath.Join(util.BRBinPath, "br")
+	cmd := exec.CommandContext(ctx, bin, fullArgs...)
+
+	stdOut, err := cmd.StdoutPipe()
+	if err != nil {
+		return fmt.Errorf("cluster %s, create stdout pipe failed, err: %v", bo, err)
+	}
+	stdErr, err := cmd.StderrPipe()
+	if err != nil {
+		return fmt.Errorf("cluster %s, create stderr pipe failed, err: %v", bo, err)
+	}
+	err = cmd.Start()
+	if err != nil {
+		return fmt.Errorf("cluster %s, execute br command failed, args: %s, err: %v", bo, fullArgs, err)
+	}
+
+	var errMsg string
+	if processStdout != nil {
+		errMsg = processStdout(stdOut)
+	} else {
+		errMsg = bo.processExecOutput(stdOut)
+	}
+
+	tmpErr, _ := ioutil.ReadAll(stdErr)
+	if len(tmpErr) > 0 {
+		klog.Info(string(tmpErr))
+		errMsg += string(tmpErr)
+	}
+	err = cmd.Wait()
+	if err != nil {
+		return fmt.Errorf("cluster %s, wait pipe message failed, errMsg %s, err: %v", bo, errMsg, err)
+	}
+
 	klog.Infof("Run br commond %v for cluster %s successfully", fullArgs, bo)
 	return nil
->>>>>>> 3c5d788d
 }