--- conflicted
+++ resolved
@@ -73,13 +73,8 @@
 	if err != nil {
 		return remotePath, fmt.Errorf("cluster %s, execute br command %v failed, output: %s, err: %v", bo, fullArgs, string(output), err)
 	}
-<<<<<<< HEAD
 	glog.Infof("Backup data for cluster %s successfully, output: %s", bo, string(output))
 	return remotePath, nil
-=======
-	klog.Infof("Backup data for cluster %s successfully, output: %s", bo, string(output))
-	return path, nil
->>>>>>> 9b69f6d8
 }
 
 // getCommitTs get backup position from `EndVersion` in BR backup meta
