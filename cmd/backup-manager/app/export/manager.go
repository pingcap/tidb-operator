// Copyright 2019 PingCAP, Inc.
//
// Licensed under the Apache License, Version 2.0 (the "License");
// you may not use this file except in compliance with the License.
// You may obtain a copy of the License at
//
//     http://www.apache.org/licenses/LICENSE-2.0
//
// Unless required by applicable law or agreed to in writing, software
// distributed under the License is distributed on an "AS IS" BASIS,
// See the License for the specific language governing permissions and
// limitations under the License.

package export

import (
	"database/sql"
	"os"
	"strings"
	"time"

	"github.com/dustin/go-humanize"
	"github.com/pingcap/tidb-operator/cmd/backup-manager/app/constants"
	"github.com/pingcap/tidb-operator/cmd/backup-manager/app/util"
	"github.com/pingcap/tidb-operator/pkg/apis/pingcap/v1alpha1"
	bkconstants "github.com/pingcap/tidb-operator/pkg/backup/constants"
	backuputil "github.com/pingcap/tidb-operator/pkg/backup/util"
	listers "github.com/pingcap/tidb-operator/pkg/client/listers/pingcap/v1alpha1"
	"github.com/pingcap/tidb-operator/pkg/controller"
	corev1 "k8s.io/api/core/v1"
	metav1 "k8s.io/apimachinery/pkg/apis/meta/v1"
	errorutils "k8s.io/apimachinery/pkg/util/errors"
	"k8s.io/apimachinery/pkg/util/wait"
	"k8s.io/klog"
)

// BackupManager mainly used to manage backup related work
type BackupManager struct {
	backupLister  listers.BackupLister
	StatusUpdater controller.BackupConditionUpdaterInterface
	Options
}

// NewBackupManager return a BackupManager
func NewBackupManager(
	backupLister listers.BackupLister,
	statusUpdater controller.BackupConditionUpdaterInterface,
	backupOpts Options) *BackupManager {
	return &BackupManager{
		backupLister,
		statusUpdater,
		backupOpts,
	}
}

func (bm *BackupManager) setOptions(backup *v1alpha1.Backup) (string, error) {
	bm.Options.Host = backup.Spec.From.Host

	if backup.Spec.From.Port != 0 {
		bm.Options.Port = backup.Spec.From.Port
	} else {
		bm.Options.Port = bkconstants.DefaultTidbPort
	}

	if backup.Spec.From.User != "" {
		bm.Options.User = backup.Spec.From.User
	} else {
		bm.Options.User = bkconstants.DefaultTidbUser
	}
	bm.Options.Password = util.GetOptionValueFromEnv(bkconstants.TidbPasswordKey, bkconstants.BackupManagerEnvVarPrefix)

	prefix, reason, err := backuputil.GetBackupPrefixName(backup)
	if err != nil {
		return reason, err
	}
	bm.Options.Prefix = strings.Trim(prefix, "/")
	return "", nil
}

// ProcessBackup used to process the backup logic
func (bm *BackupManager) ProcessBackup() error {
	var errs []error
	backup, err := bm.backupLister.Backups(bm.Namespace).Get(bm.ResourceName)
	if err != nil {
		errs = append(errs, err)
		klog.Errorf("can't find cluster %s backup %s CRD object, err: %v", bm, bm.ResourceName, err)
		uerr := bm.StatusUpdater.Update(backup, &v1alpha1.BackupCondition{
			Type:    v1alpha1.BackupFailed,
			Status:  corev1.ConditionTrue,
			Reason:  "GetBackupCRFailed",
			Message: err.Error(),
		})
		errs = append(errs, uerr)
		return errorutils.NewAggregate(errs)
	}

	reason, err := bm.setOptions(backup)
	if err != nil {
		errs = append(errs, err)
		klog.Errorf("set dumpling backup %s option for cluster %s failed, err: %v", bm.ResourceName, bm, err)
		uerr := bm.StatusUpdater.Update(backup, &v1alpha1.BackupCondition{
			Type:    v1alpha1.BackupFailed,
			Status:  corev1.ConditionTrue,
			Reason:  reason,
			Message: err.Error(),
		})
		errs = append(errs, uerr)
		return errorutils.NewAggregate(errs)
	}

	var db *sql.DB
	var dsn string
	err = wait.PollImmediate(constants.PollInterval, constants.CheckTimeout, func() (done bool, err error) {
		// TLS is not currently supported
		dsn, err = bm.GetDSN(false)
		if err != nil {
			klog.Errorf("can't get dsn of tidb cluster %s, err: %s", bm, err)
			return false, err
		}

		db, err = util.OpenDB(dsn)
		if err != nil {
			klog.Warningf("can't connect to tidb cluster %s, err: %s", bm, err)
			return false, nil
		}
		return true, nil
	})

	if err != nil {
		errs = append(errs, err)
		klog.Errorf("cluster %s connect failed, err: %s", bm, err)
		uerr := bm.StatusUpdater.Update(backup, &v1alpha1.BackupCondition{
			Type:    v1alpha1.BackupFailed,
			Status:  corev1.ConditionTrue,
			Reason:  "ConnectTidbFailed",
			Message: err.Error(),
		})
		errs = append(errs, uerr)
		return errorutils.NewAggregate(errs)
	}

	defer db.Close()
	return bm.performBackup(backup.DeepCopy(), db)
}

func (bm *BackupManager) performBackup(backup *v1alpha1.Backup, db *sql.DB) error {
	started := time.Now()

	err := bm.StatusUpdater.Update(backup, &v1alpha1.BackupCondition{
		Type:   v1alpha1.BackupRunning,
		Status: corev1.ConditionTrue,
	})
	if err != nil {
		return err
	}

	var errs []error
	oldTikvGCTime, err := bm.GetTikvGCLifeTime(db)
	if err != nil {
		errs = append(errs, err)
		klog.Errorf("cluster %s get %s failed, err: %s", bm, constants.TikvGCVariable, err)
		uerr := bm.StatusUpdater.Update(backup, &v1alpha1.BackupCondition{
			Type:    v1alpha1.BackupFailed,
			Status:  corev1.ConditionTrue,
			Reason:  "GetTikvGCLifeTimeFailed",
			Message: err.Error(),
		})
		errs = append(errs, uerr)
		return errorutils.NewAggregate(errs)
	}
	klog.Infof("cluster %s %s is %s", bm, constants.TikvGCVariable, oldTikvGCTime)

	oldTikvGCTimeDuration, err := time.ParseDuration(oldTikvGCTime)
	if err != nil {
		errs = append(errs, err)
		klog.Errorf("cluster %s parse old %s failed, err: %s", bm, constants.TikvGCVariable, err)
		uerr := bm.StatusUpdater.Update(backup, &v1alpha1.BackupCondition{
			Type:    v1alpha1.BackupFailed,
			Status:  corev1.ConditionTrue,
			Reason:  "ParseOldTikvGCLifeTimeFailed",
			Message: err.Error(),
		})
		errs = append(errs, uerr)
		return errorutils.NewAggregate(errs)
	}

	var tikvGCTimeDuration time.Duration
	var tikvGCLifeTime string
	if backup.Spec.TikvGCLifeTime != nil {
		tikvGCLifeTime = *backup.Spec.TikvGCLifeTime
		tikvGCTimeDuration, err = time.ParseDuration(tikvGCLifeTime)
		if err != nil {
			errs = append(errs, err)
			klog.Errorf("cluster %s parse configured %s failed, err: %s", bm, constants.TikvGCVariable, err)
			uerr := bm.StatusUpdater.Update(backup, &v1alpha1.BackupCondition{
				Type:    v1alpha1.BackupFailed,
				Status:  corev1.ConditionTrue,
				Reason:  "ParseConfiguredTikvGCLifeTimeFailed",
				Message: err.Error(),
			})
			errs = append(errs, uerr)
			return errorutils.NewAggregate(errs)
		}
	} else {
		tikvGCLifeTime = constants.TikvGCLifeTime
		tikvGCTimeDuration, err = time.ParseDuration(tikvGCLifeTime)
		if err != nil {
			errs = append(errs, err)
			klog.Errorf("cluster %s parse default %s failed, err: %s", bm, constants.TikvGCVariable, err)
			uerr := bm.StatusUpdater.Update(backup, &v1alpha1.BackupCondition{
				Type:    v1alpha1.BackupFailed,
				Status:  corev1.ConditionTrue,
				Reason:  "ParseDefaultTikvGCLifeTimeFailed",
				Message: err.Error(),
			})
			errs = append(errs, uerr)
			return errorutils.NewAggregate(errs)
		}
	}

	if oldTikvGCTimeDuration < tikvGCTimeDuration {
		err = bm.SetTikvGCLifeTime(db, constants.TikvGCLifeTime)
		if err != nil {
			errs = append(errs, err)
			klog.Errorf("cluster %s set tikv GC life time to %s failed, err: %s", bm, constants.TikvGCLifeTime, err)
			uerr := bm.StatusUpdater.Update(backup, &v1alpha1.BackupCondition{
				Type:    v1alpha1.BackupFailed,
				Status:  corev1.ConditionTrue,
				Reason:  "SetTikvGCLifeTimeFailed",
				Message: err.Error(),
			})
			errs = append(errs, uerr)
			return errorutils.NewAggregate(errs)
		}
		klog.Infof("set cluster %s %s to %s success", bm, constants.TikvGCVariable, constants.TikvGCLifeTime)
	}

	backupFullPath, backupErr := bm.dumpTidbClusterData(backup)
	if oldTikvGCTimeDuration < tikvGCTimeDuration {
		err = bm.SetTikvGCLifeTime(db, oldTikvGCTime)
		if err != nil {
			errs = append(errs, err)
			klog.Errorf("cluster %s reset tikv GC life time to %s failed, err: %s", bm, oldTikvGCTime, err)
			uerr := bm.StatusUpdater.Update(backup, &v1alpha1.BackupCondition{
				Type:    v1alpha1.BackupFailed,
				Status:  corev1.ConditionTrue,
				Reason:  "ResetTikvGCLifeTimeFailed",
				Message: err.Error(),
			})
			errs = append(errs, uerr)
			return errorutils.NewAggregate(errs)
		}
		klog.Infof("reset cluster %s %s to %s success", bm, constants.TikvGCVariable, oldTikvGCTime)
	}

	if backupErr != nil {
		errs = append(errs, backupErr)
		klog.Errorf("dump cluster %s data failed, err: %s", bm, backupErr)
		uerr := bm.StatusUpdater.Update(backup, &v1alpha1.BackupCondition{
			Type:    v1alpha1.BackupFailed,
			Status:  corev1.ConditionTrue,
			Reason:  "DumpTidbClusterFailed",
			Message: backupErr.Error(),
		})
		errs = append(errs, uerr)
		return errorutils.NewAggregate(errs)
	}
	klog.Infof("dump cluster %s data to %s success", bm, backupFullPath)

	commitTs, err := util.GetCommitTsFromMetadata(backupFullPath)
	if err != nil {
		errs = append(errs, err)
		klog.Errorf("get cluster %s commitTs failed, err: %s", bm, err)
		uerr := bm.StatusUpdater.Update(backup, &v1alpha1.BackupCondition{
			Type:    v1alpha1.BackupFailed,
			Status:  corev1.ConditionTrue,
			Reason:  "GetCommitTsFailed",
			Message: err.Error(),
		})
		errs = append(errs, uerr)
		return errorutils.NewAggregate(errs)
	}
	klog.Infof("get cluster %s commitTs %s success", bm, commitTs)

	// TODO: Concurrent get file size and upload backup data to speed up processing time
	archiveBackupPath := backupFullPath + constants.DefaultArchiveExtention
	err = archiveBackupData(backupFullPath, archiveBackupPath)
	if err != nil {
		errs = append(errs, err)
		klog.Errorf("archive cluster %s backup data %s failed, err: %s", bm, archiveBackupPath, err)
		uerr := bm.StatusUpdater.Update(backup, &v1alpha1.BackupCondition{
			Type:    v1alpha1.BackupFailed,
			Status:  corev1.ConditionTrue,
			Reason:  "ArchiveBackupDataFailed",
			Message: err.Error(),
		})
		errs = append(errs, uerr)
		return errorutils.NewAggregate(errs)
	}
	klog.Infof("archive cluster %s backup data %s success", bm, archiveBackupPath)

	opts := util.GetOptions(backup.Spec.StorageProvider)
	size, err := getBackupSize(archiveBackupPath, opts)
	if err != nil {
		errs = append(errs, err)
		klog.Errorf("get cluster %s archived backup file %s size %d failed, err: %s", bm, archiveBackupPath, size, err)
		uerr := bm.StatusUpdater.Update(backup, &v1alpha1.BackupCondition{
			Type:    v1alpha1.BackupFailed,
			Status:  corev1.ConditionTrue,
			Reason:  "GetBackupSizeFailed",
			Message: err.Error(),
		})
		errs = append(errs, uerr)
		return errorutils.NewAggregate(errs)
	}
<<<<<<< HEAD
	klog.Infof("get cluster %s archived backup file %s size %d success", bm, archiveBackupPath, size)
=======
	klog.Infof("get cluster %s commitTs %s success", bm, commitTs)
	// get commitTs succeed, origin dir can be deleted safely
	os.RemoveAll(backupFullPath)
>>>>>>> eb958e9e

	remotePath := strings.TrimPrefix(archiveBackupPath, constants.BackupRootPath+"/")
	bucketURI := bm.getDestBucketURI(remotePath)
	err = bm.backupDataToRemote(archiveBackupPath, bucketURI, opts)
	if err != nil {
		errs = append(errs, err)
		klog.Errorf("backup cluster %s data to %s failed, err: %s", bm, bm.StorageType, err)
		uerr := bm.StatusUpdater.Update(backup, &v1alpha1.BackupCondition{
			Type:    v1alpha1.BackupFailed,
			Status:  corev1.ConditionTrue,
			Reason:  "BackupDataToRemoteFailed",
			Message: err.Error(),
		})
		errs = append(errs, uerr)
		return errorutils.NewAggregate(errs)
	}
	klog.Infof("backup cluster %s data to %s success", bm, bm.StorageType)
	// backup to remote succeed, archive can be deleted now
	os.RemoveAll(archiveBackupPath)

	finish := time.Now()

	backup.Status.BackupPath = bucketURI
	backup.Status.TimeStarted = metav1.Time{Time: started}
	backup.Status.TimeCompleted = metav1.Time{Time: finish}
	backup.Status.BackupSize = size
	backup.Status.BackupSizeReadable = humanize.Bytes(uint64(size))
	backup.Status.CommitTs = commitTs

	return bm.StatusUpdater.Update(backup, &v1alpha1.BackupCondition{
		Type:   v1alpha1.BackupComplete,
		Status: corev1.ConditionTrue,
	})
}<|MERGE_RESOLUTION|>--- conflicted
+++ resolved
@@ -313,13 +313,10 @@
 		errs = append(errs, uerr)
 		return errorutils.NewAggregate(errs)
 	}
-<<<<<<< HEAD
 	klog.Infof("get cluster %s archived backup file %s size %d success", bm, archiveBackupPath, size)
-=======
-	klog.Infof("get cluster %s commitTs %s success", bm, commitTs)
-	// get commitTs succeed, origin dir can be deleted safely
+
+	// archive backup data successfully, origin dir can be deleted safely
 	os.RemoveAll(backupFullPath)
->>>>>>> eb958e9e
 
 	remotePath := strings.TrimPrefix(archiveBackupPath, constants.BackupRootPath+"/")
 	bucketURI := bm.getDestBucketURI(remotePath)
