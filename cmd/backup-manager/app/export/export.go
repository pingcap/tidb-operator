// Copyright 2019 PingCAP, Inc.
//
// Licensed under the Apache License, Version 2.0 (the "License");
// you may not use this file except in compliance with the License.
// You may obtain a copy of the License at
//
//     http://www.apache.org/licenses/LICENSE-2.0
//
// Unless required by applicable law or agreed to in writing, software
// distributed under the License is distributed on an "AS IS" BASIS,
// See the License for the specific language governing permissions and
// limitations under the License.

package export

import (
	"fmt"
	"os/exec"
	"path/filepath"
	"strconv"
	"strings"
	"time"

	"github.com/mholt/archiver"
	"github.com/pingcap/tidb-operator/cmd/backup-manager/app/constants"
	"github.com/pingcap/tidb-operator/cmd/backup-manager/app/util"
	"github.com/pingcap/tidb-operator/pkg/apis/pingcap/v1alpha1"
	"k8s.io/klog"
)

// Options contains the input arguments to the backup command
type Options struct {
	util.GenericOptions
	Bucket      string
	Prefix      string
	StorageType string
}

func (bo *Options) getBackupFullPath() string {
	return filepath.Join(constants.BackupRootPath, bo.getBackupRelativePath())
}

func (bo *Options) getBackupRelativePath() string {
	var backupRelativePath string
	backupName := fmt.Sprintf("backup-%s", time.Now().UTC().Format(time.RFC3339))
	if len(bo.Prefix) == 0 {
		backupRelativePath = fmt.Sprintf("%s/%s", bo.Bucket, backupName)
	} else {
		backupRelativePath = fmt.Sprintf("%s/%s/%s", bo.Bucket, bo.Prefix, backupName)
	}
	return backupRelativePath
}

func (bo *Options) getDestBucketURI(remotePath string) string {
	return fmt.Sprintf("%s://%s", bo.StorageType, remotePath)
}

func (bo *Options) dumpTidbClusterData(backup *v1alpha1.Backup) (string, error) {
	bfPath := bo.getBackupFullPath()
	err := util.EnsureDirectoryExist(bfPath)
	if err != nil {
		return "", err
	}
	args := []string{
		fmt.Sprintf("--output=%s", bfPath),
		fmt.Sprintf("--host=%s", bo.Host),
		fmt.Sprintf("--port=%d", bo.Port),
		fmt.Sprintf("--user=%s", bo.User),
		fmt.Sprintf("--password=%s", bo.Password),
	}
	args = append(args, util.ConstructDumplingOptionsForBackup(backup)...)

	klog.Infof("The dump process is ready, command \"/dumpling %s\"", strings.Join(args, " "))

	output, err := exec.Command("/dumpling", args...).CombinedOutput()
	if err != nil {
		return bfPath, fmt.Errorf("cluster %s, execute dumpling command %v failed, output: %s, err: %v", bo, args, string(output), err)
	}
	return bfPath, nil
}

func (bo *Options) backupDataToRemote(source, bucketURI string, opts []string) error {
	destBucket := util.NormalizeBucketURI(bucketURI)
	tmpDestBucket := fmt.Sprintf("%s.tmp", destBucket)
	args := util.ConstructArgs(constants.RcloneConfigArg, opts, "copyto", source, tmpDestBucket)
	// TODO: We may need to use exec.CommandContext to control timeouts.
	output, err := exec.Command("rclone", args...).CombinedOutput()
	if err != nil {
		return fmt.Errorf("cluster %s, execute rclone copyto command for upload backup data %s failed, output: %s, err: %v", bo, bucketURI, string(output), err)
	}

	klog.Infof("upload cluster %s backup data to %s successfully, now move it to permanent URL %s", bo, tmpDestBucket, destBucket)

	// the backup was a success
	// remove .tmp extension
	args = util.ConstructArgs(constants.RcloneConfigArg, opts, "moveto", tmpDestBucket, destBucket)
	output, err = exec.Command("rclone", args...).CombinedOutput()
	if err != nil {
		return fmt.Errorf("cluster %s, execute rclone moveto command failed, output: %s, err: %v", bo, string(output), err)
	}
	return nil
}

<<<<<<< HEAD
=======
/*
	getCommitTsFromMetadata get commitTs from dumpling's metadata file

	metadata file format is as follows:

		Started dump at: 2019-06-13 10:00:04
		SHOW MASTER STATUS:
			Log: tidb-binlog
			Pos: 409054741514944513
			GTID:

		Finished dump at: 2019-06-13 10:00:04
*/
func getCommitTsFromMetadata(backupPath string) (string, error) {
	var commitTs string

	metaFile := filepath.Join(backupPath, constants.MetaDataFile)
	if exist := util.IsFileExist(metaFile); !exist {
		return commitTs, fmt.Errorf("file %s does not exist or is not regular file", metaFile)
	}
	contents, err := ioutil.ReadFile(metaFile)
	if err != nil {
		return commitTs, fmt.Errorf("read metadata file %s failed, err: %v", metaFile, err)
	}

	for _, lineStr := range strings.Split(string(contents), "\n") {
		if !strings.Contains(lineStr, "Pos") {
			continue
		}
		lineStrSlice := strings.Split(lineStr, ":")
		if len(lineStrSlice) != 2 {
			return commitTs, fmt.Errorf("parse dumpling's metadata file %s failed, str: %s", metaFile, lineStr)
		}
		commitTs = strings.TrimSpace(lineStrSlice[1])
		break
	}
	return commitTs, nil
}

>>>>>>> a6875a4b
// getBackupSize get the backup data size
func getBackupSize(backupPath string, opts []string) (int64, error) {
	var size int64
	if exist := util.IsFileExist(backupPath); !exist {
		return size, fmt.Errorf("file %s does not exist or is not regular file", backupPath)
	}
	args := util.ConstructArgs(constants.RcloneConfigArg, opts, "ls", backupPath, "")
	out, err := exec.Command("rclone", args...).CombinedOutput()
	if err != nil {
		return size, fmt.Errorf("failed to get backup %s size, err: %v", backupPath, err)
	}
	sizeStr := strings.Fields(string(out))[0]
	size, err = strconv.ParseInt(sizeStr, 10, 64)
	if err != nil {
		return size, fmt.Errorf("failed to parse size string %s, err: %v", sizeStr, err)
	}
	return size, nil
}

// archiveBackupData archive backup data by destFile's extension name
func archiveBackupData(backupDir, destFile string) error {
	if exist := util.IsDirExist(backupDir); !exist {
		return fmt.Errorf("dir %s does not exist or is not a dir", backupDir)
	}
	destDir := filepath.Dir(destFile)
	if err := util.EnsureDirectoryExist(destDir); err != nil {
		return err
	}
	err := archiver.Archive([]string{backupDir}, destFile)
	if err != nil {
		return fmt.Errorf("archive backup data %s to %s failed, err: %v", backupDir, destFile, err)
	}
	return nil
}<|MERGE_RESOLUTION|>--- conflicted
+++ resolved
@@ -101,48 +101,6 @@
 	return nil
 }
 
-<<<<<<< HEAD
-=======
-/*
-	getCommitTsFromMetadata get commitTs from dumpling's metadata file
-
-	metadata file format is as follows:
-
-		Started dump at: 2019-06-13 10:00:04
-		SHOW MASTER STATUS:
-			Log: tidb-binlog
-			Pos: 409054741514944513
-			GTID:
-
-		Finished dump at: 2019-06-13 10:00:04
-*/
-func getCommitTsFromMetadata(backupPath string) (string, error) {
-	var commitTs string
-
-	metaFile := filepath.Join(backupPath, constants.MetaDataFile)
-	if exist := util.IsFileExist(metaFile); !exist {
-		return commitTs, fmt.Errorf("file %s does not exist or is not regular file", metaFile)
-	}
-	contents, err := ioutil.ReadFile(metaFile)
-	if err != nil {
-		return commitTs, fmt.Errorf("read metadata file %s failed, err: %v", metaFile, err)
-	}
-
-	for _, lineStr := range strings.Split(string(contents), "\n") {
-		if !strings.Contains(lineStr, "Pos") {
-			continue
-		}
-		lineStrSlice := strings.Split(lineStr, ":")
-		if len(lineStrSlice) != 2 {
-			return commitTs, fmt.Errorf("parse dumpling's metadata file %s failed, str: %s", metaFile, lineStr)
-		}
-		commitTs = strings.TrimSpace(lineStrSlice[1])
-		break
-	}
-	return commitTs, nil
-}
-
->>>>>>> a6875a4b
 // getBackupSize get the backup data size
 func getBackupSize(backupPath string, opts []string) (int64, error) {
 	var size int64
