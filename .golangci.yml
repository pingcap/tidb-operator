linters-settings:
  dupl:
    threshold: 100
  funlen:
    lines: -1
    statements: 50
  goconst:
    min-len: 2
    min-occurrences: 3
  gocritic:
    enabled-tags:
      - diagnostic
      - experimental
      - opinionated
      - performance
      - style
    disabled-checks:
      - dupImport # https://github.com/go-critic/go-critic/issues/845
      - ifElseChain
      - octalLiteral
      - whyNoLint
  gocyclo:
    min-complexity: 15
  godox:
    keywords:
      - FIXME
  gofmt:
    rewrite-rules:
      - pattern: "interface{}"
        replacement: "any"
  goimports:
    local-prefixes: github.com/pingcap/tidb-operator
  mnd:
    # don't include the "operation" and "assign"
    checks:
      - argument
      - case
      - condition
      - return
    ignored-numbers:
      - "0"
      - "1"
      - "2"
      - "3"
      - "4"
    ignored-functions:
      - strings.SplitN
    ignored-files:
      - 'tests/e2e/cluster/.+\.go$'
      - 'tests/e2e/pd/.+\.go$'
      - 'tests/e2e/tidb/.+\.go$'
      - 'tests/e2e/tikv/.+\.go$'
  govet:
    enable:
      - nilness
      # - shadow # TODO(ideascf): recover it
  errorlint:
    asserts: false
  lll:
    line-length: 140
  misspell:
    locale: US
    ignore-words:
      - "importas" # linter name
  nolintlint:
    allow-unused: false # report any unused nolint directives
    # TODO(ideascf): recover the following two rules
    # require-explanation: true # require an explanation for nolint directives
    # require-specific: true # require nolint directives to be specific about which linter is being skipped
  revive:
    rules:
      - name: unexported-return
        disabled: true
      # TODO(ideascf): recover the following three rules
      # - name: indent-error-flow
      # - name: unused-parameter
      # - name: unused-receiver

linters:
  disable-all: true
  enable:
    - bodyclose
    - dogsled
    - errcheck
    - errorlint
    - copyloopvar
    - gocheckcompilerdirectives
    - goconst
    # - gochecknoinits
    # - gocritic // TODO(ideascf): recover it
    - gocyclo
    - godox
    - gofmt
    - goimports
    - mnd
    - goprintffuncname
    - gosec
    - gosimple
    - govet
    - ineffassign
    # - lll  # TODO(ideascf): recover it
    - misspell
    - nakedret
    - noctx
    # - nolintlint # TODO(ideascf): recover it
    - revive
    # - stylecheck # TODO(ideascf): recover it
    - staticcheck
    - testifylint
    - unconvert
    # - unparam  # TODO(ideascf): recover it
    - unused
    - whitespace

  # This list of linters is not a recommendation (same thing for all this configuration file).
  # We intentionally use a limited set of linters.
  # See the comment on top of this file.

issues:
  exclude-rules:
    - path: (.+)_test\.go
      linters:
        - dupl
        - mnd
        - lll
  exclude-files:
    - ".*/br/.*/_test.go"
    - ".*/br/.*/testutils/.*"

run:
<<<<<<< HEAD
  timeout: 15m
  skip-files:
    - ".*/br/.*/_test.go"
    - ".*/br/.*/testutils/.*"
    - "tests/e2e/br/.*/*.go"
=======
  timeout: 15m
>>>>>>> 7277fa6b
<|MERGE_RESOLUTION|>--- conflicted
+++ resolved
@@ -126,14 +126,7 @@
   exclude-files:
     - ".*/br/.*/_test.go"
     - ".*/br/.*/testutils/.*"
+    - "tests/e2e/br/.*/*.go"
 
 run:
-<<<<<<< HEAD
-  timeout: 15m
-  skip-files:
-    - ".*/br/.*/_test.go"
-    - ".*/br/.*/testutils/.*"
-    - "tests/e2e/br/.*/*.go"
-=======
-  timeout: 15m
->>>>>>> 7277fa6b
+  timeout: 15m