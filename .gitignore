--- conflicted
+++ resolved
@@ -24,9 +24,5 @@
 # retool. We could check this in like a vendor
 # But it is just tools that can be installed with make setup
 /_tools/
-<<<<<<< HEAD
 vendor
-=======
-vendor
-tests/e2e/e2e.test
->>>>>>> f3bfb489
+tests/e2e/e2e.test