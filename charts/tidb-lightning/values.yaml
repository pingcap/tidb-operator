--- conflicted
+++ resolved
@@ -30,10 +30,8 @@
     storage: 100Gi
     secretName: cloud-storage-secret
     path: s3:bench-data-us/sysbench/sbtest_16_1e7.tar.gz
-<<<<<<< HEAD
     # Directory support downloading all files in a remote directory, shadow dataSoure.remote.path if present
     # directory: s3:bench-data-us
-=======
     # If rcloneConfig is configured, then `secretName` will be ignored,
     # `rcloneConfig` should only be used for the cases where no sensitive
     # information need to be configured, e.g. the configuration as below,
@@ -44,7 +42,6 @@
     #  provider = AWS
     #  env_auth = true
     #  region = us-west-2
->>>>>>> 784a9bc8
 
 targetTidbCluster:
   name: tidb-cluster
