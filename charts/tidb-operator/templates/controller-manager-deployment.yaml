--- conflicted
+++ resolved
@@ -36,10 +36,7 @@
           - -default-storage-class-name={{ .Values.defaultStorageClassName }}
           - -cluster-scoped={{ .Values.clusterScoped }}
           - -auto-failover={{ .Values.controllerManager.autoFailover | default false }}
-<<<<<<< HEAD
-=======
           - -pd-failover-period={{ .Values.controllerManager.pdFailoverPeriod | default "5m" }}
->>>>>>> 4885371e
           - -v={{ .Values.controllerManager.logLevel }}
         env:
           - name: NAMESPACE
