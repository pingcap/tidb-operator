# Default values for tidb-operator
rbac:
  create: true

# localtime determines whether container timezone should be the same as k8s node
# if localtime is false, container timezone would be UTC+0
# localtime should be set to false if the K8s environment doesn't have /etc/localtime
# on host, e.g. Docker for Mac, Minikube, DinD
localtime: false
# operatorImage is TiDB Operator image
operatorImage: pingcap/tidb-operator:latest
imagePullPolicy: IfNotPresent

defaultStorageClassName: local-storage

# clusterScoped is whether tidb-operator should manage kubernetes cluster wide tidb clusters
clusterScoped: true

controllerManager:
  logLevel: 2
  replicas: 1
  resources:
    limits:
      cpu: 250m
      memory: 150Mi
    requests:
      cpu: 80m
      memory: 50Mi
  # autoFailover is whether tidb-operator should auto failover when failure occurs
<<<<<<< HEAD
  autoFailover: false
=======
  autoFailover: false
  # pd failover period default(5m)
  pdFailoverPeriod: 5m
>>>>>>> 4885371e
<|MERGE_RESOLUTION|>--- conflicted
+++ resolved
@@ -27,10 +27,6 @@
       cpu: 80m
       memory: 50Mi
   # autoFailover is whether tidb-operator should auto failover when failure occurs
-<<<<<<< HEAD
-  autoFailover: false
-=======
   autoFailover: false
   # pd failover period default(5m)
-  pdFailoverPeriod: 5m
->>>>>>> 4885371e
+  pdFailoverPeriod: 5m