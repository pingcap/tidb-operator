# Default values for tidb-operator

# clusterScoped is whether tidb-operator should manage kubernetes cluster wide tidb clusters
# Also see rbac.create and controllerManager.serviceAccount
clusterScoped: true

# Also see clusterScoped and controllerManager.serviceAccount
rbac:
  create: true

# operatorImage is TiDB Operator image
operatorImage: pingcap/tidb-operator:v1.0.1
imagePullPolicy: IfNotPresent

defaultStorageClassName: local-storage

# tidbBackupManagerImage is tidb backup manager image
# tidbBackupManagerImage: pingcap/tidb-backup-manager:latest
# defaultBackupStorageClassName: local-storage

controllerManager:
  # With rbac.create=false, the user is responsible for creating this account
  # With rbac.create=true, this service account will be created
  # Also see rbac.create and clusterScoped
  serviceAccount: tidb-controller-manager
  logLevel: 2
  replicas: 1
  resources:
    limits:
      cpu: 250m
      memory: 150Mi
    requests:
      cpu: 80m
      memory: 50Mi
  # autoFailover is whether tidb-operator should auto failover when failure occurs
  autoFailover: true
  # pd failover period default(5m)
  pdFailoverPeriod: 5m
  # tikv failover period default(5m)
  tikvFailoverPeriod: 5m
  # tidb failover period default(5m)
  tidbFailoverPeriod: 5m
  ## affinity defines pod scheduling rules,affinity default settings is empty.
  ## please read the affinity document before set your scheduling rule:
  ## ref: https://kubernetes.io/docs/concepts/configuration/assign-pod-node/#affinity-and-anti-affinity
  affinity: {}
  ## nodeSelector ensure pods only assigning to nodes which have each of the indicated key-value pairs as labels
  ## ref:https://kubernetes.io/docs/concepts/configuration/assign-pod-node/#nodeselector
  nodeSelector: {}
  ## Tolerations are applied to pods, and allow pods to schedule onto nodes with matching taints.
  ## refer to https://kubernetes.io/docs/concepts/configuration/taint-and-toleration
  tolerations: []
  # - key: node-role
  #   operator: Equal
  #   value: tidb-operator
  #   effect: "NoSchedule"

scheduler:
  # With rbac.create=false, the user is responsible for creating this account
  # With rbac.create=true, this service account will be created
  # Also see rbac.create and clusterScoped
  serviceAccount: tidb-scheduler
  logLevel: 2
  replicas: 1
  schedulerName: tidb-scheduler
  # features:
  # - StableScheduling=true
  resources:
    limits:
      cpu: 250m
      memory: 150Mi
    requests:
      cpu: 80m
      memory: 50Mi
  kubeSchedulerImageName: k8s.gcr.io/kube-scheduler
  # This will default to matching your kubernetes version
  # kubeSchedulerImageTag:
  ## affinity defines pod scheduling rules,affinity default settings is empty.
  ## please read the affinity document before set your scheduling rule:
  ## ref: https://kubernetes.io/docs/concepts/configuration/assign-pod-node/#affinity-and-anti-affinity
  affinity: {}
  ## nodeSelector ensure pods only assigning to nodes which have each of the indicated key-value pairs as labels
  ## ref:https://kubernetes.io/docs/concepts/configuration/assign-pod-node/#nodeselector
  nodeSelector: {}
  ## Tolerations are applied to pods, and allow pods to schedule onto nodes with matching taints.
  ## refer to https://kubernetes.io/docs/concepts/configuration/taint-and-toleration
  tolerations: []
  # - key: node-role
  #   operator: Equal
  #   value: tidb-operator
  #   effect: "NoSchedule"

apiserver:
  # leave the creation of apiserver CA cert/key to user for now
  # TODO: adopt advanced cert management strategy after #1040 (webhook) merged
  certificate: ""
  key: ""
  caBundle: ""

  create: false
  replicas: 1
  serviceAccount: tidb-apiserver
  resources:
    limits:
      cpu: 500m
      memory: 300Mi
    requests:
      cpu: 200m
      memory: 50Mi
  # This will default to matching your kubernetes version
  # kubeSchedulerImageTag:
  ## affinity defines pod scheduling rules,affinity default settings is empty.
  ## please read the affinity document before set your scheduling rule:
  ## ref: https://kubernetes.io/docs/concepts/configuration/assign-pod-node/#affinity-and-anti-affinity
  affinity: {}
  ## nodeSelector ensure pods only assigning to nodes which have each of the indicated key-value pairs as labels
  ## ref:https://kubernetes.io/docs/concepts/configuration/assign-pod-node/#nodeselector
  nodeSelector: {}
  ## Tolerations are applied to pods, and allow pods to schedule onto nodes with matching taints.
  ## refer to https://kubernetes.io/docs/concepts/configuration/taint-and-toleration
  tolerations: []
  # - key: node-role
  #   operator: Equal
  #   value: tidb-operator
  #   effect: "NoSchedule"
<<<<<<< HEAD
=======

admissionControllerWebhook:
  resources:
    limits:
      cpu: 250m
      memory: 150Mi
    requests:
      cpu: 80m
      memory: 50Mi
  ## Interval Hour to Refresh CA Cert
  certRefreshIntervalHour: 336
>>>>>>> cde02ab6
<|MERGE_RESOLUTION|>--- conflicted
+++ resolved
@@ -123,8 +123,6 @@
   #   operator: Equal
   #   value: tidb-operator
   #   effect: "NoSchedule"
-<<<<<<< HEAD
-=======
 
 admissionControllerWebhook:
   resources:
@@ -135,5 +133,4 @@
       cpu: 80m
       memory: 50Mi
   ## Interval Hour to Refresh CA Cert
-  certRefreshIntervalHour: 336
->>>>>>> cde02ab6
+  certRefreshIntervalHour: 336