--- conflicted
+++ resolved
@@ -45,25 +45,6 @@
 {{ toYaml .Values.tidb.initializer.resources | indent 10 }}
       {{- if or .Values.tidb.passwordSecretName .Values.tidb.initSql }}
       volumes:
-<<<<<<< HEAD
-      - name: password
-        secret:
-          secretName: {{ .Values.tidb.passwordSecretName }}
-      {{- if .Values.tidb.initSqlConfigMapName }}
-      - name: init-sql
-        configMap:
-          name: {{ .Values.tidb.initSqlConfigMapName }}
-          items:
-          - key: init-sql
-            path: init.sql
-      {{- else if .Values.tidb.initSql }}
-      - name: init-sql
-        configMap:
-          name: {{ template "cluster.name" . }}-tidb
-          items:
-            - key: init-sql
-              path: init.sql
-=======
         {{- if .Values.tidb.passwordSecretName }}
         - name: password
           secret:
@@ -77,6 +58,5 @@
             - key: init-sql
               path: init.sql
         {{- end }}
->>>>>>> 811bf85e
       {{- end }}
 {{- end }}