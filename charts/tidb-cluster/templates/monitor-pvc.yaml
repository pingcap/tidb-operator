--- conflicted
+++ resolved
@@ -4,13 +4,8 @@
 metadata:
   name: {{ .Values.clusterName }}-monitor
   labels:
-<<<<<<< HEAD
-    app.kubernetes.io/name: {{ template "tidb-cluster.name" . }}
+    app.kubernetes.io/name: {{ template "chart.name" . }}
     app.kubernetes.io/managed-by: tidb-operator
-=======
-    app.kubernetes.io/name: {{ template "chart.name" . }}
-    app.kubernetes.io/managed-by: {{ .Release.Service }}
->>>>>>> 33948603
     app.kubernetes.io/instance: {{ .Values.clusterName }}
     app.kubernetes.io/component: monitor
     helm.sh/chart: {{ .Chart.Name }}-{{ .Chart.Version | replace "+"  "_" }}
