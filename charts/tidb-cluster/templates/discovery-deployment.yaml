apiVersion: apps/v1
kind: Deployment
metadata:
  name: {{ template "cluster.name" . }}-discovery
  labels:
    app.kubernetes.io/name: {{ template "chart.name" . }}
    app.kubernetes.io/managed-by: {{ .Release.Service }}
    app.kubernetes.io/instance: {{ .Release.Name }}
    app.kubernetes.io/component: discovery
    helm.sh/chart: {{ .Chart.Name }}-{{ .Chart.Version | replace "+"  "_" }}
spec:
  # don't modify this replicas
  replicas: 1
  selector:
    matchLabels:
      app.kubernetes.io/name: {{ template "chart.name" . }}
      app.kubernetes.io/instance: {{ .Release.Name }}
      app.kubernetes.io/component: discovery
  template:
    metadata:
      labels:
        app.kubernetes.io/name: {{ template "chart.name" . }}
        app.kubernetes.io/instance: {{ .Release.Name }}
        app.kubernetes.io/component: discovery
    spec:
  {{- if .Values.discovery.serviceAccount }}
      serviceAccount: {{ .Values.discovery.serviceAccount }}
  {{- else }}
    {{- if .Values.rbac.create }}
      serviceAccount: {{ template "cluster.name" . }}-discovery
    {{- end }}
  {{- end }}
      containers:
      - name: discovery
        image: {{ .Values.discovery.image }}
        imagePullPolicy: {{ .Values.discovery.imagePullPolicy | default "IfNotPresent" }}
        {{- if .Values.discovery.resources }}
        resources:
{{ toYaml .Values.discovery.resources | indent 12 }}
        {{- end }}
        command:
          - /usr/local/bin/tidb-discovery
        env:
          - name: MY_POD_NAMESPACE
            valueFrom:
              fieldRef:
<<<<<<< HEAD
                fieldPath: metadata.namespace
=======
                fieldPath: metadata.namespace
        {{- if and (ne .Values.timezone "UTC") (ne .Values.timezone "") }}
          - name: TZ
            value: {{ .Values.timezone | default "UTC" }}
        {{- end }}
{{- if .Values.enableTLSCluster }}
        volumeMounts:
        - mountPath: /var/lib/tls
          name: tls
          readOnly: true
      volumes:
      - name: tls
        secret:
          defaultMode: 420
          secretName: client-tls
{{- end -}}
>>>>>>> 062336d2
<|MERGE_RESOLUTION|>--- conflicted
+++ resolved
@@ -44,23 +44,8 @@
           - name: MY_POD_NAMESPACE
             valueFrom:
               fieldRef:
-<<<<<<< HEAD
-                fieldPath: metadata.namespace
-=======
                 fieldPath: metadata.namespace
         {{- if and (ne .Values.timezone "UTC") (ne .Values.timezone "") }}
           - name: TZ
             value: {{ .Values.timezone | default "UTC" }}
-        {{- end }}
-{{- if .Values.enableTLSCluster }}
-        volumeMounts:
-        - mountPath: /var/lib/tls
-          name: tls
-          readOnly: true
-      volumes:
-      - name: tls
-        secret:
-          defaultMode: 420
-          secretName: client-tls
-{{- end -}}
->>>>>>> 062336d2
+        {{- end }}