--- conflicted
+++ resolved
@@ -1,31 +1,14 @@
 set -euo pipefail
-<<<<<<< HEAD
+
+host=$(getent hosts {{ template "cluster.name" . }}-tidb | head | awk '{print $1}')
 
 timestamp=$(echo ${POD_NAME}|awk -F- '{print $(NF-1)}')
 ## use UTC time zone to resolve timestamp, avoiding different parsing results due to different default time zones
 backupName=scheduled-backup-`date -u -d @${timestamp}  "+%Y%m%d-%H%M%S"`
 backupPath=/data/${backupName}
-host=`echo {{ template "cluster.name" . }}_TIDB_SERVICE_HOST | tr '[a-z]' '[A-Z]' | tr '-' '_'`
 
+echo "making dir ${backupPath}"
 mkdir -p ${backupPath}
-cp /savepoint-dir/savepoint ${backupPath}
-
-# the content of savepoint file is:
-# commitTS = 408824443621605409
-savepoint=`cat ${backupPath}/savepoint | cut -d "=" -f2 | sed 's/ *//g'`
-
-cat ${backupPath}/savepoint
-
-/mydumper \
-  --outputdir=${backupPath} \
-  --host=`eval echo '${'$host'}'` \
-=======
-
-host=$(getent hosts {{ template "cluster.name" . }}-tidb | head | awk '{print $1}')
-
-dirname=/data/scheduled-backup-`date +%Y-%m-%dT%H%M%S`-${MY_POD_NAME}
-echo "making dir ${dirname}"
-mkdir -p ${dirname}
 
 gc_life_time=`/usr/bin/mysql -h${host} -P4000 -u{{ .Values.scheduledBackup.user }} -p${TIDB_PASSWORD} -Nse "select variable_value from mysql.tidb where variable_name='tikv_gc_life_time';"`
 echo "Old TiKV GC life time is ${gc_life_time}"
@@ -35,19 +18,14 @@
 /usr/bin/mysql -h${host} -P4000 -u{{ .Values.scheduledBackup.user }} -p${TIDB_PASSWORD} -Nse "select variable_name,variable_value from mysql.tidb where variable_name='tikv_gc_life_time';"
 
 /mydumper \
-  --outputdir=${dirname} \
+  --outputdir=${backupPath} \
   --host=${host} \
->>>>>>> 4a6d0501
   --port=4000 \
   --user=${TIDB_USER} \
   --password=${TIDB_PASSWORD} \
-<<<<<<< HEAD
-  --tidb-snapshot=${savepoint} \
-  --regex '^(?!(mysql\.))' \
-=======
   --long-query-guard=3600 \
   --tidb-force-priority=LOW_PRIORITY \
->>>>>>> 4a6d0501
+  --regex '^(?!(mysql\.))' \
   {{ .Values.scheduledBackup.options }}
 
 echo "Reset TiKV GC life time to ${gc_life_time}"
@@ -58,11 +36,7 @@
 uploader \
   --cloud=gcp \
   --bucket={{ .Values.scheduledBackup.gcp.bucket }} \
-<<<<<<< HEAD
   --backup-dir=${backupPath}
-=======
-  --backup-dir=${dirname}
->>>>>>> 4a6d0501
 {{- end }}
 
 {{- if .Values.scheduledBackup.ceph }}
@@ -70,9 +44,5 @@
   --cloud=ceph \
   --bucket={{ .Values.scheduledBackup.ceph.bucket }} \
   --endpoint={{ .Values.scheduledBackup.ceph.endpoint }} \
-<<<<<<< HEAD
   --backup-dir=${backupPath}
-=======
-  --backup-dir=${dirname}
->>>>>>> 4a6d0501
 {{- end }}