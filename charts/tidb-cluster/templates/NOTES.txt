1. Watch tidb-cluster up and running
   watch kubectl get pods --namespace {{ .Release.Namespace }} -l app.kubernetes.io/instance={{ .Release.Name }} -o wide
2. List services in the tidb-cluster
<<<<<<< HEAD
   kubectl get services --namespace {{ .Release.Namespace }} -l app.kubernetes.io/instance={{ .Values.clusterName }}
3. Wait until tidb-initializer pod becomes completed
   watch kubectl get po --namespace {{ .Release.Namespace }}  -l app.kubernetes.io/component=tidb-initializer
4. Get the TiDB password
   PASSWORD=$(kubectl get secret -n {{ .Release.Namespace }} {{ .Values.clusterName }}-tidb -o jsonpath="{.data.password}" | base64 -d | awk '{print $6}')
   echo ${PASSWORD}
5. Access tidb-cluster using the MySQL client
=======
   kubectl get services --namespace {{ .Release.Namespace }} -l app.kubernetes.io/instance={{ .Release.Name }}
3. Access tidb-cluster using MySQL client
>>>>>>> d6ac8ab5
   kubectl port-forward -n {{ .Release.Namespace }} svc/{{ .Values.clusterName }}-tidb 4000:4000 &
   mysql -h 127.0.0.1 -P 4000 -u root -D test -p
{{- if .Values.monitor.create }}
6. View monitor dashboard for TiDB cluster
   kubectl port-forward -n {{ .Release.Namespace }} svc/{{ .Values.clusterName }}-grafana 3000:3000
   Open browser at http://localhost:3000. The default username and password is admin/admin.
{{- end -}}<|MERGE_RESOLUTION|>--- conflicted
+++ resolved
@@ -1,18 +1,13 @@
 1. Watch tidb-cluster up and running
    watch kubectl get pods --namespace {{ .Release.Namespace }} -l app.kubernetes.io/instance={{ .Release.Name }} -o wide
 2. List services in the tidb-cluster
-<<<<<<< HEAD
-   kubectl get services --namespace {{ .Release.Namespace }} -l app.kubernetes.io/instance={{ .Values.clusterName }}
+   kubectl get services --namespace {{ .Release.Namespace }} -l app.kubernetes.io/instance={{ .Release.Name }}
 3. Wait until tidb-initializer pod becomes completed
    watch kubectl get po --namespace {{ .Release.Namespace }}  -l app.kubernetes.io/component=tidb-initializer
 4. Get the TiDB password
    PASSWORD=$(kubectl get secret -n {{ .Release.Namespace }} {{ .Values.clusterName }}-tidb -o jsonpath="{.data.password}" | base64 -d | awk '{print $6}')
    echo ${PASSWORD}
 5. Access tidb-cluster using the MySQL client
-=======
-   kubectl get services --namespace {{ .Release.Namespace }} -l app.kubernetes.io/instance={{ .Release.Name }}
-3. Access tidb-cluster using MySQL client
->>>>>>> d6ac8ab5
    kubectl port-forward -n {{ .Release.Namespace }} svc/{{ .Values.clusterName }}-tidb 4000:4000 &
    mysql -h 127.0.0.1 -P 4000 -u root -D test -p
 {{- if .Values.monitor.create }}
