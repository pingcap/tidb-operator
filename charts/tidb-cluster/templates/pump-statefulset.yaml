{{- if .Values.binlog.pump.create }}
apiVersion: apps/v1
kind: StatefulSet
metadata:
  name: {{ template "cluster.name" . }}-pump
  labels:
    app.kubernetes.io/name: {{ template "chart.name" . }}
    app.kubernetes.io/managed-by: {{ .Release.Service }}
    app.kubernetes.io/instance: {{ .Release.Name }}
    app.kubernetes.io/component: pump
    helm.sh/chart: {{ .Chart.Name }}-{{ .Chart.Version | replace "+"  "_" }}
spec:
  selector:
    matchLabels:
      app.kubernetes.io/name: {{ template "chart.name" . }}
      app.kubernetes.io/instance: {{ .Release.Name }}
      app.kubernetes.io/managed-by: tidb-operator
      app.kubernetes.io/component: pump
  serviceName: {{ template "cluster.name" . }}-pump
  replicas: {{ .Values.binlog.pump.replicas }}
  template:
    metadata:
      annotations:
        prometheus.io/scrape: "true"
        prometheus.io/path: "/metrics"
        prometheus.io/port: "8250"
      labels:
        app.kubernetes.io/name: {{ template "chart.name" . }}
        app.kubernetes.io/instance: {{ .Release.Name }}
        app.kubernetes.io/managed-by: tidb-operator
        app.kubernetes.io/component: pump
    spec:
    {{- if .Values.binlog.pump.affinity }}
      affinity:
{{ toYaml .Values.binlog.pump.affinity | indent 8 }}
    {{- end }}
    {{- if .Values.binlog.pump.tolerations }}
      tolerations:
{{ toYaml .Values.binlog.pump.tolerations | indent 8 }}
    {{- end }}
      containers:
      - name: pump
        image: {{ .Values.binlog.pump.image }}
        imagePullPolicy: {{ .Values.binlog.pump.imagePullPolicy | default "IfNotPresent"}}
        command:
        - /bin/sh
        - -c
        - |-
{{ tuple "scripts/_start_pump.sh.tpl" . | include "helm-toolkit.utils.template" | indent 10 }}
        ports:
        - containerPort: 8250
          name: pump
        volumeMounts:
        - name: data
          mountPath: /data
        - name: config
          mountPath: /etc/pump
<<<<<<< HEAD
      {{- if and (ne .Values.timezone "UTC") (ne .Values.timezone "") }}
        env:
        - name: TZ
          value: {{ .Values.timezone | default "UTC" }}
      {{- end }}
=======
        resources:
{{ toYaml .Values.binlog.pump.resources | indent 10 }}
>>>>>>> f8a03793
      volumes:
      - name: config
        configMap:
        {{- if .Values.enableConfigMapRollout }}
          name: {{ template "cluster.name" . }}-pump-{{ template "pump-configmap.data-digest" . }}
        {{- else }}
          name: {{ template "cluster.name" . }}-pump
        {{- end }}
          items:
          - key: pump-config
            path: pump.toml
  volumeClaimTemplates:
  - metadata:
      name: data
    spec:
      accessModes: [ "ReadWriteOnce" ]
      storageClassName: {{ .Values.binlog.pump.storageClassName }}
      resources:
        requests:
          storage: {{ .Values.binlog.pump.storage }}
{{- end }}<|MERGE_RESOLUTION|>--- conflicted
+++ resolved
@@ -55,16 +55,13 @@
           mountPath: /data
         - name: config
           mountPath: /etc/pump
-<<<<<<< HEAD
       {{- if and (ne .Values.timezone "UTC") (ne .Values.timezone "") }}
         env:
         - name: TZ
           value: {{ .Values.timezone | default "UTC" }}
       {{- end }}
-=======
         resources:
 {{ toYaml .Values.binlog.pump.resources | indent 10 }}
->>>>>>> f8a03793
       volumes:
       - name: config
         configMap:
