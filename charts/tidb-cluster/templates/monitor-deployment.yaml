{{- if .Values.monitor.create }}
apiVersion: apps/v1
kind: Deployment
metadata:
  name: {{ template "cluster.name" . }}-monitor
  labels:
    app.kubernetes.io/name: {{ template "chart.name" . }}
    app.kubernetes.io/managed-by: {{ .Release.Service }}
    app.kubernetes.io/instance: {{ .Release.Name }}
    app.kubernetes.io/component: monitor
    helm.sh/chart: {{ .Chart.Name }}-{{ .Chart.Version | replace "+"  "_" }}
spec:
  replicas: 1
  strategy:
    type: Recreate
    rollingUpdate: null
  selector:
    matchLabels:
      app.kubernetes.io/name: {{ template "chart.name" . }}
      app.kubernetes.io/instance: {{ .Release.Name }}
      app.kubernetes.io/component: monitor
  template:
    metadata:
      labels:
        app.kubernetes.io/name: {{ template "chart.name" . }}
        app.kubernetes.io/instance: {{ .Release.Name }}
        app.kubernetes.io/component: monitor
    spec:
  {{- if .Values.monitor.serviceAccount }}
      serviceAccount: {{ .Values.monitor.serviceAccount }}
  {{- else }}
    {{- if .Values.rbac.create }}
      serviceAccount: {{ template "cluster.name" . }}-monitor
    {{- end }}
  {{- end }}
    {{- if .Values.monitor.nodeSelector }}
      affinity:
        nodeAffinity:
          requiredDuringSchedulingIgnoredDuringExecution:
            nodeSelectorTerms:
            - matchExpressions:
            {{- range $key, $val := .Values.monitor.nodeSelector }}
              {{- $valList := splitList "," $val }}
              - key: {{ $key }}
                operator: In
                values:
              {{- range $kl, $vl := $valList }}
                - {{ $vl }}
              {{- end }}
            {{- end }}
    {{- end }}
      initContainers:
      - name: monitor-initializer
        image: {{ .Values.monitor.initializer.image }}
        imagePullPolicy: {{ .Values.monitor.initializer.imagePullPolicy | default "IfNotPresent" }}
        env:
        - name: GF_PROVISIONING_PATH
          value: /grafana-dashboard-definitions/tidb
        - name: GF_DATASOURCE_PATH
          value: /etc/grafana/provisioning/datasources
        - name: TIDB_CLUSTER_NAME
          value: {{ template "cluster.name" . }}
        - name: TIDB_ENABLE_BINLOG
          value: {{ .Values.binlog.pump.create | default false | quote }}
        - name:  PROM_CONFIG_PATH
          value: /prometheus-rules
      {{- if and (ne .Values.timezone "UTC") (ne .Values.timezone "") }}
        - name: TZ
          value: {{ .Values.timezone | default "UTC" }}
      {{- end }}
<<<<<<< HEAD
        - name: PROM_PERSISTENT_DIR
          value: /data
        - name: TIDB_VERSION
          value: {{ .Values.tidb.image }}
=======
        - name: GF_K8S_PROMETHEUS_URL
          value: {{ .Values.monitor.initializer.config.K8S_PROMETHEUS_URL }}
        - name: GF_TIDB_PROMETHEUS_URL
          value: http://127.0.0.1:9090
        - name: TIDB_CLUSTER_NAMESPACE
          value: {{ .Release.Namespace }}
>>>>>>> beb2b279
        command:
        - /bin/sh
        - -c
        - |
          mkdir -p /data/prometheus {{- if .Values.monitor.grafana.create }} /data/grafana {{- end }}
          chmod 777 /data/prometheus {{- if .Values.monitor.grafana.create }} /data/grafana {{- end }}
          /usr/bin/init.sh
        securityContext:
          runAsUser: 0
        volumeMounts:
        - mountPath: /grafana-dashboard-definitions/tidb
          name: grafana-dashboard
          readOnly: false
        - name: prometheus-rules
          mountPath: /prometheus-rules
          readOnly: false
        - name: monitor-data
          mountPath: /data
        - name: datasource
          mountPath: /etc/grafana/provisioning/datasources
          readOnly: false
        resources:
{{ toYaml .Values.monitor.initializer.resources | indent 10 }}
      containers:
      - name: prometheus
        image: {{ .Values.monitor.prometheus.image }}
        imagePullPolicy: {{ .Values.monitor.prometheus.imagePullPolicy | default "IfNotPresent" }}
        {{- if .Values.monitor.prometheus.resources }}
        resources:
{{ toYaml .Values.monitor.prometheus.resources | indent 12 }}
        {{- end }}
        command:
        - /bin/prometheus
        - --web.enable-admin-api
        - --web.enable-lifecycle
        - --log.level={{ .Values.monitor.prometheus.logLevel }}
        - --config.file=/etc/prometheus/prometheus.yml
        - --storage.tsdb.path=/data/prometheus
        - --storage.tsdb.retention={{ .Values.monitor.prometheus.reserveDays }}d
        ports:
        - name: prometheus
          containerPort: 9090
          protocol: TCP
        # `TZ` is unused in Prometheus Docker image, we set it here just to keep consistency
        env:
        - name: TZ
          value: {{ .Values.timezone | default "UTC" }}
        volumeMounts:
          - name: prometheus-config
            mountPath: /etc/prometheus
            readOnly: true
          - name: monitor-data
            mountPath: /data
          - name: prometheus-rules
            mountPath: /prometheus-rules
            readOnly: false
      {{- if .Values.monitor.grafana.create }}
      - name: reloader
        image: {{ .Values.monitor.reloader.image }}
        imagePullPolicy: {{ .Values.monitor.reloader.imagePullPolicy | default "IfNotPresent" }}
        command:
        - /bin/reload
        - --root-store-path=/data
        - --sub-store-path={{ .Values.tidb.image }}
        - --watch-path=/prometheus-rules/rules
        - --prometheus-url=http://127.0.0.1:9090
        ports:
        - name: reloader
          containerPort: 9089
          protocol: TCP
        volumeMounts:
          - name: prometheus-rules
            mountPath: /prometheus-rules
            readOnly: false
          - name: monitor-data
            mountPath: /data
      {{- if and (ne .Values.timezone "UTC") (ne .Values.timezone "") }}
        env:
        - name: TZ
          value: {{ .Values.timezone | default "UTC" }}
      {{- end }}
        resources:
{{ toYaml .Values.monitor.reloader.resources | indent 10 }}
      {{- end }}
      {{- if .Values.monitor.grafana.create }}
      - name: grafana
        image: {{ .Values.monitor.grafana.image }}
        imagePullPolicy: {{ .Values.monitor.grafana.imagePullPolicy | default "IfNotPresent" }}
        {{- if .Values.monitor.grafana.resources }}
        resources:
{{ toYaml .Values.monitor.grafana.resources | indent 12 }}
        {{- end }}
        ports:
        - name: grafana
          containerPort: 3000
          protocol: TCP
        env:
        - name: GF_PATHS_DATA
          value: /data/grafana
        - name: GF_SECURITY_ADMIN_USER
          valueFrom:
            secretKeyRef:
              name: {{ template "cluster.name" . }}-monitor
              key: username
        - name: GF_SECURITY_ADMIN_PASSWORD
          valueFrom:
            secretKeyRef:
              name: {{ template "cluster.name" . }}-monitor
              key: password
        {{- if .Values.monitor.grafana.config }}
        {{- range $key, $value := .Values.monitor.grafana.config }}
        - name: {{ $key }}
          value: {{ $value | quote }}
        {{- end }}
        {{- end }}
        - name: TZ
          value: {{ .Values.timezone | default "UTC" }}
        volumeMounts:
          - name: monitor-data
            mountPath: /data
          - mountPath: /etc/grafana/provisioning/datasources
            name: datasource
            readOnly: false
          - mountPath: /etc/grafana/provisioning/dashboards
            name: dashboards-provisioning
            readOnly: false
          - mountPath: /grafana-dashboard-definitions/tidb
            name: grafana-dashboard
            readOnly: false
      {{- end }}
      volumes:
      - name: monitor-data
        {{- if .Values.monitor.persistent }}
        persistentVolumeClaim:
          claimName: {{ template "cluster.name" . }}-monitor
        {{- else }}
        emptyDir: {}
        {{- end }}
      - name: prometheus-config
        configMap:
          name: {{ template "cluster.name" . }}-monitor
          items:
          - key: prometheus-config
            path: prometheus.yml
      {{- if .Values.monitor.grafana.create }}
      - emptyDir: {}
        name: datasource
      - configMap:
          name: {{ template "cluster.name" . }}-monitor
          items:
          - key: dashboard-config
            path: dashboards.yaml
        name: dashboards-provisioning
      - emptyDir: {}
        name: prometheus-rules
      - emptyDir: {}
        name: grafana-dashboard
      {{- end }}
    {{- if .Values.monitor.tolerations }}
      tolerations:
{{ toYaml .Values.monitor.tolerations | indent 6 }}
    {{- end }}
{{- end }}<|MERGE_RESOLUTION|>--- conflicted
+++ resolved
@@ -68,19 +68,16 @@
         - name: TZ
           value: {{ .Values.timezone | default "UTC" }}
       {{- end }}
-<<<<<<< HEAD
         - name: PROM_PERSISTENT_DIR
           value: /data
         - name: TIDB_VERSION
           value: {{ .Values.tidb.image }}
-=======
         - name: GF_K8S_PROMETHEUS_URL
           value: {{ .Values.monitor.initializer.config.K8S_PROMETHEUS_URL }}
         - name: GF_TIDB_PROMETHEUS_URL
           value: http://127.0.0.1:9090
         - name: TIDB_CLUSTER_NAMESPACE
           value: {{ .Release.Namespace }}
->>>>>>> beb2b279
         command:
         - /bin/sh
         - -c
