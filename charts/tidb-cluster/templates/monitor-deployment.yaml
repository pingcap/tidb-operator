--- conflicted
+++ resolved
@@ -241,16 +241,12 @@
         name: prometheus-rules
       - emptyDir: {}
         name: grafana-dashboard
-<<<<<<< HEAD
-      {{- end }}
       {{- if .Values.enableTLSCluster }}
       - name: tls-pd-client
         secret:
           defaultMode: 420
           secretName: {{ .Release.Name }}-pd-client
       {{- end }}
-=======
->>>>>>> 062336d2
     {{- if .Values.monitor.tolerations }}
       tolerations:
 {{ toYaml .Values.monitor.tolerations | indent 6 }}
