--- conflicted
+++ resolved
@@ -250,13 +250,11 @@
   config: |
     [log]
     level = "info"
-<<<<<<< HEAD
-=======
+
   # # Here are some parameters you MUST customize (Please configure in the above 'tidb.config' section):
   # [performance]
   #   # Normally it should be tuned to `tidb.resources.limits.cpu`, for example: 16000m -> 16
   #   max-procs = 0
->>>>>>> d22166c4
 
   replicas: 2
   # The secret name of root password, you can create secret with following command:
