# Default values for tidb-cluster.
# This is a YAML-formatted file.
# Declare variables to be passed into your templates.

# Also see monitor.serviceAccount
# If you set rbac.create to false, you need to provide a value for monitor.serviceAccount
rbac:
  create: true

# clusterName is the TiDB cluster name, it is required and should be unique
# if multiple clusters are deployed in the same namespace.
clusterName: demo

# schedulerName must be same with charts/tidb-operator/values#scheduler.schedulerName
schedulerName: tidb-scheduler

# timezone is the default system timzone for TiDB
timezone: UTC

# default reclaim policy of a PV
pvReclaimPolicy: Retain

# services is the service list to expose, default is ClusterIP
# can be ClusterIP | NodePort | LoadBalancer
services:
  - name: pd
    type: ClusterIP

pd:
  replicas: 3
  image: pingcap/pd:v2.0.7
  logLevel: info
  # storageClassName is a StorageClass provides a way for administrators to describe the "classes" of storage they offer.
  # different classes might map to quality-of-service levels, or to backup policies,
  # or to arbitrary policies determined by the cluster administrators.
  # refer to https://kubernetes.io/docs/concepts/storage/storage-classes
  storageClassName: local-storage

  # Image pull policy.
  imagePullPolicy: IfNotPresent

  # maxStoreDownTime is how long a store will be considered `down` when disconnected
  # if a store is considered `down`, the regions will be migrated to other stores
  maxStoreDownTime: 1h
  # maxReplicas is the number of replicas for each region
  maxReplicas: 3
  resources:
    # limits:
    #   cpu: 8000m
    #   memory: 8Gi
    requests:
      # cpu: 4000m
      # memory: 4Gi
      storage: 1Gi
  # nodeSelector is used for scheduling pod,
  # if nodeSelectorRequired is true, all the following labels must be matched
  nodeSelector: {}
    # kind: pd
    # # zone is comma separated availability zone list
    # zone: cn-bj1-01,cn-bj1-02
    # # region is comma separated region list
    # region: cn-bj1
  # Tolerations are applied to pods, and allow pods to schedule onto nodes with matching taints.
  # refer to https://kubernetes.io/docs/concepts/configuration/taint-and-toleration
  tolerations: {}
  # - key: node-role
  #   operator: Equal
  #   value: tidb
  #   effect: "NoSchedule"

tikv:
  replicas: 3
  image: pingcap/tikv:v2.0.7
  logLevel: info
  # storageClassName is a StorageClass provides a way for administrators to describe the "classes" of storage they offer.
  # different classes might map to quality-of-service levels, or to backup policies,
  # or to arbitrary policies determined by the cluster administrators.
  # refer to https://kubernetes.io/docs/concepts/storage/storage-classes
  storageClassName: local-storage

  # Image pull policy.
  imagePullPolicy: IfNotPresent

  # syncLog is a bool value to enable or disable syc-log for raftstore, default is true
  # enable this can prevent data loss when power failure
  syncLog: true
  resources:
    # limits:
    #   cpu: 16000m
    #   memory: 32Gi
    #   storage: 300Gi
    requests:
      # cpu: 12000m
      # memory: 24Gi
      storage: 10Gi
  nodeSelector: {}
    # kind: tikv
    # zone: cn-bj1-01,cn-bj1-02
    # region: cn-bj1
  tolerations: {}
  # - key: node-role
  #   operator: Equal
  #   value: tidb
  #   effect: "NoSchedule"

tikvPromGateway:
  image: prom/pushgateway:v0.3.1
  imagePullPolicy: IfNotPresent
  resources: {}
    # limits:
    #   cpu: 100m
    #   memory: 100Mi
    # requests:
    #   cpu: 50m
    #   memory: 50Mi

tidb:
  replicas: 2
  image: pingcap/tidb:v2.0.7
  # Image pull policy.
  imagePullPolicy: IfNotPresent
  logLevel: info
  resources: {}
    # limits:
    #   cpu: 16000m
    #   memory: 16Gi
    # requests:
    #   cpu: 12000m
    #   memory: 12Gi
  nodeSelector: {}
    # kind: tidb
    # zone: cn-bj1-01,cn-bj1-02
    # region: cn-bj1
  tolerations: {}
  # - key: node-role
  #   operator: Equal
  #   value: tidb
  #   effect: "NoSchedule"
  service:
    type: NodePort
    exposeStatus: true
    annotations: {}
      # cloud.google.com/load-balancer-type: Internal

monitor:
  create: true
  # Also see rbac.create
  # If you set rbac.create to false, you need to provide a value here.
  # If you set rbac.create to true, you should leave this empty.
  serviceAccount:
  persistent: false
  storageClassName: local-storage
  storage: 10Gi
  dashboardInstaller:
    image: pingcap/tidb-dashboard-installer:v2.0.0
    imagePullPolicy: IfNotPresent
  grafana:
    image: grafana/grafana:4.6.3
    imagePullPolicy: IfNotPresent
    logLevel: info
    resources: {}
      # limits:
      #   cpu: 8000m
      #   memory: 8Gi
      # requests:
      #   cpu: 4000m
      #   memory: 4Gi
    username: admin
    password: admin
    service:
      type: NodePort
    grafanaUrl: http://localhost:3000
  prometheus:
    image: prom/prometheus:v2.2.1
    imagePullPolicy: IfNotPresent
    logLevel: info
    resources: {}
      # limits:
      #   cpu: 8000m
      #   memory: 8Gi
      # requests:
      #   cpu: 4000m
      #   memory: 4Gi
    service:
      type: NodePort
    reserveDays: 12
    # alertmanagerURL: ""
  nodeSelector: {}
    # kind: monitor
    # zone: cn-bj1-01,cn-bj1-02
    # region: cn-bj1
  tolerations: {}
  # - key: node-role
  #   operator: Equal
  #   value: tidb
  #   effect: "NoSchedule"
<<<<<<< HEAD
  # GCP MarketPlace integration
  ubbagent: {}
=======
>>>>>>> f5ccd4da

fullbackup:
  create: false
  binlogImage: pingcap/tidb-binlog:latest
  binlogImagePullPolicy: IfNotPresent
  # https://github.com/tennix/tidb-cloud-backup
  mydumperImage: pingcap/tidb-cloud-backup:latest
  mydumperImagePullPolicy: IfNotPresent
  # storageClassName is a StorageClass provides a way for administrators to describe the "classes" of storage they offer.
  # different classes might map to quality-of-service levels, or to backup policies,
  # or to arbitrary policies determined by the cluster administrators.
  # refer to https://kubernetes.io/docs/concepts/storage/storage-classes
  storageClassName: local-storage
  storage: 1000Gi
  # https://kubernetes.io/docs/tasks/job/automated-tasks-with-cron-jobs/#schedule
  schedule: "0 0 * * *"
  # https://kubernetes.io/docs/tasks/job/automated-tasks-with-cron-jobs/#suspend
  suspend: false
  # https://kubernetes.io/docs/tasks/job/automated-tasks-with-cron-jobs/#jobs-history-limits
  successfulJobsHistoryLimit: 3
  failedJobsHistoryLimit: 1
  # https://kubernetes.io/docs/tasks/job/automated-tasks-with-cron-jobs/#starting-deadline
  startingDeadlineSeconds: 3600
  # https://github.com/maxbube/mydumper/blob/master/docs/mydumper_usage.rst#options
  options: "--chunk-filesize=100"
  # user must set tidb cluster user and password
  user: backup
  password: "Password here ..."
  # backup to gcp
  gcp: {}
    # base64 format of the service account json file data
    # https://cloud.google.com/docs/authentication/production#obtaining_and_providing_service_account_credentials_manually
    # and then: cat credentials.json | base64 | tr -d '\n'
    # credentialsData: ""
    # bucket: ""

binlog:
  pump:
    create: false
    replicas: 1
    image: pingcap/tidb-binlog:new
    imagePullPolicy: IfNotPresent
    logLevel: info
    # storageClassName is a StorageClass provides a way for administrators to describe the "classes" of storage they offer.
    # different classes might map to quality-of-service levels, or to backup policies,
    # or to arbitrary policies determined by the cluster administrators.
    # refer to https://kubernetes.io/docs/concepts/storage/storage-classes
    storageClassName: local-storage
    storage: 10Gi
    # a integer value to control expiry date of the binlog data, indicates for how long (in days) the binlog data would be stored.
    # must bigger than 0
    gc: 7
    # number of seconds between heartbeat ticks (in 2 seconds)
    heartbeatInterval: 2

  drainer:
    create: false
    image: pingcap/tidb-binlog:new
    imagePullPolicy: IfNotPresent
    logLevel: info
    # storageClassName is a StorageClass provides a way for administrators to describe the "classes" of storage they offer.
    # different classes might map to quality-of-service levels, or to backup policies,
    # or to arbitrary policies determined by the cluster administrators.
    # refer to https://kubernetes.io/docs/concepts/storage/storage-classes
    storageClassName: local-storage
    storage: 10Gi
    # parallel worker count (default 1)
    workerCount: 1
    # the interval time (in seconds) of detect pumps' status (default 10)
    detectInterval: 10
    # disbale detect causality
    disableDetect: false
    # disable dispatching sqls that in one same binlog; if set true, work-count and txn-batch would be useless
    disableDispatch: false
    # # disable sync these schema
    ignoreSchemas: "INFORMATION_SCHEMA,PERFORMANCE_SCHEMA,mysql,test"
    # if drainer donesn't have checkpoint, use initial commitTS to initial checkpoint
    initialCommitTs: 0
    # enable safe mode to make syncer reentrant
    safeMode: false
    # number of binlog events in a transaction batch (default 1)
    txnBatch: 1
    # downstream storage, equal to --dest-db-type
    # valid values are "mysql", "pb", "kafka"
    destDBType: pb
    mysql: {}
      # host: "127.0.0.1"
      # user: "root"
      # password: ""
      # port: 3306
      # # Time and size limits for flash batch write
      # timeLimit: "30s"
      # sizeLimit: "100000"
    kafka: {}
      # only need config one of zookeeper-addrs and kafka-addrs, will get kafka address if zookeeper-addrs is configed.
      # zookeeperAddrs: "127.0.0.1:2181"
      # kafkaAddrs: "127.0.0.1:9092"
      # kafkaVersion: "0.8.2.0"

metaInstance: "{{ $labels.instance }}"
metaType: "{{ $labels.type }}"
metaValue: "{{ $value }}"<|MERGE_RESOLUTION|>--- conflicted
+++ resolved
@@ -194,11 +194,6 @@
   #   operator: Equal
   #   value: tidb
   #   effect: "NoSchedule"
-<<<<<<< HEAD
-  # GCP MarketPlace integration
-  ubbagent: {}
-=======
->>>>>>> f5ccd4da
 
 fullbackup:
   create: false
