--- conflicted
+++ resolved
@@ -19,11 +19,7 @@
 
 import (
 	_ "github.com/dnephin/govet"
-<<<<<<< HEAD
-)
-=======
 	_ "k8s.io/code-generator"
 	_ "k8s.io/gengo"
 	_ "k8s.io/klog"
-)
->>>>>>> ec319fca
+)