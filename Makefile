--- conflicted
+++ resolved
@@ -5,13 +5,8 @@
 $(error Please upgrade your Go compiler to 1.11 or higher version)
 endif
 
-<<<<<<< HEAD
-GOENV  := GO15VENDOREXPERIMENT="1" CGO_ENABLED=0 GOOS=linux GOARCH=amd64
-GO     := $(GOENV) GO111MODULE=on go build
-=======
 GOENV  := GO15VENDOREXPERIMENT="1" GO111MODULE=on CGO_ENABLED=0 GOOS=linux GOARCH=amd64
 GO     := $(GOENV) go build
->>>>>>> f3bfb489
 GOTEST := CGO_ENABLED=0 GO111MODULE=on go test -v -cover
 
 LDFLAGS = $(shell ./hack/version.sh)
