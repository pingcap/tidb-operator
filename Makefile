--- conflicted
+++ resolved
@@ -40,12 +40,8 @@
 	$(GOENV) ginkgo build tests/e2e
 
 test:
-<<<<<<< HEAD
 	@echo "Run unit tests"
-	@$(GOTEST) ./pkg/... && echo success
-=======
 	@$(GOTEST) ./pkg/... && echo "\nUnit tests run successfully!"
->>>>>>> 4885371e
 
 check-all: lint check-static check-shadow check-gosec megacheck errcheck
 
