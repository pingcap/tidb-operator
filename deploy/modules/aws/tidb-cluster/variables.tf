variable "tidb_cluster_chart_version" {
  description = "tidb-cluster chart version"
  default     = "v1.0.0-beta.3"
}

variable "create_tidb_cluster_release" {
  description = "Whether create tidb-cluster release in the node pools automatically"
  default = true
}

variable "cluster_name" {
  type        = string
  description = "tidb cluster name"
}

variable "cluster_version" {
  type    = string
<<<<<<< HEAD
  default = "v3.0.0"
=======
  default = "v3.0.1"
>>>>>>> 20e8cf22
}

variable "ssh_key_name" {
  type = string
}

variable "pd_count" {
  type    = number
  default = 3
}

variable "tikv_count" {
  type    = number
  default = 3
}

variable "tidb_count" {
  type    = number
  default = 2
}

variable "pd_instance_type" {
  type    = string
  default = "m5.xlarge"
}

variable "tikv_instance_type" {
  type    = string
  default = "c5d.4xlarge"
}

variable "tidb_instance_type" {
  type    = string
  default = "c5.4xlarge"
}

variable "monitor_instance_type" {
  type    = string
  default = "c5.2xlarge"
}

variable "override_values" {
  description = "The helm values of TiDB cluster, it is recommended to use the 'file()' function call to read the content from a local file, e.g. 'file(\"my-cluster.yaml\")'"
  type    = string
  default = ""
}

variable "eks" {
  description = "eks info"
}

# Advanced customization below
variable "subnets" {
  description = "A list of subnets to place the EKS cluster and workers within."
  type        = list(string)
}

variable "tags" {
  description = "A map of tags to add to all resources."
  type        = map(string)
  default     = {}
}

variable "workers_group_defaults" {
  description = "Override default values for target groups. See workers_group_defaults_defaults in local.tf for valid keys."
  type        = map(string)
  default     = {}
}

variable "worker_group_tags" {
  description = "A map defining extra tags to be applied to the worker group ASG."
  type        = map(list(string))

  default = {
    default = []
  }
}

variable "worker_groups_launch_template" {
  description = "A list of maps defining worker group configurations to be defined using AWS Launch Templates. See workers_group_defaults for valid keys."
  type        = list(map(string))

  default = [
    {
      name = "default"
    },
  ]
}

variable "worker_group_launch_template_count" {
  description = "The number of maps contained within the worker_groups_launch_template list."
  type        = string
  default     = "0"
}

variable "workers_group_launch_template_defaults" {
  description = "Override default values for target groups. See workers_group_defaults_defaults in local.tf for valid keys."
  type        = map(string)
  default     = {}
}

variable "worker_group_launch_template_tags" {
  description = "A map defining extra tags to be applied to the worker group template ASG."
  type        = map(list(string))

  default = {
    default = []
  }
}

variable "worker_ami_name_filter" {
  description = "Additional name filter for AWS EKS worker AMI. Default behaviour will get latest for the cluster_version but could be set to a release from amazon-eks-ami, e.g. \"v20190220\""
  default     = "v*"
}

variable "worker_additional_security_group_ids" {
  description = "A list of additional security group ids to attach to worker instances"
  type        = list(string)
  default     = []
}

variable "local_exec_interpreter" {
  description = "Command to run for local-exec resources. Must be a shell-style interpreter. If you are on Windows Git Bash is a good choice."
  type        = list(string)
  default     = ["/bin/sh", "-c"]
}

variable "iam_path" {
  description = "If provided, all IAM roles will be created on this path."
  default     = "/"
}<|MERGE_RESOLUTION|>--- conflicted
+++ resolved
@@ -15,11 +15,7 @@
 
 variable "cluster_version" {
   type    = string
-<<<<<<< HEAD
-  default = "v3.0.0"
-=======
   default = "v3.0.1"
->>>>>>> 20e8cf22
 }
 
 variable "ssh_key_name" {
