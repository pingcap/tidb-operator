data "aws_availability_zones" "available" {
}

data "aws_ami" "amazon-linux-2" {
  most_recent = true

  owners = ["amazon"]

  filter {
    name   = "name"
    values = ["amzn2-ami-hvm-*-x86_64-gp2"]
  }
<<<<<<< HEAD
}

# kubernetes provider can't use computed config_path right now, see issue:
# https://github.com/terraform-providers/terraform-provider-kubernetes/issues/142
# so we don't use kubernetes provider to retrieve tidb and monitor connection info,
# instead we use external data source.
# data "kubernetes_service" "tidb" {
#   depends_on = ["helm_release.tidb-cluster"]
#   metadata {
#     name = "tidb-cluster-${var.cluster_name}-tidb"
#     namespace = "tidb"
#   }
# }

# data "kubernetes_service" "monitor" {
#   depends_on = ["helm_release.tidb-cluster"]
#   metadata {
#     name = "tidb-cluster-${var.cluster_name}-grafana"
#     namespace = "tidb"
#   }
# }

data "external" "tidb_service" {
  depends_on = ["null_resource.wait-tidb-ready"]
  program = ["bash", "-c", "kubectl --kubeconfig credentials/kubeconfig_${var.cluster_name} get svc -n tidb tidb-cluster-${var.cluster_name}-tidb -ojson | jq '.status.loadBalancer.ingress[0]'"]
}

data "external" "monitor_service" {
  depends_on = ["null_resource.wait-tidb-ready"]
  program = ["bash", "-c", "kubectl --kubeconfig credentials/kubeconfig_${var.cluster_name} get svc -n tidb tidb-cluster-${var.cluster_name}-grafana -ojson | jq '.status.loadBalancer.ingress[0]'"]
=======
>>>>>>> bd2343f6
}<|MERGE_RESOLUTION|>--- conflicted
+++ resolved
@@ -10,37 +10,4 @@
     name   = "name"
     values = ["amzn2-ami-hvm-*-x86_64-gp2"]
   }
-<<<<<<< HEAD
-}
-
-# kubernetes provider can't use computed config_path right now, see issue:
-# https://github.com/terraform-providers/terraform-provider-kubernetes/issues/142
-# so we don't use kubernetes provider to retrieve tidb and monitor connection info,
-# instead we use external data source.
-# data "kubernetes_service" "tidb" {
-#   depends_on = ["helm_release.tidb-cluster"]
-#   metadata {
-#     name = "tidb-cluster-${var.cluster_name}-tidb"
-#     namespace = "tidb"
-#   }
-# }
-
-# data "kubernetes_service" "monitor" {
-#   depends_on = ["helm_release.tidb-cluster"]
-#   metadata {
-#     name = "tidb-cluster-${var.cluster_name}-grafana"
-#     namespace = "tidb"
-#   }
-# }
-
-data "external" "tidb_service" {
-  depends_on = ["null_resource.wait-tidb-ready"]
-  program = ["bash", "-c", "kubectl --kubeconfig credentials/kubeconfig_${var.cluster_name} get svc -n tidb tidb-cluster-${var.cluster_name}-tidb -ojson | jq '.status.loadBalancer.ingress[0]'"]
-}
-
-data "external" "monitor_service" {
-  depends_on = ["null_resource.wait-tidb-ready"]
-  program = ["bash", "-c", "kubectl --kubeconfig credentials/kubeconfig_${var.cluster_name} get svc -n tidb tidb-cluster-${var.cluster_name}-grafana -ojson | jq '.status.loadBalancer.ingress[0]'"]
-=======
->>>>>>> bd2343f6
 }