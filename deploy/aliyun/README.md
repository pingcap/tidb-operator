--- conflicted
+++ resolved
@@ -58,11 +58,8 @@
 # Get the code
 $ git clone https://github.com/pingcap/tidb-operator
 $ cd tidb-operator/deploy/aliyun
-<<<<<<< HEAD
-=======
 
 # Apply the configs, note that you must answer "yes" to `terraform apply` to continue
->>>>>>> 3a06f1e0
 $ terraform init
 $ terraform apply
 ```
