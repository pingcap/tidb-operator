#!/usr/bin/env bash

# Copyright 2020 PingCAP, Inc.
#
# Licensed under the Apache License, Version 2.0 (the "License");
# you may not use this file except in compliance with the License.
# You may obtain a copy of the License at
#
#     http://www.apache.org/licenses/LICENSE-2.0
#
# Unless required by applicable law or agreed to in writing, software
# distributed under the License is distributed on an "AS IS" BASIS,
# See the License for the specific language governing permissions and
# limitations under the License.

set -o errexit
set -o nounset
set -o pipefail

ROOT=$(unset CDPATH && cd $(dirname "${BASH_SOURCE[0]}")/.. && pwd)
cd $ROOT

source $ROOT/hack/lib.sh

PROVIDER=${PROVIDER:-}
CLUSTER=${CLUSTER:-}
GCP_PROJECT=${GCP_PROJECT:-}
GCP_REGION=${GCP_REGION:-}
GCP_ZONE=${GCP_ZONE:-}
GCP_CREDENTIALS=${GCP_CREDENTIALS:-}
GCP_SDK=${GCP_SDK:-/google-cloud-sdk}
KUBE_SSH_USER=${KUBE_SSH_USER:-vagrant}
IMAGE_TAG=${IMAGE_TAG:-}
SKIP_IMAGE_LOAD=${SKIP_IMAGE_LOAD:-}
TIDB_OPERATOR_IMAGE=${TIDB_OPERATOR_IMAGE:-localhost:5000/pingcap/tidb-operator:latest}
TIDB_BACKUP_MANAGER_IMAGE=${TIDB_BACKUP_MANAGER_IMAGE:-localhost:5000/pingcap/tidb-backup-manager:latest}
E2E_IMAGE=${E2E_IMAGE:-localhost:5000/pingcap/tidb-operator-e2e:latest}
KUBECONFIG=${KUBECONFIG:-$HOME/.kube/config}
KUBECONTEXT=${KUBECONTEXT:-}
REPORT_DIR=${REPORT_DIR:-}
REPORT_PREFIX=${REPORT_PREFIX:-}
GINKGO_NODES=${GINKGO_NODES:-}
GINKGO_PARALLEL=${GINKGO_PARALLEL:-n} # set to 'y' to run tests in parallel
# If 'y', Ginkgo's reporter will not print out in color when tests are run
# in parallel
GINKGO_NO_COLOR=${GINKGO_NO_COLOR:-n}
GINKGO_STREAM=${GINKGO_STREAM:-y}
GINKGO_PROGRESS=${GINKGO_PROGRESS:-y}
GINKGO_TRACE=${GINKGO_TRACE:-y}
GINKGO_FLAKY_ATTEMPTS=${GINKGO_FLAKY_ATTEMPTS:-2}
GINKGO_UNTILITFAILS=${GINKGO_UNTILITFAILS:-}
SKIP_GINKGO=${SKIP_GINKGO:-}
# We don't delete namespace on failure by default for easier debugging in local development.
DELETE_NAMESPACE_ON_FAILURE=${DELETE_NAMESPACE_ON_FAILURE:-false}

if [ -z "$KUBECONFIG" ]; then
    echo "error: KUBECONFIG is required"
    exit 1
fi

echo "KUBE_SSH_USER: $KUBE_SSH_USER"
echo "TIDB_OPERATOR_IMAGE: $TIDB_OPERATOR_IMAGE"
echo "TIDB_BACKUP_MANAGER_IMAGE: $TIDB_BACKUP_MANAGER_IMAGE"
echo "E2E_IMAGE: $E2E_IMAGE"
echo "KUBECONFIG: $KUBECONFIG"
echo "KUBECONTEXT: $KUBECONTEXT"
echo "REPORT_DIR: $REPORT_DIR"
echo "REPORT_PREFIX: $REPORT_PREFIX"
echo "GINKGO_NODES: $GINKGO_NODES"
echo "GINKGO_PARALLEL: $GINKGO_PARALLEL"
echo "GINKGO_NO_COLOR: $GINKGO_NO_COLOR"
echo "GINKGO_STREAM: $GINKGO_STREAM"
echo "GINKGO_PROGRESS: $GINKGO_PROGRESS"
echo "GINKGO_TRACE: $GINKGO_TRACE"
echo "GINKGO_FLAKY_ATTEMPTS: $GINKGO_FLAKY_ATTEMPTS"
echo "GINKGO_UNTILITFAILS: $GINKGO_UNTILITFAILS"
echo "DELETE_NAMESPACE_ON_FAILURE: $DELETE_NAMESPACE_ON_FAILURE"

function e2e::__wait_for_ds() {
    local ns="$1"
    local name="$2"
    local retries="${3:-300}"
    echo "info: waiting for pods of daemonset $ns/$name are ready (retries: $retries, interval: 1s)"
    for ((i = 0; i < retries; i++)) {
        read a b <<<$($KUBECTL_BIN --context $KUBECONTEXT -n $ns get ds/$name -ojsonpath='{.status.desiredNumberScheduled} {.status.numberReady}{"\n"}')
        if [[ "$a" -gt 0 && "$a" -eq "$b" ]]; then
            echo "info: all pods of daemonset $ns/$name are ready (desired: $a, ready: $b)"
            return 0
        fi
        echo "info: pods of daemonset $ns/$name (desired: $a, ready: $b)"
        sleep 5
    }
    echo "info: timed out waiting for pods of daemonset $ns/$name are ready"
    return 1
}

function e2e::__wait_for_deploy() {
    local ns="$1"
    local name="$2"
    local retries="${3:-300}"
    echo "info: waiting for pods of deployment $ns/$name are ready (retries: $retries, interval: 1s)"
    for ((i = 0; i < retries; i++)) {
        read a b <<<$($KUBECTL_BIN --context $KUBECONTEXT -n $ns get deploy/$name -ojsonpath='{.spec.replicas} {.status.readyReplicas}{"\n"}')
        if [[ "$a" -gt 0 && "$a" -eq "$b" ]]; then
            echo "info: all pods of deployment $ns/$name are ready (desired: $a, ready: $b)"
            return 0
        fi
        echo "info: pods of deployment $ns/$name (desired: $a, ready: $b)"
        sleep 5
    }
    echo "info: timed out waiting for pods of deployment $ns/$name are ready"
    return 1
}

function e2e::setup_local_pvs() {
    echo "info: preparing local disks"
    if [ "$PROVIDER" == "kind" ]; then
        for n in $($KIND_BIN get nodes --name=$CLUSTER); do
            docker exec -i $n bash <<'EOF'
test -d /mnt/disks || mkdir -p /mnt/disks
df -h /mnt/disks
if mountpoint /mnt/disks &>/dev/null; then
    echo "info: /mnt/disks is a mountpoint"
else
    echo "info: /mnt/disks is not a mountpoint, creating local volumes on the rootfs"
fi
cd /mnt/disks
for ((i = 1; i <= 32; i++)) {
    if [ ! -d vol$i ]; then
        mkdir vol$i
    fi
    if ! mountpoint vol$i &>/dev/null; then
        mount --bind vol$i vol$i
    fi
}
EOF
        done
    elif [ "$PROVIDER" == "gke" ]; then
        echo "info: provider is $PROVIDER, skipped"
    elif [ "$PROVIDER" == "eks" ]; then
        echo "info: provider is $PROVIDER, skipped"
    elif [ "$PROVIDER" == "openshift" ]; then
        CRC_IP=$(crc ip)
        ssh -i ~/.crc/machines/crc/id_rsa -o StrictHostKeyChecking=no core@$CRC_IP <<'EOF'
sudo bash -c '
test -d /mnt/disks || mkdir -p /mnt/disks
df -h /mnt/disks
if mountpoint /mnt/disks &>/dev/null; then
    echo "info: /mnt/disks is a mountpoint"
else
    echo "info: /mnt/disks is not a mountpoint, creating local volumes on the rootfs"
fi
cd /mnt/disks
for ((i = 1; i <= 32; i++)) {
    if [ ! -d vol$i ]; then
        mkdir vol$i
    fi
    if ! mountpoint vol$i &>/dev/null; then
        mount --bind vol$i vol$i
    fi
}
'
EOF
    fi
    echo "info: installing local-volume-provisioner"
    $KUBECTL_BIN --context $KUBECONTEXT apply -f ${ROOT}/manifests/local-dind/local-volume-provisioner.yaml
    e2e::__wait_for_ds kube-system local-volume-provisioner
}

function e2e::__ecr_url() {
    local account_id=$(aws sts get-caller-identity --output text | awk '{print $1}')
    local region=$(aws configure get region)
    echo "${account_id}.dkr.ecr.${region}.amazonaws.com"
}

function e2e::get_kube_version() {
    $KUBECTL_BIN --context $KUBECONTEXT version --short | awk '/Server Version:/ {print $3}'
}

# Used by non-kind providers to tag image with its id. This can force our e2e
# process to pull correct image even if IfNotPresent is used in an existing
# environment, e.g. testing in the same cluster.
function e2e::image_id_tag() {
    docker image inspect -f '{{.Id}}' "$1" | cut -d ':' -f 2 | head -c 10
}

function e2e::image_load() {
    local images=(
        $TIDB_OPERATOR_IMAGE
        $TIDB_BACKUP_MANAGER_IMAGE
        $E2E_IMAGE
    )
    echo "info: pull if images do not exist"
    for image in ${images[@]}; do
        if ! docker inspect -f '{{.Id}}' $image &>/dev/null; then
            echo "info: pulling $image"
            docker pull $image
        fi
    done
    if [ "$PROVIDER" == "kind" ]; then
        local nodes=$($KIND_BIN get nodes --name $CLUSTER | grep -v 'control-plane$')
        if [ -z "$nodes" ]; then
            # if no workers are found, we need to schedule pods to control-plane.
            local nodes=$($KIND_BIN get nodes --name $CLUSTER)
        fi
        echo "info: load images ${images[@]}"
        for n in ${images[@]}; do
            $KIND_BIN load docker-image --name $CLUSTER $n --nodes $(hack::join ',' ${nodes[@]})
        done
    elif [ "$PROVIDER" == "gke" ]; then
        unset DOCKER_CONFIG # We don't need this and it may be read-only and fail the command to fail
        gcloud auth configure-docker
        GCP_TIDB_OPERATOR_IMAGE=gcr.io/$GCP_PROJECT/tidb-operator:$CLUSTER-$(e2e::image_id_tag $TIDB_OPERATOR_IMAGE)
        GCP_TIDB_BACKUP_MANAGER_IMAGE=gcr.io/$GCP_PROJECT/tidb-backup-image:$CLUSTER-$(e2e::image_id_tag $TIDB_BACKUP_MANAGER_IMAGE)
        GCP_E2E_IMAGE=gcr.io/$GCP_PROJECT/tidb-operator-e2e:$CLUSTER-$(e2e::image_id_tag $E2E_IMAGE)
        docker tag $TIDB_OPERATOR_IMAGE $GCP_TIDB_OPERATOR_IMAGE
        docker tag $E2E_IMAGE $GCP_E2E_IMAGE
        docker tag $TIDB_BACKUP_MANAGER_IMAGE $GCP_TIDB_BACKUP_MANAGER_IMAGE
        echo "info: pushing $GCP_TIDB_OPERATOR_IMAGE"
        docker push $GCP_TIDB_OPERATOR_IMAGE
        echo "info: pushing $GCP_E2E_IMAGE"
        docker push $GCP_E2E_IMAGE
        echo "info: pushing $GCP_TIDB_BACKUP_MANAGER_IMAGE"
        docker push $GCP_TIDB_BACKUP_MANAGER_IMAGE
        TIDB_OPERATOR_IMAGE=$GCP_TIDB_OPERATOR_IMAGE
        E2E_IMAGE=$GCP_E2E_IMAGE
        TIDB_BACKUP_MANAGER_IMAGE=$GCP_TIDB_BACKUP_MANAGER_IMAGE
    elif [ "$PROVIDER" == "eks" ]; then
        for repoName in e2e/tidb-operator e2e/tidb-operator-e2e e2e/tidb-backup-manager; do
            local ret=0
            aws ecr describe-repositories --repository-names $repoName || ret=$?
            if [ $ret -ne 0 ]; then
                echo "info: creating repository $repoName"
                aws ecr create-repository --repository-name $repoName
            fi
        done
        local ecrURL=$(e2e::__ecr_url)
        echo "info: logging in $ecrURL"
        aws ecr get-login-password | docker login --username AWS --password-stdin $ecrURL
        AWS_TIDB_OPERATOR_IMAGE=$ecrURL/e2e/tidb-operator:$CLUSTER-$(e2e::image_id_tag $TIDB_OPERATOR_IMAGE)
        AWS_TIDB_BACKUP_MANAGER_IMAGE=$ecrURL/e2e/tidb-backup-manager:$CLUSTER-$(e2e::image_id_tag $TIDB_BACKUP_MANAGER_IMAGE)
        AWS_E2E_IMAGE=$ecrURL/e2e/tidb-operator-e2e:$CLUSTER-$(e2e::image_id_tag $E2E_IMAGE)
        docker tag $TIDB_OPERATOR_IMAGE $AWS_TIDB_OPERATOR_IMAGE
        docker tag $TIDB_BACKUP_MANAGER_IMAGE $AWS_TIDB_BACKUP_MANAGER_IMAGE
        docker tag $E2E_IMAGE $AWS_E2E_IMAGE
        echo "info: pushing $AWS_TIDB_OPERATOR_IMAGE"
        docker push $AWS_TIDB_OPERATOR_IMAGE
        echo "info: pushing $AWS_TIDB_BACKUP_MANAGER_IMAGE"
        docker push $AWS_TIDB_BACKUP_MANAGER_IMAGE
        echo "info: pushing $AWS_E2E_IMAGE"
        docker push $AWS_E2E_IMAGE
        TIDB_BACKUP_MANAGER_IMAGE=$AWS_TIDB_BACKUP_MANAGER_IMAGE
        TIDB_OPERATOR_IMAGE=$AWS_TIDB_OPERATOR_IMAGE
        E2E_IMAGE=$AWS_E2E_IMAGE
    else
        echo "info: unsupported provider '$PROVIDER', skip loading images"
    fi
}

hack::ensure_kubectl
hack::ensure_helm

if [ "$PROVIDER" == "gke" ]; then
    if [ -n "$GCP_CREDENTIALS" ]; then
        gcloud auth activate-service-account --key-file "$GCP_CREDENTIALS"
    fi
    if [ -n "$GCP_REGION" ]; then
        gcloud config set compute/region "$GCP_REGION"
    fi
    if [ -n "$GCP_ZONE" ]; then
        gcloud config set compute/zone "$GCP_ZONE"
    fi
    gcloud container clusters get-credentials "$CLUSTER"
elif [ "$PROVIDER" == "eks" ]; then
    aws eks update-kubeconfig --name "$CLUSTER"
fi

if [ -z "$KUBECONTEXT" ]; then
    echo "info: KUBECONTEXT is not set, current context is used"
    KUBECONTEXT=$($KUBECTL_BIN config current-context 2>/dev/null) || true
    if [ -z "$KUBECONTEXT" ]; then
        echo "error: current context cannot be detected"
        exit 1
    fi
    echo "info: current kubeconfig context is '$KUBECONTEXT'"
fi

if [ -z "$SKIP_IMAGE_LOAD" ]; then
    e2e::image_load
fi

<<<<<<< HEAD
# e2e::setup_local_pvs
e2e::setup_helm_server
=======
e2e::setup_local_pvs
>>>>>>> c30172fc

if [ -n "$SKIP_GINKGO" ]; then
    echo "info: skipping ginkgo"
    exit 0
fi

echo "info: start to run e2e process"

ginkgo_args=()

if [[ -n "${GINKGO_NODES:-}" ]]; then
    ginkgo_args+=("--nodes=${GINKGO_NODES}")
elif [[ ${GINKGO_PARALLEL} =~ ^[yY]$ ]]; then
    ginkgo_args+=("-p")
fi

if [[ "${GINKGO_NO_COLOR}" == "y" ]]; then
    ginkgo_args+=("--noColor")
fi

if [[ "${GINKGO_STREAM}" == "y" ]]; then
    ginkgo_args+=("--stream")
fi

if [[ "${GINKGO_PROGRESS}" == "y" ]]; then
    ginkgo_args+=("--progress")
fi

if [[ "${GINKGO_TRACE}" == "y" ]]; then
    ginkgo_args+=("--trace")
fi

if [[ -n "${GINKGO_FLAKY_ATTEMPTS:-}" ]]; then
    ginkgo_args+=("--flakeAttempts=${GINKGO_FLAKY_ATTEMPTS}")
fi

if [[ -n "${GINKGO_UNTILITFAILS:-}" ]]; then
    ginkgo_args+=("--untilItFails")
fi

tester_args=(
    /usr/local/bin/ginkgo
    ${ginkgo_args[@]:-}
    /usr/local/bin/e2e.test
    --
    --clean-start=true
    --delete-namespace-on-failure="${DELETE_NAMESPACE_ON_FAILURE}"
    --repo-root="${ROOT}"
    # tidb-operator e2e flags
    --operator-tag=e2e
    --operator-image="${TIDB_OPERATOR_IMAGE}"
    --backup-image="${TIDB_BACKUP_MANAGER_IMAGE}"
    --e2e-image="${E2E_IMAGE}"
    --chart-dir=/charts
    -v=4
)

# append any args passed to kubetest2 as tester args after -- in the parent script
tester_args+=(${@:-})

docker_args=(
    run
    --rm
    --net=host
    --privileged
    -v /:/rootfs
    -v $ROOT:$ROOT
    -w $ROOT
    -v $KUBECONFIG:/etc/kubernetes/admin.conf:ro
    --env KUBECONFIG=/etc/kubernetes/admin.conf
    --env KUBECONTEXT=$KUBECONTEXT
    --env KUBE_SSH_USER=$KUBE_SSH_USER
)

if [ "$PROVIDER" == "eks" ]; then
    tester_args+=(
        --provider=aws
        --gce-zone="${AWS_ZONE}" # reuse gce-zone to configure aws zone
    )
    docker_args+=(
        # aws credential is required to get token for EKS
        -v $HOME/.aws:/root/.aws
        # ~/.ssh/kube_aws_rsa must be mounted into e2e container to run ssh
        -v $HOME/.ssh/kube_aws_rsa:/root/.ssh/kube_aws_rsa
    )
elif [ "$PROVIDER" == "gke" ]; then
    tester_args+=(
        --provider="${PROVIDER}"
        --gce-project="${GCP_PROJECT}"
        --gce-region="${GCP_REGION}"
        --gce-zone="${GCP_ZONE}"
        --gke-cluster="${CLUSTER}"
    )
    docker_args+=(
        -v ${GCP_CREDENTIALS}:${GCP_CREDENTIALS}
        --env GOOGLE_APPLICATION_CREDENTIALS=${GCP_CREDENTIALS}
    )
    # google-cloud-sdk is very large, we didn't pack it into our e2e image.
    # instead, we use the sdk installed in CI image.
    if [ ! -e "${GCP_SDK}/bin/gcloud" ]; then
        echo "error: ${GCP_SDK} is not google cloud sdk, please install it here or specify correct path via GCP_SDK env"
        exit 1
    fi
    docker_args+=(
        # gcloud config
        -v $HOME/.config/gcloud:/root/.config/gcloud
        -v ${GCP_SDK}:/google-cloud-sdk
        # ~/.ssh/google_compute_engine must be mounted into e2e container to run ssh
        -v $HOME/.ssh/google_compute_engine:/root/.ssh/google_compute_engine
    )
else
    tester_args+=(
        --provider="${PROVIDER}"
    )
fi

if [ -n "$REPORT_DIR" ]; then
    tester_args+=(
        --report-dir="${REPORT_DIR}"
        --report-prefix="${REPORT_PREFIX}"
    )
    docker_args+=(
        -v $REPORT_DIR:$REPORT_DIR
    )
fi

echo "info: docker ${docker_args[@]} $E2E_IMAGE ${tester_args[@]}"
docker ${docker_args[@]} $E2E_IMAGE ${tester_args[@]}<|MERGE_RESOLUTION|>--- conflicted
+++ resolved
@@ -289,12 +289,7 @@
     e2e::image_load
 fi
 
-<<<<<<< HEAD
 # e2e::setup_local_pvs
-e2e::setup_helm_server
-=======
-e2e::setup_local_pvs
->>>>>>> c30172fc
 
 if [ -n "$SKIP_GINKGO" ]; then
     echo "info: skipping ginkgo"
