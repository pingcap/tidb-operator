# TiDB Cluster Operation Guide

TiDB Operator can manage multiple clusters in the same Kubernetes cluster.

The following variables will be used in the rest of the document:

```shell
$ releaseName="demo"
$ namespace="tidb"
```

> **Note:** The rest of the document will use `values.yaml` to reference `charts/tidb-cluster/values.yaml`

## Configuration

<<<<<<< HEAD
TiDB Operator use `values.yaml` as TiDB cluster configuration file. It provides the default basic configuration which you can use directly for quick deployment, but if you have specific configuration requirements or for production deployment, you need to manually modify the variables in the `value.yaml` file.
=======
TiDB Operator uses `values.yaml` as TiDB cluster configuration file. It provides the default basic configuration which you can use directly for quick deployment, but if you have specific configuration requirements or for production deployment, you need to manually modify the variables in the `values.yaml` file.
>>>>>>> 8917fa28

* Resource setting

    * CPU & Memory

<<<<<<< HEAD
        The default deployment doesn't set CPU and memory requests or limits for any of the pods, these settings can make TiDB cluster run on a small Kubernetes cluster like DinD or the default GKE cluster for testing. But for production deployment, you would likely to adjust the cpu, memory and storage resources according to the [recommendations](https://github.com/pingcap/docs/blob/master/op-guide/recommendation.md).
=======
        The default deployment doesn't set CPU and memory requests or limits for any of the pods, these settings can make TiDB cluster run on a small Kubernetes cluster like DinD or the default GKE cluster for testing. But for production deployment, you would likely to adjust the cpu, memory and storage resources according to the [recommendations](https://pingcap.com/docs/dev/how-to/deploy/hardware-recommendations/#software-and-hardware-recommendations).
        
>>>>>>> 8917fa28
        The resource limits should be equal or bigger than the resource requests, it is suggested to set limit and request equal to get [`Guaranteed` QoS]( https://kubernetes.io/docs/tasks/configure-pod-container/quality-service-pod/#create-a-pod-that-gets-assigned-a-qos-class-of-guaranteed).

    * Storage

<<<<<<< HEAD
        The variables `pd.storageClassName` and `tikv.storageClassName` in `values.yaml` are used to set `StorageClass` of pd and tikv,their default setting are `local-storage` with minimal size.
=======
        The variables `pd.storageClassName` and `tikv.storageClassName` in `values.yaml` are used to set `StorageClass` of PD and TiKV,their default setting are `local-storage` with minimal size.
        
>>>>>>> 8917fa28
        If you don't want to use the default `StorageClass` or your Kubernetes cluster does not support `local-storage` class, please execute the following command to find an available `StorageClass` and select the ones you want to provide to TiDB cluster.

        ```shell
        $ kubectl get sc
        ```

<<<<<<< HEAD
* HA setting

    TiDB cluster is a distributed database. Its high availability means that when any physical node failed, not only to ensure TiDB server is available, but also ensure the data is complete and available.

    How to guarantee high availability of TiDB cluster work on Kubernetes?

    We mainly solve the problem from the scheduling of services and data.

    * HA guarantee of TiDB server

        TiDB Operator provides a external scheduler to guarantee PD/TiKV/TiDB pods HA on host level. TiDB Cluster have set the external scheduler as default scheduler, you will find the setting in the variable `schedulerName` of `values.yaml`.

        In the other hand use `PodAntiAffinity` term of `affinity` to ensure HA on the other topology levels (e.g. rack, zone, region). 
        refer to the doc: [pod affnity & anti affinity](https://kubernetes.io/docs/concepts/configuration/assign-pod-node/#inter-pod-affinity-and-anti-affinity-beta-feature), moreover `values.yaml` also provides a typical HA setting example in the comments of `pd.affinity`.

    * HA guarantee of data

        HA of data is guaranteed by TiDB Cluster itself. The only work Operator needs to do is that collects topology info from specific labels of Kubernetes nodes where TiKV Pod runs on and then PD will schedule data replicas auto according to the topology info.
        Cause currently TiDB Operator can only recognize some specific labels, so you can only set nodes topology info with the following particular labels
=======
* Disaster Tolerance setting

    TiDB is a distributed database. Its disaster tolerance means that when any physical node failed, not only to ensure TiDB server is available, but also ensure the data is complete and available.

    How to guarantee Disaster Tolerance of TiDB cluster on Kubernetes?

    We mainly solve the problem from the scheduling of services and data.

    * Disaster Tolerance of TiDB instance

        TiDB Operator provides an extended scheduler to guarantee PD/TiKV/TiDB instance disaster tolerance on host level. TiDB Cluster has set the extended scheduler as default scheduler, you will find the setting in the variable `schedulerName` of `values.yaml`.

        In the other hand use `PodAntiAffinity` term of `affinity` to ensure disaster tolerance on the other topology levels (e.g. rack, zone, region). 
        refer to the doc: [pod affnity & anti affinity](https://kubernetes.io/docs/concepts/configuration/assign-pod-node/#inter-pod-affinity-and-anti-affinity-beta-feature), moreover `values.yaml` also provides a typical disaster tolerance setting example in the comments of `pd.affinity`.

    * Disaster Tolerance of data

        Disaster tolerance of data is guaranteed by TiDB Cluster itself. The only work Operator needs to do is that collects topology info from specific labels of Kubernetes nodes where TiKV Pod runs on and then PD will schedule data replicas auto according to the topology info.
        Because current TiDB Operator can only recognize some specific labels, so you can only set nodes topology info with the following particular labels
>>>>>>> 8917fa28

        * `region`: region where node is located
        * `zone`: zone where node is located
        * `rack`: rack where node is located
        * `kubernetes.io/hostname`: hostname of the node

<<<<<<< HEAD
        you can label topology info to nodes of Kubernetes cluster use the following command
        ```shell
        # The labels are optional
=======
        you need label topology info to nodes of Kubernetes cluster use the following command
        ```shell
        # Not all tags are required
>>>>>>> 8917fa28
        $ kubectl label node <nodeName> region=<regionName> zone=<zoneName> rack=<rackName> kubernetes.io/hostname=<hostName>
        ```

For other settings, the variables in `values.yaml` are self-explanatory with comments. You can modify them according to your need before installing the charts.

## Deploy TiDB cluster

After TiDB Operator and Helm are deployed correctly and configuration completed, TiDB cluster can be deployed using following command:

```shell
$ helm install charts/tidb-cluster --name=${releaseName} --namespace=${namespace}
$ kubectl get po -n ${namespace} -l app.kubernetes.io/instance=${releaseName}
```

## Access TiDB cluster

By default TiDB service is exposed using [`NodePort`](https://kubernetes.io/docs/concepts/services-networking/service/#nodeport). You can modify it to `ClusterIP` which will disable access from outside of the cluster. Or modify it to [`LoadBalancer`](https://kubernetes.io/docs/concepts/services-networking/service/#loadbalancer) if the underlining Kubernetes supports this kind of service.

```shell
$ kubectl get svc -n ${namespace} # check the available services
```

By default the TiDB cluster has no root password set. Setting a password in helm is insecure. Instead you can set the name of a K8s secret as `tidb.passwordSecretName` in `values.yaml`. Note that this is only used to initialize users: once your tidb cluster is initialized you may delete the secret. The format of the secret is `user=password`, so you can set the root user password with:

```
kubectl create namespace ${namespace}
kubectl create secret generic tidb-secret --from-literal=root=<root-password> --namespace=${namespace}
```

You can retrieve the password from the initialization `Secret`:

```shell
$ PASSWORD=$(kubectl get secret -n ${namespace} tidb-secret -ojsonpath="{.data.root}" | base64 --decode)
$ echo ${PASSWORD}
```

* Access inside of the Kubernetes cluster

    When your application is deployed in the same Kubernetes cluster, you can access TiDB via domain name `demo-tidb.tidb.svc` with port `4000`. Here `demo` is the `releaseName`. And the latter `tidb` is the namespace you specified when using `helm install` to deploy TiDB cluster.

* Access outside of the Kubernetes cluster

    * Using kubectl portforward

        ```shell
        $ kubectl port-forward -n ${namespace} svc/${releaseName}-tidb 4000:4000 &>/tmp/portforward-tidb.log
        $ mysql -h 127.0.0.1 -P 4000 -u root -p
        ```

    * Using LoadBalancer

        When you set `tidb.service.type` to `LoadBalancer` and the underlining Kubernetes support LoadBalancer, then a LoadBalancer will be created for TiDB service. You can access it via the external IP with port `4000`. Some cloud platforms support internal load balancer via service annotations, for example you can add annotation `cloud.google.com/load-balancer-type: Internal` to `tidb.service.annotations` to create an internal load balancer for TiDB on GKE.

    * Using NodePort

        You can access TiDB via any node's IP with tidb service node port. The node port is the port after `4000`, usually greater than `30000`.

## Scale TiDB cluster

TiDB Operator supports both horizontal and vertical scaling, but there are some caveats for storage vertical scaling.

* Kubernetes is v1.11 or later, please reference [the official blog](https://kubernetes.io/blog/2018/07/12/resizing-persistent-volumes-using-kubernetes/)
* Backend storage class supports resizing. (Currently only a limited of network storage class supports resizing)

When using local persistent volumes, even CPU and memory vertical scaling can cause problems because there may be not enough resources on the node.

Due to the above reasons, it's recommended to do horizontal scaling other than vertical scaling when workload increases.

### Horizontal scaling

To scale in/out TiDB cluster, just modify the `replicas` of PD, TiKV and TiDB in `values.yaml` file. And then run the following command:

```shell
$ helm upgrade ${releaseName} charts/tidb-cluster
```

### Vertical scaling

To scale up/down TiDB cluster, modify the cpu/memory/storage limits and requests of PD, TiKV and TiDB in `values.yaml` file. And then run the same command as above.

> **Note**: See the above caveats of vertical scaling. Before [#35](https://github.com/pingcap/tidb-operator/issues/35) is fixed, you have to manually configure the block cache size for TiKV in charts/tidb-cluster/templates/config/_tikv-config.tpl

## Upgrade TiDB cluster

Upgrade TiDB cluster is similar to scale TiDB cluster, but by changing `image` of PD, TiKV and TiDB to different image versions in `values.yaml`. And then run the following command:

```shell
$ helm upgrade ${releaseName} charts/tidb-cluster
```

For minor version upgrade, updating the `image` should be enough. When TiDB major version is out, the better way to update is to fetch the new charts from tidb-operator and then merge the old values.yaml with new values.yaml. And then upgrade as above.

## Change TiDB cluster Configuration

Since `v1.0.0`, TiDB operator can perform rolling-update on configuration updates. This feature is disabled by default in favor of backward compatibility, you can enable it by setting `enableConfigMapRollout` to `true` in your helm values file.

> **Note**: currently, changing PD's `scheduler` and `replication` configurations(`maxStoreDownTime` and `maxReplicas` in `values.yaml`, and all the configuration key under `[scheduler]` and `[replication]` section if you override the pd config file) after cluster creation has no effect. You have to configure these variables via `pd-ctl` after the cluster creation, see: [pd-ctl](https://pingcap.com/docs/dev/reference/tools/pd-control/)

> WARN: changing this variable against a running cluster will trigger an rolling-update of PD/TiKV/TiDB pods even if there's no configuration change.

## Destroy TiDB cluster

To destroy TiDB cluster, run the following command:

```shell
$ helm delete ${releaseName} --purge
```

The above command only delete the running pods, the data is persistent. If you do not need the data anymore, you can run the following command to clean the data:

```shell
$ kubectl delete pvc -n ${namespace} -l app.kubernetes.io/instance=${releaseName},app.kubernetes.io/managed-by=tidb-operator
$ kubectl get pv -l app.kubernetes.io/namespace=${namespace},app.kubernetes.io/managed-by=tidb-operator,app.kubernetes.io/instance=${releaseName} -o name | xargs -I {} kubectl patch {} -p '{"spec":{"persistentVolumeReclaimPolicy":"Delete"}}'
```

> **Note:** the above command will delete the data permanently. Think twice before executing them.


## Monitor

TiDB cluster is monitored with Prometheus and Grafana. When TiDB cluster is created, a Prometheus and Grafana pod will be created and configured to scrape and visualize metrics.

By default the monitor data is not persistent, when the monitor pod is killed for some reason, the data will be lost. This can be avoided by specifying `monitor.persistent` to `true` in `values.yaml` file.

You can view the dashboard using `kubectl portforward`:

```shell
$ kubectl port-forward -n ${namespace} svc/${releaseName}-grafana 3000:3000 &>/tmp/portforward-grafana.log
```

Then open your browser at http://localhost:3000 The default username and password are both `admin`

The Grafana service is exposed as `NodePort` by default, you can change it to `LoadBalancer` if the underlining Kubernetes has load balancer support. And then view the dashboard via load balancer endpoint.

### View TiDB Slow Query Log

For default setup, tidb is configured to export slow query log to STDOUT along with normal server logs. You can obtain the slow query log by `grep` the keyword `SLOW_QUERY`:

```shell
$ kubectl logs -n ${namespace} ${tidbPodName} | grep SLOW_QUERY
```

Optionally, you can output slow query log in a separate sidecar by enabling `separateSlowLog`:

```yaml
# Uncomment the following line to enable separate output of the slow query log
    # separateSlowLog: true
```

Run `helm upgrade` to apply the change, then you can obtain the slow query log from the sidecar named `slowlog`:

```shell
$ kubectl logs -n ${namespace} ${tidbPodName} -c slowlog
```

To retrieve logs from multiple pods, [`stern`](https://github.com/wercker/stern) is recommended.

```shell
$ stern -n ${namespace} tidb -c slowlog
```

## Backup

Currently, TiDB Operator supports two kinds of backup: incremental backup via binlog and full backup(scheduled or ad-hoc) via [Mydumper](https://github.com/maxbube/mydumper).

### Incremental backup

To enable incremental backup, set `binlog.pump.create` and `binlog.drainer.create` to `true`. By default the incremental backup data is stored in protobuffer format in a PV. You can change `binlog.drainer.destDBType` from `pb` to `mysql` or `kafka` and configure the corresponding downstream.

### Full backup

Currently, full backup requires a PersistentVolume. The backup job will create a PVC to store backup data.

By default, the backup uses PV to store the backup data.
> **Note:** You must set the ad-hoc full backup PV's [reclaim policy](https://kubernetes.io/docs/tasks/administer-cluster/change-pv-reclaim-policy) to `Retain` to keep your backup data safe.

You can also store the backup data to [Google Cloud Storage](https://cloud.google.com/storage/) bucket or [Ceph object storage](https://ceph.com/ceph-storage/object-storage/) by configuring the corresponding section in `values.yaml`. This way the PV temporarily stores backup data before it is placed in object storage.

The comments in `values.yaml` is self-explanatory for both GCP backup and Ceph backup.

### Scheduled full backup

Scheduled full backup can be ran periodically just like crontab job.

To create a scheduled full backup job, modify `scheduledBackup` section in `values.yaml` file.

* `create` must be set to `true`
* Set `storageClassName` to the PV storage class name used for backup data
* `schedule` takes the [Cron](https://en.wikipedia.org/wiki/Cron) format
* `user` and `password` must be set to the correct user which has the permission to read the database to be backuped.

> **Note:** You must set the scheduled full backup PV's [reclaim policy](https://kubernetes.io/docs/tasks/administer-cluster/change-pv-reclaim-policy) to `Retain` to keep your backup data safe.


### Ad-Hoc full backup

> **Note:** The rest of the document will use `values.yaml` to reference `charts/tidb-backup/values.yaml`

Ad-Hoc full backup can be done once just like job.

To create an ad-hoc full backup job, modify `backup` section in `values.yaml` file.

* `mode` must be set to `backup`
* Set `storage.className` to the PV storage class name used for backup data

Create a secret containing the user and password that has the permission to backup the database:

```shell
$ kubectl create secret generic backup-secret -n ${namespace} --from-literal=user=<user> --from-literal=password=<password>
```

Then run the following command to create an ad-hoc backup job:

```shell
$ helm install charts/tidb-backup --name=<backup-name> --namespace=${namespace}
```

## Restore

Restore is similar to backup. See the `values.yaml` file for details.

Modified the variables in `values.yaml` and then create restore job using the following command:

```shell
$ helm install charts/tidb-backup --name=<backup-name> --namespace=${namespace}
```<|MERGE_RESOLUTION|>--- conflicted
+++ resolved
@@ -13,59 +13,26 @@
 
 ## Configuration
 
-<<<<<<< HEAD
-TiDB Operator use `values.yaml` as TiDB cluster configuration file. It provides the default basic configuration which you can use directly for quick deployment, but if you have specific configuration requirements or for production deployment, you need to manually modify the variables in the `value.yaml` file.
-=======
 TiDB Operator uses `values.yaml` as TiDB cluster configuration file. It provides the default basic configuration which you can use directly for quick deployment, but if you have specific configuration requirements or for production deployment, you need to manually modify the variables in the `values.yaml` file.
->>>>>>> 8917fa28
 
 * Resource setting
 
     * CPU & Memory
 
-<<<<<<< HEAD
-        The default deployment doesn't set CPU and memory requests or limits for any of the pods, these settings can make TiDB cluster run on a small Kubernetes cluster like DinD or the default GKE cluster for testing. But for production deployment, you would likely to adjust the cpu, memory and storage resources according to the [recommendations](https://github.com/pingcap/docs/blob/master/op-guide/recommendation.md).
-=======
         The default deployment doesn't set CPU and memory requests or limits for any of the pods, these settings can make TiDB cluster run on a small Kubernetes cluster like DinD or the default GKE cluster for testing. But for production deployment, you would likely to adjust the cpu, memory and storage resources according to the [recommendations](https://pingcap.com/docs/dev/how-to/deploy/hardware-recommendations/#software-and-hardware-recommendations).
         
->>>>>>> 8917fa28
         The resource limits should be equal or bigger than the resource requests, it is suggested to set limit and request equal to get [`Guaranteed` QoS]( https://kubernetes.io/docs/tasks/configure-pod-container/quality-service-pod/#create-a-pod-that-gets-assigned-a-qos-class-of-guaranteed).
 
     * Storage
 
-<<<<<<< HEAD
-        The variables `pd.storageClassName` and `tikv.storageClassName` in `values.yaml` are used to set `StorageClass` of pd and tikv,their default setting are `local-storage` with minimal size.
-=======
         The variables `pd.storageClassName` and `tikv.storageClassName` in `values.yaml` are used to set `StorageClass` of PD and TiKV,their default setting are `local-storage` with minimal size.
         
->>>>>>> 8917fa28
         If you don't want to use the default `StorageClass` or your Kubernetes cluster does not support `local-storage` class, please execute the following command to find an available `StorageClass` and select the ones you want to provide to TiDB cluster.
 
         ```shell
         $ kubectl get sc
         ```
 
-<<<<<<< HEAD
-* HA setting
-
-    TiDB cluster is a distributed database. Its high availability means that when any physical node failed, not only to ensure TiDB server is available, but also ensure the data is complete and available.
-
-    How to guarantee high availability of TiDB cluster work on Kubernetes?
-
-    We mainly solve the problem from the scheduling of services and data.
-
-    * HA guarantee of TiDB server
-
-        TiDB Operator provides a external scheduler to guarantee PD/TiKV/TiDB pods HA on host level. TiDB Cluster have set the external scheduler as default scheduler, you will find the setting in the variable `schedulerName` of `values.yaml`.
-
-        In the other hand use `PodAntiAffinity` term of `affinity` to ensure HA on the other topology levels (e.g. rack, zone, region). 
-        refer to the doc: [pod affnity & anti affinity](https://kubernetes.io/docs/concepts/configuration/assign-pod-node/#inter-pod-affinity-and-anti-affinity-beta-feature), moreover `values.yaml` also provides a typical HA setting example in the comments of `pd.affinity`.
-
-    * HA guarantee of data
-
-        HA of data is guaranteed by TiDB Cluster itself. The only work Operator needs to do is that collects topology info from specific labels of Kubernetes nodes where TiKV Pod runs on and then PD will schedule data replicas auto according to the topology info.
-        Cause currently TiDB Operator can only recognize some specific labels, so you can only set nodes topology info with the following particular labels
-=======
 * Disaster Tolerance setting
 
     TiDB is a distributed database. Its disaster tolerance means that when any physical node failed, not only to ensure TiDB server is available, but also ensure the data is complete and available.
@@ -85,22 +52,15 @@
 
         Disaster tolerance of data is guaranteed by TiDB Cluster itself. The only work Operator needs to do is that collects topology info from specific labels of Kubernetes nodes where TiKV Pod runs on and then PD will schedule data replicas auto according to the topology info.
         Because current TiDB Operator can only recognize some specific labels, so you can only set nodes topology info with the following particular labels
->>>>>>> 8917fa28
 
         * `region`: region where node is located
         * `zone`: zone where node is located
         * `rack`: rack where node is located
         * `kubernetes.io/hostname`: hostname of the node
 
-<<<<<<< HEAD
-        you can label topology info to nodes of Kubernetes cluster use the following command
-        ```shell
-        # The labels are optional
-=======
         you need label topology info to nodes of Kubernetes cluster use the following command
         ```shell
         # Not all tags are required
->>>>>>> 8917fa28
         $ kubectl label node <nodeName> region=<regionName> zone=<zoneName> rack=<rackName> kubernetes.io/hostname=<hostName>
         ```
 
