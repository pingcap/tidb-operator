--- conflicted
+++ resolved
@@ -2228,7 +2228,31 @@
 <em>not</em> be added when value is set to empty string (<code>&quot;&quot;</code>).</p>
 </td>
 </tr>
-<<<<<<< HEAD
+<tr>
+<td>
+<code>externalLabels</code></br>
+<em>
+map[string]string
+</em>
+</td>
+<td>
+<p>The labels to add to any time series or alerts when communicating with
+external systems (federation, remote storage, Alertmanager).</p>
+</td>
+</tr>
+<tr>
+<td>
+<code>replicaExternalLabelName</code></br>
+<em>
+string
+</em>
+</td>
+<td>
+<p>Name of Prometheus external label used to denote replica name.
+Defaults to the value of <code>prometheus_replica</code>. External label will
+<em>not</em> be added when value is set to empty string (<code>&quot;&quot;</code>).</p>
+</td>
+</tr>
 <tr>
 <td>
 <code>remoteWrite</code></br>
@@ -2242,8 +2266,6 @@
 <p>If specified, the remote_write spec. This is an experimental feature, it may change in any upcoming release in a breaking way.</p>
 </td>
 </tr>
-=======
->>>>>>> 38938b47
 </table>
 </td>
 </tr>
@@ -11880,10 +11902,229 @@
 <h3 id="tlsconfig">TLSConfig</h3>
 <p>
 (<em>Appears on:</em>
-<<<<<<< HEAD
+<a href="#thanosspec">ThanosSpec</a>)
+</p>
+<p>
+<p>TLSConfig extends the safe TLS configuration with file parameters.</p>
+</p>
+<table>
+<thead>
+<tr>
+<th>Field</th>
+<th>Description</th>
+</tr>
+</thead>
+<tbody>
+<tr>
+<td>
+<code>SafeTLSConfig</code></br>
+<em>
+<a href="#safetlsconfig">
+SafeTLSConfig
+</a>
+</em>
+</td>
+<td>
+<p>
+(Members of <code>SafeTLSConfig</code> are embedded into this type.)
+</p>
+</td>
+</tr>
+<tr>
+<td>
+<code>caFile</code></br>
+<em>
+string
+</em>
+</td>
+<td>
+<p>Path to the CA cert in the Prometheus container to use for the targets.</p>
+</td>
+</tr>
+<tr>
+<td>
+<code>certFile</code></br>
+<em>
+string
+</em>
+</td>
+<td>
+<p>Path to the client cert file in the Prometheus container for the targets.</p>
+</td>
+</tr>
+<tr>
+<td>
+<code>keyFile</code></br>
+<em>
+string
+</em>
+</td>
+<td>
+<p>Path to the client key file in the Prometheus container for the targets.</p>
+</td>
+</tr>
+</tbody>
+</table>
+<h3 id="thanosspec">ThanosSpec</h3>
+<p>
+(<em>Appears on:</em>
+<a href="#tidbmonitorspec">TidbMonitorSpec</a>)
+</p>
+<p>
+<p>ThanosSpec is the desired state of thanos sidecar</p>
+</p>
+<table>
+<thead>
+<tr>
+<th>Field</th>
+<th>Description</th>
+</tr>
+</thead>
+<tbody>
+<tr>
+<td>
+<code>MonitorContainer</code></br>
+<em>
+<a href="#monitorcontainer">
+MonitorContainer
+</a>
+</em>
+</td>
+<td>
+<p>
+(Members of <code>MonitorContainer</code> are embedded into this type.)
+</p>
+</td>
+</tr>
+<tr>
+<td>
+<code>objectStorageConfig</code></br>
+<em>
+<a href="https://kubernetes.io/docs/reference/generated/kubernetes-api/v1.18/#secretkeyselector-v1-core">
+Kubernetes core/v1.SecretKeySelector
+</a>
+</em>
+</td>
+<td>
+<p>ObjectStorageConfig configures object storage in Thanos.
+Alternative to ObjectStorageConfigFile, and lower order priority.</p>
+</td>
+</tr>
+<tr>
+<td>
+<code>objectStorageConfigFile</code></br>
+<em>
+string
+</em>
+</td>
+<td>
+<p>ObjectStorageConfigFile specifies the path of the object storage configuration file.
+When used alongside with ObjectStorageConfig, ObjectStorageConfigFile takes precedence.</p>
+</td>
+</tr>
+<tr>
+<td>
+<code>listenLocal</code></br>
+<em>
+bool
+</em>
+</td>
+<td>
+<p>ListenLocal makes the Thanos sidecar listen on loopback, so that it
+does not bind against the Pod IP.</p>
+</td>
+</tr>
+<tr>
+<td>
+<code>tracingConfig</code></br>
+<em>
+<a href="https://kubernetes.io/docs/reference/generated/kubernetes-api/v1.18/#secretkeyselector-v1-core">
+Kubernetes core/v1.SecretKeySelector
+</a>
+</em>
+</td>
+<td>
+<p>TracingConfig configures tracing in Thanos. This is an experimental feature, it may change in any upcoming release in a breaking way.</p>
+</td>
+</tr>
+<tr>
+<td>
+<code>tracingConfigFile</code></br>
+<em>
+string
+</em>
+</td>
+<td>
+<p>TracingConfig specifies the path of the tracing configuration file.
+When used alongside with TracingConfig, TracingConfigFile takes precedence.</p>
+</td>
+</tr>
+<tr>
+<td>
+<code>grpcServerTlsConfig</code></br>
+<em>
+<a href="#tlsconfig">
+TLSConfig
+</a>
+</em>
+</td>
+<td>
+<p>GRPCServerTLSConfig configures the gRPC server from which Thanos Querier reads
+recorded rule data.
+Note: Currently only the CAFile, CertFile, and KeyFile fields are supported.
+Maps to the &lsquo;&ndash;grpc-server-tls-*&rsquo; CLI args.</p>
+</td>
+</tr>
+<tr>
+<td>
+<code>logLevel</code></br>
+<em>
+string
+</em>
+</td>
+<td>
+<p>LogLevel for Thanos sidecar to be configured with.</p>
+</td>
+</tr>
+<tr>
+<td>
+<code>logFormat</code></br>
+<em>
+string
+</em>
+</td>
+<td>
+<p>LogFormat for Thanos sidecar to be configured with.</p>
+</td>
+</tr>
+<tr>
+<td>
+<code>minTime</code></br>
+<em>
+string
+</em>
+</td>
+<td>
+<p>MinTime for Thanos sidecar to be configured with. Option can be a constant time in RFC3339 format or time duration relative to current time, such as -1d or 2h45m. Valid duration units are ms, s, m, h, d, w, y.</p>
+</td>
+</tr>
+<tr>
+<td>
+<code>routePrefix</code></br>
+<em>
+string
+</em>
+</td>
+<td>
+<p>RoutePrefix is prometheus prefix url</p>
+</td>
+</tr>
+</tbody>
+</table>
+<h3 id="tlsconfig">TLSConfig</h3>
+<p>
+(<em>Appears on:</em>
 <a href="#remotewritespec">RemoteWriteSpec</a>, 
-=======
->>>>>>> 38938b47
 <a href="#thanosspec">ThanosSpec</a>)
 </p>
 <p>
@@ -20175,7 +20416,31 @@
 <em>not</em> be added when value is set to empty string (<code>&quot;&quot;</code>).</p>
 </td>
 </tr>
-<<<<<<< HEAD
+<tr>
+<td>
+<code>externalLabels</code></br>
+<em>
+map[string]string
+</em>
+</td>
+<td>
+<p>The labels to add to any time series or alerts when communicating with
+external systems (federation, remote storage, Alertmanager).</p>
+</td>
+</tr>
+<tr>
+<td>
+<code>replicaExternalLabelName</code></br>
+<em>
+string
+</em>
+</td>
+<td>
+<p>Name of Prometheus external label used to denote replica name.
+Defaults to the value of <code>prometheus_replica</code>. External label will
+<em>not</em> be added when value is set to empty string (<code>&quot;&quot;</code>).</p>
+</td>
+</tr>
 <tr>
 <td>
 <code>remoteWrite</code></br>
@@ -20189,8 +20454,6 @@
 <p>If specified, the remote_write spec. This is an experimental feature, it may change in any upcoming release in a breaking way.</p>
 </td>
 </tr>
-=======
->>>>>>> 38938b47
 </tbody>
 </table>
 <h3 id="tidbmonitorstatus">TidbMonitorStatus</h3>
