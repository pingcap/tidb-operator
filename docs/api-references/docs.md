---
title: TiDB Operator API Document
summary: Reference of TiDB Operator API
category: how-to
---
<h1>API Document</h1>
<h2 id="pingcap.com/v1alpha1">pingcap.com/v1alpha1</h2>
<p>
<p>Package v1alpha1 is the v1alpha1 version of the API.</p>
</p>
Resource Types:
<ul><li>
<a href="#backup">Backup</a>
</li><li>
<a href="#backupschedule">BackupSchedule</a>
</li><li>
<a href="#restore">Restore</a>
</li><li>
<a href="#tidbcluster">TidbCluster</a>
</li><li>
<a href="#tidbclusterautoscaler">TidbClusterAutoScaler</a>
</li><li>
<a href="#tidbinitializer">TidbInitializer</a>
</li><li>
<a href="#tidbmonitor">TidbMonitor</a>
</li></ul>
<h3 id="backup">Backup</h3>
<p>
<p>Backup is a backup of tidb cluster.</p>
</p>
<table>
<thead>
<tr>
<th>Field</th>
<th>Description</th>
</tr>
</thead>
<tbody>
<tr>
<td>
<code>apiVersion</code></br>
string</td>
<td>
<code>
pingcap.com/v1alpha1
</code>
</td>
</tr>
<tr>
<td>
<code>kind</code></br>
string
</td>
<td><code>Backup</code></td>
</tr>
<tr>
<td>
<code>metadata</code></br>
<em>
<a href="https://kubernetes.io/docs/reference/generated/kubernetes-api/v1.13/#objectmeta-v1-meta">
Kubernetes meta/v1.ObjectMeta
</a>
</em>
</td>
<td>
Refer to the Kubernetes API documentation for the fields of the
<code>metadata</code> field.
</td>
</tr>
<tr>
<td>
<code>spec</code></br>
<em>
<a href="#backupspec">
BackupSpec
</a>
</em>
</td>
<td>
<br/>
<br/>
<table>
<tr>
<td>
<code>resources</code></br>
<em>
<a href="https://kubernetes.io/docs/reference/generated/kubernetes-api/v1.13/#resourcerequirements-v1-core">
Kubernetes core/v1.ResourceRequirements
</a>
</em>
</td>
<td>
</td>
</tr>
<tr>
<td>
<code>from</code></br>
<em>
<a href="#tidbaccessconfig">
TiDBAccessConfig
</a>
</em>
</td>
<td>
<p>From is the tidb cluster that needs to backup.</p>
</td>
</tr>
<tr>
<td>
<code>backupType</code></br>
<em>
<a href="#backuptype">
BackupType
</a>
</em>
</td>
<td>
<p>Type is the backup type for tidb cluster.</p>
</td>
</tr>
<tr>
<td>
<code>tikvGCLifeTime</code></br>
<em>
string
</em>
</td>
<td>
<p>TikvGCLifeTime is to specify the safe gc life time for backup.
The time limit during which data is retained for each GC, in the format of Go Duration.
When a GC happens, the current time minus this value is the safe point.</p>
</td>
</tr>
<tr>
<td>
<code>StorageProvider</code></br>
<em>
<a href="#storageprovider">
StorageProvider
</a>
</em>
</td>
<td>
<p>
(Members of <code>StorageProvider</code> are embedded into this type.)
</p>
<p>StorageProvider configures where and how backups should be stored.</p>
</td>
</tr>
<tr>
<td>
<code>storageClassName</code></br>
<em>
string
</em>
</td>
<td>
<em>(Optional)</em>
<p>The storageClassName of the persistent volume for Backup data storage.
Defaults to Kubernetes default storage class.</p>
</td>
</tr>
<tr>
<td>
<code>storageSize</code></br>
<em>
string
</em>
</td>
<td>
<p>StorageSize is the request storage size for backup job</p>
</td>
</tr>
<tr>
<td>
<code>br</code></br>
<em>
<a href="#brconfig">
BRConfig
</a>
</em>
</td>
<td>
<p>BRConfig is the configs for BR</p>
</td>
</tr>
<tr>
<td>
<code>mydumper</code></br>
<em>
<a href="#mydumperconfig">
MydumperConfig
</a>
</em>
</td>
<td>
<p>MydumperConfig is the configs for mydumper</p>
</td>
</tr>
<tr>
<td>
<code>tolerations</code></br>
<em>
<a href="https://kubernetes.io/docs/reference/generated/kubernetes-api/v1.13/#toleration-v1-core">
[]Kubernetes core/v1.Toleration
</a>
</em>
</td>
<td>
<em>(Optional)</em>
<p>Base tolerations of backup Pods, components may add more tolerations upon this respectively</p>
</td>
</tr>
<tr>
<td>
<code>imagePullSecrets</code></br>
<em>
<a href="https://kubernetes.io/docs/reference/generated/kubernetes-api/v1.13/#localobjectreference-v1-core">
[]Kubernetes core/v1.LocalObjectReference
</a>
</em>
</td>
<td>
<em>(Optional)</em>
<p>ImagePullSecrets is an optional list of references to secrets in the same namespace to use for pulling any of the images.</p>
</td>
</tr>
<tr>
<td>
<code>affinity</code></br>
<em>
<a href="https://kubernetes.io/docs/reference/generated/kubernetes-api/v1.13/#affinity-v1-core">
Kubernetes core/v1.Affinity
</a>
</em>
</td>
<td>
<em>(Optional)</em>
<p>Affinity of backup Pods</p>
</td>
</tr>
<tr>
<td>
<code>useKMS</code></br>
<em>
bool
</em>
</td>
<td>
<p>Use KMS to decrypt the secrets</p>
</td>
</tr>
<tr>
<td>
<code>serviceAccount</code></br>
<em>
string
</em>
</td>
<td>
<p>Specify service account of backup</p>
</td>
</tr>
</table>
</td>
</tr>
<tr>
<td>
<code>status</code></br>
<em>
<a href="#backupstatus">
BackupStatus
</a>
</em>
</td>
<td>
</td>
</tr>
</tbody>
</table>
<h3 id="backupschedule">BackupSchedule</h3>
<p>
<p>BackupSchedule is a backup schedule of tidb cluster.</p>
</p>
<table>
<thead>
<tr>
<th>Field</th>
<th>Description</th>
</tr>
</thead>
<tbody>
<tr>
<td>
<code>apiVersion</code></br>
string</td>
<td>
<code>
pingcap.com/v1alpha1
</code>
</td>
</tr>
<tr>
<td>
<code>kind</code></br>
string
</td>
<td><code>BackupSchedule</code></td>
</tr>
<tr>
<td>
<code>metadata</code></br>
<em>
<a href="https://kubernetes.io/docs/reference/generated/kubernetes-api/v1.13/#objectmeta-v1-meta">
Kubernetes meta/v1.ObjectMeta
</a>
</em>
</td>
<td>
Refer to the Kubernetes API documentation for the fields of the
<code>metadata</code> field.
</td>
</tr>
<tr>
<td>
<code>spec</code></br>
<em>
<a href="#backupschedulespec">
BackupScheduleSpec
</a>
</em>
</td>
<td>
<br/>
<br/>
<table>
<tr>
<td>
<code>schedule</code></br>
<em>
string
</em>
</td>
<td>
<p>Schedule specifies the cron string used for backup scheduling.</p>
</td>
</tr>
<tr>
<td>
<code>pause</code></br>
<em>
bool
</em>
</td>
<td>
<p>Pause means paused backupSchedule</p>
</td>
</tr>
<tr>
<td>
<code>maxBackups</code></br>
<em>
int32
</em>
</td>
<td>
<p>MaxBackups is to specify how many backups we want to keep
0 is magic number to indicate un-limited backups.</p>
</td>
</tr>
<tr>
<td>
<code>maxReservedTime</code></br>
<em>
string
</em>
</td>
<td>
<p>MaxReservedTime is to specify how long backups we want to keep.</p>
</td>
</tr>
<tr>
<td>
<code>backupTemplate</code></br>
<em>
<a href="#backupspec">
BackupSpec
</a>
</em>
</td>
<td>
<p>BackupTemplate is the specification of the backup structure to get scheduled.</p>
</td>
</tr>
<tr>
<td>
<code>storageClassName</code></br>
<em>
string
</em>
</td>
<td>
<em>(Optional)</em>
<p>The storageClassName of the persistent volume for Backup data storage if not storage class name set in BackupSpec.
Defaults to Kubernetes default storage class.</p>
</td>
</tr>
<tr>
<td>
<code>storageSize</code></br>
<em>
string
</em>
</td>
<td>
<p>StorageSize is the request storage size for backup job</p>
</td>
</tr>
<tr>
<td>
<code>imagePullSecrets</code></br>
<em>
<a href="https://kubernetes.io/docs/reference/generated/kubernetes-api/v1.13/#localobjectreference-v1-core">
[]Kubernetes core/v1.LocalObjectReference
</a>
</em>
</td>
<td>
<em>(Optional)</em>
<p>ImagePullSecrets is an optional list of references to secrets in the same namespace to use for pulling any of the images.</p>
</td>
</tr>
</table>
</td>
</tr>
<tr>
<td>
<code>status</code></br>
<em>
<a href="#backupschedulestatus">
BackupScheduleStatus
</a>
</em>
</td>
<td>
</td>
</tr>
</tbody>
</table>
<h3 id="restore">Restore</h3>
<p>
<p>Restore represents the restoration of backup of a tidb cluster.</p>
</p>
<table>
<thead>
<tr>
<th>Field</th>
<th>Description</th>
</tr>
</thead>
<tbody>
<tr>
<td>
<code>apiVersion</code></br>
string</td>
<td>
<code>
pingcap.com/v1alpha1
</code>
</td>
</tr>
<tr>
<td>
<code>kind</code></br>
string
</td>
<td><code>Restore</code></td>
</tr>
<tr>
<td>
<code>metadata</code></br>
<em>
<a href="https://kubernetes.io/docs/reference/generated/kubernetes-api/v1.13/#objectmeta-v1-meta">
Kubernetes meta/v1.ObjectMeta
</a>
</em>
</td>
<td>
Refer to the Kubernetes API documentation for the fields of the
<code>metadata</code> field.
</td>
</tr>
<tr>
<td>
<code>spec</code></br>
<em>
<a href="#restorespec">
RestoreSpec
</a>
</em>
</td>
<td>
<br/>
<br/>
<table>
<tr>
<td>
<code>resources</code></br>
<em>
<a href="https://kubernetes.io/docs/reference/generated/kubernetes-api/v1.13/#resourcerequirements-v1-core">
Kubernetes core/v1.ResourceRequirements
</a>
</em>
</td>
<td>
</td>
</tr>
<tr>
<td>
<code>to</code></br>
<em>
<a href="#tidbaccessconfig">
TiDBAccessConfig
</a>
</em>
</td>
<td>
<p>To is the tidb cluster that needs to restore.</p>
</td>
</tr>
<tr>
<td>
<code>backupType</code></br>
<em>
<a href="#backuptype">
BackupType
</a>
</em>
</td>
<td>
<p>Type is the backup type for tidb cluster.</p>
</td>
</tr>
<tr>
<td>
<code>tikvGCLifeTime</code></br>
<em>
string
</em>
</td>
<td>
<p>TikvGCLifeTime is to specify the safe gc life time for restore.
The time limit during which data is retained for each GC, in the format of Go Duration.
When a GC happens, the current time minus this value is the safe point.</p>
</td>
</tr>
<tr>
<td>
<code>StorageProvider</code></br>
<em>
<a href="#storageprovider">
StorageProvider
</a>
</em>
</td>
<td>
<p>
(Members of <code>StorageProvider</code> are embedded into this type.)
</p>
<p>StorageProvider configures where and how backups should be stored.</p>
</td>
</tr>
<tr>
<td>
<code>storageClassName</code></br>
<em>
string
</em>
</td>
<td>
<em>(Optional)</em>
<p>The storageClassName of the persistent volume for Restore data storage.
Defaults to Kubernetes default storage class.</p>
</td>
</tr>
<tr>
<td>
<code>storageSize</code></br>
<em>
string
</em>
</td>
<td>
<p>StorageSize is the request storage size for backup job</p>
</td>
</tr>
<tr>
<td>
<code>br</code></br>
<em>
<a href="#brconfig">
BRConfig
</a>
</em>
</td>
<td>
<p>BR is the configs for BR.</p>
</td>
</tr>
<tr>
<td>
<code>tolerations</code></br>
<em>
<a href="https://kubernetes.io/docs/reference/generated/kubernetes-api/v1.13/#toleration-v1-core">
[]Kubernetes core/v1.Toleration
</a>
</em>
</td>
<td>
<em>(Optional)</em>
<p>Base tolerations of restore Pods, components may add more tolerations upon this respectively</p>
</td>
</tr>
<tr>
<td>
<code>affinity</code></br>
<em>
<a href="https://kubernetes.io/docs/reference/generated/kubernetes-api/v1.13/#affinity-v1-core">
Kubernetes core/v1.Affinity
</a>
</em>
</td>
<td>
<em>(Optional)</em>
<p>Affinity of restore Pods</p>
</td>
</tr>
<tr>
<td>
<code>useKMS</code></br>
<em>
bool
</em>
</td>
<td>
<p>Use KMS to decrypt the secrets</p>
</td>
</tr>
<tr>
<td>
<code>serviceAccount</code></br>
<em>
string
</em>
</td>
<td>
<p>Specify service account of restore</p>
</td>
</tr>
<tr>
<td>
<code>imagePullSecrets</code></br>
<em>
<a href="https://kubernetes.io/docs/reference/generated/kubernetes-api/v1.13/#localobjectreference-v1-core">
[]Kubernetes core/v1.LocalObjectReference
</a>
</em>
</td>
<td>
<em>(Optional)</em>
<p>ImagePullSecrets is an optional list of references to secrets in the same namespace to use for pulling any of the images.</p>
</td>
</tr>
</table>
</td>
</tr>
<tr>
<td>
<code>status</code></br>
<em>
<a href="#restorestatus">
RestoreStatus
</a>
</em>
</td>
<td>
</td>
</tr>
</tbody>
</table>
<h3 id="tidbcluster">TidbCluster</h3>
<p>
<p>TidbCluster is the control script&rsquo;s spec</p>
</p>
<table>
<thead>
<tr>
<th>Field</th>
<th>Description</th>
</tr>
</thead>
<tbody>
<tr>
<td>
<code>apiVersion</code></br>
string</td>
<td>
<code>
pingcap.com/v1alpha1
</code>
</td>
</tr>
<tr>
<td>
<code>kind</code></br>
string
</td>
<td><code>TidbCluster</code></td>
</tr>
<tr>
<td>
<code>metadata</code></br>
<em>
<a href="https://kubernetes.io/docs/reference/generated/kubernetes-api/v1.13/#objectmeta-v1-meta">
Kubernetes meta/v1.ObjectMeta
</a>
</em>
</td>
<td>
Refer to the Kubernetes API documentation for the fields of the
<code>metadata</code> field.
</td>
</tr>
<tr>
<td>
<code>spec</code></br>
<em>
<a href="#tidbclusterspec">
TidbClusterSpec
</a>
</em>
</td>
<td>
<p>Spec defines the behavior of a tidb cluster</p>
<br/>
<br/>
<table>
<tr>
<td>
<code>discovery</code></br>
<em>
<a href="#discoveryspec">
DiscoverySpec
</a>
</em>
</td>
<td>
<p>Discovery spec</p>
</td>
</tr>
<tr>
<td>
<code>pd</code></br>
<em>
<a href="#pdspec">
PDSpec
</a>
</em>
</td>
<td>
<p>PD cluster spec</p>
</td>
</tr>
<tr>
<td>
<code>tidb</code></br>
<em>
<a href="#tidbspec">
TiDBSpec
</a>
</em>
</td>
<td>
<p>TiDB cluster spec</p>
</td>
</tr>
<tr>
<td>
<code>tikv</code></br>
<em>
<a href="#tikvspec">
TiKVSpec
</a>
</em>
</td>
<td>
<p>TiKV cluster spec</p>
</td>
</tr>
<tr>
<td>
<code>tiflash</code></br>
<em>
<a href="#tiflashspec">
TiFlashSpec
</a>
</em>
</td>
<td>
<em>(Optional)</em>
<p>TiFlash cluster spec</p>
</td>
</tr>
<tr>
<td>
<code>ticdc</code></br>
<em>
<a href="#ticdcspec">
TiCDCSpec
</a>
</em>
</td>
<td>
<em>(Optional)</em>
<p>TiCDC cluster spec</p>
</td>
</tr>
<tr>
<td>
<code>pump</code></br>
<em>
<a href="#pumpspec">
PumpSpec
</a>
</em>
</td>
<td>
<em>(Optional)</em>
<p>Pump cluster spec</p>
</td>
</tr>
<tr>
<td>
<code>helper</code></br>
<em>
<a href="#helperspec">
HelperSpec
</a>
</em>
</td>
<td>
<em>(Optional)</em>
<p>Helper spec</p>
</td>
</tr>
<tr>
<td>
<code>paused</code></br>
<em>
bool
</em>
</td>
<td>
<em>(Optional)</em>
<p>Indicates that the tidb cluster is paused and will not be processed by
the controller.</p>
</td>
</tr>
<tr>
<td>
<code>version</code></br>
<em>
string
</em>
</td>
<td>
<em>(Optional)</em>
<p>TODO: remove optional after defaulting logic introduced
TiDB cluster version</p>
</td>
</tr>
<tr>
<td>
<code>schedulerName</code></br>
<em>
string
</em>
</td>
<td>
<p>SchedulerName of TiDB cluster Pods</p>
</td>
</tr>
<tr>
<td>
<code>pvReclaimPolicy</code></br>
<em>
<a href="https://kubernetes.io/docs/reference/generated/kubernetes-api/v1.13/#persistentvolumereclaimpolicy-v1-core">
Kubernetes core/v1.PersistentVolumeReclaimPolicy
</a>
</em>
</td>
<td>
<p>Persistent volume reclaim policy applied to the PVs that consumed by TiDB cluster</p>
</td>
</tr>
<tr>
<td>
<code>imagePullPolicy</code></br>
<em>
<a href="https://kubernetes.io/docs/reference/generated/kubernetes-api/v1.13/#pullpolicy-v1-core">
Kubernetes core/v1.PullPolicy
</a>
</em>
</td>
<td>
<p>ImagePullPolicy of TiDB cluster Pods</p>
</td>
</tr>
<tr>
<td>
<code>imagePullSecrets</code></br>
<em>
<a href="https://kubernetes.io/docs/reference/generated/kubernetes-api/v1.13/#localobjectreference-v1-core">
[]Kubernetes core/v1.LocalObjectReference
</a>
</em>
</td>
<td>
<em>(Optional)</em>
<p>ImagePullSecrets is an optional list of references to secrets in the same namespace to use for pulling any of the images.</p>
</td>
</tr>
<tr>
<td>
<code>configUpdateStrategy</code></br>
<em>
<a href="#configupdatestrategy">
ConfigUpdateStrategy
</a>
</em>
</td>
<td>
<p>ConfigUpdateStrategy determines how the configuration change is applied to the cluster.
UpdateStrategyInPlace will update the ConfigMap of configuration in-place and an extra rolling-update of the
cluster component is needed to reload the configuration change.
UpdateStrategyRollingUpdate will create a new ConfigMap with the new configuration and rolling-update the
related components to use the new ConfigMap, that is, the new configuration will be applied automatically.</p>
</td>
</tr>
<tr>
<td>
<code>enablePVReclaim</code></br>
<em>
bool
</em>
</td>
<td>
<em>(Optional)</em>
<p>Whether enable PVC reclaim for orphan PVC left by statefulset scale-in
Optional: Defaults to false</p>
</td>
</tr>
<tr>
<td>
<code>tlsCluster</code></br>
<em>
<a href="#tlscluster">
TLSCluster
</a>
</em>
</td>
<td>
<em>(Optional)</em>
<p>Whether enable the TLS connection between TiDB server components
Optional: Defaults to nil</p>
</td>
</tr>
<tr>
<td>
<code>hostNetwork</code></br>
<em>
bool
</em>
</td>
<td>
<em>(Optional)</em>
<p>Whether Hostnetwork is enabled for TiDB cluster Pods
Optional: Defaults to false</p>
</td>
</tr>
<tr>
<td>
<code>affinity</code></br>
<em>
<a href="https://kubernetes.io/docs/reference/generated/kubernetes-api/v1.13/#affinity-v1-core">
Kubernetes core/v1.Affinity
</a>
</em>
</td>
<td>
<em>(Optional)</em>
<p>Affinity of TiDB cluster Pods</p>
</td>
</tr>
<tr>
<td>
<code>priorityClassName</code></br>
<em>
string
</em>
</td>
<td>
<em>(Optional)</em>
<p>PriorityClassName of TiDB cluster Pods
Optional: Defaults to omitted</p>
</td>
</tr>
<tr>
<td>
<code>nodeSelector</code></br>
<em>
map[string]string
</em>
</td>
<td>
<em>(Optional)</em>
<p>Base node selectors of TiDB cluster Pods, components may add or override selectors upon this respectively</p>
</td>
</tr>
<tr>
<td>
<code>annotations</code></br>
<em>
map[string]string
</em>
</td>
<td>
<em>(Optional)</em>
<p>Base annotations of TiDB cluster Pods, components may add or override selectors upon this respectively</p>
</td>
</tr>
<tr>
<td>
<code>tolerations</code></br>
<em>
<a href="https://kubernetes.io/docs/reference/generated/kubernetes-api/v1.13/#toleration-v1-core">
[]Kubernetes core/v1.Toleration
</a>
</em>
</td>
<td>
<em>(Optional)</em>
<p>Base tolerations of TiDB cluster Pods, components may add more tolerations upon this respectively</p>
</td>
</tr>
<tr>
<td>
<code>timezone</code></br>
<em>
string
</em>
</td>
<td>
<em>(Optional)</em>
<p>Time zone of TiDB cluster Pods
Optional: Defaults to UTC</p>
</td>
</tr>
<tr>
<td>
<code>services</code></br>
<em>
<a href="#service">
[]Service
</a>
</em>
</td>
<td>
<p>Services list non-headless services type used in TidbCluster
Deprecated</p>
</td>
</tr>
<tr>
<td>
<code>enableDynamicConfiguration</code></br>
<em>
bool
</em>
</td>
<td>
<em>(Optional)</em>
<p>EnableDynamicConfiguration indicates whether DynamicConfiguration is enabled for the tidbcluster</p>
</td>
</tr>
</table>
</td>
</tr>
<tr>
<td>
<code>status</code></br>
<em>
<a href="#tidbclusterstatus">
TidbClusterStatus
</a>
</em>
</td>
<td>
<p>Most recently observed status of the tidb cluster</p>
</td>
</tr>
</tbody>
</table>
<h3 id="tidbclusterautoscaler">TidbClusterAutoScaler</h3>
<p>
<p>TidbClusterAutoScaler is the control script&rsquo;s spec</p>
</p>
<table>
<thead>
<tr>
<th>Field</th>
<th>Description</th>
</tr>
</thead>
<tbody>
<tr>
<td>
<code>apiVersion</code></br>
string</td>
<td>
<code>
pingcap.com/v1alpha1
</code>
</td>
</tr>
<tr>
<td>
<code>kind</code></br>
string
</td>
<td><code>TidbClusterAutoScaler</code></td>
</tr>
<tr>
<td>
<code>metadata</code></br>
<em>
<a href="https://kubernetes.io/docs/reference/generated/kubernetes-api/v1.13/#objectmeta-v1-meta">
Kubernetes meta/v1.ObjectMeta
</a>
</em>
</td>
<td>
Refer to the Kubernetes API documentation for the fields of the
<code>metadata</code> field.
</td>
</tr>
<tr>
<td>
<code>spec</code></br>
<em>
<a href="#tidbclusterautoscalerspec">
TidbClusterAutoScalerSpec
</a>
</em>
</td>
<td>
<p>Spec describes the state of the TidbClusterAutoScaler</p>
<br/>
<br/>
<table>
<tr>
<td>
<code>cluster</code></br>
<em>
<a href="#tidbclusterref">
TidbClusterRef
</a>
</em>
</td>
<td>
<p>TidbClusterRef describe the target TidbCluster</p>
</td>
</tr>
<tr>
<td>
<code>metricsUrl</code></br>
<em>
string
</em>
</td>
<td>
<em>(Optional)</em>
<p>We used prometheus to fetch the metrics resources until the pd could provide it.
MetricsUrl represents the url to fetch the metrics info</p>
</td>
</tr>
<tr>
<td>
<code>monitor</code></br>
<em>
<a href="#tidbmonitorref">
TidbMonitorRef
</a>
</em>
</td>
<td>
<em>(Optional)</em>
<p>TidbMonitorRef describe the target TidbMonitor, when MetricsUrl and Monitor are both set,
Operator will use MetricsUrl</p>
</td>
</tr>
<tr>
<td>
<code>tikv</code></br>
<em>
<a href="#tikvautoscalerspec">
TikvAutoScalerSpec
</a>
</em>
</td>
<td>
<em>(Optional)</em>
<p>TiKV represents the auto-scaling spec for tikv</p>
</td>
</tr>
<tr>
<td>
<code>tidb</code></br>
<em>
<a href="#tidbautoscalerspec">
TidbAutoScalerSpec
</a>
</em>
</td>
<td>
<em>(Optional)</em>
<p>TiDB represents the auto-scaling spec for tidb</p>
</td>
</tr>
</table>
</td>
</tr>
<tr>
<td>
<code>status</code></br>
<em>
<a href="#tidbclusterautosclaerstatus">
TidbClusterAutoSclaerStatus
</a>
</em>
</td>
<td>
<p>Status describe the status of the TidbClusterAutoScaler</p>
</td>
</tr>
</tbody>
</table>
<h3 id="tidbinitializer">TidbInitializer</h3>
<p>
<p>TidbInitializer is a TiDB cluster initializing job</p>
</p>
<table>
<thead>
<tr>
<th>Field</th>
<th>Description</th>
</tr>
</thead>
<tbody>
<tr>
<td>
<code>apiVersion</code></br>
string</td>
<td>
<code>
pingcap.com/v1alpha1
</code>
</td>
</tr>
<tr>
<td>
<code>kind</code></br>
string
</td>
<td><code>TidbInitializer</code></td>
</tr>
<tr>
<td>
<code>metadata</code></br>
<em>
<a href="https://kubernetes.io/docs/reference/generated/kubernetes-api/v1.13/#objectmeta-v1-meta">
Kubernetes meta/v1.ObjectMeta
</a>
</em>
</td>
<td>
Refer to the Kubernetes API documentation for the fields of the
<code>metadata</code> field.
</td>
</tr>
<tr>
<td>
<code>spec</code></br>
<em>
<a href="#tidbinitializerspec">
TidbInitializerSpec
</a>
</em>
</td>
<td>
<p>Spec defines the desired state of TidbInitializer</p>
<br/>
<br/>
<table>
<tr>
<td>
<code>image</code></br>
<em>
string
</em>
</td>
<td>
</td>
</tr>
<tr>
<td>
<code>cluster</code></br>
<em>
<a href="#tidbclusterref">
TidbClusterRef
</a>
</em>
</td>
<td>
</td>
</tr>
<tr>
<td>
<code>imagePullPolicy</code></br>
<em>
<a href="https://kubernetes.io/docs/reference/generated/kubernetes-api/v1.13/#pullpolicy-v1-core">
Kubernetes core/v1.PullPolicy
</a>
</em>
</td>
<td>
<em>(Optional)</em>
</td>
</tr>
<tr>
<td>
<code>imagePullSecrets</code></br>
<em>
<a href="https://kubernetes.io/docs/reference/generated/kubernetes-api/v1.13/#localobjectreference-v1-core">
[]Kubernetes core/v1.LocalObjectReference
</a>
</em>
</td>
<td>
<em>(Optional)</em>
<p>ImagePullSecrets is an optional list of references to secrets in the same namespace to use for pulling any of the images.</p>
</td>
</tr>
<tr>
<td>
<code>permitHost</code></br>
<em>
string
</em>
</td>
<td>
<em>(Optional)</em>
<p>permitHost is the host which will only be allowed to connect to the TiDB.</p>
</td>
</tr>
<tr>
<td>
<code>initSql</code></br>
<em>
string
</em>
</td>
<td>
<em>(Optional)</em>
<p>InitSql is the SQL statements executed after the TiDB cluster is bootstrapped.</p>
</td>
</tr>
<tr>
<td>
<code>initSqlConfigMap</code></br>
<em>
string
</em>
</td>
<td>
<em>(Optional)</em>
<p>InitSqlConfigMapName reference a configmap that provide init-sql, take high precedence than initSql if set</p>
</td>
</tr>
<tr>
<td>
<code>passwordSecret</code></br>
<em>
string
</em>
</td>
<td>
<em>(Optional)</em>
</td>
</tr>
<tr>
<td>
<code>resources</code></br>
<em>
<a href="https://kubernetes.io/docs/reference/generated/kubernetes-api/v1.13/#resourcerequirements-v1-core">
Kubernetes core/v1.ResourceRequirements
</a>
</em>
</td>
<td>
<em>(Optional)</em>
</td>
</tr>
<tr>
<td>
<code>timezone</code></br>
<em>
string
</em>
</td>
<td>
<em>(Optional)</em>
<p>Time zone of TiDB initializer Pods</p>
</td>
</tr>
<tr>
<td>
<code>tlsClientSecretName</code></br>
<em>
string
</em>
</td>
<td>
<em>(Optional)</em>
<p>TLSClientSecretName is the name of secret which stores tidb server client certificate
Optional: Defaults to nil</p>
</td>
</tr>
</table>
</td>
</tr>
<tr>
<td>
<code>status</code></br>
<em>
<a href="#tidbinitializerstatus">
TidbInitializerStatus
</a>
</em>
</td>
<td>
<p>Most recently observed status of the TidbInitializer</p>
</td>
</tr>
</tbody>
</table>
<h3 id="tidbmonitor">TidbMonitor</h3>
<p>
<p>TidbMonitor encode the spec and status of the monitoring component of a TiDB cluster</p>
</p>
<table>
<thead>
<tr>
<th>Field</th>
<th>Description</th>
</tr>
</thead>
<tbody>
<tr>
<td>
<code>apiVersion</code></br>
string</td>
<td>
<code>
pingcap.com/v1alpha1
</code>
</td>
</tr>
<tr>
<td>
<code>kind</code></br>
string
</td>
<td><code>TidbMonitor</code></td>
</tr>
<tr>
<td>
<code>metadata</code></br>
<em>
<a href="https://kubernetes.io/docs/reference/generated/kubernetes-api/v1.13/#objectmeta-v1-meta">
Kubernetes meta/v1.ObjectMeta
</a>
</em>
</td>
<td>
Refer to the Kubernetes API documentation for the fields of the
<code>metadata</code> field.
</td>
</tr>
<tr>
<td>
<code>spec</code></br>
<em>
<a href="#tidbmonitorspec">
TidbMonitorSpec
</a>
</em>
</td>
<td>
<p>Spec defines the desired state of TidbMonitor</p>
<br/>
<br/>
<table>
<tr>
<td>
<code>clusters</code></br>
<em>
<a href="#tidbclusterref">
[]TidbClusterRef
</a>
</em>
</td>
<td>
</td>
</tr>
<tr>
<td>
<code>prometheus</code></br>
<em>
<a href="#prometheusspec">
PrometheusSpec
</a>
</em>
</td>
<td>
</td>
</tr>
<tr>
<td>
<code>grafana</code></br>
<em>
<a href="#grafanaspec">
GrafanaSpec
</a>
</em>
</td>
<td>
<em>(Optional)</em>
</td>
</tr>
<tr>
<td>
<code>reloader</code></br>
<em>
<a href="#reloaderspec">
ReloaderSpec
</a>
</em>
</td>
<td>
</td>
</tr>
<tr>
<td>
<code>initializer</code></br>
<em>
<a href="#initializerspec">
InitializerSpec
</a>
</em>
</td>
<td>
</td>
</tr>
<tr>
<td>
<code>pvReclaimPolicy</code></br>
<em>
<a href="https://kubernetes.io/docs/reference/generated/kubernetes-api/v1.13/#persistentvolumereclaimpolicy-v1-core">
Kubernetes core/v1.PersistentVolumeReclaimPolicy
</a>
</em>
</td>
<td>
<p>Persistent volume reclaim policy applied to the PVs that consumed by TiDB cluster</p>
</td>
</tr>
<tr>
<td>
<code>imagePullPolicy</code></br>
<em>
<a href="https://kubernetes.io/docs/reference/generated/kubernetes-api/v1.13/#pullpolicy-v1-core">
Kubernetes core/v1.PullPolicy
</a>
</em>
</td>
<td>
</td>
</tr>
<tr>
<td>
<code>imagePullSecrets</code></br>
<em>
<a href="https://kubernetes.io/docs/reference/generated/kubernetes-api/v1.13/#localobjectreference-v1-core">
[]Kubernetes core/v1.LocalObjectReference
</a>
</em>
</td>
<td>
<em>(Optional)</em>
<p>ImagePullSecrets is an optional list of references to secrets in the same namespace to use for pulling any of the images.</p>
</td>
</tr>
<tr>
<td>
<code>persistent</code></br>
<em>
bool
</em>
</td>
<td>
<em>(Optional)</em>
</td>
</tr>
<tr>
<td>
<code>storageClassName</code></br>
<em>
string
</em>
</td>
<td>
<em>(Optional)</em>
</td>
</tr>
<tr>
<td>
<code>storage</code></br>
<em>
string
</em>
</td>
<td>
<em>(Optional)</em>
</td>
</tr>
<tr>
<td>
<code>nodeSelector</code></br>
<em>
map[string]string
</em>
</td>
<td>
<em>(Optional)</em>
</td>
</tr>
<tr>
<td>
<code>annotations</code></br>
<em>
map[string]string
</em>
</td>
<td>
<em>(Optional)</em>
</td>
</tr>
<tr>
<td>
<code>tolerations</code></br>
<em>
<a href="https://kubernetes.io/docs/reference/generated/kubernetes-api/v1.13/#toleration-v1-core">
[]Kubernetes core/v1.Toleration
</a>
</em>
</td>
<td>
<em>(Optional)</em>
</td>
</tr>
<tr>
<td>
<code>kubePrometheusURL</code></br>
<em>
string
</em>
</td>
<td>
<em>(Optional)</em>
<p>kubePrometheusURL is where tidb-monitoring get the  common metrics of kube-prometheus.
Ref: <a href="https://github.com/coreos/kube-prometheus">https://github.com/coreos/kube-prometheus</a></p>
</td>
</tr>
<tr>
<td>
<code>alertmanagerURL</code></br>
<em>
string
</em>
</td>
<td>
<em>(Optional)</em>
<p>alertmanagerURL is where tidb-monitoring push alerts to.
Ref: <a href="https://prometheus.io/docs/alerting/alertmanager/">https://prometheus.io/docs/alerting/alertmanager/</a></p>
</td>
</tr>
<tr>
<td>
<<<<<<< HEAD
<code>additionalContainers</code></br>
<em>
<a href="https://kubernetes.io/docs/reference/generated/kubernetes-api/v1.13/#container-v1-core">
[]Kubernetes core/v1.Container
</a>
=======
<code>alertManagerRulesVersion</code></br>
<em>
string
>>>>>>> a852e2aa
</em>
</td>
<td>
<em>(Optional)</em>
<<<<<<< HEAD
=======
<p>alertManagerRulesVersion is the version of the tidb cluster that used for alert rules.
default to current tidb cluster version, for example: v3.0.15</p>
>>>>>>> a852e2aa
</td>
</tr>
</table>
</td>
</tr>
<tr>
<td>
<code>status</code></br>
<em>
<a href="#tidbmonitorstatus">
TidbMonitorStatus
</a>
</em>
</td>
<td>
<p>Most recently observed status of the TidbMonitor</p>
</td>
</tr>
</tbody>
</table>
<h3 id="autoscalerphase">AutoScalerPhase</h3>
<p>
(<em>Appears on:</em>
<a href="#basicautoscalerstatus">BasicAutoScalerStatus</a>)
</p>
<p>
</p>
<h3 id="brconfig">BRConfig</h3>
<p>
(<em>Appears on:</em>
<a href="#backupspec">BackupSpec</a>, 
<a href="#restorespec">RestoreSpec</a>)
</p>
<p>
<p>BRConfig contains config for BR</p>
</p>
<table>
<thead>
<tr>
<th>Field</th>
<th>Description</th>
</tr>
</thead>
<tbody>
<tr>
<td>
<code>cluster</code></br>
<em>
string
</em>
</td>
<td>
<p>ClusterName of backup/restore cluster</p>
</td>
</tr>
<tr>
<td>
<code>clusterNamespace</code></br>
<em>
string
</em>
</td>
<td>
<p>Namespace of backup/restore cluster</p>
</td>
</tr>
<tr>
<td>
<code>db</code></br>
<em>
string
</em>
</td>
<td>
<p>DB is the specific DB which will be backed-up or restored</p>
</td>
</tr>
<tr>
<td>
<code>table</code></br>
<em>
string
</em>
</td>
<td>
<p>Table is the specific table which will be backed-up or restored</p>
</td>
</tr>
<tr>
<td>
<code>logLevel</code></br>
<em>
string
</em>
</td>
<td>
<p>LogLevel is the log level</p>
</td>
</tr>
<tr>
<td>
<code>statusAddr</code></br>
<em>
string
</em>
</td>
<td>
<p>StatusAddr is the HTTP listening address for the status report service. Set to empty string to disable</p>
</td>
</tr>
<tr>
<td>
<code>concurrency</code></br>
<em>
uint32
</em>
</td>
<td>
<p>Concurrency is the size of thread pool on each node that execute the backup task</p>
</td>
</tr>
<tr>
<td>
<code>rateLimit</code></br>
<em>
uint
</em>
</td>
<td>
<p>RateLimit is the rate limit of the backup task, MB/s per node</p>
</td>
</tr>
<tr>
<td>
<code>timeAgo</code></br>
<em>
string
</em>
</td>
<td>
<p>TimeAgo is the history version of the backup task, e.g. 1m, 1h</p>
</td>
</tr>
<tr>
<td>
<code>checksum</code></br>
<em>
bool
</em>
</td>
<td>
<p>Checksum specifies whether to run checksum after backup</p>
</td>
</tr>
<tr>
<td>
<code>sendCredToTikv</code></br>
<em>
bool
</em>
</td>
<td>
<p>SendCredToTikv specifies whether to send credentials to TiKV</p>
</td>
</tr>
<tr>
<td>
<code>onLine</code></br>
<em>
bool
</em>
</td>
<td>
<p>OnLine specifies whether online during restore</p>
</td>
</tr>
</tbody>
</table>
<h3 id="backupcondition">BackupCondition</h3>
<p>
(<em>Appears on:</em>
<a href="#backupstatus">BackupStatus</a>)
</p>
<p>
<p>BackupCondition describes the observed state of a Backup at a certain point.</p>
</p>
<table>
<thead>
<tr>
<th>Field</th>
<th>Description</th>
</tr>
</thead>
<tbody>
<tr>
<td>
<code>type</code></br>
<em>
<a href="#backupconditiontype">
BackupConditionType
</a>
</em>
</td>
<td>
</td>
</tr>
<tr>
<td>
<code>status</code></br>
<em>
<a href="https://kubernetes.io/docs/reference/generated/kubernetes-api/v1.13/#conditionstatus-v1-core">
Kubernetes core/v1.ConditionStatus
</a>
</em>
</td>
<td>
</td>
</tr>
<tr>
<td>
<code>lastTransitionTime</code></br>
<em>
<a href="https://kubernetes.io/docs/reference/generated/kubernetes-api/v1.13/#time-v1-meta">
Kubernetes meta/v1.Time
</a>
</em>
</td>
<td>
</td>
</tr>
<tr>
<td>
<code>reason</code></br>
<em>
string
</em>
</td>
<td>
</td>
</tr>
<tr>
<td>
<code>message</code></br>
<em>
string
</em>
</td>
<td>
</td>
</tr>
</tbody>
</table>
<h3 id="backupconditiontype">BackupConditionType</h3>
<p>
(<em>Appears on:</em>
<a href="#backupcondition">BackupCondition</a>)
</p>
<p>
<p>BackupConditionType represents a valid condition of a Backup.</p>
</p>
<h3 id="backupschedulespec">BackupScheduleSpec</h3>
<p>
(<em>Appears on:</em>
<a href="#backupschedule">BackupSchedule</a>)
</p>
<p>
<p>BackupScheduleSpec contains the backup schedule specification for a tidb cluster.</p>
</p>
<table>
<thead>
<tr>
<th>Field</th>
<th>Description</th>
</tr>
</thead>
<tbody>
<tr>
<td>
<code>schedule</code></br>
<em>
string
</em>
</td>
<td>
<p>Schedule specifies the cron string used for backup scheduling.</p>
</td>
</tr>
<tr>
<td>
<code>pause</code></br>
<em>
bool
</em>
</td>
<td>
<p>Pause means paused backupSchedule</p>
</td>
</tr>
<tr>
<td>
<code>maxBackups</code></br>
<em>
int32
</em>
</td>
<td>
<p>MaxBackups is to specify how many backups we want to keep
0 is magic number to indicate un-limited backups.</p>
</td>
</tr>
<tr>
<td>
<code>maxReservedTime</code></br>
<em>
string
</em>
</td>
<td>
<p>MaxReservedTime is to specify how long backups we want to keep.</p>
</td>
</tr>
<tr>
<td>
<code>backupTemplate</code></br>
<em>
<a href="#backupspec">
BackupSpec
</a>
</em>
</td>
<td>
<p>BackupTemplate is the specification of the backup structure to get scheduled.</p>
</td>
</tr>
<tr>
<td>
<code>storageClassName</code></br>
<em>
string
</em>
</td>
<td>
<em>(Optional)</em>
<p>The storageClassName of the persistent volume for Backup data storage if not storage class name set in BackupSpec.
Defaults to Kubernetes default storage class.</p>
</td>
</tr>
<tr>
<td>
<code>storageSize</code></br>
<em>
string
</em>
</td>
<td>
<p>StorageSize is the request storage size for backup job</p>
</td>
</tr>
<tr>
<td>
<code>imagePullSecrets</code></br>
<em>
<a href="https://kubernetes.io/docs/reference/generated/kubernetes-api/v1.13/#localobjectreference-v1-core">
[]Kubernetes core/v1.LocalObjectReference
</a>
</em>
</td>
<td>
<em>(Optional)</em>
<p>ImagePullSecrets is an optional list of references to secrets in the same namespace to use for pulling any of the images.</p>
</td>
</tr>
</tbody>
</table>
<h3 id="backupschedulestatus">BackupScheduleStatus</h3>
<p>
(<em>Appears on:</em>
<a href="#backupschedule">BackupSchedule</a>)
</p>
<p>
<p>BackupScheduleStatus represents the current state of a BackupSchedule.</p>
</p>
<table>
<thead>
<tr>
<th>Field</th>
<th>Description</th>
</tr>
</thead>
<tbody>
<tr>
<td>
<code>lastBackup</code></br>
<em>
string
</em>
</td>
<td>
<p>LastBackup represents the last backup.</p>
</td>
</tr>
<tr>
<td>
<code>lastBackupTime</code></br>
<em>
<a href="https://kubernetes.io/docs/reference/generated/kubernetes-api/v1.13/#time-v1-meta">
Kubernetes meta/v1.Time
</a>
</em>
</td>
<td>
<p>LastBackupTime represents the last time the backup was successfully created.</p>
</td>
</tr>
<tr>
<td>
<code>allBackupCleanTime</code></br>
<em>
<a href="https://kubernetes.io/docs/reference/generated/kubernetes-api/v1.13/#time-v1-meta">
Kubernetes meta/v1.Time
</a>
</em>
</td>
<td>
<p>AllBackupCleanTime represents the time when all backup entries are cleaned up</p>
</td>
</tr>
</tbody>
</table>
<h3 id="backupspec">BackupSpec</h3>
<p>
(<em>Appears on:</em>
<a href="#backup">Backup</a>, 
<a href="#backupschedulespec">BackupScheduleSpec</a>)
</p>
<p>
<p>BackupSpec contains the backup specification for a tidb cluster.</p>
</p>
<table>
<thead>
<tr>
<th>Field</th>
<th>Description</th>
</tr>
</thead>
<tbody>
<tr>
<td>
<code>resources</code></br>
<em>
<a href="https://kubernetes.io/docs/reference/generated/kubernetes-api/v1.13/#resourcerequirements-v1-core">
Kubernetes core/v1.ResourceRequirements
</a>
</em>
</td>
<td>
</td>
</tr>
<tr>
<td>
<code>from</code></br>
<em>
<a href="#tidbaccessconfig">
TiDBAccessConfig
</a>
</em>
</td>
<td>
<p>From is the tidb cluster that needs to backup.</p>
</td>
</tr>
<tr>
<td>
<code>backupType</code></br>
<em>
<a href="#backuptype">
BackupType
</a>
</em>
</td>
<td>
<p>Type is the backup type for tidb cluster.</p>
</td>
</tr>
<tr>
<td>
<code>tikvGCLifeTime</code></br>
<em>
string
</em>
</td>
<td>
<p>TikvGCLifeTime is to specify the safe gc life time for backup.
The time limit during which data is retained for each GC, in the format of Go Duration.
When a GC happens, the current time minus this value is the safe point.</p>
</td>
</tr>
<tr>
<td>
<code>StorageProvider</code></br>
<em>
<a href="#storageprovider">
StorageProvider
</a>
</em>
</td>
<td>
<p>
(Members of <code>StorageProvider</code> are embedded into this type.)
</p>
<p>StorageProvider configures where and how backups should be stored.</p>
</td>
</tr>
<tr>
<td>
<code>storageClassName</code></br>
<em>
string
</em>
</td>
<td>
<em>(Optional)</em>
<p>The storageClassName of the persistent volume for Backup data storage.
Defaults to Kubernetes default storage class.</p>
</td>
</tr>
<tr>
<td>
<code>storageSize</code></br>
<em>
string
</em>
</td>
<td>
<p>StorageSize is the request storage size for backup job</p>
</td>
</tr>
<tr>
<td>
<code>br</code></br>
<em>
<a href="#brconfig">
BRConfig
</a>
</em>
</td>
<td>
<p>BRConfig is the configs for BR</p>
</td>
</tr>
<tr>
<td>
<code>mydumper</code></br>
<em>
<a href="#mydumperconfig">
MydumperConfig
</a>
</em>
</td>
<td>
<p>MydumperConfig is the configs for mydumper</p>
</td>
</tr>
<tr>
<td>
<code>tolerations</code></br>
<em>
<a href="https://kubernetes.io/docs/reference/generated/kubernetes-api/v1.13/#toleration-v1-core">
[]Kubernetes core/v1.Toleration
</a>
</em>
</td>
<td>
<em>(Optional)</em>
<p>Base tolerations of backup Pods, components may add more tolerations upon this respectively</p>
</td>
</tr>
<tr>
<td>
<code>imagePullSecrets</code></br>
<em>
<a href="https://kubernetes.io/docs/reference/generated/kubernetes-api/v1.13/#localobjectreference-v1-core">
[]Kubernetes core/v1.LocalObjectReference
</a>
</em>
</td>
<td>
<em>(Optional)</em>
<p>ImagePullSecrets is an optional list of references to secrets in the same namespace to use for pulling any of the images.</p>
</td>
</tr>
<tr>
<td>
<code>affinity</code></br>
<em>
<a href="https://kubernetes.io/docs/reference/generated/kubernetes-api/v1.13/#affinity-v1-core">
Kubernetes core/v1.Affinity
</a>
</em>
</td>
<td>
<em>(Optional)</em>
<p>Affinity of backup Pods</p>
</td>
</tr>
<tr>
<td>
<code>useKMS</code></br>
<em>
bool
</em>
</td>
<td>
<p>Use KMS to decrypt the secrets</p>
</td>
</tr>
<tr>
<td>
<code>serviceAccount</code></br>
<em>
string
</em>
</td>
<td>
<p>Specify service account of backup</p>
</td>
</tr>
</tbody>
</table>
<h3 id="backupstatus">BackupStatus</h3>
<p>
(<em>Appears on:</em>
<a href="#backup">Backup</a>)
</p>
<p>
<p>BackupStatus represents the current status of a backup.</p>
</p>
<table>
<thead>
<tr>
<th>Field</th>
<th>Description</th>
</tr>
</thead>
<tbody>
<tr>
<td>
<code>backupPath</code></br>
<em>
string
</em>
</td>
<td>
<p>BackupPath is the location of the backup.</p>
</td>
</tr>
<tr>
<td>
<code>timeStarted</code></br>
<em>
<a href="https://kubernetes.io/docs/reference/generated/kubernetes-api/v1.13/#time-v1-meta">
Kubernetes meta/v1.Time
</a>
</em>
</td>
<td>
<p>TimeStarted is the time at which the backup was started.</p>
</td>
</tr>
<tr>
<td>
<code>timeCompleted</code></br>
<em>
<a href="https://kubernetes.io/docs/reference/generated/kubernetes-api/v1.13/#time-v1-meta">
Kubernetes meta/v1.Time
</a>
</em>
</td>
<td>
<p>TimeCompleted is the time at which the backup was completed.</p>
</td>
</tr>
<tr>
<td>
<code>backupSize</code></br>
<em>
int64
</em>
</td>
<td>
<p>BackupSize is the data size of the backup.</p>
</td>
</tr>
<tr>
<td>
<code>commitTs</code></br>
<em>
string
</em>
</td>
<td>
<p>CommitTs is the snapshot time point of tidb cluster.</p>
</td>
</tr>
<tr>
<td>
<code>conditions</code></br>
<em>
<a href="#backupcondition">
[]BackupCondition
</a>
</em>
</td>
<td>
</td>
</tr>
</tbody>
</table>
<h3 id="backupstoragetype">BackupStorageType</h3>
<p>
<p>BackupStorageType represents the backend storage type of backup.</p>
</p>
<h3 id="backuptype">BackupType</h3>
<p>
(<em>Appears on:</em>
<a href="#backupspec">BackupSpec</a>, 
<a href="#restorespec">RestoreSpec</a>)
</p>
<p>
<p>BackupType represents the backup type.</p>
</p>
<h3 id="basicautoscalerspec">BasicAutoScalerSpec</h3>
<p>
(<em>Appears on:</em>
<a href="#tidbautoscalerspec">TidbAutoScalerSpec</a>, 
<a href="#tikvautoscalerspec">TikvAutoScalerSpec</a>)
</p>
<p>
<p>BasicAutoScalerSpec describes the basic spec for auto-scaling</p>
</p>
<table>
<thead>
<tr>
<th>Field</th>
<th>Description</th>
</tr>
</thead>
<tbody>
<tr>
<td>
<code>maxReplicas</code></br>
<em>
int32
</em>
</td>
<td>
<p>maxReplicas is the upper limit for the number of replicas to which the autoscaler can scale out.
It cannot be less than minReplicas.</p>
</td>
</tr>
<tr>
<td>
<code>minReplicas</code></br>
<em>
int32
</em>
</td>
<td>
<em>(Optional)</em>
<p>minReplicas is the lower limit for the number of replicas to which the autoscaler
can scale down.  It defaults to 1 pod. Scaling is active as long as at least one metric value is
available.</p>
</td>
</tr>
<tr>
<td>
<code>scaleInIntervalSeconds</code></br>
<em>
int32
</em>
</td>
<td>
<em>(Optional)</em>
<p>ScaleInIntervalSeconds represents the duration seconds between each auto-scaling-in
If not set, the default ScaleInIntervalSeconds will be set to 500</p>
</td>
</tr>
<tr>
<td>
<code>scaleOutIntervalSeconds</code></br>
<em>
int32
</em>
</td>
<td>
<em>(Optional)</em>
<p>ScaleOutIntervalSeconds represents the duration seconds between each auto-scaling-out
If not set, the default ScaleOutIntervalSeconds will be set to 300</p>
</td>
</tr>
<tr>
<td>
<code>metrics</code></br>
<em>
<a href="https://kubernetes.io/docs/reference/generated/kubernetes-api/v1.13/#metricspec-v2beta2-autoscaling">
[]Kubernetes autoscaling/v2beta2.MetricSpec
</a>
</em>
</td>
<td>
<em>(Optional)</em>
<p>metrics contains the specifications for which to use to calculate the
desired replica count (the maximum replica count across all metrics will
be used).  The desired replica count is calculated multiplying the
ratio between the target value and the current value by the current
number of pods.  Ergo, metrics used must decrease as the pod count is
increased, and vice-versa.  See the individual metric source types for
more information about how each type of metric must respond.
If not set, the default metric will be set to 80% average CPU utilization.</p>
</td>
</tr>
<tr>
<td>
<code>metricsTimeDuration</code></br>
<em>
string
</em>
</td>
<td>
<em>(Optional)</em>
<p>MetricsTimeDuration describe the Time duration to be queried in the Prometheus</p>
</td>
</tr>
<tr>
<td>
<code>scaleOutThreshold</code></br>
<em>
int32
</em>
</td>
<td>
<em>(Optional)</em>
<p>ScaleOutThreshold describe the consecutive threshold for the auto-scaling,
if the consecutive counts of the scale-out result in auto-scaling reach this number,
the auto-scaling would be performed.
If not set, the default value is 3.</p>
</td>
</tr>
<tr>
<td>
<code>scaleInThreshold</code></br>
<em>
int32
</em>
</td>
<td>
<em>(Optional)</em>
<p>ScaleInThreshold describe the consecutive threshold for the auto-scaling,
if the consecutive counts of the scale-in result in auto-scaling reach this number,
the auto-scaling would be performed.
If not set, the default value is 5.</p>
</td>
</tr>
<tr>
<td>
<code>externalEndpoint</code></br>
<em>
<a href="#externalendpoint">
ExternalEndpoint
</a>
</em>
</td>
<td>
<em>(Optional)</em>
<p>ExternalEndpoint makes the auto-scaler controller able to query the external service
to fetch the recommended replicas for TiKV/TiDB</p>
</td>
</tr>
</tbody>
</table>
<h3 id="basicautoscalerstatus">BasicAutoScalerStatus</h3>
<p>
(<em>Appears on:</em>
<a href="#tidbautoscalerstatus">TidbAutoScalerStatus</a>, 
<a href="#tikvautoscalerstatus">TikvAutoScalerStatus</a>)
</p>
<p>
<p>BasicAutoScalerStatus describe the basic auto-scaling status</p>
</p>
<table>
<thead>
<tr>
<th>Field</th>
<th>Description</th>
</tr>
</thead>
<tbody>
<tr>
<td>
<code>phase</code></br>
<em>
<a href="#autoscalerphase">
AutoScalerPhase
</a>
</em>
</td>
<td>
<p>Phase describes cluster auto scaling phase</p>
</td>
</tr>
<tr>
<td>
<code>metrics</code></br>
<em>
<a href="#metricsstatus">
[]MetricsStatus
</a>
</em>
</td>
<td>
<em>(Optional)</em>
<p>MetricsStatusList describes the metrics status in the last auto-scaling reconciliation</p>
</td>
</tr>
<tr>
<td>
<code>currentReplicas</code></br>
<em>
int32
</em>
</td>
<td>
<p>CurrentReplicas describes the current replicas for the component(tidb/tikv)</p>
</td>
</tr>
<tr>
<td>
<code>recommendedReplicas</code></br>
<em>
int32
</em>
</td>
<td>
<em>(Optional)</em>
<p>RecommendedReplicas describes the calculated replicas in the last auto-scaling reconciliation for the component(tidb/tikv)</p>
</td>
</tr>
<tr>
<td>
<code>lastAutoScalingTimestamp</code></br>
<em>
<a href="https://kubernetes.io/docs/reference/generated/kubernetes-api/v1.13/#time-v1-meta">
Kubernetes meta/v1.Time
</a>
</em>
</td>
<td>
<em>(Optional)</em>
<p>LastAutoScalingTimestamp describes the last auto-scaling timestamp for the component(tidb/tikv)</p>
</td>
</tr>
</tbody>
</table>
<h3 id="binlog">Binlog</h3>
<p>
(<em>Appears on:</em>
<a href="#tidbconfig">TiDBConfig</a>)
</p>
<p>
<p>Binlog is the config for binlog.</p>
</p>
<table>
<thead>
<tr>
<th>Field</th>
<th>Description</th>
</tr>
</thead>
<tbody>
<tr>
<td>
<code>enable</code></br>
<em>
bool
</em>
</td>
<td>
<p>optional</p>
</td>
</tr>
<tr>
<td>
<code>write-timeout</code></br>
<em>
string
</em>
</td>
<td>
<em>(Optional)</em>
<p>Optional: Defaults to 15s</p>
</td>
</tr>
<tr>
<td>
<code>ignore-error</code></br>
<em>
bool
</em>
</td>
<td>
<em>(Optional)</em>
<p>If IgnoreError is true, when writing binlog meets error, TiDB would
ignore the error.</p>
</td>
</tr>
<tr>
<td>
<code>binlog-socket</code></br>
<em>
string
</em>
</td>
<td>
<em>(Optional)</em>
<p>Use socket file to write binlog, for compatible with kafka version tidb-binlog.</p>
</td>
</tr>
<tr>
<td>
<code>strategy</code></br>
<em>
string
</em>
</td>
<td>
<em>(Optional)</em>
<p>The strategy for sending binlog to pump, value can be &ldquo;range,omitempty&rdquo; or &ldquo;hash,omitempty&rdquo; now.
Optional: Defaults to range</p>
</td>
</tr>
</tbody>
</table>
<h3 id="commonconfig">CommonConfig</h3>
<p>
(<em>Appears on:</em>
<a href="#tiflashconfig">TiFlashConfig</a>)
</p>
<p>
<p>CommonConfig is the configuration of TiFlash process.</p>
</p>
<table>
<thead>
<tr>
<th>Field</th>
<th>Description</th>
</tr>
</thead>
<tbody>
<tr>
<td>
<code>path_realtime_mode</code></br>
<em>
bool
</em>
</td>
<td>
<em>(Optional)</em>
<p>Optional: Defaults to false</p>
</td>
</tr>
<tr>
<td>
<code>mark_cache_size</code></br>
<em>
int64
</em>
</td>
<td>
<em>(Optional)</em>
<p>Optional: Defaults to 5368709120</p>
</td>
</tr>
<tr>
<td>
<code>minmax_index_cache_size</code></br>
<em>
int64
</em>
</td>
<td>
<em>(Optional)</em>
<p>Optional: Defaults to 5368709120</p>
</td>
</tr>
<tr>
<td>
<code>logger</code></br>
<em>
<a href="#flashlogger">
FlashLogger
</a>
</em>
</td>
<td>
<em>(Optional)</em>
</td>
</tr>
</tbody>
</table>
<h3 id="componentaccessor">ComponentAccessor</h3>
<p>
<p>ComponentAccessor is the interface to access component details, which respects the cluster-level properties
and component-level overrides</p>
</p>
<h3 id="componentspec">ComponentSpec</h3>
<p>
(<em>Appears on:</em>
<a href="#pdspec">PDSpec</a>, 
<a href="#pumpspec">PumpSpec</a>, 
<a href="#ticdcspec">TiCDCSpec</a>, 
<a href="#tidbspec">TiDBSpec</a>, 
<a href="#tiflashspec">TiFlashSpec</a>, 
<a href="#tikvspec">TiKVSpec</a>)
</p>
<p>
<p>ComponentSpec is the base spec of each component, the fields should always accessed by the Basic<Component>Spec() method to respect the cluster-level properties</p>
</p>
<table>
<thead>
<tr>
<th>Field</th>
<th>Description</th>
</tr>
</thead>
<tbody>
<tr>
<td>
<code>image</code></br>
<em>
string
</em>
</td>
<td>
<p>Image of the component, override baseImage and version if present
Deprecated</p>
</td>
</tr>
<tr>
<td>
<code>version</code></br>
<em>
string
</em>
</td>
<td>
<em>(Optional)</em>
<p>Version of the component. Override the cluster-level version if non-empty
Optional: Defaults to cluster-level setting</p>
</td>
</tr>
<tr>
<td>
<code>imagePullPolicy</code></br>
<em>
<a href="https://kubernetes.io/docs/reference/generated/kubernetes-api/v1.13/#pullpolicy-v1-core">
Kubernetes core/v1.PullPolicy
</a>
</em>
</td>
<td>
<em>(Optional)</em>
<p>ImagePullPolicy of the component. Override the cluster-level imagePullPolicy if present
Optional: Defaults to cluster-level setting</p>
</td>
</tr>
<tr>
<td>
<code>imagePullSecrets</code></br>
<em>
<a href="https://kubernetes.io/docs/reference/generated/kubernetes-api/v1.13/#localobjectreference-v1-core">
[]Kubernetes core/v1.LocalObjectReference
</a>
</em>
</td>
<td>
<em>(Optional)</em>
<p>ImagePullSecrets is an optional list of references to secrets in the same namespace to use for pulling any of the images.</p>
</td>
</tr>
<tr>
<td>
<code>hostNetwork</code></br>
<em>
bool
</em>
</td>
<td>
<em>(Optional)</em>
<p>Whether Hostnetwork of the component is enabled. Override the cluster-level setting if present
Optional: Defaults to cluster-level setting</p>
</td>
</tr>
<tr>
<td>
<code>affinity</code></br>
<em>
<a href="https://kubernetes.io/docs/reference/generated/kubernetes-api/v1.13/#affinity-v1-core">
Kubernetes core/v1.Affinity
</a>
</em>
</td>
<td>
<em>(Optional)</em>
<p>Affinity of the component. Override the cluster-level one if present
Optional: Defaults to cluster-level setting</p>
</td>
</tr>
<tr>
<td>
<code>priorityClassName</code></br>
<em>
string
</em>
</td>
<td>
<em>(Optional)</em>
<p>PriorityClassName of the component. Override the cluster-level one if present
Optional: Defaults to cluster-level setting</p>
</td>
</tr>
<tr>
<td>
<code>schedulerName</code></br>
<em>
string
</em>
</td>
<td>
<em>(Optional)</em>
<p>SchedulerName of the component. Override the cluster-level one if present
Optional: Defaults to cluster-level setting</p>
</td>
</tr>
<tr>
<td>
<code>nodeSelector</code></br>
<em>
map[string]string
</em>
</td>
<td>
<em>(Optional)</em>
<p>NodeSelector of the component. Merged into the cluster-level nodeSelector if non-empty
Optional: Defaults to cluster-level setting</p>
</td>
</tr>
<tr>
<td>
<code>annotations</code></br>
<em>
map[string]string
</em>
</td>
<td>
<em>(Optional)</em>
<p>Annotations of the component. Merged into the cluster-level annotations if non-empty
Optional: Defaults to cluster-level setting</p>
</td>
</tr>
<tr>
<td>
<code>tolerations</code></br>
<em>
<a href="https://kubernetes.io/docs/reference/generated/kubernetes-api/v1.13/#toleration-v1-core">
[]Kubernetes core/v1.Toleration
</a>
</em>
</td>
<td>
<em>(Optional)</em>
<p>Tolerations of the component. Override the cluster-level tolerations if non-empty
Optional: Defaults to cluster-level setting</p>
</td>
</tr>
<tr>
<td>
<code>podSecurityContext</code></br>
<em>
<a href="https://kubernetes.io/docs/reference/generated/kubernetes-api/v1.13/#podsecuritycontext-v1-core">
Kubernetes core/v1.PodSecurityContext
</a>
</em>
</td>
<td>
<em>(Optional)</em>
<p>PodSecurityContext of the component</p>
</td>
</tr>
<tr>
<td>
<code>configUpdateStrategy</code></br>
<em>
<a href="#configupdatestrategy">
ConfigUpdateStrategy
</a>
</em>
</td>
<td>
<em>(Optional)</em>
<p>ConfigUpdateStrategy of the component. Override the cluster-level updateStrategy if present
Optional: Defaults to cluster-level setting</p>
</td>
</tr>
<tr>
<td>
<code>env</code></br>
<em>
<a href="https://kubernetes.io/docs/reference/generated/kubernetes-api/v1.13/#envvar-v1-core">
[]Kubernetes core/v1.EnvVar
</a>
</em>
</td>
<td>
<em>(Optional)</em>
<p>List of environment variables to set in the container, like
v1.Container.Env.
Note that following env names cannot be used and may be overrided by
tidb-operator built envs.
- NAMESPACE
- TZ
- SERVICE_NAME
- PEER_SERVICE_NAME
- HEADLESS_SERVICE_NAME
- SET_NAME
- HOSTNAME
- CLUSTER_NAME
- POD_NAME
- BINLOG_ENABLED
- SLOW_LOG_FILE</p>
</td>
</tr>
</tbody>
</table>
<h3 id="configmapref">ConfigMapRef</h3>
<p>
(<em>Appears on:</em>
<a href="#prometheusconfiguration">PrometheusConfiguration</a>)
</p>
<p>
<p>ConfigMapRef is the external configMap</p>
</p>
<table>
<thead>
<tr>
<th>Field</th>
<th>Description</th>
</tr>
</thead>
<tbody>
<tr>
<td>
<code>name</code></br>
<em>
string
</em>
</td>
<td>
</td>
</tr>
<tr>
<td>
<code>namespace</code></br>
<em>
string
</em>
</td>
<td>
<em>(Optional)</em>
<p>if the namespace is omitted, the operator controller would use the Tidbmonitor&rsquo;s namespace instead.</p>
</td>
</tr>
</tbody>
</table>
<h3 id="configupdatestrategy">ConfigUpdateStrategy</h3>
<p>
(<em>Appears on:</em>
<a href="#componentspec">ComponentSpec</a>, 
<a href="#tidbclusterspec">TidbClusterSpec</a>)
</p>
<p>
<p>ConfigUpdateStrategy represents the strategy to update configuration</p>
</p>
<h3 id="coprocessorcache">CoprocessorCache</h3>
<p>
(<em>Appears on:</em>
<a href="#tikvclient">TiKVClient</a>)
</p>
<p>
<p>CoprocessorCache is the config for coprocessor cache.</p>
</p>
<table>
<thead>
<tr>
<th>Field</th>
<th>Description</th>
</tr>
</thead>
<tbody>
<tr>
<td>
<code>enabled</code></br>
<em>
bool
</em>
</td>
<td>
<em>(Optional)</em>
<p>Whether to enable the copr cache. The copr cache saves the result from TiKV Coprocessor in the memory and
reuses the result when corresponding data in TiKV is unchanged, on a region basis.</p>
</td>
</tr>
<tr>
<td>
<code>capacity-mb</code></br>
<em>
float64
</em>
</td>
<td>
<em>(Optional)</em>
<p>The capacity in MB of the cache.</p>
</td>
</tr>
<tr>
<td>
<code>admission-max-result-mb</code></br>
<em>
float64
</em>
</td>
<td>
<em>(Optional)</em>
<p>Only cache requests whose result set is small.</p>
</td>
</tr>
<tr>
<td>
<code>admission-min-process-ms</code></br>
<em>
uint64
</em>
</td>
<td>
<em>(Optional)</em>
<p>Only cache requests takes notable time to process.</p>
</td>
</tr>
</tbody>
</table>
<h3 id="crdkind">CrdKind</h3>
<p>
(<em>Appears on:</em>
<a href="#crdkinds">CrdKinds</a>)
</p>
<p>
</p>
<table>
<thead>
<tr>
<th>Field</th>
<th>Description</th>
</tr>
</thead>
<tbody>
<tr>
<td>
<code>Kind</code></br>
<em>
string
</em>
</td>
<td>
</td>
</tr>
<tr>
<td>
<code>Plural</code></br>
<em>
string
</em>
</td>
<td>
</td>
</tr>
<tr>
<td>
<code>SpecName</code></br>
<em>
string
</em>
</td>
<td>
</td>
</tr>
<tr>
<td>
<code>ShortNames</code></br>
<em>
[]string
</em>
</td>
<td>
</td>
</tr>
<tr>
<td>
<code>AdditionalPrinterColums</code></br>
<em>
[]k8s.io/apiextensions-apiserver/pkg/apis/apiextensions/v1beta1.CustomResourceColumnDefinition
</em>
</td>
<td>
</td>
</tr>
</tbody>
</table>
<h3 id="crdkinds">CrdKinds</h3>
<p>
</p>
<table>
<thead>
<tr>
<th>Field</th>
<th>Description</th>
</tr>
</thead>
<tbody>
<tr>
<td>
<code>KindsString</code></br>
<em>
string
</em>
</td>
<td>
</td>
</tr>
<tr>
<td>
<code>TiDBCluster</code></br>
<em>
<a href="#crdkind">
CrdKind
</a>
</em>
</td>
<td>
</td>
</tr>
<tr>
<td>
<code>Backup</code></br>
<em>
<a href="#crdkind">
CrdKind
</a>
</em>
</td>
<td>
</td>
</tr>
<tr>
<td>
<code>Restore</code></br>
<em>
<a href="#crdkind">
CrdKind
</a>
</em>
</td>
<td>
</td>
</tr>
<tr>
<td>
<code>BackupSchedule</code></br>
<em>
<a href="#crdkind">
CrdKind
</a>
</em>
</td>
<td>
</td>
</tr>
<tr>
<td>
<code>TiDBMonitor</code></br>
<em>
<a href="#crdkind">
CrdKind
</a>
</em>
</td>
<td>
</td>
</tr>
<tr>
<td>
<code>TiDBInitializer</code></br>
<em>
<a href="#crdkind">
CrdKind
</a>
</em>
</td>
<td>
</td>
</tr>
<tr>
<td>
<code>TidbClusterAutoScaler</code></br>
<em>
<a href="#crdkind">
CrdKind
</a>
</em>
</td>
<td>
</td>
</tr>
</tbody>
</table>
<h3 id="dashboardconfig">DashboardConfig</h3>
<p>
(<em>Appears on:</em>
<a href="#pdconfig">PDConfig</a>)
</p>
<p>
<p>DashboardConfig is the configuration for tidb-dashboard.</p>
</p>
<table>
<thead>
<tr>
<th>Field</th>
<th>Description</th>
</tr>
</thead>
<tbody>
<tr>
<td>
<code>tidb-cacert-path</code></br>
<em>
string
</em>
</td>
<td>
<em>(Optional)</em>
</td>
</tr>
<tr>
<td>
<code>tidb-cert-path</code></br>
<em>
string
</em>
</td>
<td>
<em>(Optional)</em>
</td>
</tr>
<tr>
<td>
<code>tidb-key-path</code></br>
<em>
string
</em>
</td>
<td>
<em>(Optional)</em>
</td>
</tr>
<tr>
<td>
<code>public-path-prefix</code></br>
<em>
string
</em>
</td>
<td>
<em>(Optional)</em>
</td>
</tr>
<tr>
<td>
<code>internal-proxy</code></br>
<em>
bool
</em>
</td>
<td>
<em>(Optional)</em>
</td>
</tr>
</tbody>
</table>
<h3 id="discoveryspec">DiscoverySpec</h3>
<p>
(<em>Appears on:</em>
<a href="#tidbclusterspec">TidbClusterSpec</a>)
</p>
<p>
<p>DiscoverySpec contains details of Discovery members</p>
</p>
<table>
<thead>
<tr>
<th>Field</th>
<th>Description</th>
</tr>
</thead>
<tbody>
<tr>
<td>
<code>ResourceRequirements</code></br>
<em>
<a href="https://kubernetes.io/docs/reference/generated/kubernetes-api/v1.13/#resourcerequirements-v1-core">
Kubernetes core/v1.ResourceRequirements
</a>
</em>
</td>
<td>
<p>
(Members of <code>ResourceRequirements</code> are embedded into this type.)
</p>
</td>
</tr>
</tbody>
</table>
<h3 id="experimental">Experimental</h3>
<p>
(<em>Appears on:</em>
<a href="#tidbconfig">TiDBConfig</a>)
</p>
<p>
<p>Experimental controls the features that are still experimental: their semantics, interfaces are subject to change.
Using these features in the production environment is not recommended.</p>
</p>
<table>
<thead>
<tr>
<th>Field</th>
<th>Description</th>
</tr>
</thead>
<tbody>
<tr>
<td>
<code>allow-auto-random</code></br>
<em>
bool
</em>
</td>
<td>
<em>(Optional)</em>
<p>Whether enable the syntax like <code>auto_random(3)</code> on the primary key column.
imported from TiDB v3.1.0</p>
</td>
</tr>
<tr>
<td>
<code>allow-expression-index</code></br>
<em>
bool
</em>
</td>
<td>
<em>(Optional)</em>
<p>Whether enable creating expression index.</p>
</td>
</tr>
</tbody>
</table>
<h3 id="externalendpoint">ExternalEndpoint</h3>
<p>
(<em>Appears on:</em>
<a href="#basicautoscalerspec">BasicAutoScalerSpec</a>)
</p>
<p>
<p>ExternalEndpoint describes the external service endpoint
which provides the ability to get the tikv/tidb auto-scaling recommended replicas</p>
</p>
<table>
<thead>
<tr>
<th>Field</th>
<th>Description</th>
</tr>
</thead>
<tbody>
<tr>
<td>
<code>host</code></br>
<em>
string
</em>
</td>
<td>
<p>Host indicates the external service&rsquo;s host</p>
</td>
</tr>
<tr>
<td>
<code>port</code></br>
<em>
int32
</em>
</td>
<td>
<p>Port indicates the external service&rsquo;s port</p>
</td>
</tr>
<tr>
<td>
<code>tlsSecret</code></br>
<em>
<a href="#secretref">
SecretRef
</a>
</em>
</td>
<td>
<em>(Optional)</em>
<p>TLSSecret indicates the Secret which stores the TLS configuration. If set, the operator will use https
to communicate to the external service</p>
</td>
</tr>
</tbody>
</table>
<h3 id="filelogconfig">FileLogConfig</h3>
<p>
(<em>Appears on:</em>
<a href="#log">Log</a>, 
<a href="#pdlogconfig">PDLogConfig</a>)
</p>
<p>
</p>
<table>
<thead>
<tr>
<th>Field</th>
<th>Description</th>
</tr>
</thead>
<tbody>
<tr>
<td>
<code>filename</code></br>
<em>
string
</em>
</td>
<td>
<em>(Optional)</em>
<p>Log filename, leave empty to disable file log.</p>
</td>
</tr>
<tr>
<td>
<code>log-rotate</code></br>
<em>
bool
</em>
</td>
<td>
<em>(Optional)</em>
<p>Is log rotate enabled.</p>
</td>
</tr>
<tr>
<td>
<code>max-size</code></br>
<em>
int
</em>
</td>
<td>
<em>(Optional)</em>
<p>Max size for a single file, in MB.</p>
</td>
</tr>
<tr>
<td>
<code>max-days</code></br>
<em>
int
</em>
</td>
<td>
<em>(Optional)</em>
<p>Max log keep days, default is never deleting.</p>
</td>
</tr>
<tr>
<td>
<code>max-backups</code></br>
<em>
int
</em>
</td>
<td>
<em>(Optional)</em>
<p>Maximum number of old log files to retain.</p>
</td>
</tr>
</tbody>
</table>
<h3 id="flash">Flash</h3>
<p>
(<em>Appears on:</em>
<a href="#commonconfig">CommonConfig</a>)
</p>
<p>
<p>Flash is the configuration of [flash] section.</p>
</p>
<table>
<thead>
<tr>
<th>Field</th>
<th>Description</th>
</tr>
</thead>
<tbody>
<tr>
<td>
<code>overlap_threshold</code></br>
<em>
float64
</em>
</td>
<td>
<em>(Optional)</em>
<p>Optional: Defaults to 0.6</p>
</td>
</tr>
<tr>
<td>
<code>compact_log_min_period</code></br>
<em>
int32
</em>
</td>
<td>
<em>(Optional)</em>
<p>Optional: Defaults to 200</p>
</td>
</tr>
<tr>
<td>
<code>flash_cluster</code></br>
<em>
<a href="#flashcluster">
FlashCluster
</a>
</em>
</td>
<td>
<em>(Optional)</em>
</td>
</tr>
</tbody>
</table>
<h3 id="flashlogger">FlashLogger</h3>
<p>
(<em>Appears on:</em>
<a href="#commonconfig">CommonConfig</a>)
</p>
<p>
<p>FlashLogger is the configuration of [logger] section.</p>
</p>
<table>
<thead>
<tr>
<th>Field</th>
<th>Description</th>
</tr>
</thead>
<tbody>
<tr>
<td>
<code>size</code></br>
<em>
string
</em>
</td>
<td>
<em>(Optional)</em>
<p>Optional: Defaults to 100M</p>
</td>
</tr>
<tr>
<td>
<code>level</code></br>
<em>
string
</em>
</td>
<td>
<em>(Optional)</em>
<p>Optional: Defaults to information</p>
</td>
</tr>
<tr>
<td>
<code>count</code></br>
<em>
int32
</em>
</td>
<td>
<em>(Optional)</em>
<p>Optional: Defaults to 10</p>
</td>
</tr>
</tbody>
</table>
<h3 id="gcsstorageprovider">GcsStorageProvider</h3>
<p>
(<em>Appears on:</em>
<a href="#storageprovider">StorageProvider</a>)
</p>
<p>
<p>GcsStorageProvider represents the google cloud storage for storing backups.</p>
</p>
<table>
<thead>
<tr>
<th>Field</th>
<th>Description</th>
</tr>
</thead>
<tbody>
<tr>
<td>
<code>projectId</code></br>
<em>
string
</em>
</td>
<td>
<p>ProjectId represents the project that organizes all your Google Cloud Platform resources</p>
</td>
</tr>
<tr>
<td>
<code>location</code></br>
<em>
string
</em>
</td>
<td>
<p>Location in which the gcs bucket is located.</p>
</td>
</tr>
<tr>
<td>
<code>bucket</code></br>
<em>
string
</em>
</td>
<td>
<p>Bucket in which to store the backup data.</p>
</td>
</tr>
<tr>
<td>
<code>storageClass</code></br>
<em>
string
</em>
</td>
<td>
<p>StorageClass represents the storage class</p>
</td>
</tr>
<tr>
<td>
<code>objectAcl</code></br>
<em>
string
</em>
</td>
<td>
<p>ObjectAcl represents the access control list for new objects</p>
</td>
</tr>
<tr>
<td>
<code>bucketAcl</code></br>
<em>
string
</em>
</td>
<td>
<p>BucketAcl represents the access control list for new buckets</p>
</td>
</tr>
<tr>
<td>
<code>secretName</code></br>
<em>
string
</em>
</td>
<td>
<p>SecretName is the name of secret which stores the
gcs service account credentials JSON.</p>
</td>
</tr>
<tr>
<td>
<code>prefix</code></br>
<em>
string
</em>
</td>
<td>
<p>Prefix of the data path.</p>
</td>
</tr>
</tbody>
</table>
<h3 id="grafanaspec">GrafanaSpec</h3>
<p>
(<em>Appears on:</em>
<a href="#tidbmonitorspec">TidbMonitorSpec</a>)
</p>
<p>
<p>GrafanaSpec is the desired state of grafana</p>
</p>
<table>
<thead>
<tr>
<th>Field</th>
<th>Description</th>
</tr>
</thead>
<tbody>
<tr>
<td>
<code>MonitorContainer</code></br>
<em>
<a href="#monitorcontainer">
MonitorContainer
</a>
</em>
</td>
<td>
<p>
(Members of <code>MonitorContainer</code> are embedded into this type.)
</p>
</td>
</tr>
<tr>
<td>
<code>logLevel</code></br>
<em>
string
</em>
</td>
<td>
</td>
</tr>
<tr>
<td>
<code>service</code></br>
<em>
<a href="#servicespec">
ServiceSpec
</a>
</em>
</td>
<td>
</td>
</tr>
<tr>
<td>
<code>username</code></br>
<em>
string
</em>
</td>
<td>
</td>
</tr>
<tr>
<td>
<code>password</code></br>
<em>
string
</em>
</td>
<td>
</td>
</tr>
<tr>
<td>
<code>envs</code></br>
<em>
map[string]string
</em>
</td>
<td>
<em>(Optional)</em>
</td>
</tr>
<tr>
<td>
<code>ingress</code></br>
<em>
<a href="#ingressspec">
IngressSpec
</a>
</em>
</td>
<td>
<em>(Optional)</em>
</td>
</tr>
</tbody>
</table>
<h3 id="helperspec">HelperSpec</h3>
<p>
(<em>Appears on:</em>
<a href="#tidbclusterspec">TidbClusterSpec</a>)
</p>
<p>
<p>HelperSpec contains details of helper component</p>
</p>
<table>
<thead>
<tr>
<th>Field</th>
<th>Description</th>
</tr>
</thead>
<tbody>
<tr>
<td>
<code>image</code></br>
<em>
string
</em>
</td>
<td>
<em>(Optional)</em>
<p>Image used to tail slow log and set kernel parameters if necessary, must have <code>tail</code> and <code>sysctl</code> installed
Optional: Defaults to busybox:1.26.2</p>
</td>
</tr>
<tr>
<td>
<code>imagePullPolicy</code></br>
<em>
<a href="https://kubernetes.io/docs/reference/generated/kubernetes-api/v1.13/#pullpolicy-v1-core">
Kubernetes core/v1.PullPolicy
</a>
</em>
</td>
<td>
<em>(Optional)</em>
<p>ImagePullPolicy of the component. Override the cluster-level imagePullPolicy if present
Optional: Defaults to the cluster-level setting</p>
</td>
</tr>
</tbody>
</table>
<h3 id="ingressspec">IngressSpec</h3>
<p>
(<em>Appears on:</em>
<a href="#grafanaspec">GrafanaSpec</a>, 
<a href="#prometheusspec">PrometheusSpec</a>)
</p>
<p>
<p>IngressSpec describe the ingress desired state for the target component</p>
</p>
<table>
<thead>
<tr>
<th>Field</th>
<th>Description</th>
</tr>
</thead>
<tbody>
<tr>
<td>
<code>hosts</code></br>
<em>
[]string
</em>
</td>
<td>
<p>Hosts describe the hosts for the ingress</p>
</td>
</tr>
<tr>
<td>
<code>annotations</code></br>
<em>
map[string]string
</em>
</td>
<td>
<em>(Optional)</em>
<p>Annotations describe the desired annotations for the ingress</p>
</td>
</tr>
<tr>
<td>
<code>tls</code></br>
<em>
<a href="https://kubernetes.io/docs/reference/generated/kubernetes-api/v1.13/#ingresstls-v1beta1-extensions">
[]Kubernetes extensions/v1beta1.IngressTLS
</a>
</em>
</td>
<td>
<em>(Optional)</em>
<p>TLS configuration. Currently the Ingress only supports a single TLS
port, 443. If multiple members of this list specify different hosts, they
will be multiplexed on the same port according to the hostname specified
through the SNI TLS extension, if the ingress controller fulfilling the
ingress supports SNI.</p>
</td>
</tr>
</tbody>
</table>
<h3 id="initializephase">InitializePhase</h3>
<p>
(<em>Appears on:</em>
<a href="#tidbinitializerstatus">TidbInitializerStatus</a>)
</p>
<p>
</p>
<h3 id="initializerspec">InitializerSpec</h3>
<p>
(<em>Appears on:</em>
<a href="#tidbmonitorspec">TidbMonitorSpec</a>)
</p>
<p>
<p>InitializerSpec is the desired state of initializer</p>
</p>
<table>
<thead>
<tr>
<th>Field</th>
<th>Description</th>
</tr>
</thead>
<tbody>
<tr>
<td>
<code>MonitorContainer</code></br>
<em>
<a href="#monitorcontainer">
MonitorContainer
</a>
</em>
</td>
<td>
<p>
(Members of <code>MonitorContainer</code> are embedded into this type.)
</p>
</td>
</tr>
<tr>
<td>
<code>envs</code></br>
<em>
map[string]string
</em>
</td>
<td>
<em>(Optional)</em>
</td>
</tr>
</tbody>
</table>
<h3 id="interval">Interval</h3>
<p>
(<em>Appears on:</em>
<a href="#quota">Quota</a>)
</p>
<p>
<p>Interval is the configuration of [quotas.default.interval] section.</p>
</p>
<table>
<thead>
<tr>
<th>Field</th>
<th>Description</th>
</tr>
</thead>
<tbody>
<tr>
<td>
<code>duration</code></br>
<em>
int32
</em>
</td>
<td>
<em>(Optional)</em>
<p>Optional: Defaults to 3600</p>
</td>
</tr>
<tr>
<td>
<code>queries</code></br>
<em>
int32
</em>
</td>
<td>
<em>(Optional)</em>
<p>Optional: Defaults to 0</p>
</td>
</tr>
<tr>
<td>
<code>errors</code></br>
<em>
int32
</em>
</td>
<td>
<em>(Optional)</em>
<p>Optional: Defaults to 0</p>
</td>
</tr>
<tr>
<td>
<code>result_rows</code></br>
<em>
int32
</em>
</td>
<td>
<em>(Optional)</em>
<p>Optional: Defaults to 0</p>
</td>
</tr>
<tr>
<td>
<code>read_rows</code></br>
<em>
int32
</em>
</td>
<td>
<em>(Optional)</em>
<p>Optional: Defaults to 0</p>
</td>
</tr>
<tr>
<td>
<code>execution_time</code></br>
<em>
int32
</em>
</td>
<td>
<em>(Optional)</em>
<p>Optional: Defaults to 0</p>
</td>
</tr>
</tbody>
</table>
<h3 id="isolationread">IsolationRead</h3>
<p>
(<em>Appears on:</em>
<a href="#tidbconfig">TiDBConfig</a>)
</p>
<p>
<p>IsolationRead is the config for isolation read.</p>
</p>
<table>
<thead>
<tr>
<th>Field</th>
<th>Description</th>
</tr>
</thead>
<tbody>
<tr>
<td>
<code>engines</code></br>
<em>
[]string
</em>
</td>
<td>
<em>(Optional)</em>
<p>Engines filters tidb-server access paths by engine type.
imported from v3.1.0</p>
</td>
</tr>
</tbody>
</table>
<h3 id="log">Log</h3>
<p>
(<em>Appears on:</em>
<a href="#tidbconfig">TiDBConfig</a>)
</p>
<p>
<p>Log is the log section of config.</p>
</p>
<table>
<thead>
<tr>
<th>Field</th>
<th>Description</th>
</tr>
</thead>
<tbody>
<tr>
<td>
<code>level</code></br>
<em>
string
</em>
</td>
<td>
<em>(Optional)</em>
<p>Log level.
Optional: Defaults to info</p>
</td>
</tr>
<tr>
<td>
<code>format</code></br>
<em>
string
</em>
</td>
<td>
<em>(Optional)</em>
<p>Log format. one of json, text, or console.
Optional: Defaults to text</p>
</td>
</tr>
<tr>
<td>
<code>disable-timestamp</code></br>
<em>
bool
</em>
</td>
<td>
<em>(Optional)</em>
<p>Disable automatic timestamps in output.</p>
</td>
</tr>
<tr>
<td>
<code>enable-timestamp</code></br>
<em>
bool
</em>
</td>
<td>
<em>(Optional)</em>
<p>EnableTimestamp enables automatic timestamps in log output.</p>
</td>
</tr>
<tr>
<td>
<code>enable-error-stack</code></br>
<em>
bool
</em>
</td>
<td>
<em>(Optional)</em>
<p>EnableErrorStack enables annotating logs with the full stack error
message.</p>
</td>
</tr>
<tr>
<td>
<code>file</code></br>
<em>
<a href="#filelogconfig">
FileLogConfig
</a>
</em>
</td>
<td>
<em>(Optional)</em>
<p>File log config.</p>
</td>
</tr>
<tr>
<td>
<code>enable-slow-log</code></br>
<em>
bool
</em>
</td>
<td>
<em>(Optional)</em>
</td>
</tr>
<tr>
<td>
<code>slow-query-file</code></br>
<em>
string
</em>
</td>
<td>
<em>(Optional)</em>
</td>
</tr>
<tr>
<td>
<code>slow-threshold</code></br>
<em>
uint64
</em>
</td>
<td>
<em>(Optional)</em>
<p>Optional: Defaults to 300</p>
</td>
</tr>
<tr>
<td>
<code>expensive-threshold</code></br>
<em>
uint
</em>
</td>
<td>
<em>(Optional)</em>
<p>Optional: Defaults to 10000</p>
</td>
</tr>
<tr>
<td>
<code>query-log-max-len</code></br>
<em>
uint64
</em>
</td>
<td>
<em>(Optional)</em>
<p>Optional: Defaults to 2048</p>
</td>
</tr>
<tr>
<td>
<code>record-plan-in-slow-log</code></br>
<em>
uint32
</em>
</td>
<td>
<em>(Optional)</em>
<p>Optional: Defaults to 1</p>
</td>
</tr>
</tbody>
</table>
<h3 id="logtailerspec">LogTailerSpec</h3>
<p>
(<em>Appears on:</em>
<a href="#tiflashspec">TiFlashSpec</a>)
</p>
<p>
<p>LogTailerSpec represents an optional log tailer sidecar container</p>
</p>
<table>
<thead>
<tr>
<th>Field</th>
<th>Description</th>
</tr>
</thead>
<tbody>
<tr>
<td>
<code>ResourceRequirements</code></br>
<em>
<a href="https://kubernetes.io/docs/reference/generated/kubernetes-api/v1.13/#resourcerequirements-v1-core">
Kubernetes core/v1.ResourceRequirements
</a>
</em>
</td>
<td>
<p>
(Members of <code>ResourceRequirements</code> are embedded into this type.)
</p>
</td>
</tr>
</tbody>
</table>
<h3 id="masterkeyfileconfig">MasterKeyFileConfig</h3>
<p>
(<em>Appears on:</em>
<a href="#tikvmasterkeyconfig">TiKVMasterKeyConfig</a>, 
<a href="#tikvsecurityconfigencryptionmasterkey">TiKVSecurityConfigEncryptionMasterKey</a>, 
<a href="#tikvsecurityconfigencryptionpreviousmasterkey">TiKVSecurityConfigEncryptionPreviousMasterKey</a>)
</p>
<p>
</p>
<table>
<thead>
<tr>
<th>Field</th>
<th>Description</th>
</tr>
</thead>
<tbody>
<tr>
<td>
<code>method</code></br>
<em>
string
</em>
</td>
<td>
<p>Encrypyion method, use master key encryption data key
Possible values: plaintext, aes128-ctr, aes192-ctr, aes256-ctr
Optional: Default to plaintext
optional</p>
</td>
</tr>
</tbody>
</table>
<h3 id="masterkeykmsconfig">MasterKeyKMSConfig</h3>
<p>
(<em>Appears on:</em>
<a href="#tikvmasterkeyconfig">TiKVMasterKeyConfig</a>, 
<a href="#tikvsecurityconfigencryptionmasterkey">TiKVSecurityConfigEncryptionMasterKey</a>, 
<a href="#tikvsecurityconfigencryptionpreviousmasterkey">TiKVSecurityConfigEncryptionPreviousMasterKey</a>)
</p>
<p>
</p>
<table>
<thead>
<tr>
<th>Field</th>
<th>Description</th>
</tr>
</thead>
<tbody>
<tr>
<td>
<code>key-id</code></br>
<em>
string
</em>
</td>
<td>
<p>AWS CMK key-id it can be find in AWS Console or use aws cli
This field is required</p>
</td>
</tr>
<tr>
<td>
<code>access-key</code></br>
<em>
string
</em>
</td>
<td>
<p>AccessKey of AWS user, leave empty if using other authrization method
optional</p>
</td>
</tr>
<tr>
<td>
<code>secret-access-key</code></br>
<em>
string
</em>
</td>
<td>
<p>SecretKey of AWS user, leave empty if using other authrization method
optional</p>
</td>
</tr>
<tr>
<td>
<code>region</code></br>
<em>
string
</em>
</td>
<td>
<p>Region of this KMS key
Optional: Default to us-east-1
optional</p>
</td>
</tr>
<tr>
<td>
<code>endpoint</code></br>
<em>
string
</em>
</td>
<td>
<p>Used for KMS compatible KMS, such as Ceph, minio, If use AWS, leave empty
optional</p>
</td>
</tr>
</tbody>
</table>
<h3 id="memberphase">MemberPhase</h3>
<p>
(<em>Appears on:</em>
<a href="#pdstatus">PDStatus</a>, 
<a href="#pumpstatus">PumpStatus</a>, 
<a href="#ticdcstatus">TiCDCStatus</a>, 
<a href="#tidbstatus">TiDBStatus</a>, 
<a href="#tikvstatus">TiKVStatus</a>)
</p>
<p>
<p>MemberPhase is the current state of member</p>
</p>
<h3 id="membertype">MemberType</h3>
<p>
<p>MemberType represents member type</p>
</p>
<h3 id="metricsstatus">MetricsStatus</h3>
<p>
(<em>Appears on:</em>
<a href="#basicautoscalerstatus">BasicAutoScalerStatus</a>)
</p>
<p>
<p>MetricsStatus describe the basic metrics status in the last auto-scaling reconciliation</p>
</p>
<table>
<thead>
<tr>
<th>Field</th>
<th>Description</th>
</tr>
</thead>
<tbody>
<tr>
<td>
<code>name</code></br>
<em>
string
</em>
</td>
<td>
<p>Name indicates the metrics name</p>
</td>
</tr>
<tr>
<td>
<code>currentValue</code></br>
<em>
string
</em>
</td>
<td>
<p>CurrentValue indicates the value calculated in the last auto-scaling reconciliation</p>
</td>
</tr>
<tr>
<td>
<code>thresholdValue</code></br>
<em>
string
</em>
</td>
<td>
<p>TargetValue indicates the threshold value for this metrics in auto-scaling</p>
</td>
</tr>
</tbody>
</table>
<h3 id="monitorcomponentaccessor">MonitorComponentAccessor</h3>
<p>
</p>
<h3 id="monitorcontainer">MonitorContainer</h3>
<p>
(<em>Appears on:</em>
<a href="#grafanaspec">GrafanaSpec</a>, 
<a href="#initializerspec">InitializerSpec</a>, 
<a href="#prometheusspec">PrometheusSpec</a>, 
<a href="#reloaderspec">ReloaderSpec</a>)
</p>
<p>
<p>MonitorContainer is the common attributes of the container of monitoring</p>
</p>
<table>
<thead>
<tr>
<th>Field</th>
<th>Description</th>
</tr>
</thead>
<tbody>
<tr>
<td>
<code>Resources</code></br>
<em>
<a href="https://kubernetes.io/docs/reference/generated/kubernetes-api/v1.13/#resourcerequirements-v1-core">
Kubernetes core/v1.ResourceRequirements
</a>
</em>
</td>
<td>
<p>
(Members of <code>Resources</code> are embedded into this type.)
</p>
</td>
</tr>
<tr>
<td>
<code>baseImage</code></br>
<em>
string
</em>
</td>
<td>
</td>
</tr>
<tr>
<td>
<code>version</code></br>
<em>
string
</em>
</td>
<td>
</td>
</tr>
<tr>
<td>
<code>imagePullPolicy</code></br>
<em>
<a href="https://kubernetes.io/docs/reference/generated/kubernetes-api/v1.13/#pullpolicy-v1-core">
Kubernetes core/v1.PullPolicy
</a>
</em>
</td>
<td>
<em>(Optional)</em>
</td>
</tr>
</tbody>
</table>
<h3 id="mydumperconfig">MydumperConfig</h3>
<p>
(<em>Appears on:</em>
<a href="#backupspec">BackupSpec</a>)
</p>
<p>
<p>MydumperConfig contains config for mydumper</p>
</p>
<table>
<thead>
<tr>
<th>Field</th>
<th>Description</th>
</tr>
</thead>
<tbody>
<tr>
<td>
<code>options</code></br>
<em>
[]string
</em>
</td>
<td>
<p>Options means options for backup data to remote storage with mydumper.</p>
</td>
</tr>
<tr>
<td>
<code>tableRegex</code></br>
<em>
string
</em>
</td>
<td>
<p>TableRegex means Regular expression for &lsquo;db.table&rsquo; matching</p>
</td>
</tr>
</tbody>
</table>
<h3 id="networks">Networks</h3>
<p>
(<em>Appears on:</em>
<a href="#user">User</a>)
</p>
<p>
<p>Networks is the configuration of [users.readonly.networks] section.</p>
</p>
<table>
<thead>
<tr>
<th>Field</th>
<th>Description</th>
</tr>
</thead>
<tbody>
<tr>
<td>
<code>ip</code></br>
<em>
string
</em>
</td>
<td>
<em>(Optional)</em>
</td>
</tr>
</tbody>
</table>
<h3 id="opentracing">OpenTracing</h3>
<p>
(<em>Appears on:</em>
<a href="#tidbconfig">TiDBConfig</a>)
</p>
<p>
<p>OpenTracing is the opentracing section of the config.</p>
</p>
<table>
<thead>
<tr>
<th>Field</th>
<th>Description</th>
</tr>
</thead>
<tbody>
<tr>
<td>
<code>enable</code></br>
<em>
bool
</em>
</td>
<td>
<em>(Optional)</em>
<p>Optional: Defaults to false</p>
</td>
</tr>
<tr>
<td>
<code>sampler</code></br>
<em>
<a href="#opentracingsampler">
OpenTracingSampler
</a>
</em>
</td>
<td>
<em>(Optional)</em>
</td>
</tr>
<tr>
<td>
<code>reporter</code></br>
<em>
<a href="#opentracingreporter">
OpenTracingReporter
</a>
</em>
</td>
<td>
<em>(Optional)</em>
</td>
</tr>
<tr>
<td>
<code>rpc-metrics</code></br>
<em>
bool
</em>
</td>
<td>
<em>(Optional)</em>
</td>
</tr>
</tbody>
</table>
<h3 id="opentracingreporter">OpenTracingReporter</h3>
<p>
(<em>Appears on:</em>
<a href="#opentracing">OpenTracing</a>)
</p>
<p>
<p>OpenTracingReporter is the config for opentracing reporter.
See <a href="https://godoc.org/github.com/uber/jaeger-client-go/config#ReporterConfig">https://godoc.org/github.com/uber/jaeger-client-go/config#ReporterConfig</a></p>
</p>
<table>
<thead>
<tr>
<th>Field</th>
<th>Description</th>
</tr>
</thead>
<tbody>
<tr>
<td>
<code>queue-size</code></br>
<em>
int
</em>
</td>
<td>
<em>(Optional)</em>
</td>
</tr>
<tr>
<td>
<code>buffer-flush-interval</code></br>
<em>
time.Duration
</em>
</td>
<td>
<em>(Optional)</em>
</td>
</tr>
<tr>
<td>
<code>log-spans</code></br>
<em>
bool
</em>
</td>
<td>
<em>(Optional)</em>
</td>
</tr>
<tr>
<td>
<code>local-agent-host-port</code></br>
<em>
string
</em>
</td>
<td>
<em>(Optional)</em>
</td>
</tr>
</tbody>
</table>
<h3 id="opentracingsampler">OpenTracingSampler</h3>
<p>
(<em>Appears on:</em>
<a href="#opentracing">OpenTracing</a>)
</p>
<p>
<p>OpenTracingSampler is the config for opentracing sampler.
See <a href="https://godoc.org/github.com/uber/jaeger-client-go/config#SamplerConfig">https://godoc.org/github.com/uber/jaeger-client-go/config#SamplerConfig</a></p>
</p>
<table>
<thead>
<tr>
<th>Field</th>
<th>Description</th>
</tr>
</thead>
<tbody>
<tr>
<td>
<code>type</code></br>
<em>
string
</em>
</td>
<td>
<em>(Optional)</em>
</td>
</tr>
<tr>
<td>
<code>param</code></br>
<em>
float64
</em>
</td>
<td>
<em>(Optional)</em>
</td>
</tr>
<tr>
<td>
<code>sampling-server-url</code></br>
<em>
string
</em>
</td>
<td>
<em>(Optional)</em>
</td>
</tr>
<tr>
<td>
<code>max-operations</code></br>
<em>
int
</em>
</td>
<td>
<em>(Optional)</em>
</td>
</tr>
<tr>
<td>
<code>sampling-refresh-interval</code></br>
<em>
time.Duration
</em>
</td>
<td>
<em>(Optional)</em>
</td>
</tr>
</tbody>
</table>
<h3 id="pdconfig">PDConfig</h3>
<p>
(<em>Appears on:</em>
<a href="#pdspec">PDSpec</a>)
</p>
<p>
<p>PDConfig is the configuration of pd-server</p>
</p>
<table>
<thead>
<tr>
<th>Field</th>
<th>Description</th>
</tr>
</thead>
<tbody>
<tr>
<td>
<code>force-new-cluster</code></br>
<em>
bool
</em>
</td>
<td>
<em>(Optional)</em>
</td>
</tr>
<tr>
<td>
<code>enable-grpc-gateway</code></br>
<em>
bool
</em>
</td>
<td>
<em>(Optional)</em>
<p>Optional: Defaults to true</p>
</td>
</tr>
<tr>
<td>
<code>lease</code></br>
<em>
int64
</em>
</td>
<td>
<em>(Optional)</em>
<p>LeaderLease time, if leader doesn&rsquo;t update its TTL
in etcd after lease time, etcd will expire the leader key
and other servers can campaign the leader again.
Etcd only supports seconds TTL, so here is second too.
Optional: Defaults to 3</p>
</td>
</tr>
<tr>
<td>
<code>log</code></br>
<em>
<a href="#pdlogconfig">
PDLogConfig
</a>
</em>
</td>
<td>
<em>(Optional)</em>
<p>Log related config.</p>
</td>
</tr>
<tr>
<td>
<code>log-file</code></br>
<em>
string
</em>
</td>
<td>
<em>(Optional)</em>
<p>Backward compatibility.</p>
</td>
</tr>
<tr>
<td>
<code>log-level</code></br>
<em>
string
</em>
</td>
<td>
<em>(Optional)</em>
</td>
</tr>
<tr>
<td>
<code>tso-save-interval</code></br>
<em>
string
</em>
</td>
<td>
<em>(Optional)</em>
<p>TsoSaveInterval is the interval to save timestamp.
Optional: Defaults to 3s</p>
</td>
</tr>
<tr>
<td>
<code>metric</code></br>
<em>
<a href="#pdmetricconfig">
PDMetricConfig
</a>
</em>
</td>
<td>
<em>(Optional)</em>
</td>
</tr>
<tr>
<td>
<code>schedule</code></br>
<em>
<a href="#pdscheduleconfig">
PDScheduleConfig
</a>
</em>
</td>
<td>
<em>(Optional)</em>
<p>Immutable, change should be made through pd-ctl after cluster creation</p>
</td>
</tr>
<tr>
<td>
<code>replication</code></br>
<em>
<a href="#pdreplicationconfig">
PDReplicationConfig
</a>
</em>
</td>
<td>
<em>(Optional)</em>
<p>Immutable, change should be made through pd-ctl after cluster creation</p>
</td>
</tr>
<tr>
<td>
<code>namespace</code></br>
<em>
<a href="#pdnamespaceconfig">
map[string]github.com/pingcap/tidb-operator/pkg/apis/pingcap/v1alpha1.PDNamespaceConfig
</a>
</em>
</td>
<td>
<em>(Optional)</em>
</td>
</tr>
<tr>
<td>
<code>pd-server</code></br>
<em>
<a href="#pdserverconfig">
PDServerConfig
</a>
</em>
</td>
<td>
<em>(Optional)</em>
</td>
</tr>
<tr>
<td>
<code>cluster-version</code></br>
<em>
string
</em>
</td>
<td>
<em>(Optional)</em>
</td>
</tr>
<tr>
<td>
<code>quota-backend-bytes</code></br>
<em>
string
</em>
</td>
<td>
<em>(Optional)</em>
<p>QuotaBackendBytes Raise alarms when backend size exceeds the given quota. 0 means use the default quota.
the default size is 2GB, the maximum is 8GB.</p>
</td>
</tr>
<tr>
<td>
<code>auto-compaction-mode</code></br>
<em>
string
</em>
</td>
<td>
<em>(Optional)</em>
<p>AutoCompactionMode is either &lsquo;periodic&rsquo; or &lsquo;revision&rsquo;. The default value is &lsquo;periodic&rsquo;.</p>
</td>
</tr>
<tr>
<td>
<code>auto-compaction-retention-v2</code></br>
<em>
string
</em>
</td>
<td>
<em>(Optional)</em>
<p>AutoCompactionRetention is either duration string with time unit
(e.g. &lsquo;5m&rsquo; for 5-minute), or revision unit (e.g. &lsquo;5000&rsquo;).
If no time unit is provided and compaction mode is &lsquo;periodic&rsquo;,
the unit defaults to hour. For example, &lsquo;5&rsquo; translates into 5-hour.
The default retention is 1 hour.
Before etcd v3.3.x, the type of retention is int. We add &lsquo;v2&rsquo; suffix to make it backward compatible.</p>
</td>
</tr>
<tr>
<td>
<code>tikv-interval</code></br>
<em>
string
</em>
</td>
<td>
<em>(Optional)</em>
<p>TickInterval is the interval for etcd Raft tick.</p>
</td>
</tr>
<tr>
<td>
<code>election-interval</code></br>
<em>
string
</em>
</td>
<td>
<em>(Optional)</em>
<p>ElectionInterval is the interval for etcd Raft election.</p>
</td>
</tr>
<tr>
<td>
<code>enable-prevote</code></br>
<em>
bool
</em>
</td>
<td>
<em>(Optional)</em>
<p>Prevote is true to enable Raft Pre-Vote.
If enabled, Raft runs an additional election phase
to check whether it would get enough votes to win
an election, thus minimizing disruptions.
Optional: Defaults to true</p>
</td>
</tr>
<tr>
<td>
<code>security</code></br>
<em>
<a href="#pdsecurityconfig">
PDSecurityConfig
</a>
</em>
</td>
<td>
<em>(Optional)</em>
</td>
</tr>
<tr>
<td>
<code>label-property</code></br>
<em>
<a href="#pdlabelpropertyconfig">
PDLabelPropertyConfig
</a>
</em>
</td>
<td>
<em>(Optional)</em>
</td>
</tr>
<tr>
<td>
<code>namespace-classifier</code></br>
<em>
string
</em>
</td>
<td>
<em>(Optional)</em>
<p>NamespaceClassifier is for classifying stores/regions into different
namespaces.
Optional: Defaults to true</p>
</td>
</tr>
<tr>
<td>
<code>dashboard</code></br>
<em>
<a href="#dashboardconfig">
DashboardConfig
</a>
</em>
</td>
<td>
<em>(Optional)</em>
</td>
</tr>
</tbody>
</table>
<h3 id="pdfailuremember">PDFailureMember</h3>
<p>
(<em>Appears on:</em>
<a href="#pdstatus">PDStatus</a>)
</p>
<p>
<p>PDFailureMember is the pd failure member information</p>
</p>
<table>
<thead>
<tr>
<th>Field</th>
<th>Description</th>
</tr>
</thead>
<tbody>
<tr>
<td>
<code>podName</code></br>
<em>
string
</em>
</td>
<td>
</td>
</tr>
<tr>
<td>
<code>memberID</code></br>
<em>
string
</em>
</td>
<td>
</td>
</tr>
<tr>
<td>
<code>pvcUID</code></br>
<em>
k8s.io/apimachinery/pkg/types.UID
</em>
</td>
<td>
</td>
</tr>
<tr>
<td>
<code>memberDeleted</code></br>
<em>
bool
</em>
</td>
<td>
</td>
</tr>
<tr>
<td>
<code>createdAt</code></br>
<em>
<a href="https://kubernetes.io/docs/reference/generated/kubernetes-api/v1.13/#time-v1-meta">
Kubernetes meta/v1.Time
</a>
</em>
</td>
<td>
</td>
</tr>
</tbody>
</table>
<h3 id="pdlabelpropertyconfig">PDLabelPropertyConfig</h3>
<p>
(<em>Appears on:</em>
<a href="#pdconfig">PDConfig</a>)
</p>
<p>
</p>
<h3 id="pdlogconfig">PDLogConfig</h3>
<p>
(<em>Appears on:</em>
<a href="#pdconfig">PDConfig</a>)
</p>
<p>
<p>PDLogConfig serializes log related config in toml/json.</p>
</p>
<table>
<thead>
<tr>
<th>Field</th>
<th>Description</th>
</tr>
</thead>
<tbody>
<tr>
<td>
<code>level</code></br>
<em>
string
</em>
</td>
<td>
<em>(Optional)</em>
<p>Log level.
Optional: Defaults to info</p>
</td>
</tr>
<tr>
<td>
<code>format</code></br>
<em>
string
</em>
</td>
<td>
<em>(Optional)</em>
<p>Log format. one of json, text, or console.</p>
</td>
</tr>
<tr>
<td>
<code>disable-timestamp</code></br>
<em>
bool
</em>
</td>
<td>
<em>(Optional)</em>
<p>Disable automatic timestamps in output.</p>
</td>
</tr>
<tr>
<td>
<code>file</code></br>
<em>
<a href="#filelogconfig">
FileLogConfig
</a>
</em>
</td>
<td>
<em>(Optional)</em>
<p>File log config.</p>
</td>
</tr>
<tr>
<td>
<code>development</code></br>
<em>
bool
</em>
</td>
<td>
<em>(Optional)</em>
<p>Development puts the logger in development mode, which changes the
behavior of DPanicLevel and takes stacktraces more liberally.</p>
</td>
</tr>
<tr>
<td>
<code>disable-caller</code></br>
<em>
bool
</em>
</td>
<td>
<em>(Optional)</em>
<p>DisableCaller stops annotating logs with the calling function&rsquo;s file
name and line number. By default, all logs are annotated.</p>
</td>
</tr>
<tr>
<td>
<code>disable-stacktrace</code></br>
<em>
bool
</em>
</td>
<td>
<em>(Optional)</em>
<p>DisableStacktrace completely disables automatic stacktrace capturing. By
default, stacktraces are captured for WarnLevel and above logs in
development and ErrorLevel and above in production.</p>
</td>
</tr>
<tr>
<td>
<code>disable-error-verbose</code></br>
<em>
bool
</em>
</td>
<td>
<em>(Optional)</em>
<p>DisableErrorVerbose stops annotating logs with the full verbose error
message.</p>
</td>
</tr>
</tbody>
</table>
<h3 id="pdmember">PDMember</h3>
<p>
(<em>Appears on:</em>
<a href="#pdstatus">PDStatus</a>)
</p>
<p>
<p>PDMember is PD member</p>
</p>
<table>
<thead>
<tr>
<th>Field</th>
<th>Description</th>
</tr>
</thead>
<tbody>
<tr>
<td>
<code>name</code></br>
<em>
string
</em>
</td>
<td>
</td>
</tr>
<tr>
<td>
<code>id</code></br>
<em>
string
</em>
</td>
<td>
<p>member id is actually a uint64, but apimachinery&rsquo;s json only treats numbers as int64/float64
so uint64 may overflow int64 and thus convert to float64</p>
</td>
</tr>
<tr>
<td>
<code>clientURL</code></br>
<em>
string
</em>
</td>
<td>
</td>
</tr>
<tr>
<td>
<code>health</code></br>
<em>
bool
</em>
</td>
<td>
</td>
</tr>
<tr>
<td>
<code>lastTransitionTime</code></br>
<em>
<a href="https://kubernetes.io/docs/reference/generated/kubernetes-api/v1.13/#time-v1-meta">
Kubernetes meta/v1.Time
</a>
</em>
</td>
<td>
<p>Last time the health transitioned from one to another.</p>
</td>
</tr>
</tbody>
</table>
<h3 id="pdmetricconfig">PDMetricConfig</h3>
<p>
(<em>Appears on:</em>
<a href="#pdconfig">PDConfig</a>)
</p>
<p>
</p>
<table>
<thead>
<tr>
<th>Field</th>
<th>Description</th>
</tr>
</thead>
<tbody>
<tr>
<td>
<code>job</code></br>
<em>
string
</em>
</td>
<td>
<em>(Optional)</em>
</td>
</tr>
<tr>
<td>
<code>address</code></br>
<em>
string
</em>
</td>
<td>
<em>(Optional)</em>
</td>
</tr>
<tr>
<td>
<code>interval</code></br>
<em>
string
</em>
</td>
<td>
<em>(Optional)</em>
</td>
</tr>
</tbody>
</table>
<h3 id="pdnamespaceconfig">PDNamespaceConfig</h3>
<p>
(<em>Appears on:</em>
<a href="#pdconfig">PDConfig</a>)
</p>
<p>
<p>PDNamespaceConfig is to overwrite the global setting for specific namespace</p>
</p>
<table>
<thead>
<tr>
<th>Field</th>
<th>Description</th>
</tr>
</thead>
<tbody>
<tr>
<td>
<code>leader-schedule-limit</code></br>
<em>
uint64
</em>
</td>
<td>
<em>(Optional)</em>
<p>LeaderScheduleLimit is the max coexist leader schedules.</p>
</td>
</tr>
<tr>
<td>
<code>region-schedule-limit</code></br>
<em>
uint64
</em>
</td>
<td>
<em>(Optional)</em>
<p>RegionScheduleLimit is the max coexist region schedules.</p>
</td>
</tr>
<tr>
<td>
<code>replica-schedule-limit</code></br>
<em>
uint64
</em>
</td>
<td>
<em>(Optional)</em>
<p>ReplicaScheduleLimit is the max coexist replica schedules.</p>
</td>
</tr>
<tr>
<td>
<code>merge-schedule-limit</code></br>
<em>
uint64
</em>
</td>
<td>
<em>(Optional)</em>
<p>MergeScheduleLimit is the max coexist merge schedules.</p>
</td>
</tr>
<tr>
<td>
<code>hot-region-schedule-limit</code></br>
<em>
uint64
</em>
</td>
<td>
<em>(Optional)</em>
<p>HotRegionScheduleLimit is the max coexist hot region schedules.</p>
</td>
</tr>
<tr>
<td>
<code>max-replicas</code></br>
<em>
uint64
</em>
</td>
<td>
<em>(Optional)</em>
<p>MaxReplicas is the number of replicas for each region.</p>
</td>
</tr>
</tbody>
</table>
<h3 id="pdreplicationconfig">PDReplicationConfig</h3>
<p>
(<em>Appears on:</em>
<a href="#pdconfig">PDConfig</a>)
</p>
<p>
<p>PDReplicationConfig is the replication configuration.</p>
</p>
<table>
<thead>
<tr>
<th>Field</th>
<th>Description</th>
</tr>
</thead>
<tbody>
<tr>
<td>
<code>max-replicas</code></br>
<em>
uint64
</em>
</td>
<td>
<em>(Optional)</em>
<p>MaxReplicas is the number of replicas for each region.
Immutable, change should be made through pd-ctl after cluster creation
Optional: Defaults to 3</p>
</td>
</tr>
<tr>
<td>
<code>location-labels</code></br>
<em>
[]string
</em>
</td>
<td>
<em>(Optional)</em>
<p>The label keys specified the location of a store.
The placement priorities is implied by the order of label keys.
For example, [&ldquo;zone&rdquo;, &ldquo;rack&rdquo;] means that we should place replicas to
different zones first, then to different racks if we don&rsquo;t have enough zones.
Immutable, change should be made through pd-ctl after cluster creation</p>
</td>
</tr>
<tr>
<td>
<code>strictly-match-label,string</code></br>
<em>
bool
</em>
</td>
<td>
<em>(Optional)</em>
<p>StrictlyMatchLabel strictly checks if the label of TiKV is matched with LocaltionLabels.
Immutable, change should be made through pd-ctl after cluster creation.
Imported from v3.1.0</p>
</td>
</tr>
<tr>
<td>
<code>enable-placement-rules,string</code></br>
<em>
bool
</em>
</td>
<td>
<em>(Optional)</em>
<p>When PlacementRules feature is enabled. MaxReplicas and LocationLabels are not used anymore.</p>
</td>
</tr>
</tbody>
</table>
<h3 id="pdscheduleconfig">PDScheduleConfig</h3>
<p>
(<em>Appears on:</em>
<a href="#pdconfig">PDConfig</a>)
</p>
<p>
<p>ScheduleConfig is the schedule configuration.</p>
</p>
<table>
<thead>
<tr>
<th>Field</th>
<th>Description</th>
</tr>
</thead>
<tbody>
<tr>
<td>
<code>max-snapshot-count</code></br>
<em>
uint64
</em>
</td>
<td>
<em>(Optional)</em>
<p>If the snapshot count of one store is greater than this value,
it will never be used as a source or target store.
Immutable, change should be made through pd-ctl after cluster creation
Optional: Defaults to 3</p>
</td>
</tr>
<tr>
<td>
<code>max-pending-peer-count</code></br>
<em>
uint64
</em>
</td>
<td>
<em>(Optional)</em>
<p>Immutable, change should be made through pd-ctl after cluster creation
Optional: Defaults to 16</p>
</td>
</tr>
<tr>
<td>
<code>max-merge-region-size</code></br>
<em>
uint64
</em>
</td>
<td>
<em>(Optional)</em>
<p>If both the size of region is smaller than MaxMergeRegionSize
and the number of rows in region is smaller than MaxMergeRegionKeys,
it will try to merge with adjacent regions.
Immutable, change should be made through pd-ctl after cluster creation
Optional: Defaults to 20</p>
</td>
</tr>
<tr>
<td>
<code>max-merge-region-keys</code></br>
<em>
uint64
</em>
</td>
<td>
<em>(Optional)</em>
<p>Immutable, change should be made through pd-ctl after cluster creation
Optional: Defaults to 200000</p>
</td>
</tr>
<tr>
<td>
<code>split-merge-interval</code></br>
<em>
string
</em>
</td>
<td>
<em>(Optional)</em>
<p>SplitMergeInterval is the minimum interval time to permit merge after split.
Immutable, change should be made through pd-ctl after cluster creation
Optional: Defaults to 1h</p>
</td>
</tr>
<tr>
<td>
<code>patrol-region-interval</code></br>
<em>
string
</em>
</td>
<td>
<em>(Optional)</em>
<p>PatrolRegionInterval is the interval for scanning region during patrol.
Immutable, change should be made through pd-ctl after cluster creation</p>
</td>
</tr>
<tr>
<td>
<code>max-store-down-time</code></br>
<em>
string
</em>
</td>
<td>
<em>(Optional)</em>
<p>MaxStoreDownTime is the max duration after which
a store will be considered to be down if it hasn&rsquo;t reported heartbeats.
Immutable, change should be made through pd-ctl after cluster creation
Optional: Defaults to 30m</p>
</td>
</tr>
<tr>
<td>
<code>leader-schedule-limit</code></br>
<em>
uint64
</em>
</td>
<td>
<em>(Optional)</em>
<p>LeaderScheduleLimit is the max coexist leader schedules.
Immutable, change should be made through pd-ctl after cluster creation.
Optional: Defaults to 4.
Imported from v3.1.0</p>
</td>
</tr>
<tr>
<td>
<code>region-schedule-limit</code></br>
<em>
uint64
</em>
</td>
<td>
<em>(Optional)</em>
<p>RegionScheduleLimit is the max coexist region schedules.
Immutable, change should be made through pd-ctl after cluster creation
Optional: Defaults to 2048</p>
</td>
</tr>
<tr>
<td>
<code>replica-schedule-limit</code></br>
<em>
uint64
</em>
</td>
<td>
<em>(Optional)</em>
<p>ReplicaScheduleLimit is the max coexist replica schedules.
Immutable, change should be made through pd-ctl after cluster creation
Optional: Defaults to 64</p>
</td>
</tr>
<tr>
<td>
<code>merge-schedule-limit</code></br>
<em>
uint64
</em>
</td>
<td>
<em>(Optional)</em>
<p>MergeScheduleLimit is the max coexist merge schedules.
Immutable, change should be made through pd-ctl after cluster creation
Optional: Defaults to 8</p>
</td>
</tr>
<tr>
<td>
<code>hot-region-schedule-limit</code></br>
<em>
uint64
</em>
</td>
<td>
<em>(Optional)</em>
<p>HotRegionScheduleLimit is the max coexist hot region schedules.
Immutable, change should be made through pd-ctl after cluster creation
Optional: Defaults to 4</p>
</td>
</tr>
<tr>
<td>
<code>hot-region-cache-hits-threshold</code></br>
<em>
uint64
</em>
</td>
<td>
<em>(Optional)</em>
<p>HotRegionCacheHitThreshold is the cache hits threshold of the hot region.
If the number of times a region hits the hot cache is greater than this
threshold, it is considered a hot region.
Immutable, change should be made through pd-ctl after cluster creation</p>
</td>
</tr>
<tr>
<td>
<code>tolerant-size-ratio</code></br>
<em>
float64
</em>
</td>
<td>
<em>(Optional)</em>
<p>TolerantSizeRatio is the ratio of buffer size for balance scheduler.
Immutable, change should be made through pd-ctl after cluster creation.
Imported from v3.1.0</p>
</td>
</tr>
<tr>
<td>
<code>low-space-ratio</code></br>
<em>
float64
</em>
</td>
<td>
<em>(Optional)</em>
<pre><code> high space stage         transition stage           low space stage
</code></pre>
<p>|&mdash;&mdash;&mdash;&mdash;&mdash;&mdash;&ndash;|&mdash;&mdash;&mdash;&mdash;&mdash;&mdash;&mdash;&mdash;&mdash;&ndash;|&mdash;&mdash;&mdash;&mdash;&mdash;&mdash;&mdash;&mdash;-|
^                    ^                             ^                         ^
0       HighSpaceRatio * capacity       LowSpaceRatio * capacity          capacity</p>
<p>LowSpaceRatio is the lowest usage ratio of store which regraded as low space.
When in low space, store region score increases to very large and varies inversely with available size.
Immutable, change should be made through pd-ctl after cluster creation</p>
</td>
</tr>
<tr>
<td>
<code>high-space-ratio</code></br>
<em>
float64
</em>
</td>
<td>
<em>(Optional)</em>
<p>HighSpaceRatio is the highest usage ratio of store which regraded as high space.
High space means there is a lot of spare capacity, and store region score varies directly with used size.
Immutable, change should be made through pd-ctl after cluster creation</p>
</td>
</tr>
<tr>
<td>
<code>disable-raft-learner,string</code></br>
<em>
bool
</em>
</td>
<td>
<em>(Optional)</em>
<p>DisableLearner is the option to disable using AddLearnerNode instead of AddNode
Immutable, change should be made through pd-ctl after cluster creation</p>
</td>
</tr>
<tr>
<td>
<code>disable-remove-down-replica,string</code></br>
<em>
bool
</em>
</td>
<td>
<em>(Optional)</em>
<p>DisableRemoveDownReplica is the option to prevent replica checker from
removing down replicas.
Immutable, change should be made through pd-ctl after cluster creation</p>
</td>
</tr>
<tr>
<td>
<code>disable-replace-offline-replica,string</code></br>
<em>
bool
</em>
</td>
<td>
<em>(Optional)</em>
<p>DisableReplaceOfflineReplica is the option to prevent replica checker from
repalcing offline replicas.
Immutable, change should be made through pd-ctl after cluster creation</p>
</td>
</tr>
<tr>
<td>
<code>disable-make-up-replica,string</code></br>
<em>
bool
</em>
</td>
<td>
<em>(Optional)</em>
<p>DisableMakeUpReplica is the option to prevent replica checker from making up
replicas when replica count is less than expected.
Immutable, change should be made through pd-ctl after cluster creation</p>
</td>
</tr>
<tr>
<td>
<code>disable-remove-extra-replica,string</code></br>
<em>
bool
</em>
</td>
<td>
<em>(Optional)</em>
<p>DisableRemoveExtraReplica is the option to prevent replica checker from
removing extra replicas.
Immutable, change should be made through pd-ctl after cluster creation</p>
</td>
</tr>
<tr>
<td>
<code>disable-location-replacement,string</code></br>
<em>
bool
</em>
</td>
<td>
<em>(Optional)</em>
<p>DisableLocationReplacement is the option to prevent replica checker from
moving replica to a better location.
Immutable, change should be made through pd-ctl after cluster creation</p>
</td>
</tr>
<tr>
<td>
<code>disable-namespace-relocation,string</code></br>
<em>
bool
</em>
</td>
<td>
<em>(Optional)</em>
<p>DisableNamespaceRelocation is the option to prevent namespace checker
from moving replica to the target namespace.
Immutable, change should be made through pd-ctl after cluster creation</p>
</td>
</tr>
<tr>
<td>
<code>schedulers-v2</code></br>
<em>
<a href="#pdschedulerconfigs">
PDSchedulerConfigs
</a>
</em>
</td>
<td>
<em>(Optional)</em>
<p>Schedulers support for loding customized schedulers
Immutable, change should be made through pd-ctl after cluster creation</p>
</td>
</tr>
<tr>
<td>
<code>schedulers-payload</code></br>
<em>
map[string]string
</em>
</td>
<td>
<em>(Optional)</em>
<p>Only used to display</p>
</td>
</tr>
<tr>
<td>
<code>enable-one-way-merge,string</code></br>
<em>
bool
</em>
</td>
<td>
<em>(Optional)</em>
<p>EnableOneWayMerge is the option to enable one way merge. This means a Region can only be merged into the next region of it.
Imported from v3.1.0</p>
</td>
</tr>
<tr>
<td>
<code>enable-cross-table-merge,string</code></br>
<em>
bool
</em>
</td>
<td>
<em>(Optional)</em>
<p>EnableCrossTableMerge is the option to enable cross table merge. This means two Regions can be merged with different table IDs.
This option only works when key type is &ldquo;table&rdquo;.
Imported from v3.1.0</p>
</td>
</tr>
</tbody>
</table>
<h3 id="pdschedulerconfig">PDSchedulerConfig</h3>
<p>
<p>PDSchedulerConfig is customized scheduler configuration</p>
</p>
<table>
<thead>
<tr>
<th>Field</th>
<th>Description</th>
</tr>
</thead>
<tbody>
<tr>
<td>
<code>type</code></br>
<em>
string
</em>
</td>
<td>
<em>(Optional)</em>
<p>Immutable, change should be made through pd-ctl after cluster creation</p>
</td>
</tr>
<tr>
<td>
<code>args</code></br>
<em>
[]string
</em>
</td>
<td>
<em>(Optional)</em>
<p>Immutable, change should be made through pd-ctl after cluster creation</p>
</td>
</tr>
<tr>
<td>
<code>disable</code></br>
<em>
bool
</em>
</td>
<td>
<em>(Optional)</em>
<p>Immutable, change should be made through pd-ctl after cluster creation</p>
</td>
</tr>
</tbody>
</table>
<h3 id="pdschedulerconfigs">PDSchedulerConfigs</h3>
<p>
(<em>Appears on:</em>
<a href="#pdscheduleconfig">PDScheduleConfig</a>)
</p>
<p>
</p>
<h3 id="pdsecurityconfig">PDSecurityConfig</h3>
<p>
(<em>Appears on:</em>
<a href="#pdconfig">PDConfig</a>)
</p>
<p>
<p>PDSecurityConfig is the configuration for supporting tls.</p>
</p>
<table>
<thead>
<tr>
<th>Field</th>
<th>Description</th>
</tr>
</thead>
<tbody>
<tr>
<td>
<code>cacert-path</code></br>
<em>
string
</em>
</td>
<td>
<em>(Optional)</em>
<p>CAPath is the path of file that contains list of trusted SSL CAs. if set, following four settings shouldn&rsquo;t be empty</p>
</td>
</tr>
<tr>
<td>
<code>cert-path</code></br>
<em>
string
</em>
</td>
<td>
<em>(Optional)</em>
<p>CertPath is the path of file that contains X509 certificate in PEM format.</p>
</td>
</tr>
<tr>
<td>
<code>key-path</code></br>
<em>
string
</em>
</td>
<td>
<em>(Optional)</em>
<p>KeyPath is the path of file that contains X509 key in PEM format.</p>
</td>
</tr>
<tr>
<td>
<code>cert-allowed-cn</code></br>
<em>
[]string
</em>
</td>
<td>
<em>(Optional)</em>
<p>CertAllowedCN is the Common Name that allowed</p>
</td>
</tr>
</tbody>
</table>
<h3 id="pdserverconfig">PDServerConfig</h3>
<p>
(<em>Appears on:</em>
<a href="#pdconfig">PDConfig</a>)
</p>
<p>
<p>PDServerConfig is the configuration for pd server.</p>
</p>
<table>
<thead>
<tr>
<th>Field</th>
<th>Description</th>
</tr>
</thead>
<tbody>
<tr>
<td>
<code>use-region-storage,string</code></br>
<em>
bool
</em>
</td>
<td>
<em>(Optional)</em>
<p>UseRegionStorage enables the independent region storage.</p>
</td>
</tr>
<tr>
<td>
<code>metric-storage</code></br>
<em>
string
</em>
</td>
<td>
<em>(Optional)</em>
<p>MetricStorage is the cluster metric storage.
Currently we use prometheus as metric storage, we may use PD/TiKV as metric storage later.
Imported from v3.1.0</p>
</td>
</tr>
</tbody>
</table>
<h3 id="pdspec">PDSpec</h3>
<p>
(<em>Appears on:</em>
<a href="#tidbclusterspec">TidbClusterSpec</a>)
</p>
<p>
<p>PDSpec contains details of PD members</p>
</p>
<table>
<thead>
<tr>
<th>Field</th>
<th>Description</th>
</tr>
</thead>
<tbody>
<tr>
<td>
<code>ComponentSpec</code></br>
<em>
<a href="#componentspec">
ComponentSpec
</a>
</em>
</td>
<td>
<p>
(Members of <code>ComponentSpec</code> are embedded into this type.)
</p>
</td>
</tr>
<tr>
<td>
<code>ResourceRequirements</code></br>
<em>
<a href="https://kubernetes.io/docs/reference/generated/kubernetes-api/v1.13/#resourcerequirements-v1-core">
Kubernetes core/v1.ResourceRequirements
</a>
</em>
</td>
<td>
<p>
(Members of <code>ResourceRequirements</code> are embedded into this type.)
</p>
</td>
</tr>
<tr>
<td>
<code>replicas</code></br>
<em>
int32
</em>
</td>
<td>
<p>The desired ready replicas</p>
</td>
</tr>
<tr>
<td>
<code>baseImage</code></br>
<em>
string
</em>
</td>
<td>
<em>(Optional)</em>
<p>TODO: remove optional after defaulting introduced
Base image of the component, image tag is now allowed during validation</p>
</td>
</tr>
<tr>
<td>
<code>service</code></br>
<em>
<a href="#servicespec">
ServiceSpec
</a>
</em>
</td>
<td>
<em>(Optional)</em>
<p>Service defines a Kubernetes service of PD cluster.
Optional: Defaults to <code>.spec.services</code> in favor of backward compatibility</p>
</td>
</tr>
<tr>
<td>
<code>maxFailoverCount</code></br>
<em>
int32
</em>
</td>
<td>
<em>(Optional)</em>
<p>MaxFailoverCount limit the max replicas could be added in failover, 0 means no failover.
Optional: Defaults to 3</p>
</td>
</tr>
<tr>
<td>
<code>storageClassName</code></br>
<em>
string
</em>
</td>
<td>
<em>(Optional)</em>
<p>The storageClassName of the persistent volume for PD data storage.
Defaults to Kubernetes default storage class.</p>
</td>
</tr>
<tr>
<td>
<code>dataSubDir</code></br>
<em>
string
</em>
</td>
<td>
<em>(Optional)</em>
<p>Subdirectory within the volume to store PD Data. By default, the data
is stored in the root directory of volume which is mounted at
/var/lib/pd.
Specifying this will change the data directory to a subdirectory, e.g.
/var/lib/pd/data if you set the value to &ldquo;data&rdquo;.
It&rsquo;s dangerous to change this value for a running cluster as it will
upgrade your cluster to use a new storage directory.
Defaults to &ldquo;&rdquo; (volume&rsquo;s root).</p>
</td>
</tr>
<tr>
<td>
<code>config</code></br>
<em>
<a href="#pdconfig">
PDConfig
</a>
</em>
</td>
<td>
<em>(Optional)</em>
<p>Config is the Configuration of pd-servers</p>
</td>
</tr>
<tr>
<td>
<code>tlsClientSecretName</code></br>
<em>
string
</em>
</td>
<td>
<em>(Optional)</em>
<p>TLSClientSecretName is the name of secret which stores tidb server client certificate
which used by Dashboard.</p>
</td>
</tr>
<tr>
<td>
<code>enableDashboardInternalProxy</code></br>
<em>
bool
</em>
</td>
<td>
<em>(Optional)</em>
<p>EnableDashboardInternalProxy would directly set <code>internal-proxy</code> in the <code>PdConfig</code></p>
</td>
</tr>
</tbody>
</table>
<h3 id="pdstatus">PDStatus</h3>
<p>
(<em>Appears on:</em>
<a href="#tidbclusterstatus">TidbClusterStatus</a>)
</p>
<p>
<p>PDStatus is PD status</p>
</p>
<table>
<thead>
<tr>
<th>Field</th>
<th>Description</th>
</tr>
</thead>
<tbody>
<tr>
<td>
<code>synced</code></br>
<em>
bool
</em>
</td>
<td>
</td>
</tr>
<tr>
<td>
<code>phase</code></br>
<em>
<a href="#memberphase">
MemberPhase
</a>
</em>
</td>
<td>
</td>
</tr>
<tr>
<td>
<code>statefulSet</code></br>
<em>
<a href="https://kubernetes.io/docs/reference/generated/kubernetes-api/v1.13/#statefulsetstatus-v1-apps">
Kubernetes apps/v1.StatefulSetStatus
</a>
</em>
</td>
<td>
</td>
</tr>
<tr>
<td>
<code>members</code></br>
<em>
<a href="#pdmember">
map[string]github.com/pingcap/tidb-operator/pkg/apis/pingcap/v1alpha1.PDMember
</a>
</em>
</td>
<td>
</td>
</tr>
<tr>
<td>
<code>leader</code></br>
<em>
<a href="#pdmember">
PDMember
</a>
</em>
</td>
<td>
</td>
</tr>
<tr>
<td>
<code>failureMembers</code></br>
<em>
<a href="#pdfailuremember">
map[string]github.com/pingcap/tidb-operator/pkg/apis/pingcap/v1alpha1.PDFailureMember
</a>
</em>
</td>
<td>
</td>
</tr>
<tr>
<td>
<code>unjoinedMembers</code></br>
<em>
<a href="#unjoinedmember">
map[string]github.com/pingcap/tidb-operator/pkg/apis/pingcap/v1alpha1.UnjoinedMember
</a>
</em>
</td>
<td>
</td>
</tr>
<tr>
<td>
<code>image</code></br>
<em>
string
</em>
</td>
<td>
</td>
</tr>
</tbody>
</table>
<h3 id="pdstorelabel">PDStoreLabel</h3>
<p>
<p>PDStoreLabel is the config item of LabelPropertyConfig.</p>
</p>
<table>
<thead>
<tr>
<th>Field</th>
<th>Description</th>
</tr>
</thead>
<tbody>
<tr>
<td>
<code>key</code></br>
<em>
string
</em>
</td>
<td>
<em>(Optional)</em>
</td>
</tr>
<tr>
<td>
<code>value</code></br>
<em>
string
</em>
</td>
<td>
<em>(Optional)</em>
</td>
</tr>
</tbody>
</table>
<h3 id="pdstorelabels">PDStoreLabels</h3>
<p>
</p>
<h3 id="performance">Performance</h3>
<p>
(<em>Appears on:</em>
<a href="#tidbconfig">TiDBConfig</a>)
</p>
<p>
<p>Performance is the performance section of the config.</p>
</p>
<table>
<thead>
<tr>
<th>Field</th>
<th>Description</th>
</tr>
</thead>
<tbody>
<tr>
<td>
<code>max-procs</code></br>
<em>
uint
</em>
</td>
<td>
<em>(Optional)</em>
</td>
</tr>
<tr>
<td>
<code>max-memory</code></br>
<em>
uint64
</em>
</td>
<td>
<em>(Optional)</em>
<p>Optional: Defaults to 0</p>
</td>
</tr>
<tr>
<td>
<code>stats-lease</code></br>
<em>
string
</em>
</td>
<td>
<em>(Optional)</em>
<p>Optional: Defaults to 3s</p>
</td>
</tr>
<tr>
<td>
<code>stmt-count-limit</code></br>
<em>
uint
</em>
</td>
<td>
<em>(Optional)</em>
<p>Optional: Defaults to 5000</p>
</td>
</tr>
<tr>
<td>
<code>feedback-probability</code></br>
<em>
float64
</em>
</td>
<td>
<em>(Optional)</em>
<p>Optional: Defaults to 0.05</p>
</td>
</tr>
<tr>
<td>
<code>query-feedback-limit</code></br>
<em>
uint
</em>
</td>
<td>
<em>(Optional)</em>
<p>Optional: Defaults to 1024</p>
</td>
</tr>
<tr>
<td>
<code>pseudo-estimate-ratio</code></br>
<em>
float64
</em>
</td>
<td>
<em>(Optional)</em>
<p>Optional: Defaults to 0.8</p>
</td>
</tr>
<tr>
<td>
<code>force-priority</code></br>
<em>
string
</em>
</td>
<td>
<em>(Optional)</em>
<p>Optional: Defaults to NO_PRIORITY</p>
</td>
</tr>
<tr>
<td>
<code>bind-info-lease</code></br>
<em>
string
</em>
</td>
<td>
<em>(Optional)</em>
<p>Optional: Defaults to 3s</p>
</td>
</tr>
<tr>
<td>
<code>txn-total-size-limit</code></br>
<em>
uint64
</em>
</td>
<td>
<em>(Optional)</em>
<p>Optional: Defaults to 104857600</p>
</td>
</tr>
<tr>
<td>
<code>tcp-keep-alive</code></br>
<em>
bool
</em>
</td>
<td>
<em>(Optional)</em>
<p>Optional: Defaults to true</p>
</td>
</tr>
<tr>
<td>
<code>cross-join</code></br>
<em>
bool
</em>
</td>
<td>
<em>(Optional)</em>
<p>Optional: Defaults to true</p>
</td>
</tr>
<tr>
<td>
<code>run-auto-analyze</code></br>
<em>
bool
</em>
</td>
<td>
<em>(Optional)</em>
<p>Optional: Defaults to true</p>
</td>
</tr>
<tr>
<td>
<code>agg-push-down-join</code></br>
<em>
bool
</em>
</td>
<td>
<em>(Optional)</em>
</td>
</tr>
<tr>
<td>
<code>committer-concurrency</code></br>
<em>
int
</em>
</td>
<td>
<em>(Optional)</em>
</td>
</tr>
<tr>
<td>
<code>max-txn-ttl</code></br>
<em>
uint64
</em>
</td>
<td>
<em>(Optional)</em>
</td>
</tr>
<tr>
<td>
<code>txn-entry-count-limit</code></br>
<em>
uint64
</em>
</td>
<td>
<em>(Optional)</em>
<p>Optional: Defaults to 300000</p>
</td>
</tr>
</tbody>
</table>
<h3 id="pessimistictxn">PessimisticTxn</h3>
<p>
(<em>Appears on:</em>
<a href="#tidbconfig">TiDBConfig</a>)
</p>
<p>
<p>PessimisticTxn is the config for pessimistic transaction.</p>
</p>
<table>
<thead>
<tr>
<th>Field</th>
<th>Description</th>
</tr>
</thead>
<tbody>
<tr>
<td>
<code>enable</code></br>
<em>
bool
</em>
</td>
<td>
<em>(Optional)</em>
<p>Enable must be true for &lsquo;begin lock&rsquo; or session variable to start a pessimistic transaction.
Optional: Defaults to true</p>
</td>
</tr>
<tr>
<td>
<code>max-retry-count</code></br>
<em>
uint
</em>
</td>
<td>
<em>(Optional)</em>
<p>The max count of retry for a single statement in a pessimistic transaction.
Optional: Defaults to 256</p>
</td>
</tr>
</tbody>
</table>
<h3 id="plancache">PlanCache</h3>
<p>
<p>PlanCache is the PlanCache section of the config.</p>
</p>
<table>
<thead>
<tr>
<th>Field</th>
<th>Description</th>
</tr>
</thead>
<tbody>
<tr>
<td>
<code>enabled</code></br>
<em>
bool
</em>
</td>
<td>
<em>(Optional)</em>
</td>
</tr>
<tr>
<td>
<code>capacity</code></br>
<em>
uint
</em>
</td>
<td>
<em>(Optional)</em>
</td>
</tr>
<tr>
<td>
<code>shards</code></br>
<em>
uint
</em>
</td>
<td>
<em>(Optional)</em>
</td>
</tr>
</tbody>
</table>
<h3 id="plugin">Plugin</h3>
<p>
(<em>Appears on:</em>
<a href="#tidbconfig">TiDBConfig</a>)
</p>
<p>
<p>Plugin is the config for plugin</p>
</p>
<table>
<thead>
<tr>
<th>Field</th>
<th>Description</th>
</tr>
</thead>
<tbody>
<tr>
<td>
<code>dir</code></br>
<em>
string
</em>
</td>
<td>
<em>(Optional)</em>
</td>
</tr>
<tr>
<td>
<code>load</code></br>
<em>
string
</em>
</td>
<td>
<em>(Optional)</em>
</td>
</tr>
</tbody>
</table>
<h3 id="preparedplancache">PreparedPlanCache</h3>
<p>
(<em>Appears on:</em>
<a href="#tidbconfig">TiDBConfig</a>)
</p>
<p>
<p>PreparedPlanCache is the PreparedPlanCache section of the config.</p>
</p>
<table>
<thead>
<tr>
<th>Field</th>
<th>Description</th>
</tr>
</thead>
<tbody>
<tr>
<td>
<code>enabled</code></br>
<em>
bool
</em>
</td>
<td>
<em>(Optional)</em>
<p>Optional: Defaults to false</p>
</td>
</tr>
<tr>
<td>
<code>capacity</code></br>
<em>
uint
</em>
</td>
<td>
<em>(Optional)</em>
<p>Optional: Defaults to 100</p>
</td>
</tr>
<tr>
<td>
<code>memory-guard-ratio</code></br>
<em>
float64
</em>
</td>
<td>
<em>(Optional)</em>
<p>Optional: Defaults to 0.1</p>
</td>
</tr>
</tbody>
</table>
<h3 id="profile">Profile</h3>
<p>
<p>Profile is the configuration profiles.</p>
</p>
<table>
<thead>
<tr>
<th>Field</th>
<th>Description</th>
</tr>
</thead>
<tbody>
<tr>
<td>
<code>readonly</code></br>
<em>
int32
</em>
</td>
<td>
<em>(Optional)</em>
</td>
</tr>
<tr>
<td>
<code>max_memory_usage</code></br>
<em>
int64
</em>
</td>
<td>
<em>(Optional)</em>
</td>
</tr>
<tr>
<td>
<code>use_uncompressed_cache</code></br>
<em>
int32
</em>
</td>
<td>
<em>(Optional)</em>
</td>
</tr>
<tr>
<td>
<code>load_balancing</code></br>
<em>
string
</em>
</td>
<td>
<em>(Optional)</em>
</td>
</tr>
</tbody>
</table>
<h3 id="prometheusconfiguration">PrometheusConfiguration</h3>
<p>
(<em>Appears on:</em>
<a href="#prometheusspec">PrometheusSpec</a>)
</p>
<p>
<p>Config  is the the desired state of Prometheus Configuration</p>
</p>
<table>
<thead>
<tr>
<th>Field</th>
<th>Description</th>
</tr>
</thead>
<tbody>
<tr>
<td>
<code>configMapRef</code></br>
<em>
<a href="#configmapref">
ConfigMapRef
</a>
</em>
</td>
<td>
<p>user can mount prometheus rule config with external configMap.If use this feature, the external configMap must contain <code>prometheus-config</code> key in data.</p>
</td>
</tr>
<tr>
<td>
<code>commandOptions</code></br>
<em>
[]string
</em>
</td>
<td>
<p>user can  use it specify prometheus command options</p>
</td>
</tr>
</tbody>
</table>
<h3 id="prometheusspec">PrometheusSpec</h3>
<p>
(<em>Appears on:</em>
<a href="#tidbmonitorspec">TidbMonitorSpec</a>)
</p>
<p>
<p>PrometheusSpec is the desired state of prometheus</p>
</p>
<table>
<thead>
<tr>
<th>Field</th>
<th>Description</th>
</tr>
</thead>
<tbody>
<tr>
<td>
<code>MonitorContainer</code></br>
<em>
<a href="#monitorcontainer">
MonitorContainer
</a>
</em>
</td>
<td>
<p>
(Members of <code>MonitorContainer</code> are embedded into this type.)
</p>
</td>
</tr>
<tr>
<td>
<code>logLevel</code></br>
<em>
string
</em>
</td>
<td>
</td>
</tr>
<tr>
<td>
<code>service</code></br>
<em>
<a href="#servicespec">
ServiceSpec
</a>
</em>
</td>
<td>
</td>
</tr>
<tr>
<td>
<code>reserveDays</code></br>
<em>
int
</em>
</td>
<td>
<em>(Optional)</em>
</td>
</tr>
<tr>
<td>
<code>ingress</code></br>
<em>
<a href="#ingressspec">
IngressSpec
</a>
</em>
</td>
<td>
<em>(Optional)</em>
</td>
</tr>
<tr>
<td>
<code>config</code></br>
<em>
<a href="#prometheusconfiguration">
PrometheusConfiguration
</a>
</em>
</td>
<td>
<em>(Optional)</em>
</td>
</tr>
</tbody>
</table>
<h3 id="proxyprotocol">ProxyProtocol</h3>
<p>
(<em>Appears on:</em>
<a href="#tidbconfig">TiDBConfig</a>)
</p>
<p>
<p>ProxyProtocol is the PROXY protocol section of the config.</p>
</p>
<table>
<thead>
<tr>
<th>Field</th>
<th>Description</th>
</tr>
</thead>
<tbody>
<tr>
<td>
<code>networks</code></br>
<em>
string
</em>
</td>
<td>
<em>(Optional)</em>
<p>PROXY protocol acceptable client networks.
Empty *string means disable PROXY protocol,
* means all networks.</p>
</td>
</tr>
<tr>
<td>
<code>header-timeout</code></br>
<em>
uint
</em>
</td>
<td>
<em>(Optional)</em>
<p>PROXY protocol header read timeout, Unit is second.</p>
</td>
</tr>
</tbody>
</table>
<h3 id="pumpspec">PumpSpec</h3>
<p>
(<em>Appears on:</em>
<a href="#tidbclusterspec">TidbClusterSpec</a>)
</p>
<p>
<p>PumpSpec contains details of Pump members</p>
</p>
<table>
<thead>
<tr>
<th>Field</th>
<th>Description</th>
</tr>
</thead>
<tbody>
<tr>
<td>
<code>ComponentSpec</code></br>
<em>
<a href="#componentspec">
ComponentSpec
</a>
</em>
</td>
<td>
<p>
(Members of <code>ComponentSpec</code> are embedded into this type.)
</p>
</td>
</tr>
<tr>
<td>
<code>ResourceRequirements</code></br>
<em>
<a href="https://kubernetes.io/docs/reference/generated/kubernetes-api/v1.13/#resourcerequirements-v1-core">
Kubernetes core/v1.ResourceRequirements
</a>
</em>
</td>
<td>
<p>
(Members of <code>ResourceRequirements</code> are embedded into this type.)
</p>
</td>
</tr>
<tr>
<td>
<code>replicas</code></br>
<em>
int32
</em>
</td>
<td>
<p>The desired ready replicas</p>
</td>
</tr>
<tr>
<td>
<code>baseImage</code></br>
<em>
string
</em>
</td>
<td>
<em>(Optional)</em>
<p>TODO: remove optional after defaulting introduced
Base image of the component, image tag is now allowed during validation</p>
</td>
</tr>
<tr>
<td>
<code>storageClassName</code></br>
<em>
string
</em>
</td>
<td>
<em>(Optional)</em>
<p>The storageClassName of the persistent volume for Pump data storage.
Defaults to Kubernetes default storage class.</p>
</td>
</tr>
<tr>
<td>
<code>GenericConfig</code></br>
<em>
github.com/pingcap/tidb-operator/pkg/util/config.GenericConfig
</em>
</td>
<td>
<p>
(Members of <code>GenericConfig</code> are embedded into this type.)
</p>
<em>(Optional)</em>
<p>TODO: add schema
The configuration of Pump cluster.</p>
</td>
</tr>
<tr>
<td>
<code>setTimeZone</code></br>
<em>
bool
</em>
</td>
<td>
<p>For backward compatibility with helm chart</p>
</td>
</tr>
</tbody>
</table>
<h3 id="pumpstatus">PumpStatus</h3>
<p>
(<em>Appears on:</em>
<a href="#tidbclusterstatus">TidbClusterStatus</a>)
</p>
<p>
<p>PumpStatus is Pump status</p>
</p>
<table>
<thead>
<tr>
<th>Field</th>
<th>Description</th>
</tr>
</thead>
<tbody>
<tr>
<td>
<code>phase</code></br>
<em>
<a href="#memberphase">
MemberPhase
</a>
</em>
</td>
<td>
</td>
</tr>
<tr>
<td>
<code>statefulSet</code></br>
<em>
<a href="https://kubernetes.io/docs/reference/generated/kubernetes-api/v1.13/#statefulsetstatus-v1-apps">
Kubernetes apps/v1.StatefulSetStatus
</a>
</em>
</td>
<td>
</td>
</tr>
</tbody>
</table>
<h3 id="quota">Quota</h3>
<p>
<p>Quota is the configuration of [quotas.default] section.</p>
</p>
<table>
<thead>
<tr>
<th>Field</th>
<th>Description</th>
</tr>
</thead>
<tbody>
<tr>
<td>
<code>interval</code></br>
<em>
<a href="#interval">
Interval
</a>
</em>
</td>
<td>
<em>(Optional)</em>
</td>
</tr>
</tbody>
</table>
<h3 id="reloaderspec">ReloaderSpec</h3>
<p>
(<em>Appears on:</em>
<a href="#tidbmonitorspec">TidbMonitorSpec</a>)
</p>
<p>
<p>ReloaderSpec is the desired state of reloader</p>
</p>
<table>
<thead>
<tr>
<th>Field</th>
<th>Description</th>
</tr>
</thead>
<tbody>
<tr>
<td>
<code>MonitorContainer</code></br>
<em>
<a href="#monitorcontainer">
MonitorContainer
</a>
</em>
</td>
<td>
<p>
(Members of <code>MonitorContainer</code> are embedded into this type.)
</p>
</td>
</tr>
<tr>
<td>
<code>service</code></br>
<em>
<a href="#servicespec">
ServiceSpec
</a>
</em>
</td>
<td>
</td>
</tr>
</tbody>
</table>
<h3 id="restorecondition">RestoreCondition</h3>
<p>
(<em>Appears on:</em>
<a href="#restorestatus">RestoreStatus</a>)
</p>
<p>
<p>RestoreCondition describes the observed state of a Restore at a certain point.</p>
</p>
<table>
<thead>
<tr>
<th>Field</th>
<th>Description</th>
</tr>
</thead>
<tbody>
<tr>
<td>
<code>type</code></br>
<em>
<a href="#restoreconditiontype">
RestoreConditionType
</a>
</em>
</td>
<td>
</td>
</tr>
<tr>
<td>
<code>status</code></br>
<em>
<a href="https://kubernetes.io/docs/reference/generated/kubernetes-api/v1.13/#conditionstatus-v1-core">
Kubernetes core/v1.ConditionStatus
</a>
</em>
</td>
<td>
</td>
</tr>
<tr>
<td>
<code>lastTransitionTime</code></br>
<em>
<a href="https://kubernetes.io/docs/reference/generated/kubernetes-api/v1.13/#time-v1-meta">
Kubernetes meta/v1.Time
</a>
</em>
</td>
<td>
</td>
</tr>
<tr>
<td>
<code>reason</code></br>
<em>
string
</em>
</td>
<td>
</td>
</tr>
<tr>
<td>
<code>message</code></br>
<em>
string
</em>
</td>
<td>
</td>
</tr>
</tbody>
</table>
<h3 id="restoreconditiontype">RestoreConditionType</h3>
<p>
(<em>Appears on:</em>
<a href="#restorecondition">RestoreCondition</a>)
</p>
<p>
<p>RestoreConditionType represents a valid condition of a Restore.</p>
</p>
<h3 id="restorespec">RestoreSpec</h3>
<p>
(<em>Appears on:</em>
<a href="#restore">Restore</a>)
</p>
<p>
<p>RestoreSpec contains the specification for a restore of a tidb cluster backup.</p>
</p>
<table>
<thead>
<tr>
<th>Field</th>
<th>Description</th>
</tr>
</thead>
<tbody>
<tr>
<td>
<code>resources</code></br>
<em>
<a href="https://kubernetes.io/docs/reference/generated/kubernetes-api/v1.13/#resourcerequirements-v1-core">
Kubernetes core/v1.ResourceRequirements
</a>
</em>
</td>
<td>
</td>
</tr>
<tr>
<td>
<code>to</code></br>
<em>
<a href="#tidbaccessconfig">
TiDBAccessConfig
</a>
</em>
</td>
<td>
<p>To is the tidb cluster that needs to restore.</p>
</td>
</tr>
<tr>
<td>
<code>backupType</code></br>
<em>
<a href="#backuptype">
BackupType
</a>
</em>
</td>
<td>
<p>Type is the backup type for tidb cluster.</p>
</td>
</tr>
<tr>
<td>
<code>tikvGCLifeTime</code></br>
<em>
string
</em>
</td>
<td>
<p>TikvGCLifeTime is to specify the safe gc life time for restore.
The time limit during which data is retained for each GC, in the format of Go Duration.
When a GC happens, the current time minus this value is the safe point.</p>
</td>
</tr>
<tr>
<td>
<code>StorageProvider</code></br>
<em>
<a href="#storageprovider">
StorageProvider
</a>
</em>
</td>
<td>
<p>
(Members of <code>StorageProvider</code> are embedded into this type.)
</p>
<p>StorageProvider configures where and how backups should be stored.</p>
</td>
</tr>
<tr>
<td>
<code>storageClassName</code></br>
<em>
string
</em>
</td>
<td>
<em>(Optional)</em>
<p>The storageClassName of the persistent volume for Restore data storage.
Defaults to Kubernetes default storage class.</p>
</td>
</tr>
<tr>
<td>
<code>storageSize</code></br>
<em>
string
</em>
</td>
<td>
<p>StorageSize is the request storage size for backup job</p>
</td>
</tr>
<tr>
<td>
<code>br</code></br>
<em>
<a href="#brconfig">
BRConfig
</a>
</em>
</td>
<td>
<p>BR is the configs for BR.</p>
</td>
</tr>
<tr>
<td>
<code>tolerations</code></br>
<em>
<a href="https://kubernetes.io/docs/reference/generated/kubernetes-api/v1.13/#toleration-v1-core">
[]Kubernetes core/v1.Toleration
</a>
</em>
</td>
<td>
<em>(Optional)</em>
<p>Base tolerations of restore Pods, components may add more tolerations upon this respectively</p>
</td>
</tr>
<tr>
<td>
<code>affinity</code></br>
<em>
<a href="https://kubernetes.io/docs/reference/generated/kubernetes-api/v1.13/#affinity-v1-core">
Kubernetes core/v1.Affinity
</a>
</em>
</td>
<td>
<em>(Optional)</em>
<p>Affinity of restore Pods</p>
</td>
</tr>
<tr>
<td>
<code>useKMS</code></br>
<em>
bool
</em>
</td>
<td>
<p>Use KMS to decrypt the secrets</p>
</td>
</tr>
<tr>
<td>
<code>serviceAccount</code></br>
<em>
string
</em>
</td>
<td>
<p>Specify service account of restore</p>
</td>
</tr>
<tr>
<td>
<code>imagePullSecrets</code></br>
<em>
<a href="https://kubernetes.io/docs/reference/generated/kubernetes-api/v1.13/#localobjectreference-v1-core">
[]Kubernetes core/v1.LocalObjectReference
</a>
</em>
</td>
<td>
<em>(Optional)</em>
<p>ImagePullSecrets is an optional list of references to secrets in the same namespace to use for pulling any of the images.</p>
</td>
</tr>
</tbody>
</table>
<h3 id="restorestatus">RestoreStatus</h3>
<p>
(<em>Appears on:</em>
<a href="#restore">Restore</a>)
</p>
<p>
<p>RestoreStatus represents the current status of a tidb cluster restore.</p>
</p>
<table>
<thead>
<tr>
<th>Field</th>
<th>Description</th>
</tr>
</thead>
<tbody>
<tr>
<td>
<code>timeStarted</code></br>
<em>
<a href="https://kubernetes.io/docs/reference/generated/kubernetes-api/v1.13/#time-v1-meta">
Kubernetes meta/v1.Time
</a>
</em>
</td>
<td>
<p>TimeStarted is the time at which the restore was started.</p>
</td>
</tr>
<tr>
<td>
<code>timeCompleted</code></br>
<em>
<a href="https://kubernetes.io/docs/reference/generated/kubernetes-api/v1.13/#time-v1-meta">
Kubernetes meta/v1.Time
</a>
</em>
</td>
<td>
<p>TimeCompleted is the time at which the restore was completed.</p>
</td>
</tr>
<tr>
<td>
<code>conditions</code></br>
<em>
<a href="#restorecondition">
[]RestoreCondition
</a>
</em>
</td>
<td>
</td>
</tr>
</tbody>
</table>
<h3 id="s3storageprovider">S3StorageProvider</h3>
<p>
(<em>Appears on:</em>
<a href="#storageprovider">StorageProvider</a>)
</p>
<p>
<p>S3StorageProvider represents a S3 compliant storage for storing backups.</p>
</p>
<table>
<thead>
<tr>
<th>Field</th>
<th>Description</th>
</tr>
</thead>
<tbody>
<tr>
<td>
<code>provider</code></br>
<em>
<a href="#s3storageprovidertype">
S3StorageProviderType
</a>
</em>
</td>
<td>
<p>Provider represents the specific storage provider that implements the S3 interface</p>
</td>
</tr>
<tr>
<td>
<code>region</code></br>
<em>
string
</em>
</td>
<td>
<p>Region in which the S3 compatible bucket is located.</p>
</td>
</tr>
<tr>
<td>
<code>bucket</code></br>
<em>
string
</em>
</td>
<td>
<p>Bucket in which to store the backup data.</p>
</td>
</tr>
<tr>
<td>
<code>endpoint</code></br>
<em>
string
</em>
</td>
<td>
<p>Endpoint of S3 compatible storage service</p>
</td>
</tr>
<tr>
<td>
<code>storageClass</code></br>
<em>
string
</em>
</td>
<td>
<p>StorageClass represents the storage class</p>
</td>
</tr>
<tr>
<td>
<code>acl</code></br>
<em>
string
</em>
</td>
<td>
<p>Acl represents access control permissions for this bucket</p>
</td>
</tr>
<tr>
<td>
<code>secretName</code></br>
<em>
string
</em>
</td>
<td>
<p>SecretName is the name of secret which stores
S3 compliant storage access key and secret key.</p>
</td>
</tr>
<tr>
<td>
<code>prefix</code></br>
<em>
string
</em>
</td>
<td>
<p>Prefix of the data path.</p>
</td>
</tr>
<tr>
<td>
<code>sse</code></br>
<em>
string
</em>
</td>
<td>
<p>SSE Sever-Side Encryption.</p>
</td>
</tr>
<tr>
<td>
<code>options</code></br>
<em>
[]string
</em>
</td>
<td>
<p>Options Rclone options for backup and restore with mydumper and lightning.</p>
</td>
</tr>
</tbody>
</table>
<h3 id="s3storageprovidertype">S3StorageProviderType</h3>
<p>
(<em>Appears on:</em>
<a href="#s3storageprovider">S3StorageProvider</a>)
</p>
<p>
<p>S3StorageProviderType represents the specific storage provider that implements the S3 interface</p>
</p>
<h3 id="secretref">SecretRef</h3>
<p>
(<em>Appears on:</em>
<a href="#externalendpoint">ExternalEndpoint</a>)
</p>
<p>
<p>SecretRef indicates to secret ref</p>
</p>
<table>
<thead>
<tr>
<th>Field</th>
<th>Description</th>
</tr>
</thead>
<tbody>
<tr>
<td>
<code>name</code></br>
<em>
string
</em>
</td>
<td>
</td>
</tr>
<tr>
<td>
<code>namespace</code></br>
<em>
string
</em>
</td>
<td>
</td>
</tr>
</tbody>
</table>
<h3 id="security">Security</h3>
<p>
(<em>Appears on:</em>
<a href="#tidbconfig">TiDBConfig</a>)
</p>
<p>
<p>Security is the security section of the config.</p>
</p>
<table>
<thead>
<tr>
<th>Field</th>
<th>Description</th>
</tr>
</thead>
<tbody>
<tr>
<td>
<code>skip-grant-table</code></br>
<em>
bool
</em>
</td>
<td>
<em>(Optional)</em>
</td>
</tr>
<tr>
<td>
<code>ssl-ca</code></br>
<em>
string
</em>
</td>
<td>
<em>(Optional)</em>
</td>
</tr>
<tr>
<td>
<code>ssl-cert</code></br>
<em>
string
</em>
</td>
<td>
<em>(Optional)</em>
</td>
</tr>
<tr>
<td>
<code>ssl-key</code></br>
<em>
string
</em>
</td>
<td>
<em>(Optional)</em>
</td>
</tr>
<tr>
<td>
<code>cluster-ssl-ca</code></br>
<em>
string
</em>
</td>
<td>
<em>(Optional)</em>
</td>
</tr>
<tr>
<td>
<code>cluster-ssl-cert</code></br>
<em>
string
</em>
</td>
<td>
<em>(Optional)</em>
</td>
</tr>
<tr>
<td>
<code>cluster-ssl-key</code></br>
<em>
string
</em>
</td>
<td>
<em>(Optional)</em>
</td>
</tr>
<tr>
<td>
<code>cluster-verify-cn</code></br>
<em>
[]string
</em>
</td>
<td>
<em>(Optional)</em>
<p>ClusterVerifyCN is the Common Name that allowed</p>
</td>
</tr>
</tbody>
</table>
<h3 id="service">Service</h3>
<p>
(<em>Appears on:</em>
<a href="#tidbclusterspec">TidbClusterSpec</a>)
</p>
<p>
<p>Deprecated
Service represent service type used in TidbCluster</p>
</p>
<table>
<thead>
<tr>
<th>Field</th>
<th>Description</th>
</tr>
</thead>
<tbody>
<tr>
<td>
<code>name</code></br>
<em>
string
</em>
</td>
<td>
</td>
</tr>
<tr>
<td>
<code>type</code></br>
<em>
string
</em>
</td>
<td>
</td>
</tr>
</tbody>
</table>
<h3 id="servicespec">ServiceSpec</h3>
<p>
(<em>Appears on:</em>
<a href="#grafanaspec">GrafanaSpec</a>, 
<a href="#pdspec">PDSpec</a>, 
<a href="#prometheusspec">PrometheusSpec</a>, 
<a href="#reloaderspec">ReloaderSpec</a>, 
<a href="#tidbservicespec">TiDBServiceSpec</a>)
</p>
<p>
</p>
<table>
<thead>
<tr>
<th>Field</th>
<th>Description</th>
</tr>
</thead>
<tbody>
<tr>
<td>
<code>type</code></br>
<em>
<a href="https://kubernetes.io/docs/reference/generated/kubernetes-api/v1.13/#servicetype-v1-core">
Kubernetes core/v1.ServiceType
</a>
</em>
</td>
<td>
<p>Type of the real kubernetes service</p>
</td>
</tr>
<tr>
<td>
<code>annotations</code></br>
<em>
map[string]string
</em>
</td>
<td>
<em>(Optional)</em>
<p>Additional annotations of the kubernetes service object</p>
</td>
</tr>
<tr>
<td>
<code>loadBalancerIP</code></br>
<em>
string
</em>
</td>
<td>
<em>(Optional)</em>
<p>LoadBalancerIP is the loadBalancerIP of service
Optional: Defaults to omitted</p>
</td>
</tr>
<tr>
<td>
<code>clusterIP</code></br>
<em>
string
</em>
</td>
<td>
<em>(Optional)</em>
<p>ClusterIP is the clusterIP of service</p>
</td>
</tr>
<tr>
<td>
<code>portName</code></br>
<em>
string
</em>
</td>
<td>
<em>(Optional)</em>
<p>PortName is the name of service port</p>
</td>
</tr>
<tr>
<td>
<code>loadBalancerSourceRanges</code></br>
<em>
[]string
</em>
</td>
<td>
<em>(Optional)</em>
<p>LoadBalancerSourceRanges is the loadBalancerSourceRanges of service
If specified and supported by the platform, this will restrict traffic through the cloud-provider
load-balancer will be restricted to the specified client IPs. This field will be ignored if the
cloud-provider does not support the feature.&rdquo;
More info: <a href="https://kubernetes.io/docs/tasks/access-application-cluster/configure-cloud-provider-firewall/">https://kubernetes.io/docs/tasks/access-application-cluster/configure-cloud-provider-firewall/</a>
Optional: Defaults to omitted</p>
</td>
</tr>
</tbody>
</table>
<h3 id="status">Status</h3>
<p>
(<em>Appears on:</em>
<a href="#tidbconfig">TiDBConfig</a>)
</p>
<p>
<p>Status is the status section of the config.</p>
</p>
<table>
<thead>
<tr>
<th>Field</th>
<th>Description</th>
</tr>
</thead>
<tbody>
<tr>
<td>
<code>metrics-addr</code></br>
<em>
string
</em>
</td>
<td>
<em>(Optional)</em>
</td>
</tr>
<tr>
<td>
<code>metrics-interval</code></br>
<em>
uint
</em>
</td>
<td>
<em>(Optional)</em>
<p>Optional: Defaults to 15</p>
</td>
</tr>
<tr>
<td>
<code>report-status</code></br>
<em>
bool
</em>
</td>
<td>
<em>(Optional)</em>
<p>Optional: Defaults to true</p>
</td>
</tr>
<tr>
<td>
<code>record-db-qps</code></br>
<em>
bool
</em>
</td>
<td>
<em>(Optional)</em>
<p>Optional: Defaults to false</p>
</td>
</tr>
</tbody>
</table>
<h3 id="stmtsummary">StmtSummary</h3>
<p>
(<em>Appears on:</em>
<a href="#tidbconfig">TiDBConfig</a>)
</p>
<p>
<p>StmtSummary is the config for statement summary.</p>
</p>
<table>
<thead>
<tr>
<th>Field</th>
<th>Description</th>
</tr>
</thead>
<tbody>
<tr>
<td>
<code>enable</code></br>
<em>
bool
</em>
</td>
<td>
<em>(Optional)</em>
<p>Enable statement summary or not.</p>
</td>
</tr>
<tr>
<td>
<code>enable-internal-query</code></br>
<em>
bool
</em>
</td>
<td>
<em>(Optional)</em>
<p>Enable summary internal query.</p>
</td>
</tr>
<tr>
<td>
<code>max-stmt-count</code></br>
<em>
uint
</em>
</td>
<td>
<em>(Optional)</em>
<p>The maximum number of statements kept in memory.
Optional: Defaults to 100</p>
</td>
</tr>
<tr>
<td>
<code>max-sql-length</code></br>
<em>
uint
</em>
</td>
<td>
<em>(Optional)</em>
<p>The maximum length of displayed normalized SQL and sample SQL.
Optional: Defaults to 4096</p>
</td>
</tr>
<tr>
<td>
<code>refresh-interval</code></br>
<em>
int
</em>
</td>
<td>
<em>(Optional)</em>
<p>The refresh interval of statement summary.</p>
</td>
</tr>
<tr>
<td>
<code>history-size</code></br>
<em>
int
</em>
</td>
<td>
<em>(Optional)</em>
<p>The maximum history size of statement summary.</p>
</td>
</tr>
</tbody>
</table>
<h3 id="storageclaim">StorageClaim</h3>
<p>
(<em>Appears on:</em>
<a href="#tiflashspec">TiFlashSpec</a>)
</p>
<p>
<p>StorageClaim contains details of TiFlash storages</p>
</p>
<table>
<thead>
<tr>
<th>Field</th>
<th>Description</th>
</tr>
</thead>
<tbody>
<tr>
<td>
<code>resources</code></br>
<em>
<a href="https://kubernetes.io/docs/reference/generated/kubernetes-api/v1.13/#resourcerequirements-v1-core">
Kubernetes core/v1.ResourceRequirements
</a>
</em>
</td>
<td>
<em>(Optional)</em>
<p>Resources represents the minimum resources the volume should have.
More info: <a href="https://kubernetes.io/docs/concepts/storage/persistent-volumes#resources">https://kubernetes.io/docs/concepts/storage/persistent-volumes#resources</a></p>
</td>
</tr>
<tr>
<td>
<code>storageClassName</code></br>
<em>
string
</em>
</td>
<td>
<em>(Optional)</em>
<p>Name of the StorageClass required by the claim.
More info: <a href="https://kubernetes.io/docs/concepts/storage/persistent-volumes#class-1">https://kubernetes.io/docs/concepts/storage/persistent-volumes#class-1</a></p>
</td>
</tr>
</tbody>
</table>
<h3 id="storageprovider">StorageProvider</h3>
<p>
(<em>Appears on:</em>
<a href="#backupspec">BackupSpec</a>, 
<a href="#restorespec">RestoreSpec</a>)
</p>
<p>
<p>StorageProvider defines the configuration for storing a backup in backend storage.</p>
</p>
<table>
<thead>
<tr>
<th>Field</th>
<th>Description</th>
</tr>
</thead>
<tbody>
<tr>
<td>
<code>s3</code></br>
<em>
<a href="#s3storageprovider">
S3StorageProvider
</a>
</em>
</td>
<td>
</td>
</tr>
<tr>
<td>
<code>gcs</code></br>
<em>
<a href="#gcsstorageprovider">
GcsStorageProvider
</a>
</em>
</td>
<td>
</td>
</tr>
</tbody>
</table>
<h3 id="tlscluster">TLSCluster</h3>
<p>
(<em>Appears on:</em>
<a href="#tidbclusterspec">TidbClusterSpec</a>)
</p>
<p>
<p>TLSCluster can enable TLS connection between TiDB server components
<a href="https://pingcap.com/docs/stable/how-to/secure/enable-tls-between-components/">https://pingcap.com/docs/stable/how-to/secure/enable-tls-between-components/</a></p>
</p>
<table>
<thead>
<tr>
<th>Field</th>
<th>Description</th>
</tr>
</thead>
<tbody>
<tr>
<td>
<code>enabled</code></br>
<em>
bool
</em>
</td>
<td>
<em>(Optional)</em>
<p>Enable mutual TLS authentication among TiDB components
Once enabled, the mutual authentication applies to all components,
and it does not support applying to only part of the components.
The steps to enable this feature:
1. Generate TiDB server components certificates and a client-side certifiacete for them.
There are multiple ways to generate these certificates:
- user-provided certificates: <a href="https://pingcap.com/docs/stable/how-to/secure/generate-self-signed-certificates/">https://pingcap.com/docs/stable/how-to/secure/generate-self-signed-certificates/</a>
- use the K8s built-in certificate signing system signed certificates: <a href="https://kubernetes.io/docs/tasks/tls/managing-tls-in-a-cluster/">https://kubernetes.io/docs/tasks/tls/managing-tls-in-a-cluster/</a>
- or use cert-manager signed certificates: <a href="https://cert-manager.io/">https://cert-manager.io/</a>
2. Create one secret object for one component which contains the certificates created above.
The name of this Secret must be: <clusterName>-<componentName>-cluster-secret.
For PD: kubectl create secret generic <clusterName>-pd-cluster-secret &ndash;namespace=<namespace> &ndash;from-file=tls.crt=<path/to/tls.crt> &ndash;from-file=tls.key=<path/to/tls.key> &ndash;from-file=ca.crt=<path/to/ca.crt>
For TiKV: kubectl create secret generic <clusterName>-tikv-cluster-secret &ndash;namespace=<namespace> &ndash;from-file=tls.crt=<path/to/tls.crt> &ndash;from-file=tls.key=<path/to/tls.key> &ndash;from-file=ca.crt=<path/to/ca.crt>
For TiDB: kubectl create secret generic <clusterName>-tidb-cluster-secret &ndash;namespace=<namespace> &ndash;from-file=tls.crt=<path/to/tls.crt> &ndash;from-file=tls.key=<path/to/tls.key> &ndash;from-file=ca.crt=<path/to/ca.crt>
For Client: kubectl create secret generic <clusterName>-cluster-client-secret &ndash;namespace=<namespace> &ndash;from-file=tls.crt=<path/to/tls.crt> &ndash;from-file=tls.key=<path/to/tls.key> &ndash;from-file=ca.crt=<path/to/ca.crt>
Same for other components.</p>
</td>
</tr>
</tbody>
</table>
<h3 id="ticdccapture">TiCDCCapture</h3>
<p>
(<em>Appears on:</em>
<a href="#ticdcstatus">TiCDCStatus</a>)
</p>
<p>
<p>TiCDCCapture is TiCDC Capture status</p>
</p>
<table>
<thead>
<tr>
<th>Field</th>
<th>Description</th>
</tr>
</thead>
<tbody>
<tr>
<td>
<code>podName</code></br>
<em>
string
</em>
</td>
<td>
</td>
</tr>
<tr>
<td>
<code>id</code></br>
<em>
string
</em>
</td>
<td>
</td>
</tr>
</tbody>
</table>
<h3 id="ticdcconfig">TiCDCConfig</h3>
<p>
(<em>Appears on:</em>
<a href="#ticdcspec">TiCDCSpec</a>)
</p>
<p>
<p>TiCDCConfig is the configuration of tidbcdc</p>
</p>
<table>
<thead>
<tr>
<th>Field</th>
<th>Description</th>
</tr>
</thead>
<tbody>
<tr>
<td>
<code>timezone</code></br>
<em>
string
</em>
</td>
<td>
<em>(Optional)</em>
<p>Time zone of TiCDC
Optional: Defaults to UTC</p>
</td>
</tr>
<tr>
<td>
<code>gcTTL</code></br>
<em>
int32
</em>
</td>
<td>
<em>(Optional)</em>
<p>CDC GC safepoint TTL duration, specified in seconds
Optional: Defaults to 86400</p>
</td>
</tr>
<tr>
<td>
<code>logLevel</code></br>
<em>
string
</em>
</td>
<td>
<em>(Optional)</em>
<p>LogLevel is the log level
Optional: Defaults to info</p>
</td>
</tr>
<tr>
<td>
<code>logFile</code></br>
<em>
string
</em>
</td>
<td>
<em>(Optional)</em>
<p>LogFile is the log file
Optional: Defaults to /dev/stderr</p>
</td>
</tr>
</tbody>
</table>
<h3 id="ticdcspec">TiCDCSpec</h3>
<p>
(<em>Appears on:</em>
<a href="#tidbclusterspec">TidbClusterSpec</a>)
</p>
<p>
<p>TiCDCSpec contains details of TiCDC members</p>
</p>
<table>
<thead>
<tr>
<th>Field</th>
<th>Description</th>
</tr>
</thead>
<tbody>
<tr>
<td>
<code>ComponentSpec</code></br>
<em>
<a href="#componentspec">
ComponentSpec
</a>
</em>
</td>
<td>
<p>
(Members of <code>ComponentSpec</code> are embedded into this type.)
</p>
</td>
</tr>
<tr>
<td>
<code>ResourceRequirements</code></br>
<em>
<a href="https://kubernetes.io/docs/reference/generated/kubernetes-api/v1.13/#resourcerequirements-v1-core">
Kubernetes core/v1.ResourceRequirements
</a>
</em>
</td>
<td>
<p>
(Members of <code>ResourceRequirements</code> are embedded into this type.)
</p>
</td>
</tr>
<tr>
<td>
<code>serviceAccount</code></br>
<em>
string
</em>
</td>
<td>
<p>Specify a Service Account for TiCDC</p>
</td>
</tr>
<tr>
<td>
<code>replicas</code></br>
<em>
int32
</em>
</td>
<td>
<p>The desired ready replicas</p>
</td>
</tr>
<tr>
<td>
<code>baseImage</code></br>
<em>
string
</em>
</td>
<td>
<em>(Optional)</em>
<p>Base image of the component, image tag is now allowed during validation</p>
</td>
</tr>
<tr>
<td>
<code>config</code></br>
<em>
<a href="#ticdcconfig">
TiCDCConfig
</a>
</em>
</td>
<td>
<em>(Optional)</em>
<p>Config is the Configuration of tidbcdc servers</p>
</td>
</tr>
</tbody>
</table>
<h3 id="ticdcstatus">TiCDCStatus</h3>
<p>
(<em>Appears on:</em>
<a href="#tidbclusterstatus">TidbClusterStatus</a>)
</p>
<p>
<p>TiCDCStatus is TiCDC status</p>
</p>
<table>
<thead>
<tr>
<th>Field</th>
<th>Description</th>
</tr>
</thead>
<tbody>
<tr>
<td>
<code>synced</code></br>
<em>
bool
</em>
</td>
<td>
</td>
</tr>
<tr>
<td>
<code>phase</code></br>
<em>
<a href="#memberphase">
MemberPhase
</a>
</em>
</td>
<td>
</td>
</tr>
<tr>
<td>
<code>statefulSet</code></br>
<em>
<a href="https://kubernetes.io/docs/reference/generated/kubernetes-api/v1.13/#statefulsetstatus-v1-apps">
Kubernetes apps/v1.StatefulSetStatus
</a>
</em>
</td>
<td>
</td>
</tr>
<tr>
<td>
<code>captures</code></br>
<em>
<a href="#ticdccapture">
map[string]github.com/pingcap/tidb-operator/pkg/apis/pingcap/v1alpha1.TiCDCCapture
</a>
</em>
</td>
<td>
</td>
</tr>
</tbody>
</table>
<h3 id="tidbaccessconfig">TiDBAccessConfig</h3>
<p>
(<em>Appears on:</em>
<a href="#backupspec">BackupSpec</a>, 
<a href="#restorespec">RestoreSpec</a>)
</p>
<p>
<p>TiDBAccessConfig defines the configuration for access tidb cluster</p>
</p>
<table>
<thead>
<tr>
<th>Field</th>
<th>Description</th>
</tr>
</thead>
<tbody>
<tr>
<td>
<code>host</code></br>
<em>
string
</em>
</td>
<td>
<p>Host is the tidb cluster access address</p>
</td>
</tr>
<tr>
<td>
<code>port</code></br>
<em>
int32
</em>
</td>
<td>
<p>Port is the port number to use for connecting tidb cluster</p>
</td>
</tr>
<tr>
<td>
<code>user</code></br>
<em>
string
</em>
</td>
<td>
<p>User is the user for login tidb cluster</p>
</td>
</tr>
<tr>
<td>
<code>secretName</code></br>
<em>
string
</em>
</td>
<td>
<p>SecretName is the name of secret which stores tidb cluster&rsquo;s password.</p>
</td>
</tr>
<tr>
<td>
<code>tlsClientSecretName</code></br>
<em>
string
</em>
</td>
<td>
<em>(Optional)</em>
<p>TLSClientSecretName is the name of secret which stores tidb server client certificate
Optional: Defaults to nil</p>
</td>
</tr>
</tbody>
</table>
<h3 id="tidbconfig">TiDBConfig</h3>
<p>
(<em>Appears on:</em>
<a href="#tidbspec">TiDBSpec</a>)
</p>
<p>
<p>TiDBConfig is the configuration of tidb-server
For more detail, refer to <a href="https://pingcap.com/docs/stable/reference/configuration/tidb-server/configuration/">https://pingcap.com/docs/stable/reference/configuration/tidb-server/configuration/</a></p>
</p>
<table>
<thead>
<tr>
<th>Field</th>
<th>Description</th>
</tr>
</thead>
<tbody>
<tr>
<td>
<code>cors</code></br>
<em>
string
</em>
</td>
<td>
<em>(Optional)</em>
</td>
</tr>
<tr>
<td>
<code>socket</code></br>
<em>
string
</em>
</td>
<td>
<em>(Optional)</em>
</td>
</tr>
<tr>
<td>
<code>lease</code></br>
<em>
string
</em>
</td>
<td>
<em>(Optional)</em>
<p>Optional: Defaults to 45s</p>
</td>
</tr>
<tr>
<td>
<code>run-ddl</code></br>
<em>
bool
</em>
</td>
<td>
<em>(Optional)</em>
<p>Optional: Defaults to true</p>
</td>
</tr>
<tr>
<td>
<code>split-table</code></br>
<em>
bool
</em>
</td>
<td>
<em>(Optional)</em>
<p>Optional: Defaults to true</p>
</td>
</tr>
<tr>
<td>
<code>token-limit</code></br>
<em>
uint
</em>
</td>
<td>
<em>(Optional)</em>
<p>Optional: Defaults to 1000</p>
</td>
</tr>
<tr>
<td>
<code>oom-use-tmp-storage</code></br>
<em>
bool
</em>
</td>
<td>
<em>(Optional)</em>
</td>
</tr>
<tr>
<td>
<code>tmp-storage-path</code></br>
<em>
string
</em>
</td>
<td>
<em>(Optional)</em>
</td>
</tr>
<tr>
<td>
<code>oom-action</code></br>
<em>
string
</em>
</td>
<td>
<em>(Optional)</em>
<p>Optional: Defaults to log</p>
</td>
</tr>
<tr>
<td>
<code>mem-quota-query</code></br>
<em>
int64
</em>
</td>
<td>
<em>(Optional)</em>
<p>Optional: Defaults to 34359738368</p>
</td>
</tr>
<tr>
<td>
<code>tmp-storage-quota</code></br>
<em>
int64
</em>
</td>
<td>
<em>(Optional)</em>
<p>TempStorageQuota describe the temporary storage Quota during query exector when OOMUseTmpStorage is enabled
If the quota exceed the capacity of the TempStoragePath, the tidb-server would exit with fatal error</p>
</td>
</tr>
<tr>
<td>
<code>enable-streaming</code></br>
<em>
bool
</em>
</td>
<td>
<em>(Optional)</em>
<p>Optional: Defaults to false</p>
</td>
</tr>
<tr>
<td>
<code>enable-batch-dml</code></br>
<em>
bool
</em>
</td>
<td>
<em>(Optional)</em>
<p>Optional: Defaults to false</p>
</td>
</tr>
<tr>
<td>
<code>txn-local-latches</code></br>
<em>
<a href="#txnlocallatches">
TxnLocalLatches
</a>
</em>
</td>
<td>
<em>(Optional)</em>
</td>
</tr>
<tr>
<td>
<code>lower-case-table-names</code></br>
<em>
int
</em>
</td>
<td>
<em>(Optional)</em>
</td>
</tr>
<tr>
<td>
<code>log</code></br>
<em>
<a href="#log">
Log
</a>
</em>
</td>
<td>
<em>(Optional)</em>
</td>
</tr>
<tr>
<td>
<code>security</code></br>
<em>
<a href="#security">
Security
</a>
</em>
</td>
<td>
<em>(Optional)</em>
</td>
</tr>
<tr>
<td>
<code>status</code></br>
<em>
<a href="#status">
Status
</a>
</em>
</td>
<td>
<em>(Optional)</em>
</td>
</tr>
<tr>
<td>
<code>performance</code></br>
<em>
<a href="#performance">
Performance
</a>
</em>
</td>
<td>
<em>(Optional)</em>
</td>
</tr>
<tr>
<td>
<code>prepared-plan-cache</code></br>
<em>
<a href="#preparedplancache">
PreparedPlanCache
</a>
</em>
</td>
<td>
<em>(Optional)</em>
</td>
</tr>
<tr>
<td>
<code>opentracing</code></br>
<em>
<a href="#opentracing">
OpenTracing
</a>
</em>
</td>
<td>
<em>(Optional)</em>
</td>
</tr>
<tr>
<td>
<code>proxy-protocol</code></br>
<em>
<a href="#proxyprotocol">
ProxyProtocol
</a>
</em>
</td>
<td>
<em>(Optional)</em>
</td>
</tr>
<tr>
<td>
<code>tikv-client</code></br>
<em>
<a href="#tikvclient">
TiKVClient
</a>
</em>
</td>
<td>
<em>(Optional)</em>
</td>
</tr>
<tr>
<td>
<code>binlog</code></br>
<em>
<a href="#binlog">
Binlog
</a>
</em>
</td>
<td>
<em>(Optional)</em>
</td>
</tr>
<tr>
<td>
<code>compatible-kill-query</code></br>
<em>
bool
</em>
</td>
<td>
<em>(Optional)</em>
</td>
</tr>
<tr>
<td>
<code>plugin</code></br>
<em>
<a href="#plugin">
Plugin
</a>
</em>
</td>
<td>
<em>(Optional)</em>
</td>
</tr>
<tr>
<td>
<code>pessimistic-txn</code></br>
<em>
<a href="#pessimistictxn">
PessimisticTxn
</a>
</em>
</td>
<td>
<em>(Optional)</em>
</td>
</tr>
<tr>
<td>
<code>check-mb4-value-in-utf8</code></br>
<em>
bool
</em>
</td>
<td>
<em>(Optional)</em>
<p>Optional: Defaults to true</p>
</td>
</tr>
<tr>
<td>
<code>alter-primary-key</code></br>
<em>
bool
</em>
</td>
<td>
<em>(Optional)</em>
<p>Optional: Defaults to false</p>
</td>
</tr>
<tr>
<td>
<code>treat-old-version-utf8-as-utf8mb4</code></br>
<em>
bool
</em>
</td>
<td>
<em>(Optional)</em>
<p>Optional: Defaults to true</p>
</td>
</tr>
<tr>
<td>
<code>split-region-max-num</code></br>
<em>
uint64
</em>
</td>
<td>
<em>(Optional)</em>
<p>Optional: Defaults to 1000</p>
</td>
</tr>
<tr>
<td>
<code>stmt-summary</code></br>
<em>
<a href="#stmtsummary">
StmtSummary
</a>
</em>
</td>
<td>
<em>(Optional)</em>
</td>
</tr>
<tr>
<td>
<code>repair-mode</code></br>
<em>
bool
</em>
</td>
<td>
<em>(Optional)</em>
<p>RepairMode indicates that the TiDB is in the repair mode for table meta.</p>
</td>
</tr>
<tr>
<td>
<code>repair-table-list</code></br>
<em>
[]string
</em>
</td>
<td>
<em>(Optional)</em>
</td>
</tr>
<tr>
<td>
<code>isolation-read</code></br>
<em>
<a href="#isolationread">
IsolationRead
</a>
</em>
</td>
<td>
<em>(Optional)</em>
<p>IsolationRead indicates that the TiDB reads data from which isolation level(engine and label).</p>
</td>
</tr>
<tr>
<td>
<code>max-server-connections</code></br>
<em>
uint32
</em>
</td>
<td>
<em>(Optional)</em>
<p>MaxServerConnections is the maximum permitted number of simultaneous client connections.</p>
</td>
</tr>
<tr>
<td>
<code>new_collations_enabled_on_first_bootstrap</code></br>
<em>
bool
</em>
</td>
<td>
<em>(Optional)</em>
<p>NewCollationsEnabledOnFirstBootstrap indicates if the new collations are enabled, it effects only when a TiDB cluster bootstrapped on the first time.</p>
</td>
</tr>
<tr>
<td>
<code>experimental</code></br>
<em>
<a href="#experimental">
Experimental
</a>
</em>
</td>
<td>
<em>(Optional)</em>
<p>Experimental contains parameters for experimental features.</p>
</td>
</tr>
<tr>
<td>
<code>enable-dynamic-config</code></br>
<em>
bool
</em>
</td>
<td>
<em>(Optional)</em>
<p>EnableDynamicConfig enables the TiDB to fetch configs from PD and update itself during runtime.
see <a href="https://github.com/pingcap/tidb/pull/13660">https://github.com/pingcap/tidb/pull/13660</a> for more details.</p>
</td>
</tr>
<tr>
<td>
<code>enable-table-lock</code></br>
<em>
bool
</em>
</td>
<td>
<p>imported from v3.1.0
optional</p>
</td>
</tr>
<tr>
<td>
<code>delay-clean-table-lock</code></br>
<em>
uint64
</em>
</td>
<td>
<p>imported from v3.1.0
optional</p>
</td>
</tr>
</tbody>
</table>
<h3 id="tidbfailuremember">TiDBFailureMember</h3>
<p>
(<em>Appears on:</em>
<a href="#tidbstatus">TiDBStatus</a>)
</p>
<p>
<p>TiDBFailureMember is the tidb failure member information</p>
</p>
<table>
<thead>
<tr>
<th>Field</th>
<th>Description</th>
</tr>
</thead>
<tbody>
<tr>
<td>
<code>podName</code></br>
<em>
string
</em>
</td>
<td>
</td>
</tr>
<tr>
<td>
<code>createdAt</code></br>
<em>
<a href="https://kubernetes.io/docs/reference/generated/kubernetes-api/v1.13/#time-v1-meta">
Kubernetes meta/v1.Time
</a>
</em>
</td>
<td>
</td>
</tr>
</tbody>
</table>
<h3 id="tidbmember">TiDBMember</h3>
<p>
(<em>Appears on:</em>
<a href="#tidbstatus">TiDBStatus</a>)
</p>
<p>
<p>TiDBMember is TiDB member</p>
</p>
<table>
<thead>
<tr>
<th>Field</th>
<th>Description</th>
</tr>
</thead>
<tbody>
<tr>
<td>
<code>name</code></br>
<em>
string
</em>
</td>
<td>
</td>
</tr>
<tr>
<td>
<code>health</code></br>
<em>
bool
</em>
</td>
<td>
</td>
</tr>
<tr>
<td>
<code>lastTransitionTime</code></br>
<em>
<a href="https://kubernetes.io/docs/reference/generated/kubernetes-api/v1.13/#time-v1-meta">
Kubernetes meta/v1.Time
</a>
</em>
</td>
<td>
<p>Last time the health transitioned from one to another.</p>
</td>
</tr>
<tr>
<td>
<code>node</code></br>
<em>
string
</em>
</td>
<td>
<p>Node hosting pod of this TiDB member.</p>
</td>
</tr>
</tbody>
</table>
<h3 id="tidbservicespec">TiDBServiceSpec</h3>
<p>
(<em>Appears on:</em>
<a href="#tidbspec">TiDBSpec</a>)
</p>
<p>
</p>
<table>
<thead>
<tr>
<th>Field</th>
<th>Description</th>
</tr>
</thead>
<tbody>
<tr>
<td>
<code>ServiceSpec</code></br>
<em>
<a href="#servicespec">
ServiceSpec
</a>
</em>
</td>
<td>
</td>
</tr>
<tr>
<td>
<code>externalTrafficPolicy</code></br>
<em>
<a href="https://kubernetes.io/docs/reference/generated/kubernetes-api/v1.13/#serviceexternaltrafficpolicytype-v1-core">
Kubernetes core/v1.ServiceExternalTrafficPolicyType
</a>
</em>
</td>
<td>
<em>(Optional)</em>
<p>ExternalTrafficPolicy of the service
Optional: Defaults to omitted</p>
</td>
</tr>
<tr>
<td>
<code>exposeStatus</code></br>
<em>
bool
</em>
</td>
<td>
<em>(Optional)</em>
<p>Whether expose the status port
Optional: Defaults to true</p>
</td>
</tr>
</tbody>
</table>
<h3 id="tidbslowlogtailerspec">TiDBSlowLogTailerSpec</h3>
<p>
(<em>Appears on:</em>
<a href="#tidbspec">TiDBSpec</a>)
</p>
<p>
<p>TiDBSlowLogTailerSpec represents an optional log tailer sidecar with TiDB</p>
</p>
<table>
<thead>
<tr>
<th>Field</th>
<th>Description</th>
</tr>
</thead>
<tbody>
<tr>
<td>
<code>ResourceRequirements</code></br>
<em>
<a href="https://kubernetes.io/docs/reference/generated/kubernetes-api/v1.13/#resourcerequirements-v1-core">
Kubernetes core/v1.ResourceRequirements
</a>
</em>
</td>
<td>
<p>
(Members of <code>ResourceRequirements</code> are embedded into this type.)
</p>
</td>
</tr>
<tr>
<td>
<code>image</code></br>
<em>
string
</em>
</td>
<td>
<p>Image used for slowlog tailer
Deprecated, use TidbCluster.HelperImage instead</p>
</td>
</tr>
<tr>
<td>
<code>imagePullPolicy</code></br>
<em>
<a href="https://kubernetes.io/docs/reference/generated/kubernetes-api/v1.13/#pullpolicy-v1-core">
Kubernetes core/v1.PullPolicy
</a>
</em>
</td>
<td>
<p>ImagePullPolicy of the component. Override the cluster-level imagePullPolicy if present
Deprecated, use TidbCluster.HelperImagePullPolicy instead</p>
</td>
</tr>
</tbody>
</table>
<h3 id="tidbspec">TiDBSpec</h3>
<p>
(<em>Appears on:</em>
<a href="#tidbclusterspec">TidbClusterSpec</a>)
</p>
<p>
<p>TiDBSpec contains details of TiDB members</p>
</p>
<table>
<thead>
<tr>
<th>Field</th>
<th>Description</th>
</tr>
</thead>
<tbody>
<tr>
<td>
<code>ComponentSpec</code></br>
<em>
<a href="#componentspec">
ComponentSpec
</a>
</em>
</td>
<td>
<p>
(Members of <code>ComponentSpec</code> are embedded into this type.)
</p>
</td>
</tr>
<tr>
<td>
<code>ResourceRequirements</code></br>
<em>
<a href="https://kubernetes.io/docs/reference/generated/kubernetes-api/v1.13/#resourcerequirements-v1-core">
Kubernetes core/v1.ResourceRequirements
</a>
</em>
</td>
<td>
<p>
(Members of <code>ResourceRequirements</code> are embedded into this type.)
</p>
</td>
</tr>
<tr>
<td>
<code>replicas</code></br>
<em>
int32
</em>
</td>
<td>
<p>The desired ready replicas</p>
</td>
</tr>
<tr>
<td>
<code>baseImage</code></br>
<em>
string
</em>
</td>
<td>
<em>(Optional)</em>
<p>TODO: remove optional after defaulting introduced
Base image of the component, image tag is now allowed during validation</p>
</td>
</tr>
<tr>
<td>
<code>service</code></br>
<em>
<a href="#tidbservicespec">
TiDBServiceSpec
</a>
</em>
</td>
<td>
<em>(Optional)</em>
<p>Service defines a Kubernetes service of TiDB cluster.
Optional: No kubernetes service will be created by default.</p>
</td>
</tr>
<tr>
<td>
<code>binlogEnabled</code></br>
<em>
bool
</em>
</td>
<td>
<em>(Optional)</em>
<p>Whether enable TiDB Binlog, it is encouraged to not set this field and rely on the default behavior
Optional: Defaults to true if PumpSpec is non-nil, otherwise false</p>
</td>
</tr>
<tr>
<td>
<code>maxFailoverCount</code></br>
<em>
int32
</em>
</td>
<td>
<em>(Optional)</em>
<p>MaxFailoverCount limit the max replicas could be added in failover, 0 means no failover
Optional: Defaults to 3</p>
</td>
</tr>
<tr>
<td>
<code>separateSlowLog</code></br>
<em>
bool
</em>
</td>
<td>
<em>(Optional)</em>
<p>Whether output the slow log in an separate sidecar container
Optional: Defaults to true</p>
</td>
</tr>
<tr>
<td>
<code>tlsClient</code></br>
<em>
<a href="#tidbtlsclient">
TiDBTLSClient
</a>
</em>
</td>
<td>
<em>(Optional)</em>
<p>Whether enable the TLS connection between the SQL client and TiDB server
Optional: Defaults to nil</p>
</td>
</tr>
<tr>
<td>
<code>slowLogTailer</code></br>
<em>
<a href="#tidbslowlogtailerspec">
TiDBSlowLogTailerSpec
</a>
</em>
</td>
<td>
<em>(Optional)</em>
<p>The spec of the slow log tailer sidecar</p>
</td>
</tr>
<tr>
<td>
<code>plugins</code></br>
<em>
[]string
</em>
</td>
<td>
<em>(Optional)</em>
<p>Plugins is a list of plugins that are loaded by TiDB server, empty means plugin disabled</p>
</td>
</tr>
<tr>
<td>
<code>config</code></br>
<em>
<a href="#tidbconfig">
TiDBConfig
</a>
</em>
</td>
<td>
<em>(Optional)</em>
<p>Config is the Configuration of tidb-servers</p>
</td>
</tr>
</tbody>
</table>
<h3 id="tidbstatus">TiDBStatus</h3>
<p>
(<em>Appears on:</em>
<a href="#tidbclusterstatus">TidbClusterStatus</a>)
</p>
<p>
<p>TiDBStatus is TiDB status</p>
</p>
<table>
<thead>
<tr>
<th>Field</th>
<th>Description</th>
</tr>
</thead>
<tbody>
<tr>
<td>
<code>phase</code></br>
<em>
<a href="#memberphase">
MemberPhase
</a>
</em>
</td>
<td>
</td>
</tr>
<tr>
<td>
<code>statefulSet</code></br>
<em>
<a href="https://kubernetes.io/docs/reference/generated/kubernetes-api/v1.13/#statefulsetstatus-v1-apps">
Kubernetes apps/v1.StatefulSetStatus
</a>
</em>
</td>
<td>
</td>
</tr>
<tr>
<td>
<code>members</code></br>
<em>
<a href="#tidbmember">
map[string]github.com/pingcap/tidb-operator/pkg/apis/pingcap/v1alpha1.TiDBMember
</a>
</em>
</td>
<td>
</td>
</tr>
<tr>
<td>
<code>failureMembers</code></br>
<em>
<a href="#tidbfailuremember">
map[string]github.com/pingcap/tidb-operator/pkg/apis/pingcap/v1alpha1.TiDBFailureMember
</a>
</em>
</td>
<td>
</td>
</tr>
<tr>
<td>
<code>resignDDLOwnerRetryCount</code></br>
<em>
int32
</em>
</td>
<td>
</td>
</tr>
<tr>
<td>
<code>image</code></br>
<em>
string
</em>
</td>
<td>
</td>
</tr>
</tbody>
</table>
<h3 id="tidbtlsclient">TiDBTLSClient</h3>
<p>
(<em>Appears on:</em>
<a href="#tidbspec">TiDBSpec</a>)
</p>
<p>
<p>TiDBTLSClient can enable TLS connection between TiDB server and MySQL client</p>
</p>
<table>
<thead>
<tr>
<th>Field</th>
<th>Description</th>
</tr>
</thead>
<tbody>
<tr>
<td>
<code>enabled</code></br>
<em>
bool
</em>
</td>
<td>
<em>(Optional)</em>
<p>When enabled, TiDB will accept TLS encrypted connections from MySQL client
The steps to enable this feature:
1. Generate a TiDB server-side certificate and a client-side certifiacete for the TiDB cluster.
There are multiple ways to generate certificates:
- user-provided certificates: <a href="https://pingcap.com/docs/stable/how-to/secure/enable-tls-clients/">https://pingcap.com/docs/stable/how-to/secure/enable-tls-clients/</a>
- use the K8s built-in certificate signing system signed certificates: <a href="https://kubernetes.io/docs/tasks/tls/managing-tls-in-a-cluster/">https://kubernetes.io/docs/tasks/tls/managing-tls-in-a-cluster/</a>
- or use cert-manager signed certificates: <a href="https://cert-manager.io/">https://cert-manager.io/</a>
2. Create a K8s Secret object which contains the TiDB server-side certificate created above.
The name of this Secret must be: <clusterName>-tidb-server-secret.
kubectl create secret generic <clusterName>-tidb-server-secret &ndash;namespace=<namespace> &ndash;from-file=tls.crt=<path/to/tls.crt> &ndash;from-file=tls.key=<path/to/tls.key> &ndash;from-file=ca.crt=<path/to/ca.crt>
3. Create a K8s Secret object which contains the TiDB client-side certificate created above which will be used by TiDB Operator.
The name of this Secret must be: <clusterName>-tidb-client-secret.
kubectl create secret generic <clusterName>-tidb-client-secret &ndash;namespace=<namespace> &ndash;from-file=tls.crt=<path/to/tls.crt> &ndash;from-file=tls.key=<path/to/tls.key> &ndash;from-file=ca.crt=<path/to/ca.crt>
4. Set Enabled to <code>true</code>.</p>
</td>
</tr>
</tbody>
</table>
<h3 id="tiflashconfig">TiFlashConfig</h3>
<p>
(<em>Appears on:</em>
<a href="#tiflashspec">TiFlashSpec</a>)
</p>
<p>
<p>TiFlashConfig is the configuration of TiFlash.</p>
</p>
<table>
<thead>
<tr>
<th>Field</th>
<th>Description</th>
</tr>
</thead>
<tbody>
<tr>
<td>
<code>config</code></br>
<em>
<a href="#commonconfig">
CommonConfig
</a>
</em>
</td>
<td>
<em>(Optional)</em>
<p>commonConfig is the Configuration of TiFlash process</p>
</td>
</tr>
</tbody>
</table>
<h3 id="tiflashspec">TiFlashSpec</h3>
<p>
(<em>Appears on:</em>
<a href="#tidbclusterspec">TidbClusterSpec</a>)
</p>
<p>
<p>TiFlashSpec contains details of TiFlash members</p>
</p>
<table>
<thead>
<tr>
<th>Field</th>
<th>Description</th>
</tr>
</thead>
<tbody>
<tr>
<td>
<code>ComponentSpec</code></br>
<em>
<a href="#componentspec">
ComponentSpec
</a>
</em>
</td>
<td>
<p>
(Members of <code>ComponentSpec</code> are embedded into this type.)
</p>
</td>
</tr>
<tr>
<td>
<code>ResourceRequirements</code></br>
<em>
<a href="https://kubernetes.io/docs/reference/generated/kubernetes-api/v1.13/#resourcerequirements-v1-core">
Kubernetes core/v1.ResourceRequirements
</a>
</em>
</td>
<td>
<p>
(Members of <code>ResourceRequirements</code> are embedded into this type.)
</p>
</td>
</tr>
<tr>
<td>
<code>serviceAccount</code></br>
<em>
string
</em>
</td>
<td>
<p>Specify a Service Account for TiFlash</p>
</td>
</tr>
<tr>
<td>
<code>replicas</code></br>
<em>
int32
</em>
</td>
<td>
<p>The desired ready replicas</p>
</td>
</tr>
<tr>
<td>
<code>baseImage</code></br>
<em>
string
</em>
</td>
<td>
<em>(Optional)</em>
<p>Base image of the component, image tag is now allowed during validation</p>
</td>
</tr>
<tr>
<td>
<code>privileged</code></br>
<em>
bool
</em>
</td>
<td>
<em>(Optional)</em>
<p>Whether create the TiFlash container in privileged mode, it is highly discouraged to enable this in
critical environment.
Optional: defaults to false</p>
</td>
</tr>
<tr>
<td>
<code>maxFailoverCount</code></br>
<em>
int32
</em>
</td>
<td>
<em>(Optional)</em>
<p>MaxFailoverCount limit the max replicas could be added in failover, 0 means no failover
Optional: Defaults to 3</p>
</td>
</tr>
<tr>
<td>
<code>storageClaims</code></br>
<em>
<a href="#storageclaim">
[]StorageClaim
</a>
</em>
</td>
<td>
<p>The persistent volume claims of the TiFlash data storages.
TiFlash supports multiple disks.</p>
</td>
</tr>
<tr>
<td>
<code>config</code></br>
<em>
<a href="#tiflashconfig">
TiFlashConfig
</a>
</em>
</td>
<td>
<em>(Optional)</em>
<p>Config is the Configuration of TiFlash</p>
</td>
</tr>
<tr>
<td>
<code>logTailer</code></br>
<em>
<a href="#logtailerspec">
LogTailerSpec
</a>
</em>
</td>
<td>
<em>(Optional)</em>
<p>LogTailer is the configurations of the log tailers for TiFlash</p>
</td>
</tr>
</tbody>
</table>
<h3 id="tikvblockcacheconfig">TiKVBlockCacheConfig</h3>
<p>
(<em>Appears on:</em>
<a href="#tikvstorageconfig">TiKVStorageConfig</a>)
</p>
<p>
<p>TiKVBlockCacheConfig is the config of a block cache</p>
</p>
<table>
<thead>
<tr>
<th>Field</th>
<th>Description</th>
</tr>
</thead>
<tbody>
<tr>
<td>
<code>shared</code></br>
<em>
bool
</em>
</td>
<td>
<em>(Optional)</em>
<p>Optional: Defaults to true</p>
</td>
</tr>
<tr>
<td>
<code>capacity</code></br>
<em>
string
</em>
</td>
<td>
<em>(Optional)</em>
</td>
</tr>
<tr>
<td>
<code>num-shard-bits</code></br>
<em>
int64
</em>
</td>
<td>
<em>(Optional)</em>
</td>
</tr>
<tr>
<td>
<code>strict-capacity-limit</code></br>
<em>
bool
</em>
</td>
<td>
<em>(Optional)</em>
</td>
</tr>
<tr>
<td>
<code>high-pri-pool-ratio</code></br>
<em>
float64
</em>
</td>
<td>
<em>(Optional)</em>
</td>
</tr>
<tr>
<td>
<code>memory-allocator</code></br>
<em>
string
</em>
</td>
<td>
<em>(Optional)</em>
</td>
</tr>
</tbody>
</table>
<h3 id="tikvcfconfig">TiKVCfConfig</h3>
<p>
(<em>Appears on:</em>
<a href="#tikvdbconfig">TiKVDbConfig</a>, 
<a href="#tikvraftdbconfig">TiKVRaftDBConfig</a>)
</p>
<p>
<p>TiKVCfConfig is the config of a cf</p>
</p>
<table>
<thead>
<tr>
<th>Field</th>
<th>Description</th>
</tr>
</thead>
<tbody>
<tr>
<td>
<code>block-size</code></br>
<em>
string
</em>
</td>
<td>
<em>(Optional)</em>
</td>
</tr>
<tr>
<td>
<code>block-cache-size</code></br>
<em>
string
</em>
</td>
<td>
<em>(Optional)</em>
</td>
</tr>
<tr>
<td>
<code>disable-block-cache</code></br>
<em>
bool
</em>
</td>
<td>
<em>(Optional)</em>
</td>
</tr>
<tr>
<td>
<code>cache-index-and-filter-blocks</code></br>
<em>
bool
</em>
</td>
<td>
<em>(Optional)</em>
</td>
</tr>
<tr>
<td>
<code>pin-l0-filter-and-index-blocks</code></br>
<em>
bool
</em>
</td>
<td>
<em>(Optional)</em>
</td>
</tr>
<tr>
<td>
<code>use-bloom-filter</code></br>
<em>
bool
</em>
</td>
<td>
<em>(Optional)</em>
</td>
</tr>
<tr>
<td>
<code>optimize-filters-for-hits</code></br>
<em>
bool
</em>
</td>
<td>
<em>(Optional)</em>
</td>
</tr>
<tr>
<td>
<code>whole-key-filtering</code></br>
<em>
bool
</em>
</td>
<td>
<em>(Optional)</em>
</td>
</tr>
<tr>
<td>
<code>bloom-filter-bits-per-key</code></br>
<em>
int64
</em>
</td>
<td>
<em>(Optional)</em>
</td>
</tr>
<tr>
<td>
<code>block-based-bloom-filter</code></br>
<em>
bool
</em>
</td>
<td>
<em>(Optional)</em>
</td>
</tr>
<tr>
<td>
<code>read-amp-bytes-per-bit</code></br>
<em>
int64
</em>
</td>
<td>
<em>(Optional)</em>
</td>
</tr>
<tr>
<td>
<code>compression-per-level</code></br>
<em>
[]string
</em>
</td>
<td>
<em>(Optional)</em>
</td>
</tr>
<tr>
<td>
<code>write-buffer-size</code></br>
<em>
string
</em>
</td>
<td>
<em>(Optional)</em>
</td>
</tr>
<tr>
<td>
<code>max-write-buffer-number</code></br>
<em>
int64
</em>
</td>
<td>
<em>(Optional)</em>
</td>
</tr>
<tr>
<td>
<code>min-write-buffer-number-to-merge</code></br>
<em>
int64
</em>
</td>
<td>
<em>(Optional)</em>
</td>
</tr>
<tr>
<td>
<code>max-bytes-for-level-base</code></br>
<em>
string
</em>
</td>
<td>
<em>(Optional)</em>
</td>
</tr>
<tr>
<td>
<code>target-file-size-base</code></br>
<em>
string
</em>
</td>
<td>
<em>(Optional)</em>
</td>
</tr>
<tr>
<td>
<code>level0-file-num-compaction-trigger</code></br>
<em>
int64
</em>
</td>
<td>
<em>(Optional)</em>
</td>
</tr>
<tr>
<td>
<code>level0-slowdown-writes-trigger</code></br>
<em>
int64
</em>
</td>
<td>
<em>(Optional)</em>
</td>
</tr>
<tr>
<td>
<code>level0-stop-writes-trigger</code></br>
<em>
int64
</em>
</td>
<td>
<em>(Optional)</em>
</td>
</tr>
<tr>
<td>
<code>max-compaction-bytes</code></br>
<em>
string
</em>
</td>
<td>
<em>(Optional)</em>
</td>
</tr>
<tr>
<td>
<code>compaction-pri</code></br>
<em>
int64
</em>
</td>
<td>
<em>(Optional)</em>
</td>
</tr>
<tr>
<td>
<code>dynamic-level-bytes</code></br>
<em>
bool
</em>
</td>
<td>
<em>(Optional)</em>
</td>
</tr>
<tr>
<td>
<code>num-levels</code></br>
<em>
int64
</em>
</td>
<td>
<em>(Optional)</em>
</td>
</tr>
<tr>
<td>
<code>max-bytes-for-level-multiplier</code></br>
<em>
int64
</em>
</td>
<td>
<em>(Optional)</em>
</td>
</tr>
<tr>
<td>
<code>compaction-style</code></br>
<em>
int64
</em>
</td>
<td>
<em>(Optional)</em>
</td>
</tr>
<tr>
<td>
<code>disable-auto-compactions</code></br>
<em>
bool
</em>
</td>
<td>
<em>(Optional)</em>
</td>
</tr>
<tr>
<td>
<code>soft-pending-compaction-bytes-limit</code></br>
<em>
string
</em>
</td>
<td>
<em>(Optional)</em>
</td>
</tr>
<tr>
<td>
<code>hard-pending-compaction-bytes-limit</code></br>
<em>
string
</em>
</td>
<td>
<em>(Optional)</em>
</td>
</tr>
<tr>
<td>
<code>force-consistency-checks</code></br>
<em>
bool
</em>
</td>
<td>
<em>(Optional)</em>
</td>
</tr>
<tr>
<td>
<code>prop-size-index-distance</code></br>
<em>
int64
</em>
</td>
<td>
<em>(Optional)</em>
</td>
</tr>
<tr>
<td>
<code>prop-keys-index-distance</code></br>
<em>
int64
</em>
</td>
<td>
<em>(Optional)</em>
</td>
</tr>
<tr>
<td>
<code>enable-doubly-skiplist</code></br>
<em>
bool
</em>
</td>
<td>
<em>(Optional)</em>
</td>
</tr>
<tr>
<td>
<code>titan</code></br>
<em>
<a href="#tikvtitancfconfig">
TiKVTitanCfConfig
</a>
</em>
</td>
<td>
<em>(Optional)</em>
</td>
</tr>
</tbody>
</table>
<h3 id="tikvclient">TiKVClient</h3>
<p>
(<em>Appears on:</em>
<a href="#tidbconfig">TiDBConfig</a>)
</p>
<p>
<p>TiKVClient is the config for tikv client.</p>
</p>
<table>
<thead>
<tr>
<th>Field</th>
<th>Description</th>
</tr>
</thead>
<tbody>
<tr>
<td>
<code>grpc-connection-count</code></br>
<em>
uint
</em>
</td>
<td>
<em>(Optional)</em>
<p>GrpcConnectionCount is the max gRPC connections that will be established
with each tikv-server.
Optional: Defaults to 16</p>
</td>
</tr>
<tr>
<td>
<code>grpc-keepalive-time</code></br>
<em>
uint
</em>
</td>
<td>
<em>(Optional)</em>
<p>After a duration of this time in seconds if the client doesn&rsquo;t see any activity it pings
the server to see if the transport is still alive.
Optional: Defaults to 10</p>
</td>
</tr>
<tr>
<td>
<code>grpc-keepalive-timeout</code></br>
<em>
uint
</em>
</td>
<td>
<em>(Optional)</em>
<p>After having pinged for keepalive check, the client waits for a duration of Timeout in seconds
and if no activity is seen even after that the connection is closed.
Optional: Defaults to 3</p>
</td>
</tr>
<tr>
<td>
<code>commit-timeout</code></br>
<em>
string
</em>
</td>
<td>
<em>(Optional)</em>
<p>CommitTimeout is the max time which command &lsquo;commit&rsquo; will wait.
Optional: Defaults to 41s</p>
</td>
</tr>
<tr>
<td>
<code>max-txn-time-use</code></br>
<em>
uint
</em>
</td>
<td>
<em>(Optional)</em>
<p>MaxTxnTimeUse is the max time a Txn may use (in seconds) from its startTS to commitTS.
Optional: Defaults to 590</p>
</td>
</tr>
<tr>
<td>
<code>max-batch-size</code></br>
<em>
uint
</em>
</td>
<td>
<em>(Optional)</em>
<p>MaxBatchSize is the max batch size when calling batch commands API.
Optional: Defaults to 128</p>
</td>
</tr>
<tr>
<td>
<code>overload-threshold</code></br>
<em>
uint
</em>
</td>
<td>
<em>(Optional)</em>
<p>If TiKV load is greater than this, TiDB will wait for a while to avoid little batch.
Optional: Defaults to 200</p>
</td>
</tr>
<tr>
<td>
<code>max-batch-wait-time</code></br>
<em>
time.Duration
</em>
</td>
<td>
<em>(Optional)</em>
<p>MaxBatchWaitTime in nanosecond is the max wait time for batch.
Optional: Defaults to 0</p>
</td>
</tr>
<tr>
<td>
<code>batch-wait-size</code></br>
<em>
uint
</em>
</td>
<td>
<em>(Optional)</em>
<p>BatchWaitSize is the max wait size for batch.
Optional: Defaults to 8</p>
</td>
</tr>
<tr>
<td>
<code>region-cache-ttl</code></br>
<em>
uint
</em>
</td>
<td>
<em>(Optional)</em>
<p>If a Region has not been accessed for more than the given duration (in seconds), it
will be reloaded from the PD.
Optional: Defaults to 600</p>
</td>
</tr>
<tr>
<td>
<code>store-limit</code></br>
<em>
int64
</em>
</td>
<td>
<em>(Optional)</em>
<p>If a store has been up to the limit, it will return error for successive request to
prevent the store occupying too much token in dispatching level.
Optional: Defaults to 0</p>
</td>
</tr>
<tr>
<td>
<code>store-liveness-timeout</code></br>
<em>
string
</em>
</td>
<td>
<em>(Optional)</em>
<p>StoreLivenessTimeout is the timeout for store liveness check request.</p>
</td>
</tr>
<tr>
<td>
<code>copr-cache</code></br>
<em>
<a href="#coprocessorcache">
CoprocessorCache
</a>
</em>
</td>
<td>
<em>(Optional)</em>
</td>
</tr>
</tbody>
</table>
<h3 id="tikvconfig">TiKVConfig</h3>
<p>
(<em>Appears on:</em>
<a href="#tikvspec">TiKVSpec</a>)
</p>
<p>
<p>TiKVConfig is the configuration of TiKV.</p>
</p>
<table>
<thead>
<tr>
<th>Field</th>
<th>Description</th>
</tr>
</thead>
<tbody>
<tr>
<td>
<code>log-level</code></br>
<em>
string
</em>
</td>
<td>
<em>(Optional)</em>
<p>Optional: Defaults to info</p>
</td>
</tr>
<tr>
<td>
<code>log-file</code></br>
<em>
string
</em>
</td>
<td>
<em>(Optional)</em>
</td>
</tr>
<tr>
<td>
<code>slow-log-file</code></br>
<em>
string
</em>
</td>
<td>
<em>(Optional)</em>
</td>
</tr>
<tr>
<td>
<code>slow-log-threshold</code></br>
<em>
string
</em>
</td>
<td>
<em>(Optional)</em>
</td>
</tr>
<tr>
<td>
<code>log-rotation-timespan</code></br>
<em>
string
</em>
</td>
<td>
<em>(Optional)</em>
<p>Optional: Defaults to 24h</p>
</td>
</tr>
<tr>
<td>
<code>log-rotation-size</code></br>
<em>
string
</em>
</td>
<td>
<em>(Optional)</em>
</td>
</tr>
<tr>
<td>
<code>refresh-config-interval</code></br>
<em>
string
</em>
</td>
<td>
<em>(Optional)</em>
</td>
</tr>
<tr>
<td>
<code>panic-when-unexpected-key-or-data</code></br>
<em>
bool
</em>
</td>
<td>
<em>(Optional)</em>
</td>
</tr>
<tr>
<td>
<code>server</code></br>
<em>
<a href="#tikvserverconfig">
TiKVServerConfig
</a>
</em>
</td>
<td>
<em>(Optional)</em>
</td>
</tr>
<tr>
<td>
<code>storage</code></br>
<em>
<a href="#tikvstorageconfig">
TiKVStorageConfig
</a>
</em>
</td>
<td>
<em>(Optional)</em>
</td>
</tr>
<tr>
<td>
<code>raftstore</code></br>
<em>
<a href="#tikvraftstoreconfig">
TiKVRaftstoreConfig
</a>
</em>
</td>
<td>
<em>(Optional)</em>
</td>
</tr>
<tr>
<td>
<code>rocksdb</code></br>
<em>
<a href="#tikvdbconfig">
TiKVDbConfig
</a>
</em>
</td>
<td>
<em>(Optional)</em>
</td>
</tr>
<tr>
<td>
<code>coprocessor</code></br>
<em>
<a href="#tikvcoprocessorconfig">
TiKVCoprocessorConfig
</a>
</em>
</td>
<td>
<em>(Optional)</em>
</td>
</tr>
<tr>
<td>
<code>readpool</code></br>
<em>
<a href="#tikvreadpoolconfig">
TiKVReadPoolConfig
</a>
</em>
</td>
<td>
<em>(Optional)</em>
</td>
</tr>
<tr>
<td>
<code>raftdb</code></br>
<em>
<a href="#tikvraftdbconfig">
TiKVRaftDBConfig
</a>
</em>
</td>
<td>
<em>(Optional)</em>
</td>
</tr>
<tr>
<td>
<code>import</code></br>
<em>
<a href="#tikvimportconfig">
TiKVImportConfig
</a>
</em>
</td>
<td>
<em>(Optional)</em>
</td>
</tr>
<tr>
<td>
<code>gc</code></br>
<em>
<a href="#tikvgcconfig">
TiKVGCConfig
</a>
</em>
</td>
<td>
<em>(Optional)</em>
</td>
</tr>
<tr>
<td>
<code>pd</code></br>
<em>
<a href="#tikvpdconfig">
TiKVPDConfig
</a>
</em>
</td>
<td>
<em>(Optional)</em>
</td>
</tr>
<tr>
<td>
<code>security</code></br>
<em>
<a href="#tikvsecurityconfig">
TiKVSecurityConfig
</a>
</em>
</td>
<td>
<em>(Optional)</em>
</td>
</tr>
<tr>
<td>
<code>pessimistic-txn</code></br>
<em>
<a href="#tikvpessimistictxn">
TiKVPessimisticTxn
</a>
</em>
</td>
<td>
<em>(Optional)</em>
</td>
</tr>
</tbody>
</table>
<h3 id="tikvcoprocessorconfig">TiKVCoprocessorConfig</h3>
<p>
(<em>Appears on:</em>
<a href="#tikvconfig">TiKVConfig</a>)
</p>
<p>
<p>TiKVCoprocessorConfig is the configuration of TiKV Coprocessor component.</p>
</p>
<table>
<thead>
<tr>
<th>Field</th>
<th>Description</th>
</tr>
</thead>
<tbody>
<tr>
<td>
<code>split-region-on-table</code></br>
<em>
bool
</em>
</td>
<td>
<p>When it is set to <code>true</code>, TiKV will try to split a Region with table prefix if that Region
crosses tables.
It is recommended to turn off this option if there will be a large number of tables created.
Optional: Defaults to false
optional</p>
</td>
</tr>
<tr>
<td>
<code>batch-split-limit</code></br>
<em>
int64
</em>
</td>
<td>
<p>One split check produces several split keys in batch. This config limits the number of produced
split keys in one batch.
optional</p>
</td>
</tr>
<tr>
<td>
<code>region-max-size</code></br>
<em>
string
</em>
</td>
<td>
<p>When Region [a,e) size exceeds <code>region-max-size</code>, it will be split into several Regions [a,b),
[b,c), [c,d), [d,e) and the size of [a,b), [b,c), [c,d) will be <code>region-split-size</code> (or a
little larger). See also: region-split-size
Optional: Defaults to 144MB
optional</p>
</td>
</tr>
<tr>
<td>
<code>region-split-size</code></br>
<em>
string
</em>
</td>
<td>
<p>When Region [a,e) size exceeds <code>region-max-size</code>, it will be split into several Regions [a,b),
[b,c), [c,d), [d,e) and the size of [a,b), [b,c), [c,d) will be <code>region-split-size</code> (or a
little larger). See also: region-max-size
Optional: Defaults to 96MB
optional</p>
</td>
</tr>
<tr>
<td>
<code>region-max-keys</code></br>
<em>
int64
</em>
</td>
<td>
<p>When the number of keys in Region [a,e) exceeds the <code>region-max-keys</code>, it will be split into
several Regions [a,b), [b,c), [c,d), [d,e) and the number of keys in [a,b), [b,c), [c,d) will be
<code>region-split-keys</code>. See also: region-split-keys
Optional: Defaults to 1440000
optional</p>
</td>
</tr>
<tr>
<td>
<code>region-split-keys</code></br>
<em>
int64
</em>
</td>
<td>
<p>When the number of keys in Region [a,e) exceeds the <code>region-max-keys</code>, it will be split into
several Regions [a,b), [b,c), [c,d), [d,e) and the number of keys in [a,b), [b,c), [c,d) will be
<code>region-split-keys</code>. See also: region-max-keys
Optional: Defaults to 960000
optional</p>
</td>
</tr>
</tbody>
</table>
<h3 id="tikvcoprocessorreadpoolconfig">TiKVCoprocessorReadPoolConfig</h3>
<p>
(<em>Appears on:</em>
<a href="#tikvreadpoolconfig">TiKVReadPoolConfig</a>)
</p>
<p>
</p>
<table>
<thead>
<tr>
<th>Field</th>
<th>Description</th>
</tr>
</thead>
<tbody>
<tr>
<td>
<code>high-concurrency</code></br>
<em>
int64
</em>
</td>
<td>
<em>(Optional)</em>
<p>Optional: Defaults to 8</p>
</td>
</tr>
<tr>
<td>
<code>normal-concurrency</code></br>
<em>
int64
</em>
</td>
<td>
<em>(Optional)</em>
<p>Optional: Defaults to 8</p>
</td>
</tr>
<tr>
<td>
<code>low-concurrency</code></br>
<em>
int64
</em>
</td>
<td>
<em>(Optional)</em>
<p>Optional: Defaults to 8</p>
</td>
</tr>
<tr>
<td>
<code>max-tasks-per-worker-high</code></br>
<em>
int64
</em>
</td>
<td>
<em>(Optional)</em>
<p>Optional: Defaults to 2000</p>
</td>
</tr>
<tr>
<td>
<code>max-tasks-per-worker-normal</code></br>
<em>
int64
</em>
</td>
<td>
<em>(Optional)</em>
<p>Optional: Defaults to 2000</p>
</td>
</tr>
<tr>
<td>
<code>max-tasks-per-worker-low</code></br>
<em>
int64
</em>
</td>
<td>
<em>(Optional)</em>
<p>Optional: Defaults to 2000</p>
</td>
</tr>
<tr>
<td>
<code>stack-size</code></br>
<em>
string
</em>
</td>
<td>
<em>(Optional)</em>
<p>Optional: Defaults to 10MB</p>
</td>
</tr>
</tbody>
</table>
<h3 id="tikvdbconfig">TiKVDbConfig</h3>
<p>
(<em>Appears on:</em>
<a href="#tikvconfig">TiKVConfig</a>)
</p>
<p>
<p>TiKVDbConfig is the rocksdb config.</p>
</p>
<table>
<thead>
<tr>
<th>Field</th>
<th>Description</th>
</tr>
</thead>
<tbody>
<tr>
<td>
<code>wal-recovery-mode</code></br>
<em>
int64
</em>
</td>
<td>
<em>(Optional)</em>
<p>Optional: Defaults to 2</p>
</td>
</tr>
<tr>
<td>
<code>wal-ttl-seconds</code></br>
<em>
int64
</em>
</td>
<td>
<em>(Optional)</em>
</td>
</tr>
<tr>
<td>
<code>wal-size-limit</code></br>
<em>
string
</em>
</td>
<td>
<em>(Optional)</em>
</td>
</tr>
<tr>
<td>
<code>max-total-wal-size</code></br>
<em>
string
</em>
</td>
<td>
<em>(Optional)</em>
<p>Optional: Defaults to 4GB</p>
</td>
</tr>
<tr>
<td>
<code>max-background-jobs</code></br>
<em>
int64
</em>
</td>
<td>
<em>(Optional)</em>
<p>Optional: Defaults to 8</p>
</td>
</tr>
<tr>
<td>
<code>max-manifest-file-size</code></br>
<em>
string
</em>
</td>
<td>
<em>(Optional)</em>
<p>Optional: Defaults to 128MB</p>
</td>
</tr>
<tr>
<td>
<code>create-if-missing</code></br>
<em>
bool
</em>
</td>
<td>
<em>(Optional)</em>
<p>Optional: Defaults to true</p>
</td>
</tr>
<tr>
<td>
<code>max-open-files</code></br>
<em>
int64
</em>
</td>
<td>
<em>(Optional)</em>
<p>Optional: Defaults to 40960</p>
</td>
</tr>
<tr>
<td>
<code>enable-statistics</code></br>
<em>
bool
</em>
</td>
<td>
<em>(Optional)</em>
<p>Optional: Defaults to true</p>
</td>
</tr>
<tr>
<td>
<code>stats-dump-period</code></br>
<em>
string
</em>
</td>
<td>
<em>(Optional)</em>
<p>Optional: Defaults to 10m</p>
</td>
</tr>
<tr>
<td>
<code>compaction-readahead-size</code></br>
<em>
string
</em>
</td>
<td>
<em>(Optional)</em>
<p>Optional: Defaults to 0</p>
</td>
</tr>
<tr>
<td>
<code>info-log-max-size</code></br>
<em>
string
</em>
</td>
<td>
<em>(Optional)</em>
</td>
</tr>
<tr>
<td>
<code>info-log-roll-time</code></br>
<em>
string
</em>
</td>
<td>
<em>(Optional)</em>
</td>
</tr>
<tr>
<td>
<code>info-log-keep-log-file-num</code></br>
<em>
int64
</em>
</td>
<td>
<em>(Optional)</em>
</td>
</tr>
<tr>
<td>
<code>info-log-dir</code></br>
<em>
string
</em>
</td>
<td>
<em>(Optional)</em>
</td>
</tr>
<tr>
<td>
<code>rate-bytes-per-sec</code></br>
<em>
string
</em>
</td>
<td>
<em>(Optional)</em>
</td>
</tr>
<tr>
<td>
<code>rate-limiter-mode</code></br>
<em>
int64
</em>
</td>
<td>
<em>(Optional)</em>
</td>
</tr>
<tr>
<td>
<code>auto-tuned</code></br>
<em>
bool
</em>
</td>
<td>
<em>(Optional)</em>
</td>
</tr>
<tr>
<td>
<code>bytes-per-sync</code></br>
<em>
string
</em>
</td>
<td>
<em>(Optional)</em>
</td>
</tr>
<tr>
<td>
<code>wal-bytes-per-sync</code></br>
<em>
string
</em>
</td>
<td>
<em>(Optional)</em>
</td>
</tr>
<tr>
<td>
<code>max-sub-compactions</code></br>
<em>
int64
</em>
</td>
<td>
<em>(Optional)</em>
<p>Optional: Defaults to 3</p>
</td>
</tr>
<tr>
<td>
<code>writable-file-max-buffer-size</code></br>
<em>
string
</em>
</td>
<td>
<em>(Optional)</em>
</td>
</tr>
<tr>
<td>
<code>use-direct-io-for-flush-and-compaction</code></br>
<em>
bool
</em>
</td>
<td>
<em>(Optional)</em>
</td>
</tr>
<tr>
<td>
<code>enable-pipelined-write</code></br>
<em>
bool
</em>
</td>
<td>
<em>(Optional)</em>
</td>
</tr>
<tr>
<td>
<code>defaultcf</code></br>
<em>
<a href="#tikvcfconfig">
TiKVCfConfig
</a>
</em>
</td>
<td>
<em>(Optional)</em>
</td>
</tr>
<tr>
<td>
<code>writecf</code></br>
<em>
<a href="#tikvcfconfig">
TiKVCfConfig
</a>
</em>
</td>
<td>
<em>(Optional)</em>
</td>
</tr>
<tr>
<td>
<code>lockcf</code></br>
<em>
<a href="#tikvcfconfig">
TiKVCfConfig
</a>
</em>
</td>
<td>
<em>(Optional)</em>
</td>
</tr>
<tr>
<td>
<code>raftcf</code></br>
<em>
<a href="#tikvcfconfig">
TiKVCfConfig
</a>
</em>
</td>
<td>
<em>(Optional)</em>
</td>
</tr>
<tr>
<td>
<code>titan</code></br>
<em>
<a href="#tikvtitandbconfig">
TiKVTitanDBConfig
</a>
</em>
</td>
<td>
<em>(Optional)</em>
</td>
</tr>
</tbody>
</table>
<h3 id="tikvencryptionconfig">TiKVEncryptionConfig</h3>
<p>
</p>
<table>
<thead>
<tr>
<th>Field</th>
<th>Description</th>
</tr>
</thead>
<tbody>
<tr>
<td>
<code>data-encryption-method</code></br>
<em>
string
</em>
</td>
<td>
<p>Encrypyion method, use data key encryption raw rocksdb data
Possible values: plaintext, aes128-ctr, aes192-ctr, aes256-ctr
Optional: Default to plaintext
optional</p>
</td>
</tr>
<tr>
<td>
<code>data-key-rotation-period</code></br>
<em>
string
</em>
</td>
<td>
<p>The frequency of datakey rotation, It managered by tikv
Optional: default to 7d
optional</p>
</td>
</tr>
<tr>
<td>
<code>master-key</code></br>
<em>
<a href="#tikvmasterkeyconfig">
TiKVMasterKeyConfig
</a>
</em>
</td>
<td>
<p>Master key config</p>
</td>
</tr>
<tr>
<td>
<code>previous-master-key</code></br>
<em>
<a href="#tikvmasterkeyconfig">
TiKVMasterKeyConfig
</a>
</em>
</td>
<td>
<p>Previous master key config
It used in master key rotation, the data key should decryption by previous master key and  then encrypytion by new master key</p>
</td>
</tr>
</tbody>
</table>
<h3 id="tikvfailurestore">TiKVFailureStore</h3>
<p>
(<em>Appears on:</em>
<a href="#tikvstatus">TiKVStatus</a>)
</p>
<p>
<p>TiKVFailureStore is the tikv failure store information</p>
</p>
<table>
<thead>
<tr>
<th>Field</th>
<th>Description</th>
</tr>
</thead>
<tbody>
<tr>
<td>
<code>podName</code></br>
<em>
string
</em>
</td>
<td>
</td>
</tr>
<tr>
<td>
<code>storeID</code></br>
<em>
string
</em>
</td>
<td>
</td>
</tr>
<tr>
<td>
<code>createdAt</code></br>
<em>
<a href="https://kubernetes.io/docs/reference/generated/kubernetes-api/v1.13/#time-v1-meta">
Kubernetes meta/v1.Time
</a>
</em>
</td>
<td>
</td>
</tr>
</tbody>
</table>
<h3 id="tikvgcconfig">TiKVGCConfig</h3>
<p>
(<em>Appears on:</em>
<a href="#tikvconfig">TiKVConfig</a>)
</p>
<p>
</p>
<table>
<thead>
<tr>
<th>Field</th>
<th>Description</th>
</tr>
</thead>
<tbody>
<tr>
<td>
<code>	batch-keys</code></br>
<em>
int64
</em>
</td>
<td>
<em>(Optional)</em>
<p>Optional: Defaults to 512</p>
</td>
</tr>
<tr>
<td>
<code>	max-write-bytes-per-sec</code></br>
<em>
string
</em>
</td>
<td>
<em>(Optional)</em>
</td>
</tr>
</tbody>
</table>
<h3 id="tikvimportconfig">TiKVImportConfig</h3>
<p>
(<em>Appears on:</em>
<a href="#tikvconfig">TiKVConfig</a>)
</p>
<p>
</p>
<table>
<thead>
<tr>
<th>Field</th>
<th>Description</th>
</tr>
</thead>
<tbody>
<tr>
<td>
<code>import-dir</code></br>
<em>
string
</em>
</td>
<td>
<em>(Optional)</em>
</td>
</tr>
<tr>
<td>
<code>num-threads</code></br>
<em>
int64
</em>
</td>
<td>
<em>(Optional)</em>
</td>
</tr>
<tr>
<td>
<code>num-import-jobs</code></br>
<em>
int64
</em>
</td>
<td>
<em>(Optional)</em>
</td>
</tr>
<tr>
<td>
<code>num-import-sst-jobs</code></br>
<em>
int64
</em>
</td>
<td>
<em>(Optional)</em>
</td>
</tr>
<tr>
<td>
<code>max-prepare-duration</code></br>
<em>
string
</em>
</td>
<td>
<em>(Optional)</em>
</td>
</tr>
<tr>
<td>
<code>region-split-size</code></br>
<em>
string
</em>
</td>
<td>
<em>(Optional)</em>
</td>
</tr>
<tr>
<td>
<code>stream-channel-window</code></br>
<em>
int64
</em>
</td>
<td>
<em>(Optional)</em>
</td>
</tr>
<tr>
<td>
<code>max-open-engines</code></br>
<em>
int64
</em>
</td>
<td>
<em>(Optional)</em>
</td>
</tr>
<tr>
<td>
<code>upload-speed-limit</code></br>
<em>
string
</em>
</td>
<td>
<em>(Optional)</em>
</td>
</tr>
</tbody>
</table>
<h3 id="tikvmasterkeyconfig">TiKVMasterKeyConfig</h3>
<p>
(<em>Appears on:</em>
<a href="#tikvencryptionconfig">TiKVEncryptionConfig</a>)
</p>
<p>
</p>
<table>
<thead>
<tr>
<th>Field</th>
<th>Description</th>
</tr>
</thead>
<tbody>
<tr>
<td>
<code>type</code></br>
<em>
string
</em>
</td>
<td>
<p>Use KMS encryption or use file encryption, possible values: kms, file
If set to kms, kms MasterKeyKMSConfig should be filled, if set to file MasterKeyFileConfig should be filled
optional</p>
</td>
</tr>
<tr>
<td>
<code>MasterKeyFileConfig</code></br>
<em>
<a href="#masterkeyfileconfig">
MasterKeyFileConfig
</a>
</em>
</td>
<td>
<p>
(Members of <code>MasterKeyFileConfig</code> are embedded into this type.)
</p>
<p>Master key file config
If the type set to file, this config should be filled</p>
</td>
</tr>
<tr>
<td>
<code>MasterKeyKMSConfig</code></br>
<em>
<a href="#masterkeykmsconfig">
MasterKeyKMSConfig
</a>
</em>
</td>
<td>
<p>
(Members of <code>MasterKeyKMSConfig</code> are embedded into this type.)
</p>
<p>Master key KMS config
If the type set to kms, this config should be filled</p>
</td>
</tr>
</tbody>
</table>
<h3 id="tikvpdconfig">TiKVPDConfig</h3>
<p>
(<em>Appears on:</em>
<a href="#tikvconfig">TiKVConfig</a>)
</p>
<p>
</p>
<table>
<thead>
<tr>
<th>Field</th>
<th>Description</th>
</tr>
</thead>
<tbody>
<tr>
<td>
<code>endpoints</code></br>
<em>
[]string
</em>
</td>
<td>
<em>(Optional)</em>
<p>The PD endpoints for the client.</p>
<p>Default is empty.</p>
</td>
</tr>
<tr>
<td>
<code>retry-interval</code></br>
<em>
string
</em>
</td>
<td>
<em>(Optional)</em>
<p>The interval at which to retry a PD connection initialization.</p>
<p>Default is 300ms.
Optional: Defaults to 300ms</p>
</td>
</tr>
<tr>
<td>
<code>retry-max-count</code></br>
<em>
int64
</em>
</td>
<td>
<em>(Optional)</em>
<p>The maximum number of times to retry a PD connection initialization.</p>
<p>Default is isize::MAX, represented by -1.
Optional: Defaults to -1</p>
</td>
</tr>
<tr>
<td>
<code>retry-log-every</code></br>
<em>
int64
</em>
</td>
<td>
<em>(Optional)</em>
<p>If the client observes the same error message on retry, it can repeat the message only
every <code>n</code> times.</p>
<p>Default is 10. Set to 1 to disable this feature.
Optional: Defaults to 10</p>
</td>
</tr>
</tbody>
</table>
<h3 id="tikvpessimistictxn">TiKVPessimisticTxn</h3>
<p>
(<em>Appears on:</em>
<a href="#tikvconfig">TiKVConfig</a>)
</p>
<p>
</p>
<table>
<thead>
<tr>
<th>Field</th>
<th>Description</th>
</tr>
</thead>
<tbody>
<tr>
<td>
<code>enabled</code></br>
<em>
bool
</em>
</td>
<td>
<em>(Optional)</em>
</td>
</tr>
<tr>
<td>
<code>wait-for-lock-timeout</code></br>
<em>
string
</em>
</td>
<td>
<em>(Optional)</em>
<p>The default and maximum delay before responding to TiDB when pessimistic
transactions encounter locks</p>
</td>
</tr>
<tr>
<td>
<code>wake-up-delay-duration</code></br>
<em>
string
</em>
</td>
<td>
<em>(Optional)</em>
<p>If more than one transaction is waiting for the same lock, only the one with smallest
start timestamp will be waked up immediately when the lock is released. Others will
be waked up after <code>wake_up_delay_duration</code> to reduce contention and make the oldest
one more likely acquires the lock.</p>
</td>
</tr>
<tr>
<td>
<code>pipelined</code></br>
<em>
bool
</em>
</td>
<td>
<em>(Optional)</em>
</td>
</tr>
</tbody>
</table>
<h3 id="tikvraftdbconfig">TiKVRaftDBConfig</h3>
<p>
(<em>Appears on:</em>
<a href="#tikvconfig">TiKVConfig</a>)
</p>
<p>
</p>
<table>
<thead>
<tr>
<th>Field</th>
<th>Description</th>
</tr>
</thead>
<tbody>
<tr>
<td>
<code>wal-recovery-mode</code></br>
<em>
string
</em>
</td>
<td>
<em>(Optional)</em>
</td>
</tr>
<tr>
<td>
<code>wal-dir</code></br>
<em>
string
</em>
</td>
<td>
<em>(Optional)</em>
</td>
</tr>
<tr>
<td>
<code>wal-ttl-seconds</code></br>
<em>
int64
</em>
</td>
<td>
<em>(Optional)</em>
</td>
</tr>
<tr>
<td>
<code>wal-size-limit</code></br>
<em>
string
</em>
</td>
<td>
<em>(Optional)</em>
</td>
</tr>
<tr>
<td>
<code>max-total-wal-size</code></br>
<em>
string
</em>
</td>
<td>
<em>(Optional)</em>
</td>
</tr>
<tr>
<td>
<code>max-background-jobs</code></br>
<em>
int64
</em>
</td>
<td>
<em>(Optional)</em>
</td>
</tr>
<tr>
<td>
<code>max-manifest-file-size</code></br>
<em>
string
</em>
</td>
<td>
<em>(Optional)</em>
</td>
</tr>
<tr>
<td>
<code>create-if-missing</code></br>
<em>
bool
</em>
</td>
<td>
<em>(Optional)</em>
</td>
</tr>
<tr>
<td>
<code>max-open-files</code></br>
<em>
int64
</em>
</td>
<td>
<em>(Optional)</em>
</td>
</tr>
<tr>
<td>
<code>enable-statistics</code></br>
<em>
bool
</em>
</td>
<td>
<em>(Optional)</em>
</td>
</tr>
<tr>
<td>
<code>stats-dump-period</code></br>
<em>
string
</em>
</td>
<td>
<em>(Optional)</em>
</td>
</tr>
<tr>
<td>
<code>compaction-readahead-size</code></br>
<em>
string
</em>
</td>
<td>
<em>(Optional)</em>
</td>
</tr>
<tr>
<td>
<code>info-log-max-size</code></br>
<em>
string
</em>
</td>
<td>
<em>(Optional)</em>
</td>
</tr>
<tr>
<td>
<code>info-log-roll-time</code></br>
<em>
string
</em>
</td>
<td>
<em>(Optional)</em>
</td>
</tr>
<tr>
<td>
<code>info-log-keep-log-file-num</code></br>
<em>
int64
</em>
</td>
<td>
<em>(Optional)</em>
</td>
</tr>
<tr>
<td>
<code>info-log-dir</code></br>
<em>
string
</em>
</td>
<td>
<em>(Optional)</em>
</td>
</tr>
<tr>
<td>
<code>max-sub-compactions</code></br>
<em>
int64
</em>
</td>
<td>
<em>(Optional)</em>
</td>
</tr>
<tr>
<td>
<code>writable-file-max-buffer-size</code></br>
<em>
string
</em>
</td>
<td>
<em>(Optional)</em>
</td>
</tr>
<tr>
<td>
<code>use-direct-io-for-flush-and-compaction</code></br>
<em>
bool
</em>
</td>
<td>
<em>(Optional)</em>
</td>
</tr>
<tr>
<td>
<code>enable-pipelined-write</code></br>
<em>
bool
</em>
</td>
<td>
<em>(Optional)</em>
</td>
</tr>
<tr>
<td>
<code>allow-concurrent-memtable-write</code></br>
<em>
bool
</em>
</td>
<td>
<em>(Optional)</em>
</td>
</tr>
<tr>
<td>
<code>bytes-per-sync</code></br>
<em>
string
</em>
</td>
<td>
<em>(Optional)</em>
</td>
</tr>
<tr>
<td>
<code>wal-bytes-per-sync</code></br>
<em>
string
</em>
</td>
<td>
<em>(Optional)</em>
</td>
</tr>
<tr>
<td>
<code>defaultcf</code></br>
<em>
<a href="#tikvcfconfig">
TiKVCfConfig
</a>
</em>
</td>
<td>
<em>(Optional)</em>
</td>
</tr>
</tbody>
</table>
<h3 id="tikvraftstoreconfig">TiKVRaftstoreConfig</h3>
<p>
(<em>Appears on:</em>
<a href="#tikvconfig">TiKVConfig</a>)
</p>
<p>
<p>TiKVRaftstoreConfig is the configuration of TiKV raftstore component.</p>
</p>
<table>
<thead>
<tr>
<th>Field</th>
<th>Description</th>
</tr>
</thead>
<tbody>
<tr>
<td>
<code>sync-log</code></br>
<em>
bool
</em>
</td>
<td>
<em>(Optional)</em>
<p>true for high reliability, prevent data loss when power failure.
Optional: Defaults to true</p>
</td>
</tr>
<tr>
<td>
<code>prevote</code></br>
<em>
bool
</em>
</td>
<td>
<em>(Optional)</em>
<p>Optional: Defaults to true</p>
</td>
</tr>
<tr>
<td>
<code>raft-base-tick-interval</code></br>
<em>
string
</em>
</td>
<td>
<em>(Optional)</em>
<p>raft-base-tick-interval is a base tick interval (ms).</p>
</td>
</tr>
<tr>
<td>
<code>raft-heartbeat-ticks</code></br>
<em>
int64
</em>
</td>
<td>
<em>(Optional)</em>
</td>
</tr>
<tr>
<td>
<code>raft-election-timeout-ticks</code></br>
<em>
int64
</em>
</td>
<td>
<em>(Optional)</em>
</td>
</tr>
<tr>
<td>
<code>raft-entry-max-size</code></br>
<em>
string
</em>
</td>
<td>
<em>(Optional)</em>
<p>When the entry exceed the max size, reject to propose it.
Optional: Defaults to 8MB</p>
</td>
</tr>
<tr>
<td>
<code>raft-max-size-per-msg</code></br>
<em>
string
</em>
</td>
<td>
<em>(Optional)</em>
<p>Limit the max size of each append message.
Optional: Defaults to 1MB</p>
</td>
</tr>
<tr>
<td>
<code>raft-max-inflight-msgs</code></br>
<em>
int64
</em>
</td>
<td>
<em>(Optional)</em>
<p>Limit the max number of in-flight append messages during optimistic
replication phase.
Optional: Defaults to 256</p>
</td>
</tr>
<tr>
<td>
<code>raft-log-gc-tick-interval</code></br>
<em>
string
</em>
</td>
<td>
<em>(Optional)</em>
<p>Interval to gc unnecessary raft log (ms).
Optional: Defaults to 10s</p>
</td>
</tr>
<tr>
<td>
<code>raft-log-gc-threshold</code></br>
<em>
int64
</em>
</td>
<td>
<em>(Optional)</em>
<p>A threshold to gc stale raft log, must &gt;= 1.
Optional: Defaults to 50</p>
</td>
</tr>
<tr>
<td>
<code>raft-log-gc-count-limit</code></br>
<em>
int64
</em>
</td>
<td>
<em>(Optional)</em>
<p>When entry count exceed this value, gc will be forced trigger.
Optional: Defaults to 72000</p>
</td>
</tr>
<tr>
<td>
<code>raft-log-gc-size-limit</code></br>
<em>
string
</em>
</td>
<td>
<em>(Optional)</em>
<p>When the approximate size of raft log entries exceed this value
gc will be forced trigger.
Optional: Defaults to 72MB</p>
</td>
</tr>
<tr>
<td>
<code>raft-entry-cache-life-time</code></br>
<em>
string
</em>
</td>
<td>
<em>(Optional)</em>
<p>When a peer is not responding for this time, leader will not keep entry cache for it.</p>
</td>
</tr>
<tr>
<td>
<code>raft-reject-transfer-leader-duration</code></br>
<em>
string
</em>
</td>
<td>
<em>(Optional)</em>
<p>When a peer is newly added, reject transferring leader to the peer for a while.</p>
</td>
</tr>
<tr>
<td>
<code>split-region-check-tick-interval</code></br>
<em>
string
</em>
</td>
<td>
<em>(Optional)</em>
<p>Interval (ms) to check region whether need to be split or not.
Optional: Defaults to 10s</p>
</td>
</tr>
<tr>
<td>
<code>region-split-check-diff</code></br>
<em>
string
</em>
</td>
<td>
<em>(Optional)</em>
<p>/ When size change of region exceed the diff since last check, it
/ will be checked again whether it should be split.
Optional: Defaults to 6MB</p>
</td>
</tr>
<tr>
<td>
<code>region-compact-check-interval</code></br>
<em>
string
</em>
</td>
<td>
<em>(Optional)</em>
<p>/ Interval (ms) to check whether start compaction for a region.
Optional: Defaults to 5m</p>
</td>
</tr>
<tr>
<td>
<code>clean-stale-peer-delay</code></br>
<em>
string
</em>
</td>
<td>
<em>(Optional)</em>
<p>delay time before deleting a stale peer
Optional: Defaults to 10m</p>
</td>
</tr>
<tr>
<td>
<code>region-compact-check-step</code></br>
<em>
int64
</em>
</td>
<td>
<em>(Optional)</em>
<p>/ Number of regions for each time checking.
Optional: Defaults to 100</p>
</td>
</tr>
<tr>
<td>
<code>region-compact-min-tombstones</code></br>
<em>
int64
</em>
</td>
<td>
<em>(Optional)</em>
<p>/ Minimum number of tombstones to trigger manual compaction.
Optional: Defaults to 10000</p>
</td>
</tr>
<tr>
<td>
<code>region-compact-tombstones-percent</code></br>
<em>
int64
</em>
</td>
<td>
<em>(Optional)</em>
<p>/ Minimum percentage of tombstones to trigger manual compaction.
/ Should between 1 and 100.
Optional: Defaults to 30</p>
</td>
</tr>
<tr>
<td>
<code>pd-heartbeat-tick-interval</code></br>
<em>
string
</em>
</td>
<td>
<em>(Optional)</em>
<p>Optional: Defaults to 60s</p>
</td>
</tr>
<tr>
<td>
<code>pd-store-heartbeat-tick-interval</code></br>
<em>
string
</em>
</td>
<td>
<em>(Optional)</em>
<p>Optional: Defaults to 10s</p>
</td>
</tr>
<tr>
<td>
<code>snap-mgr-gc-tick-interval</code></br>
<em>
string
</em>
</td>
<td>
<em>(Optional)</em>
</td>
</tr>
<tr>
<td>
<code>snap-gc-timeout</code></br>
<em>
string
</em>
</td>
<td>
<em>(Optional)</em>
</td>
</tr>
<tr>
<td>
<code>lock-cf-compact-interval</code></br>
<em>
string
</em>
</td>
<td>
<em>(Optional)</em>
<p>Optional: Defaults to 10m</p>
</td>
</tr>
<tr>
<td>
<code>lock-cf-compact-bytes-threshold</code></br>
<em>
string
</em>
</td>
<td>
<em>(Optional)</em>
<p>Optional: Defaults to 256MB</p>
</td>
</tr>
<tr>
<td>
<code>notify-capacity</code></br>
<em>
int64
</em>
</td>
<td>
<em>(Optional)</em>
</td>
</tr>
<tr>
<td>
<code>messages-per-tick</code></br>
<em>
int64
</em>
</td>
<td>
<em>(Optional)</em>
</td>
</tr>
<tr>
<td>
<code>max-peer-down-duration</code></br>
<em>
string
</em>
</td>
<td>
<em>(Optional)</em>
<p>/ When a peer is not active for max-peer-down-duration
/ the peer is considered to be down and is reported to PD.
Optional: Defaults to 5m</p>
</td>
</tr>
<tr>
<td>
<code>max-leader-missing-duration</code></br>
<em>
string
</em>
</td>
<td>
<em>(Optional)</em>
<p>/ If the leader of a peer is missing for longer than max-leader-missing-duration
/ the peer would ask pd to confirm whether it is valid in any region.
/ If the peer is stale and is not valid in any region, it will destroy itself.</p>
</td>
</tr>
<tr>
<td>
<code>abnormal-leader-missing-duration</code></br>
<em>
string
</em>
</td>
<td>
<em>(Optional)</em>
<p>/ Similar to the max-leader-missing-duration, instead it will log warnings and
/ try to alert monitoring systems, if there is any.</p>
</td>
</tr>
<tr>
<td>
<code>peer-stale-state-check-interval</code></br>
<em>
string
</em>
</td>
<td>
<em>(Optional)</em>
</td>
</tr>
<tr>
<td>
<code>leader-transfer-max-log-lag</code></br>
<em>
int64
</em>
</td>
<td>
<em>(Optional)</em>
</td>
</tr>
<tr>
<td>
<code>snap-apply-batch-size</code></br>
<em>
string
</em>
</td>
<td>
<em>(Optional)</em>
</td>
</tr>
<tr>
<td>
<code>consistency-check-interval</code></br>
<em>
string
</em>
</td>
<td>
<em>(Optional)</em>
<p>Interval (ms) to check region whether the data is consistent.
Optional: Defaults to 0</p>
</td>
</tr>
<tr>
<td>
<code>report-region-flow-interval</code></br>
<em>
string
</em>
</td>
<td>
<em>(Optional)</em>
</td>
</tr>
<tr>
<td>
<code>raft-store-max-leader-lease</code></br>
<em>
string
</em>
</td>
<td>
<em>(Optional)</em>
<p>The lease provided by a successfully proposed and applied entry.</p>
</td>
</tr>
<tr>
<td>
<code>right-derive-when-split</code></br>
<em>
bool
</em>
</td>
<td>
<em>(Optional)</em>
<p>Right region derive origin region id when split.</p>
</td>
</tr>
<tr>
<td>
<code>allow-remove-leader</code></br>
<em>
bool
</em>
</td>
<td>
<em>(Optional)</em>
</td>
</tr>
<tr>
<td>
<code>merge-max-log-gap</code></br>
<em>
int64
</em>
</td>
<td>
<em>(Optional)</em>
<p>/ Max log gap allowed to propose merge.</p>
</td>
</tr>
<tr>
<td>
<code>merge-check-tick-interval</code></br>
<em>
string
</em>
</td>
<td>
<em>(Optional)</em>
<p>/ Interval to re-propose merge.</p>
</td>
</tr>
<tr>
<td>
<code>use-delete-range</code></br>
<em>
bool
</em>
</td>
<td>
<em>(Optional)</em>
</td>
</tr>
<tr>
<td>
<code>cleanup-import-sst-interval</code></br>
<em>
string
</em>
</td>
<td>
<em>(Optional)</em>
<p>Optional: Defaults to 10m</p>
</td>
</tr>
<tr>
<td>
<code>apply-max-batch-size</code></br>
<em>
int64
</em>
</td>
<td>
<em>(Optional)</em>
</td>
</tr>
<tr>
<td>
<code>apply-pool-size</code></br>
<em>
int64
</em>
</td>
<td>
<em>(Optional)</em>
<p>Optional: Defaults to 2</p>
</td>
</tr>
<tr>
<td>
<code>store-max-batch-size</code></br>
<em>
int64
</em>
</td>
<td>
<em>(Optional)</em>
</td>
</tr>
<tr>
<td>
<code>store-pool-size</code></br>
<em>
int64
</em>
</td>
<td>
<em>(Optional)</em>
<p>Optional: Defaults to 2</p>
</td>
</tr>
<tr>
<td>
<code>hibernate-regions</code></br>
<em>
bool
</em>
</td>
<td>
<em>(Optional)</em>
</td>
</tr>
</tbody>
</table>
<h3 id="tikvreadpoolconfig">TiKVReadPoolConfig</h3>
<p>
(<em>Appears on:</em>
<a href="#tikvconfig">TiKVConfig</a>)
</p>
<p>
</p>
<table>
<thead>
<tr>
<th>Field</th>
<th>Description</th>
</tr>
</thead>
<tbody>
<tr>
<td>
<code>unified</code></br>
<em>
<a href="#tikvunifiedreadpoolconfig">
TiKVUnifiedReadPoolConfig
</a>
</em>
</td>
<td>
<em>(Optional)</em>
</td>
</tr>
<tr>
<td>
<code>coprocessor</code></br>
<em>
<a href="#tikvcoprocessorreadpoolconfig">
TiKVCoprocessorReadPoolConfig
</a>
</em>
</td>
<td>
<em>(Optional)</em>
</td>
</tr>
<tr>
<td>
<code>storage</code></br>
<em>
<a href="#tikvstoragereadpoolconfig">
TiKVStorageReadPoolConfig
</a>
</em>
</td>
<td>
<em>(Optional)</em>
</td>
</tr>
</tbody>
</table>
<h3 id="tikvsecurityconfig">TiKVSecurityConfig</h3>
<p>
(<em>Appears on:</em>
<a href="#tikvconfig">TiKVConfig</a>)
</p>
<p>
</p>
<table>
<thead>
<tr>
<th>Field</th>
<th>Description</th>
</tr>
</thead>
<tbody>
<tr>
<td>
<code>ca-path</code></br>
<em>
string
</em>
</td>
<td>
<em>(Optional)</em>
</td>
</tr>
<tr>
<td>
<code>cert-path</code></br>
<em>
string
</em>
</td>
<td>
<em>(Optional)</em>
</td>
</tr>
<tr>
<td>
<code>key-path</code></br>
<em>
string
</em>
</td>
<td>
<em>(Optional)</em>
</td>
</tr>
<tr>
<td>
<code>cert-allowed-cn</code></br>
<em>
[]string
</em>
</td>
<td>
<em>(Optional)</em>
<p>CertAllowedCN is the Common Name that allowed</p>
</td>
</tr>
<tr>
<td>
<code>override-ssl-target</code></br>
<em>
string
</em>
</td>
<td>
<em>(Optional)</em>
</td>
</tr>
<tr>
<td>
<code>cipher-file</code></br>
<em>
string
</em>
</td>
<td>
<em>(Optional)</em>
</td>
</tr>
<tr>
<td>
<code>encryption</code></br>
<em>
<a href="#tikvsecurityconfigencryption">
TiKVSecurityConfigEncryption
</a>
</em>
</td>
<td>
<em>(Optional)</em>
</td>
</tr>
</tbody>
</table>
<h3 id="tikvsecurityconfigencryption">TiKVSecurityConfigEncryption</h3>
<p>
(<em>Appears on:</em>
<a href="#tikvsecurityconfig">TiKVSecurityConfig</a>)
</p>
<p>
</p>
<table>
<thead>
<tr>
<th>Field</th>
<th>Description</th>
</tr>
</thead>
<tbody>
<tr>
<td>
<code>data-encryption-method</code></br>
<em>
string
</em>
</td>
<td>
<em>(Optional)</em>
<p>Encryption method to use for data files.
Possible values are &ldquo;plaintext&rdquo;, &ldquo;aes128-ctr&rdquo;, &ldquo;aes192-ctr&rdquo; and &ldquo;aes256-ctr&rdquo;. Value other than
&ldquo;plaintext&rdquo; means encryption is enabled, in which case master key must be specified.</p>
</td>
</tr>
<tr>
<td>
<code>data-key-rotation-period</code></br>
<em>
string
</em>
</td>
<td>
<em>(Optional)</em>
<p>Specifies how often TiKV rotates data encryption key.</p>
</td>
</tr>
<tr>
<td>
<code>master-key</code></br>
<em>
<a href="#tikvsecurityconfigencryptionmasterkey">
TiKVSecurityConfigEncryptionMasterKey
</a>
</em>
</td>
<td>
<em>(Optional)</em>
<p>Specifies master key if encryption is enabled. There are three types of master key:</p>
<ul>
<li><p>&ldquo;plaintext&rdquo;:</p>
<p>Plaintext as master key means no master key is given and only applicable when
encryption is not enabled, i.e. data-encryption-method = &ldquo;plaintext&rdquo;. This type doesn&rsquo;t
have sub-config items. Example:</p>
<p>[security.encryption.master-key]
type = &ldquo;plaintext&rdquo;</p></li>
<li><p>&ldquo;kms&rdquo;:</p>
<p>Use a KMS service to supply master key. Currently only AWS KMS is supported. This type of
master key is recommended for production use. Example:</p>
<p>[security.encryption.master-key]
type = &ldquo;kms&rdquo;</p>
<h2>KMS CMK key id. Must be a valid KMS CMK where the TiKV process has access to.</h2>
<h2>In production is recommended to grant access of the CMK to TiKV using IAM.</h2>
<p>key-id = &ldquo;1234abcd-12ab-34cd-56ef-1234567890ab&rdquo;</p>
<h2>AWS region of the KMS CMK.</h2>
<p>region = &ldquo;us-west-2&rdquo;</p>
<h2>(Optional) AWS KMS service endpoint. Only required when non-default KMS endpoint is</h2>
<h2>desired.</h2>
<p>endpoint = &ldquo;<a href="https://kms.us-west-2.amazonaws.com&quot;">https://kms.us-west-2.amazonaws.com&rdquo;</a></p></li>
<li><p>&ldquo;file&rdquo;:</p>
<p>Supply a custom encryption key stored in a file. It is recommended NOT to use in production,
as it breaks the purpose of encryption at rest, unless the file is stored in tempfs.
The file must contain a 256-bits (32 bytes, regardless of key length implied by
data-encryption-method) key encoded as hex string and end with newline (&ldquo;\n&rdquo;). Example:</p>
<p>[security.encryption.master-key]
type = &ldquo;file&rdquo;
path = &ldquo;/path/to/master/key/file&rdquo;</p></li>
</ul>
</td>
</tr>
<tr>
<td>
<code>previous-master-key</code></br>
<em>
<a href="#tikvsecurityconfigencryptionpreviousmasterkey">
TiKVSecurityConfigEncryptionPreviousMasterKey
</a>
</em>
</td>
<td>
<em>(Optional)</em>
<p>Specifies the old master key when rotating master key. Same config format as master-key.
The key is only access once during TiKV startup, after that TiKV do not need access to the key.
And it is okay to leave the stale previous-master-key config after master key rotation.</p>
</td>
</tr>
</tbody>
</table>
<h3 id="tikvsecurityconfigencryptionmasterkey">TiKVSecurityConfigEncryptionMasterKey</h3>
<p>
(<em>Appears on:</em>
<a href="#tikvsecurityconfigencryption">TiKVSecurityConfigEncryption</a>)
</p>
<p>
</p>
<table>
<thead>
<tr>
<th>Field</th>
<th>Description</th>
</tr>
</thead>
<tbody>
<tr>
<td>
<code>type</code></br>
<em>
string
</em>
</td>
<td>
<em>(Optional)</em>
</td>
</tr>
<tr>
<td>
<code>MasterKeyFileConfig</code></br>
<em>
<a href="#masterkeyfileconfig">
MasterKeyFileConfig
</a>
</em>
</td>
<td>
<p>
(Members of <code>MasterKeyFileConfig</code> are embedded into this type.)
</p>
<p>Master key file config
If the type set to file, this config should be filled</p>
</td>
</tr>
<tr>
<td>
<code>MasterKeyKMSConfig</code></br>
<em>
<a href="#masterkeykmsconfig">
MasterKeyKMSConfig
</a>
</em>
</td>
<td>
<p>
(Members of <code>MasterKeyKMSConfig</code> are embedded into this type.)
</p>
<p>Master key KMS config
If the type set to kms, this config should be filled</p>
</td>
</tr>
</tbody>
</table>
<h3 id="tikvsecurityconfigencryptionpreviousmasterkey">TiKVSecurityConfigEncryptionPreviousMasterKey</h3>
<p>
(<em>Appears on:</em>
<a href="#tikvsecurityconfigencryption">TiKVSecurityConfigEncryption</a>)
</p>
<p>
</p>
<table>
<thead>
<tr>
<th>Field</th>
<th>Description</th>
</tr>
</thead>
<tbody>
<tr>
<td>
<code>type</code></br>
<em>
string
</em>
</td>
<td>
<em>(Optional)</em>
</td>
</tr>
<tr>
<td>
<code>MasterKeyFileConfig</code></br>
<em>
<a href="#masterkeyfileconfig">
MasterKeyFileConfig
</a>
</em>
</td>
<td>
<p>
(Members of <code>MasterKeyFileConfig</code> are embedded into this type.)
</p>
<p>Master key file config
If the type set to file, this config should be filled</p>
</td>
</tr>
<tr>
<td>
<code>MasterKeyKMSConfig</code></br>
<em>
<a href="#masterkeykmsconfig">
MasterKeyKMSConfig
</a>
</em>
</td>
<td>
<p>
(Members of <code>MasterKeyKMSConfig</code> are embedded into this type.)
</p>
<p>Master key KMS config
If the type set to kms, this config should be filled</p>
</td>
</tr>
</tbody>
</table>
<h3 id="tikvserverconfig">TiKVServerConfig</h3>
<p>
(<em>Appears on:</em>
<a href="#tikvconfig">TiKVConfig</a>)
</p>
<p>
<p>TiKVServerConfig is the configuration of TiKV server.</p>
</p>
<table>
<thead>
<tr>
<th>Field</th>
<th>Description</th>
</tr>
</thead>
<tbody>
<tr>
<td>
<code>status-thread-pool-size</code></br>
<em>
string
</em>
</td>
<td>
<em>(Optional)</em>
<p>Optional: Defaults to 1</p>
</td>
</tr>
<tr>
<td>
<code>grpc-compression-type</code></br>
<em>
string
</em>
</td>
<td>
<em>(Optional)</em>
<p>Optional: Defaults to none</p>
</td>
</tr>
<tr>
<td>
<code>grpc-concurrency</code></br>
<em>
uint
</em>
</td>
<td>
<em>(Optional)</em>
<p>Optional: Defaults to 4</p>
</td>
</tr>
<tr>
<td>
<code>grpc-concurrent-stream</code></br>
<em>
uint
</em>
</td>
<td>
<em>(Optional)</em>
<p>Optional: Defaults to 1024</p>
</td>
</tr>
<tr>
<td>
<code>grpc-memory-pool-quota</code></br>
<em>
string
</em>
</td>
<td>
<em>(Optional)</em>
<p>Optional: Defaults to 32G</p>
</td>
</tr>
<tr>
<td>
<code>grpc-raft-conn-num</code></br>
<em>
uint
</em>
</td>
<td>
<em>(Optional)</em>
<p>Optional: Defaults to 10</p>
</td>
</tr>
<tr>
<td>
<code>grpc-stream-initial-window-size</code></br>
<em>
string
</em>
</td>
<td>
<em>(Optional)</em>
<p>Optional: Defaults to 2MB</p>
</td>
</tr>
<tr>
<td>
<code>grpc-keepalive-time</code></br>
<em>
string
</em>
</td>
<td>
<em>(Optional)</em>
<p>Optional: Defaults to 10s</p>
</td>
</tr>
<tr>
<td>
<code>grpc-keepalive-timeout</code></br>
<em>
string
</em>
</td>
<td>
<em>(Optional)</em>
<p>Optional: Defaults to 3s</p>
</td>
</tr>
<tr>
<td>
<code>concurrent-send-snap-limit</code></br>
<em>
uint
</em>
</td>
<td>
<em>(Optional)</em>
<p>Optional: Defaults to 32</p>
</td>
</tr>
<tr>
<td>
<code>concurrent-recv-snap-limit</code></br>
<em>
uint
</em>
</td>
<td>
<em>(Optional)</em>
<p>Optional: Defaults to 32</p>
</td>
</tr>
<tr>
<td>
<code>end-point-recursion-limit</code></br>
<em>
uint
</em>
</td>
<td>
<em>(Optional)</em>
<p>Optional: Defaults to 1000</p>
</td>
</tr>
<tr>
<td>
<code>end-point-stream-channel-size</code></br>
<em>
uint
</em>
</td>
<td>
<em>(Optional)</em>
</td>
</tr>
<tr>
<td>
<code>end-point-batch-row-limit</code></br>
<em>
uint
</em>
</td>
<td>
<em>(Optional)</em>
</td>
</tr>
<tr>
<td>
<code>end-point-stream-batch-row-limit</code></br>
<em>
uint
</em>
</td>
<td>
<em>(Optional)</em>
</td>
</tr>
<tr>
<td>
<code>end-point-enable-batch-if-possible</code></br>
<em>
uint
</em>
</td>
<td>
<em>(Optional)</em>
</td>
</tr>
<tr>
<td>
<code>end-point-request-max-handle-duration</code></br>
<em>
string
</em>
</td>
<td>
<em>(Optional)</em>
</td>
</tr>
<tr>
<td>
<code>snap-max-write-bytes-per-sec</code></br>
<em>
string
</em>
</td>
<td>
<em>(Optional)</em>
<p>Optional: Defaults to 100MB</p>
</td>
</tr>
<tr>
<td>
<code>snap-max-total-size</code></br>
<em>
string
</em>
</td>
<td>
<em>(Optional)</em>
</td>
</tr>
<tr>
<td>
<code>stats-concurrency</code></br>
<em>
uint
</em>
</td>
<td>
<em>(Optional)</em>
</td>
</tr>
<tr>
<td>
<code>heavy-load-threshold</code></br>
<em>
uint
</em>
</td>
<td>
<em>(Optional)</em>
</td>
</tr>
<tr>
<td>
<code>heavy-load-wait-duration</code></br>
<em>
string
</em>
</td>
<td>
<em>(Optional)</em>
<p>Optional: Defaults to 60s</p>
</td>
</tr>
<tr>
<td>
<code>labels</code></br>
<em>
map[string]string
</em>
</td>
<td>
<em>(Optional)</em>
</td>
</tr>
<tr>
<td>
<code>enable-request-batch</code></br>
<em>
bool
</em>
</td>
<td>
<em>(Optional)</em>
</td>
</tr>
<tr>
<td>
<code>request-batch-enable-cross-command</code></br>
<em>
bool
</em>
</td>
<td>
<em>(Optional)</em>
</td>
</tr>
<tr>
<td>
<code>request-batch-wait-duration</code></br>
<em>
string
</em>
</td>
<td>
<em>(Optional)</em>
</td>
</tr>
</tbody>
</table>
<h3 id="tikvspec">TiKVSpec</h3>
<p>
(<em>Appears on:</em>
<a href="#tidbclusterspec">TidbClusterSpec</a>)
</p>
<p>
<p>TiKVSpec contains details of TiKV members</p>
</p>
<table>
<thead>
<tr>
<th>Field</th>
<th>Description</th>
</tr>
</thead>
<tbody>
<tr>
<td>
<code>ComponentSpec</code></br>
<em>
<a href="#componentspec">
ComponentSpec
</a>
</em>
</td>
<td>
<p>
(Members of <code>ComponentSpec</code> are embedded into this type.)
</p>
</td>
</tr>
<tr>
<td>
<code>ResourceRequirements</code></br>
<em>
<a href="https://kubernetes.io/docs/reference/generated/kubernetes-api/v1.13/#resourcerequirements-v1-core">
Kubernetes core/v1.ResourceRequirements
</a>
</em>
</td>
<td>
<p>
(Members of <code>ResourceRequirements</code> are embedded into this type.)
</p>
</td>
</tr>
<tr>
<td>
<code>serviceAccount</code></br>
<em>
string
</em>
</td>
<td>
<p>Specify a Service Account for tikv</p>
</td>
</tr>
<tr>
<td>
<code>replicas</code></br>
<em>
int32
</em>
</td>
<td>
<p>The desired ready replicas</p>
</td>
</tr>
<tr>
<td>
<code>baseImage</code></br>
<em>
string
</em>
</td>
<td>
<em>(Optional)</em>
<p>TODO: remove optional after defaulting introduced
Base image of the component, image tag is now allowed during validation</p>
</td>
</tr>
<tr>
<td>
<code>privileged</code></br>
<em>
bool
</em>
</td>
<td>
<em>(Optional)</em>
<p>Whether create the TiKV container in privileged mode, it is highly discouraged to enable this in
critical environment.
Optional: defaults to false</p>
</td>
</tr>
<tr>
<td>
<code>maxFailoverCount</code></br>
<em>
int32
</em>
</td>
<td>
<em>(Optional)</em>
<p>MaxFailoverCount limit the max replicas could be added in failover, 0 means no failover
Optional: Defaults to 3</p>
</td>
</tr>
<tr>
<td>
<code>storageClassName</code></br>
<em>
string
</em>
</td>
<td>
<em>(Optional)</em>
<p>The storageClassName of the persistent volume for TiKV data storage.
Defaults to Kubernetes default storage class.</p>
</td>
</tr>
<tr>
<td>
<code>dataSubDir</code></br>
<em>
string
</em>
</td>
<td>
<em>(Optional)</em>
<p>Subdirectory within the volume to store TiKV Data. By default, the data
is stored in the root directory of volume which is mounted at
/var/lib/tikv.
Specifying this will change the data directory to a subdirectory, e.g.
/var/lib/tikv/data if you set the value to &ldquo;data&rdquo;.
It&rsquo;s dangerous to change this value for a running cluster as it will
upgrade your cluster to use a new storage directory.
Defaults to &ldquo;&rdquo; (volume&rsquo;s root).</p>
</td>
</tr>
<tr>
<td>
<code>config</code></br>
<em>
<a href="#tikvconfig">
TiKVConfig
</a>
</em>
</td>
<td>
<em>(Optional)</em>
<p>Config is the Configuration of tikv-servers</p>
</td>
</tr>
</tbody>
</table>
<h3 id="tikvstatus">TiKVStatus</h3>
<p>
(<em>Appears on:</em>
<a href="#tidbclusterstatus">TidbClusterStatus</a>)
</p>
<p>
<p>TiKVStatus is TiKV status</p>
</p>
<table>
<thead>
<tr>
<th>Field</th>
<th>Description</th>
</tr>
</thead>
<tbody>
<tr>
<td>
<code>synced</code></br>
<em>
bool
</em>
</td>
<td>
</td>
</tr>
<tr>
<td>
<code>phase</code></br>
<em>
<a href="#memberphase">
MemberPhase
</a>
</em>
</td>
<td>
</td>
</tr>
<tr>
<td>
<code>statefulSet</code></br>
<em>
<a href="https://kubernetes.io/docs/reference/generated/kubernetes-api/v1.13/#statefulsetstatus-v1-apps">
Kubernetes apps/v1.StatefulSetStatus
</a>
</em>
</td>
<td>
</td>
</tr>
<tr>
<td>
<code>stores</code></br>
<em>
<a href="#tikvstore">
map[string]github.com/pingcap/tidb-operator/pkg/apis/pingcap/v1alpha1.TiKVStore
</a>
</em>
</td>
<td>
</td>
</tr>
<tr>
<td>
<code>tombstoneStores</code></br>
<em>
<a href="#tikvstore">
map[string]github.com/pingcap/tidb-operator/pkg/apis/pingcap/v1alpha1.TiKVStore
</a>
</em>
</td>
<td>
</td>
</tr>
<tr>
<td>
<code>failureStores</code></br>
<em>
<a href="#tikvfailurestore">
map[string]github.com/pingcap/tidb-operator/pkg/apis/pingcap/v1alpha1.TiKVFailureStore
</a>
</em>
</td>
<td>
</td>
</tr>
<tr>
<td>
<code>image</code></br>
<em>
string
</em>
</td>
<td>
</td>
</tr>
</tbody>
</table>
<h3 id="tikvstorageconfig">TiKVStorageConfig</h3>
<p>
(<em>Appears on:</em>
<a href="#tikvconfig">TiKVConfig</a>)
</p>
<p>
<p>TiKVStorageConfig is the config of storage</p>
</p>
<table>
<thead>
<tr>
<th>Field</th>
<th>Description</th>
</tr>
</thead>
<tbody>
<tr>
<td>
<code>max-key-size</code></br>
<em>
int64
</em>
</td>
<td>
<em>(Optional)</em>
</td>
</tr>
<tr>
<td>
<code>scheduler-notify-capacity</code></br>
<em>
int64
</em>
</td>
<td>
<em>(Optional)</em>
</td>
</tr>
<tr>
<td>
<code>scheduler-concurrency</code></br>
<em>
int64
</em>
</td>
<td>
<em>(Optional)</em>
<p>Optional: Defaults to 2048000</p>
</td>
</tr>
<tr>
<td>
<code>scheduler-worker-pool-size</code></br>
<em>
int64
</em>
</td>
<td>
<em>(Optional)</em>
<p>Optional: Defaults to 4</p>
</td>
</tr>
<tr>
<td>
<code>scheduler-pending-write-threshold</code></br>
<em>
string
</em>
</td>
<td>
<em>(Optional)</em>
<p>Optional: Defaults to 100MB</p>
</td>
</tr>
<tr>
<td>
<code>block-cache</code></br>
<em>
<a href="#tikvblockcacheconfig">
TiKVBlockCacheConfig
</a>
</em>
</td>
<td>
<em>(Optional)</em>
</td>
</tr>
<tr>
<td>
<code>reserve-space</code></br>
<em>
string
</em>
</td>
<td>
<em>(Optional)</em>
<p>The size of the temporary file that preoccupies the extra space when
TiKV is started. The name of temporary file is <code>space_placeholder_file</code>,
located in the <code>storage.data-dir</code> directory. When TiKV runs out of disk
space and cannot be started normally, you can delete this file as an
emergency intervention and set it to <code>0MB</code>. Default value is 2GB.</p>
</td>
</tr>
</tbody>
</table>
<h3 id="tikvstoragereadpoolconfig">TiKVStorageReadPoolConfig</h3>
<p>
(<em>Appears on:</em>
<a href="#tikvreadpoolconfig">TiKVReadPoolConfig</a>)
</p>
<p>
</p>
<table>
<thead>
<tr>
<th>Field</th>
<th>Description</th>
</tr>
</thead>
<tbody>
<tr>
<td>
<code>high-concurrency</code></br>
<em>
int64
</em>
</td>
<td>
<em>(Optional)</em>
<p>Optional: Defaults to 4</p>
</td>
</tr>
<tr>
<td>
<code>normal-concurrency</code></br>
<em>
int64
</em>
</td>
<td>
<em>(Optional)</em>
<p>Optional: Defaults to 4</p>
</td>
</tr>
<tr>
<td>
<code>low-concurrency</code></br>
<em>
int64
</em>
</td>
<td>
<em>(Optional)</em>
<p>Optional: Defaults to 4</p>
</td>
</tr>
<tr>
<td>
<code>max-tasks-per-worker-high</code></br>
<em>
int64
</em>
</td>
<td>
<em>(Optional)</em>
<p>Optional: Defaults to 2000</p>
</td>
</tr>
<tr>
<td>
<code>max-tasks-per-worker-normal</code></br>
<em>
int64
</em>
</td>
<td>
<em>(Optional)</em>
<p>Optional: Defaults to 2000</p>
</td>
</tr>
<tr>
<td>
<code>max-tasks-per-worker-low</code></br>
<em>
int64
</em>
</td>
<td>
<em>(Optional)</em>
<p>Optional: Defaults to 2000</p>
</td>
</tr>
<tr>
<td>
<code>stack-size</code></br>
<em>
string
</em>
</td>
<td>
<em>(Optional)</em>
<p>Optional: Defaults to 10MB</p>
</td>
</tr>
</tbody>
</table>
<h3 id="tikvstore">TiKVStore</h3>
<p>
(<em>Appears on:</em>
<a href="#tikvstatus">TiKVStatus</a>)
</p>
<p>
<p>TiKVStores is either Up/Down/Offline/Tombstone</p>
</p>
<table>
<thead>
<tr>
<th>Field</th>
<th>Description</th>
</tr>
</thead>
<tbody>
<tr>
<td>
<code>id</code></br>
<em>
string
</em>
</td>
<td>
<p>store id is also uint64, due to the same reason as pd id, we store id as string</p>
</td>
</tr>
<tr>
<td>
<code>podName</code></br>
<em>
string
</em>
</td>
<td>
</td>
</tr>
<tr>
<td>
<code>ip</code></br>
<em>
string
</em>
</td>
<td>
</td>
</tr>
<tr>
<td>
<code>leaderCount</code></br>
<em>
int32
</em>
</td>
<td>
</td>
</tr>
<tr>
<td>
<code>state</code></br>
<em>
string
</em>
</td>
<td>
</td>
</tr>
<tr>
<td>
<code>lastHeartbeatTime</code></br>
<em>
<a href="https://kubernetes.io/docs/reference/generated/kubernetes-api/v1.13/#time-v1-meta">
Kubernetes meta/v1.Time
</a>
</em>
</td>
<td>
</td>
</tr>
<tr>
<td>
<code>lastTransitionTime</code></br>
<em>
<a href="https://kubernetes.io/docs/reference/generated/kubernetes-api/v1.13/#time-v1-meta">
Kubernetes meta/v1.Time
</a>
</em>
</td>
<td>
<p>Last time the health transitioned from one to another.</p>
</td>
</tr>
</tbody>
</table>
<h3 id="tikvtitancfconfig">TiKVTitanCfConfig</h3>
<p>
(<em>Appears on:</em>
<a href="#tikvcfconfig">TiKVCfConfig</a>)
</p>
<p>
<p>TiKVTitanCfConfig is the titian config.</p>
</p>
<table>
<thead>
<tr>
<th>Field</th>
<th>Description</th>
</tr>
</thead>
<tbody>
<tr>
<td>
<code>min-blob-size</code></br>
<em>
string
</em>
</td>
<td>
<em>(Optional)</em>
</td>
</tr>
<tr>
<td>
<code>blob-file-compression</code></br>
<em>
string
</em>
</td>
<td>
<em>(Optional)</em>
</td>
</tr>
<tr>
<td>
<code>blob-cache-size</code></br>
<em>
string
</em>
</td>
<td>
<em>(Optional)</em>
</td>
</tr>
<tr>
<td>
<code>min-gc-batch-size</code></br>
<em>
string
</em>
</td>
<td>
<em>(Optional)</em>
</td>
</tr>
<tr>
<td>
<code>max-gc-batch-size</code></br>
<em>
string
</em>
</td>
<td>
<em>(Optional)</em>
</td>
</tr>
<tr>
<td>
<code>discardable-ratio</code></br>
<em>
float64
</em>
</td>
<td>
<em>(Optional)</em>
</td>
</tr>
<tr>
<td>
<code>sample-ratio</code></br>
<em>
float64
</em>
</td>
<td>
<em>(Optional)</em>
</td>
</tr>
<tr>
<td>
<code>merge-small-file-threshold</code></br>
<em>
string
</em>
</td>
<td>
<em>(Optional)</em>
</td>
</tr>
<tr>
<td>
<code>blob-run-mode</code></br>
<em>
string
</em>
</td>
<td>
<em>(Optional)</em>
</td>
</tr>
<tr>
<td>
<code>level_merge</code></br>
<em>
bool
</em>
</td>
<td>
<p>optional</p>
</td>
</tr>
<tr>
<td>
<code>gc-merge-rewrite</code></br>
<em>
bool
</em>
</td>
<td>
<p>optional</p>
</td>
</tr>
</tbody>
</table>
<h3 id="tikvtitandbconfig">TiKVTitanDBConfig</h3>
<p>
(<em>Appears on:</em>
<a href="#tikvdbconfig">TiKVDbConfig</a>)
</p>
<p>
<p>TiKVTitanDBConfig is the config a titian db.</p>
</p>
<table>
<thead>
<tr>
<th>Field</th>
<th>Description</th>
</tr>
</thead>
<tbody>
<tr>
<td>
<code>enabled</code></br>
<em>
bool
</em>
</td>
<td>
<em>(Optional)</em>
</td>
</tr>
<tr>
<td>
<code>dirname</code></br>
<em>
string
</em>
</td>
<td>
<em>(Optional)</em>
</td>
</tr>
<tr>
<td>
<code>disable-gc</code></br>
<em>
bool
</em>
</td>
<td>
<em>(Optional)</em>
</td>
</tr>
<tr>
<td>
<code>max-background-gc</code></br>
<em>
int64
</em>
</td>
<td>
<em>(Optional)</em>
</td>
</tr>
<tr>
<td>
<code>purge-obsolete-files-period</code></br>
<em>
string
</em>
</td>
<td>
<em>(Optional)</em>
<p>The value of this field will be truncated to seconds.</p>
</td>
</tr>
</tbody>
</table>
<h3 id="tikvunifiedreadpoolconfig">TiKVUnifiedReadPoolConfig</h3>
<p>
(<em>Appears on:</em>
<a href="#tikvreadpoolconfig">TiKVReadPoolConfig</a>)
</p>
<p>
</p>
<table>
<thead>
<tr>
<th>Field</th>
<th>Description</th>
</tr>
</thead>
<tbody>
<tr>
<td>
<code>min-thread-count</code></br>
<em>
int32
</em>
</td>
<td>
<em>(Optional)</em>
</td>
</tr>
<tr>
<td>
<code>max-thread-count</code></br>
<em>
int32
</em>
</td>
<td>
<em>(Optional)</em>
</td>
</tr>
<tr>
<td>
<code>stack-size</code></br>
<em>
string
</em>
</td>
<td>
<em>(Optional)</em>
</td>
</tr>
<tr>
<td>
<code>max-tasks-per-worker</code></br>
<em>
int32
</em>
</td>
<td>
<em>(Optional)</em>
</td>
</tr>
</tbody>
</table>
<h3 id="tidbautoscalerspec">TidbAutoScalerSpec</h3>
<p>
(<em>Appears on:</em>
<a href="#tidbclusterautoscalerspec">TidbClusterAutoScalerSpec</a>)
</p>
<p>
<p>TidbAutoScalerSpec describes the spec for tidb auto-scaling</p>
</p>
<table>
<thead>
<tr>
<th>Field</th>
<th>Description</th>
</tr>
</thead>
<tbody>
<tr>
<td>
<code>BasicAutoScalerSpec</code></br>
<em>
<a href="#basicautoscalerspec">
BasicAutoScalerSpec
</a>
</em>
</td>
<td>
<p>
(Members of <code>BasicAutoScalerSpec</code> are embedded into this type.)
</p>
</td>
</tr>
</tbody>
</table>
<h3 id="tidbautoscalerstatus">TidbAutoScalerStatus</h3>
<p>
(<em>Appears on:</em>
<a href="#tidbclusterautosclaerstatus">TidbClusterAutoSclaerStatus</a>)
</p>
<p>
<p>TidbAutoScalerStatus describe the auto-scaling status of tidb</p>
</p>
<table>
<thead>
<tr>
<th>Field</th>
<th>Description</th>
</tr>
</thead>
<tbody>
<tr>
<td>
<code>BasicAutoScalerStatus</code></br>
<em>
<a href="#basicautoscalerstatus">
BasicAutoScalerStatus
</a>
</em>
</td>
<td>
<p>
(Members of <code>BasicAutoScalerStatus</code> are embedded into this type.)
</p>
</td>
</tr>
</tbody>
</table>
<h3 id="tidbclusterautoscalerspec">TidbClusterAutoScalerSpec</h3>
<p>
(<em>Appears on:</em>
<a href="#tidbclusterautoscaler">TidbClusterAutoScaler</a>)
</p>
<p>
<p>TidbAutoScalerSpec describes the state of the TidbClusterAutoScaler</p>
</p>
<table>
<thead>
<tr>
<th>Field</th>
<th>Description</th>
</tr>
</thead>
<tbody>
<tr>
<td>
<code>cluster</code></br>
<em>
<a href="#tidbclusterref">
TidbClusterRef
</a>
</em>
</td>
<td>
<p>TidbClusterRef describe the target TidbCluster</p>
</td>
</tr>
<tr>
<td>
<code>metricsUrl</code></br>
<em>
string
</em>
</td>
<td>
<em>(Optional)</em>
<p>We used prometheus to fetch the metrics resources until the pd could provide it.
MetricsUrl represents the url to fetch the metrics info</p>
</td>
</tr>
<tr>
<td>
<code>monitor</code></br>
<em>
<a href="#tidbmonitorref">
TidbMonitorRef
</a>
</em>
</td>
<td>
<em>(Optional)</em>
<p>TidbMonitorRef describe the target TidbMonitor, when MetricsUrl and Monitor are both set,
Operator will use MetricsUrl</p>
</td>
</tr>
<tr>
<td>
<code>tikv</code></br>
<em>
<a href="#tikvautoscalerspec">
TikvAutoScalerSpec
</a>
</em>
</td>
<td>
<em>(Optional)</em>
<p>TiKV represents the auto-scaling spec for tikv</p>
</td>
</tr>
<tr>
<td>
<code>tidb</code></br>
<em>
<a href="#tidbautoscalerspec">
TidbAutoScalerSpec
</a>
</em>
</td>
<td>
<em>(Optional)</em>
<p>TiDB represents the auto-scaling spec for tidb</p>
</td>
</tr>
</tbody>
</table>
<h3 id="tidbclusterautosclaerstatus">TidbClusterAutoSclaerStatus</h3>
<p>
(<em>Appears on:</em>
<a href="#tidbclusterautoscaler">TidbClusterAutoScaler</a>)
</p>
<p>
<p>TidbClusterAutoSclaerStatus describe the whole status</p>
</p>
<table>
<thead>
<tr>
<th>Field</th>
<th>Description</th>
</tr>
</thead>
<tbody>
<tr>
<td>
<code>tikv</code></br>
<em>
<a href="#tikvautoscalerstatus">
TikvAutoScalerStatus
</a>
</em>
</td>
<td>
<em>(Optional)</em>
<p>Tikv describes the status for the tikv in the last auto-scaling reconciliation</p>
</td>
</tr>
<tr>
<td>
<code>tidb</code></br>
<em>
<a href="#tidbautoscalerstatus">
TidbAutoScalerStatus
</a>
</em>
</td>
<td>
<em>(Optional)</em>
<p>Tidb describes the status for the tidb in the last auto-scaling reconciliation</p>
</td>
</tr>
</tbody>
</table>
<h3 id="tidbclustercondition">TidbClusterCondition</h3>
<p>
(<em>Appears on:</em>
<a href="#tidbclusterstatus">TidbClusterStatus</a>)
</p>
<p>
<p>TidbClusterCondition describes the state of a tidb cluster at a certain point.</p>
</p>
<table>
<thead>
<tr>
<th>Field</th>
<th>Description</th>
</tr>
</thead>
<tbody>
<tr>
<td>
<code>type</code></br>
<em>
<a href="#tidbclusterconditiontype">
TidbClusterConditionType
</a>
</em>
</td>
<td>
<p>Type of the condition.</p>
</td>
</tr>
<tr>
<td>
<code>status</code></br>
<em>
<a href="https://kubernetes.io/docs/reference/generated/kubernetes-api/v1.13/#conditionstatus-v1-core">
Kubernetes core/v1.ConditionStatus
</a>
</em>
</td>
<td>
<p>Status of the condition, one of True, False, Unknown.</p>
</td>
</tr>
<tr>
<td>
<code>lastUpdateTime</code></br>
<em>
<a href="https://kubernetes.io/docs/reference/generated/kubernetes-api/v1.13/#time-v1-meta">
Kubernetes meta/v1.Time
</a>
</em>
</td>
<td>
<p>The last time this condition was updated.</p>
</td>
</tr>
<tr>
<td>
<code>lastTransitionTime</code></br>
<em>
<a href="https://kubernetes.io/docs/reference/generated/kubernetes-api/v1.13/#time-v1-meta">
Kubernetes meta/v1.Time
</a>
</em>
</td>
<td>
<em>(Optional)</em>
<p>Last time the condition transitioned from one status to another.</p>
</td>
</tr>
<tr>
<td>
<code>reason</code></br>
<em>
string
</em>
</td>
<td>
<em>(Optional)</em>
<p>The reason for the condition&rsquo;s last transition.</p>
</td>
</tr>
<tr>
<td>
<code>message</code></br>
<em>
string
</em>
</td>
<td>
<em>(Optional)</em>
<p>A human readable message indicating details about the transition.</p>
</td>
</tr>
</tbody>
</table>
<h3 id="tidbclusterconditiontype">TidbClusterConditionType</h3>
<p>
(<em>Appears on:</em>
<a href="#tidbclustercondition">TidbClusterCondition</a>)
</p>
<p>
<p>TidbClusterConditionType represents a tidb cluster condition value.</p>
</p>
<h3 id="tidbclusterref">TidbClusterRef</h3>
<p>
(<em>Appears on:</em>
<a href="#tidbclusterautoscalerspec">TidbClusterAutoScalerSpec</a>, 
<a href="#tidbinitializerspec">TidbInitializerSpec</a>, 
<a href="#tidbmonitorspec">TidbMonitorSpec</a>)
</p>
<p>
<p>TidbClusterRef reference to a TidbCluster</p>
</p>
<table>
<thead>
<tr>
<th>Field</th>
<th>Description</th>
</tr>
</thead>
<tbody>
<tr>
<td>
<code>namespace</code></br>
<em>
string
</em>
</td>
<td>
<em>(Optional)</em>
<p>Namespace is the namespace that TidbCluster object locates,
default to the same namespace with TidbMonitor</p>
</td>
</tr>
<tr>
<td>
<code>name</code></br>
<em>
string
</em>
</td>
<td>
<p>Name is the name of TidbCluster object</p>
</td>
</tr>
</tbody>
</table>
<h3 id="tidbclusterspec">TidbClusterSpec</h3>
<p>
(<em>Appears on:</em>
<a href="#tidbcluster">TidbCluster</a>)
</p>
<p>
<p>TidbClusterSpec describes the attributes that a user creates on a tidb cluster</p>
</p>
<table>
<thead>
<tr>
<th>Field</th>
<th>Description</th>
</tr>
</thead>
<tbody>
<tr>
<td>
<code>discovery</code></br>
<em>
<a href="#discoveryspec">
DiscoverySpec
</a>
</em>
</td>
<td>
<p>Discovery spec</p>
</td>
</tr>
<tr>
<td>
<code>pd</code></br>
<em>
<a href="#pdspec">
PDSpec
</a>
</em>
</td>
<td>
<p>PD cluster spec</p>
</td>
</tr>
<tr>
<td>
<code>tidb</code></br>
<em>
<a href="#tidbspec">
TiDBSpec
</a>
</em>
</td>
<td>
<p>TiDB cluster spec</p>
</td>
</tr>
<tr>
<td>
<code>tikv</code></br>
<em>
<a href="#tikvspec">
TiKVSpec
</a>
</em>
</td>
<td>
<p>TiKV cluster spec</p>
</td>
</tr>
<tr>
<td>
<code>tiflash</code></br>
<em>
<a href="#tiflashspec">
TiFlashSpec
</a>
</em>
</td>
<td>
<em>(Optional)</em>
<p>TiFlash cluster spec</p>
</td>
</tr>
<tr>
<td>
<code>ticdc</code></br>
<em>
<a href="#ticdcspec">
TiCDCSpec
</a>
</em>
</td>
<td>
<em>(Optional)</em>
<p>TiCDC cluster spec</p>
</td>
</tr>
<tr>
<td>
<code>pump</code></br>
<em>
<a href="#pumpspec">
PumpSpec
</a>
</em>
</td>
<td>
<em>(Optional)</em>
<p>Pump cluster spec</p>
</td>
</tr>
<tr>
<td>
<code>helper</code></br>
<em>
<a href="#helperspec">
HelperSpec
</a>
</em>
</td>
<td>
<em>(Optional)</em>
<p>Helper spec</p>
</td>
</tr>
<tr>
<td>
<code>paused</code></br>
<em>
bool
</em>
</td>
<td>
<em>(Optional)</em>
<p>Indicates that the tidb cluster is paused and will not be processed by
the controller.</p>
</td>
</tr>
<tr>
<td>
<code>version</code></br>
<em>
string
</em>
</td>
<td>
<em>(Optional)</em>
<p>TODO: remove optional after defaulting logic introduced
TiDB cluster version</p>
</td>
</tr>
<tr>
<td>
<code>schedulerName</code></br>
<em>
string
</em>
</td>
<td>
<p>SchedulerName of TiDB cluster Pods</p>
</td>
</tr>
<tr>
<td>
<code>pvReclaimPolicy</code></br>
<em>
<a href="https://kubernetes.io/docs/reference/generated/kubernetes-api/v1.13/#persistentvolumereclaimpolicy-v1-core">
Kubernetes core/v1.PersistentVolumeReclaimPolicy
</a>
</em>
</td>
<td>
<p>Persistent volume reclaim policy applied to the PVs that consumed by TiDB cluster</p>
</td>
</tr>
<tr>
<td>
<code>imagePullPolicy</code></br>
<em>
<a href="https://kubernetes.io/docs/reference/generated/kubernetes-api/v1.13/#pullpolicy-v1-core">
Kubernetes core/v1.PullPolicy
</a>
</em>
</td>
<td>
<p>ImagePullPolicy of TiDB cluster Pods</p>
</td>
</tr>
<tr>
<td>
<code>imagePullSecrets</code></br>
<em>
<a href="https://kubernetes.io/docs/reference/generated/kubernetes-api/v1.13/#localobjectreference-v1-core">
[]Kubernetes core/v1.LocalObjectReference
</a>
</em>
</td>
<td>
<em>(Optional)</em>
<p>ImagePullSecrets is an optional list of references to secrets in the same namespace to use for pulling any of the images.</p>
</td>
</tr>
<tr>
<td>
<code>configUpdateStrategy</code></br>
<em>
<a href="#configupdatestrategy">
ConfigUpdateStrategy
</a>
</em>
</td>
<td>
<p>ConfigUpdateStrategy determines how the configuration change is applied to the cluster.
UpdateStrategyInPlace will update the ConfigMap of configuration in-place and an extra rolling-update of the
cluster component is needed to reload the configuration change.
UpdateStrategyRollingUpdate will create a new ConfigMap with the new configuration and rolling-update the
related components to use the new ConfigMap, that is, the new configuration will be applied automatically.</p>
</td>
</tr>
<tr>
<td>
<code>enablePVReclaim</code></br>
<em>
bool
</em>
</td>
<td>
<em>(Optional)</em>
<p>Whether enable PVC reclaim for orphan PVC left by statefulset scale-in
Optional: Defaults to false</p>
</td>
</tr>
<tr>
<td>
<code>tlsCluster</code></br>
<em>
<a href="#tlscluster">
TLSCluster
</a>
</em>
</td>
<td>
<em>(Optional)</em>
<p>Whether enable the TLS connection between TiDB server components
Optional: Defaults to nil</p>
</td>
</tr>
<tr>
<td>
<code>hostNetwork</code></br>
<em>
bool
</em>
</td>
<td>
<em>(Optional)</em>
<p>Whether Hostnetwork is enabled for TiDB cluster Pods
Optional: Defaults to false</p>
</td>
</tr>
<tr>
<td>
<code>affinity</code></br>
<em>
<a href="https://kubernetes.io/docs/reference/generated/kubernetes-api/v1.13/#affinity-v1-core">
Kubernetes core/v1.Affinity
</a>
</em>
</td>
<td>
<em>(Optional)</em>
<p>Affinity of TiDB cluster Pods</p>
</td>
</tr>
<tr>
<td>
<code>priorityClassName</code></br>
<em>
string
</em>
</td>
<td>
<em>(Optional)</em>
<p>PriorityClassName of TiDB cluster Pods
Optional: Defaults to omitted</p>
</td>
</tr>
<tr>
<td>
<code>nodeSelector</code></br>
<em>
map[string]string
</em>
</td>
<td>
<em>(Optional)</em>
<p>Base node selectors of TiDB cluster Pods, components may add or override selectors upon this respectively</p>
</td>
</tr>
<tr>
<td>
<code>annotations</code></br>
<em>
map[string]string
</em>
</td>
<td>
<em>(Optional)</em>
<p>Base annotations of TiDB cluster Pods, components may add or override selectors upon this respectively</p>
</td>
</tr>
<tr>
<td>
<code>tolerations</code></br>
<em>
<a href="https://kubernetes.io/docs/reference/generated/kubernetes-api/v1.13/#toleration-v1-core">
[]Kubernetes core/v1.Toleration
</a>
</em>
</td>
<td>
<em>(Optional)</em>
<p>Base tolerations of TiDB cluster Pods, components may add more tolerations upon this respectively</p>
</td>
</tr>
<tr>
<td>
<code>timezone</code></br>
<em>
string
</em>
</td>
<td>
<em>(Optional)</em>
<p>Time zone of TiDB cluster Pods
Optional: Defaults to UTC</p>
</td>
</tr>
<tr>
<td>
<code>services</code></br>
<em>
<a href="#service">
[]Service
</a>
</em>
</td>
<td>
<p>Services list non-headless services type used in TidbCluster
Deprecated</p>
</td>
</tr>
<tr>
<td>
<code>enableDynamicConfiguration</code></br>
<em>
bool
</em>
</td>
<td>
<em>(Optional)</em>
<p>EnableDynamicConfiguration indicates whether DynamicConfiguration is enabled for the tidbcluster</p>
</td>
</tr>
</tbody>
</table>
<h3 id="tidbclusterstatus">TidbClusterStatus</h3>
<p>
(<em>Appears on:</em>
<a href="#tidbcluster">TidbCluster</a>)
</p>
<p>
<p>TidbClusterStatus represents the current status of a tidb cluster.</p>
</p>
<table>
<thead>
<tr>
<th>Field</th>
<th>Description</th>
</tr>
</thead>
<tbody>
<tr>
<td>
<code>clusterID</code></br>
<em>
string
</em>
</td>
<td>
</td>
</tr>
<tr>
<td>
<code>pd</code></br>
<em>
<a href="#pdstatus">
PDStatus
</a>
</em>
</td>
<td>
</td>
</tr>
<tr>
<td>
<code>tikv</code></br>
<em>
<a href="#tikvstatus">
TiKVStatus
</a>
</em>
</td>
<td>
</td>
</tr>
<tr>
<td>
<code>tidb</code></br>
<em>
<a href="#tidbstatus">
TiDBStatus
</a>
</em>
</td>
<td>
</td>
</tr>
<tr>
<td>
<code>Pump</code></br>
<em>
<a href="#pumpstatus">
PumpStatus
</a>
</em>
</td>
<td>
</td>
</tr>
<tr>
<td>
<code>tiflash</code></br>
<em>
<a href="#tiflashstatus">
TiFlashStatus
</a>
</em>
</td>
<td>
</td>
</tr>
<tr>
<td>
<code>ticdc</code></br>
<em>
<a href="#ticdcstatus">
TiCDCStatus
</a>
</em>
</td>
<td>
</td>
</tr>
<tr>
<td>
<code>monitor</code></br>
<em>
<a href="#tidbmonitorref">
TidbMonitorRef
</a>
</em>
</td>
<td>
</td>
</tr>
<tr>
<td>
<code>conditions</code></br>
<em>
<a href="#tidbclustercondition">
[]TidbClusterCondition
</a>
</em>
</td>
<td>
<em>(Optional)</em>
<p>Represents the latest available observations of a tidb cluster&rsquo;s state.</p>
</td>
</tr>
</tbody>
</table>
<h3 id="tidbinitializerspec">TidbInitializerSpec</h3>
<p>
(<em>Appears on:</em>
<a href="#tidbinitializer">TidbInitializer</a>)
</p>
<p>
<p>TidbInitializer spec encode the desired state of tidb initializer Job</p>
</p>
<table>
<thead>
<tr>
<th>Field</th>
<th>Description</th>
</tr>
</thead>
<tbody>
<tr>
<td>
<code>image</code></br>
<em>
string
</em>
</td>
<td>
</td>
</tr>
<tr>
<td>
<code>cluster</code></br>
<em>
<a href="#tidbclusterref">
TidbClusterRef
</a>
</em>
</td>
<td>
</td>
</tr>
<tr>
<td>
<code>imagePullPolicy</code></br>
<em>
<a href="https://kubernetes.io/docs/reference/generated/kubernetes-api/v1.13/#pullpolicy-v1-core">
Kubernetes core/v1.PullPolicy
</a>
</em>
</td>
<td>
<em>(Optional)</em>
</td>
</tr>
<tr>
<td>
<code>imagePullSecrets</code></br>
<em>
<a href="https://kubernetes.io/docs/reference/generated/kubernetes-api/v1.13/#localobjectreference-v1-core">
[]Kubernetes core/v1.LocalObjectReference
</a>
</em>
</td>
<td>
<em>(Optional)</em>
<p>ImagePullSecrets is an optional list of references to secrets in the same namespace to use for pulling any of the images.</p>
</td>
</tr>
<tr>
<td>
<code>permitHost</code></br>
<em>
string
</em>
</td>
<td>
<em>(Optional)</em>
<p>permitHost is the host which will only be allowed to connect to the TiDB.</p>
</td>
</tr>
<tr>
<td>
<code>initSql</code></br>
<em>
string
</em>
</td>
<td>
<em>(Optional)</em>
<p>InitSql is the SQL statements executed after the TiDB cluster is bootstrapped.</p>
</td>
</tr>
<tr>
<td>
<code>initSqlConfigMap</code></br>
<em>
string
</em>
</td>
<td>
<em>(Optional)</em>
<p>InitSqlConfigMapName reference a configmap that provide init-sql, take high precedence than initSql if set</p>
</td>
</tr>
<tr>
<td>
<code>passwordSecret</code></br>
<em>
string
</em>
</td>
<td>
<em>(Optional)</em>
</td>
</tr>
<tr>
<td>
<code>resources</code></br>
<em>
<a href="https://kubernetes.io/docs/reference/generated/kubernetes-api/v1.13/#resourcerequirements-v1-core">
Kubernetes core/v1.ResourceRequirements
</a>
</em>
</td>
<td>
<em>(Optional)</em>
</td>
</tr>
<tr>
<td>
<code>timezone</code></br>
<em>
string
</em>
</td>
<td>
<em>(Optional)</em>
<p>Time zone of TiDB initializer Pods</p>
</td>
</tr>
<tr>
<td>
<code>tlsClientSecretName</code></br>
<em>
string
</em>
</td>
<td>
<em>(Optional)</em>
<p>TLSClientSecretName is the name of secret which stores tidb server client certificate
Optional: Defaults to nil</p>
</td>
</tr>
</tbody>
</table>
<h3 id="tidbinitializerstatus">TidbInitializerStatus</h3>
<p>
(<em>Appears on:</em>
<a href="#tidbinitializer">TidbInitializer</a>)
</p>
<p>
</p>
<table>
<thead>
<tr>
<th>Field</th>
<th>Description</th>
</tr>
</thead>
<tbody>
<tr>
<td>
<code>JobStatus</code></br>
<em>
<a href="https://kubernetes.io/docs/reference/generated/kubernetes-api/v1.13/#jobstatus-v1-batch">
Kubernetes batch/v1.JobStatus
</a>
</em>
</td>
<td>
<p>
(Members of <code>JobStatus</code> are embedded into this type.)
</p>
</td>
</tr>
<tr>
<td>
<code>phase</code></br>
<em>
<a href="#initializephase">
InitializePhase
</a>
</em>
</td>
<td>
<p>Phase is a user readable state inferred from the underlying Job status and TidbCluster status</p>
</td>
</tr>
</tbody>
</table>
<h3 id="tidbmonitorref">TidbMonitorRef</h3>
<p>
(<em>Appears on:</em>
<a href="#tidbclusterautoscalerspec">TidbClusterAutoScalerSpec</a>, 
<a href="#tidbclusterstatus">TidbClusterStatus</a>)
</p>
<p>
<p>TidbMonitorRef reference to a TidbMonitor</p>
</p>
<table>
<thead>
<tr>
<th>Field</th>
<th>Description</th>
</tr>
</thead>
<tbody>
<tr>
<td>
<code>namespace</code></br>
<em>
string
</em>
</td>
<td>
<em>(Optional)</em>
<p>Namespace is the namespace that TidbMonitor object locates,
default to the same namespace with TidbClusterAutoScaler</p>
</td>
</tr>
<tr>
<td>
<code>name</code></br>
<em>
string
</em>
</td>
<td>
<p>Name is the name of TidbMonitor object</p>
</td>
</tr>
<tr>
<td>
<code>grafanaEnabled</code></br>
<em>
bool
</em>
</td>
<td>
<em>(Optional)</em>
<p>GrafanaEnabled indicate whether the grafana is enabled for this target tidbmonitor</p>
</td>
</tr>
</tbody>
</table>
<h3 id="tidbmonitorspec">TidbMonitorSpec</h3>
<p>
(<em>Appears on:</em>
<a href="#tidbmonitor">TidbMonitor</a>)
</p>
<p>
<p>TidbMonitor spec encode the desired state of tidb monitoring component</p>
</p>
<table>
<thead>
<tr>
<th>Field</th>
<th>Description</th>
</tr>
</thead>
<tbody>
<tr>
<td>
<code>clusters</code></br>
<em>
<a href="#tidbclusterref">
[]TidbClusterRef
</a>
</em>
</td>
<td>
</td>
</tr>
<tr>
<td>
<code>prometheus</code></br>
<em>
<a href="#prometheusspec">
PrometheusSpec
</a>
</em>
</td>
<td>
</td>
</tr>
<tr>
<td>
<code>grafana</code></br>
<em>
<a href="#grafanaspec">
GrafanaSpec
</a>
</em>
</td>
<td>
<em>(Optional)</em>
</td>
</tr>
<tr>
<td>
<code>reloader</code></br>
<em>
<a href="#reloaderspec">
ReloaderSpec
</a>
</em>
</td>
<td>
</td>
</tr>
<tr>
<td>
<code>initializer</code></br>
<em>
<a href="#initializerspec">
InitializerSpec
</a>
</em>
</td>
<td>
</td>
</tr>
<tr>
<td>
<code>pvReclaimPolicy</code></br>
<em>
<a href="https://kubernetes.io/docs/reference/generated/kubernetes-api/v1.13/#persistentvolumereclaimpolicy-v1-core">
Kubernetes core/v1.PersistentVolumeReclaimPolicy
</a>
</em>
</td>
<td>
<p>Persistent volume reclaim policy applied to the PVs that consumed by TiDB cluster</p>
</td>
</tr>
<tr>
<td>
<code>imagePullPolicy</code></br>
<em>
<a href="https://kubernetes.io/docs/reference/generated/kubernetes-api/v1.13/#pullpolicy-v1-core">
Kubernetes core/v1.PullPolicy
</a>
</em>
</td>
<td>
</td>
</tr>
<tr>
<td>
<code>imagePullSecrets</code></br>
<em>
<a href="https://kubernetes.io/docs/reference/generated/kubernetes-api/v1.13/#localobjectreference-v1-core">
[]Kubernetes core/v1.LocalObjectReference
</a>
</em>
</td>
<td>
<em>(Optional)</em>
<p>ImagePullSecrets is an optional list of references to secrets in the same namespace to use for pulling any of the images.</p>
</td>
</tr>
<tr>
<td>
<code>persistent</code></br>
<em>
bool
</em>
</td>
<td>
<em>(Optional)</em>
</td>
</tr>
<tr>
<td>
<code>storageClassName</code></br>
<em>
string
</em>
</td>
<td>
<em>(Optional)</em>
</td>
</tr>
<tr>
<td>
<code>storage</code></br>
<em>
string
</em>
</td>
<td>
<em>(Optional)</em>
</td>
</tr>
<tr>
<td>
<code>nodeSelector</code></br>
<em>
map[string]string
</em>
</td>
<td>
<em>(Optional)</em>
</td>
</tr>
<tr>
<td>
<code>annotations</code></br>
<em>
map[string]string
</em>
</td>
<td>
<em>(Optional)</em>
</td>
</tr>
<tr>
<td>
<code>tolerations</code></br>
<em>
<a href="https://kubernetes.io/docs/reference/generated/kubernetes-api/v1.13/#toleration-v1-core">
[]Kubernetes core/v1.Toleration
</a>
</em>
</td>
<td>
<em>(Optional)</em>
</td>
</tr>
<tr>
<td>
<code>kubePrometheusURL</code></br>
<em>
string
</em>
</td>
<td>
<em>(Optional)</em>
<p>kubePrometheusURL is where tidb-monitoring get the  common metrics of kube-prometheus.
Ref: <a href="https://github.com/coreos/kube-prometheus">https://github.com/coreos/kube-prometheus</a></p>
</td>
</tr>
<tr>
<td>
<code>alertmanagerURL</code></br>
<em>
string
</em>
</td>
<td>
<em>(Optional)</em>
<p>alertmanagerURL is where tidb-monitoring push alerts to.
Ref: <a href="https://prometheus.io/docs/alerting/alertmanager/">https://prometheus.io/docs/alerting/alertmanager/</a></p>
</td>
</tr>
<tr>
<td>
<<<<<<< HEAD
<code>additionalContainers</code></br>
<em>
<a href="https://kubernetes.io/docs/reference/generated/kubernetes-api/v1.13/#container-v1-core">
[]Kubernetes core/v1.Container
</a>
=======
<code>alertManagerRulesVersion</code></br>
<em>
string
>>>>>>> a852e2aa
</em>
</td>
<td>
<em>(Optional)</em>
<<<<<<< HEAD
=======
<p>alertManagerRulesVersion is the version of the tidb cluster that used for alert rules.
default to current tidb cluster version, for example: v3.0.15</p>
>>>>>>> a852e2aa
</td>
</tr>
</tbody>
</table>
<h3 id="tidbmonitorstatus">TidbMonitorStatus</h3>
<p>
(<em>Appears on:</em>
<a href="#tidbmonitor">TidbMonitor</a>)
</p>
<p>
<p>TODO: sync status</p>
</p>
<h3 id="tikvautoscalerspec">TikvAutoScalerSpec</h3>
<p>
(<em>Appears on:</em>
<a href="#tidbclusterautoscalerspec">TidbClusterAutoScalerSpec</a>)
</p>
<p>
<p>TikvAutoScalerSpec describes the spec for tikv auto-scaling</p>
</p>
<table>
<thead>
<tr>
<th>Field</th>
<th>Description</th>
</tr>
</thead>
<tbody>
<tr>
<td>
<code>BasicAutoScalerSpec</code></br>
<em>
<a href="#basicautoscalerspec">
BasicAutoScalerSpec
</a>
</em>
</td>
<td>
<p>
(Members of <code>BasicAutoScalerSpec</code> are embedded into this type.)
</p>
</td>
</tr>
<tr>
<td>
<code>readyToScaleThresholdSeconds</code></br>
<em>
int32
</em>
</td>
<td>
<em>(Optional)</em>
<p>ReadyToScaleThresholdSeconds represents duration that the ReadyToScale phase
should last for before auto scaling.
If not set, the default ReadyToScaleThresholdSeconds will be set to 30.</p>
</td>
</tr>
</tbody>
</table>
<h3 id="tikvautoscalerstatus">TikvAutoScalerStatus</h3>
<p>
(<em>Appears on:</em>
<a href="#tidbclusterautosclaerstatus">TidbClusterAutoSclaerStatus</a>)
</p>
<p>
<p>TikvAutoScalerStatus describe the auto-scaling status of tikv</p>
</p>
<table>
<thead>
<tr>
<th>Field</th>
<th>Description</th>
</tr>
</thead>
<tbody>
<tr>
<td>
<code>BasicAutoScalerStatus</code></br>
<em>
<a href="#basicautoscalerstatus">
BasicAutoScalerStatus
</a>
</em>
</td>
<td>
<p>
(Members of <code>BasicAutoScalerStatus</code> are embedded into this type.)
</p>
</td>
</tr>
</tbody>
</table>
<h3 id="txnlocallatches">TxnLocalLatches</h3>
<p>
(<em>Appears on:</em>
<a href="#tidbconfig">TiDBConfig</a>)
</p>
<p>
<p>TxnLocalLatches is the TxnLocalLatches section of the config.</p>
</p>
<table>
<thead>
<tr>
<th>Field</th>
<th>Description</th>
</tr>
</thead>
<tbody>
<tr>
<td>
<code>enabled</code></br>
<em>
bool
</em>
</td>
<td>
<em>(Optional)</em>
</td>
</tr>
<tr>
<td>
<code>capacity</code></br>
<em>
uint
</em>
</td>
<td>
<em>(Optional)</em>
</td>
</tr>
</tbody>
</table>
<h3 id="unjoinedmember">UnjoinedMember</h3>
<p>
(<em>Appears on:</em>
<a href="#pdstatus">PDStatus</a>)
</p>
<p>
<p>UnjoinedMember is the pd unjoin cluster member information</p>
</p>
<table>
<thead>
<tr>
<th>Field</th>
<th>Description</th>
</tr>
</thead>
<tbody>
<tr>
<td>
<code>podName</code></br>
<em>
string
</em>
</td>
<td>
</td>
</tr>
<tr>
<td>
<code>pvcUID</code></br>
<em>
k8s.io/apimachinery/pkg/types.UID
</em>
</td>
<td>
</td>
</tr>
<tr>
<td>
<code>createdAt</code></br>
<em>
<a href="https://kubernetes.io/docs/reference/generated/kubernetes-api/v1.13/#time-v1-meta">
Kubernetes meta/v1.Time
</a>
</em>
</td>
<td>
</td>
</tr>
</tbody>
</table>
<h3 id="user">User</h3>
<p>
<p>User is the configuration of users.</p>
</p>
<table>
<thead>
<tr>
<th>Field</th>
<th>Description</th>
</tr>
</thead>
<tbody>
<tr>
<td>
<code>password</code></br>
<em>
string
</em>
</td>
<td>
<em>(Optional)</em>
</td>
</tr>
<tr>
<td>
<code>profile</code></br>
<em>
string
</em>
</td>
<td>
<em>(Optional)</em>
</td>
</tr>
<tr>
<td>
<code>quota</code></br>
<em>
string
</em>
</td>
<td>
<em>(Optional)</em>
</td>
</tr>
<tr>
<td>
<code>networks</code></br>
<em>
<a href="#networks">
Networks
</a>
</em>
</td>
<td>
<em>(Optional)</em>
</td>
</tr>
</tbody>
</table>
<hr/>
<p><em>
Generated with <code>gen-crd-api-reference-docs</code>
</em></p><|MERGE_RESOLUTION|>--- conflicted
+++ resolved
@@ -1716,26 +1716,28 @@
 </tr>
 <tr>
 <td>
-<<<<<<< HEAD
+<code>alertManagerRulesVersion</code></br>
+<em>
+string
+</em>
+</td>
+<td>
+<em>(Optional)</em>
+<p>alertManagerRulesVersion is the version of the tidb cluster that used for alert rules.
+default to current tidb cluster version, for example: v3.0.15</p>
+</td>
+</tr>
+<tr>
+<td>
 <code>additionalContainers</code></br>
 <em>
 <a href="https://kubernetes.io/docs/reference/generated/kubernetes-api/v1.13/#container-v1-core">
 []Kubernetes core/v1.Container
 </a>
-=======
-<code>alertManagerRulesVersion</code></br>
-<em>
-string
->>>>>>> a852e2aa
-</em>
-</td>
-<td>
-<em>(Optional)</em>
-<<<<<<< HEAD
-=======
-<p>alertManagerRulesVersion is the version of the tidb cluster that used for alert rules.
-default to current tidb cluster version, for example: v3.0.15</p>
->>>>>>> a852e2aa
+</em>
+</td>
+<td>
+<em>(Optional)</em>
 </td>
 </tr>
 </table>
@@ -15846,26 +15848,28 @@
 </tr>
 <tr>
 <td>
-<<<<<<< HEAD
+<code>alertManagerRulesVersion</code></br>
+<em>
+string
+</em>
+</td>
+<td>
+<em>(Optional)</em>
+<p>alertManagerRulesVersion is the version of the tidb cluster that used for alert rules.
+default to current tidb cluster version, for example: v3.0.15</p>
+</td>
+</tr>
+<tr>
+<td>
 <code>additionalContainers</code></br>
 <em>
 <a href="https://kubernetes.io/docs/reference/generated/kubernetes-api/v1.13/#container-v1-core">
 []Kubernetes core/v1.Container
 </a>
-=======
-<code>alertManagerRulesVersion</code></br>
-<em>
-string
->>>>>>> a852e2aa
-</em>
-</td>
-<td>
-<em>(Optional)</em>
-<<<<<<< HEAD
-=======
-<p>alertManagerRulesVersion is the version of the tidb cluster that used for alert rules.
-default to current tidb cluster version, for example: v3.0.15</p>
->>>>>>> a852e2aa
+</em>
+</td>
+<td>
+<em>(Optional)</em>
 </td>
 </tr>
 </tbody>
