--- conflicted
+++ resolved
@@ -13,8 +13,6 @@
 <a href="#backup">Backup</a>
 </li><li>
 <a href="#backupschedule">BackupSchedule</a>
-</li><li>
-<a href="#dmcluster">DMCluster</a>
 </li><li>
 <a href="#restore">Restore</a>
 </li><li>
@@ -460,17 +458,6 @@
 <p>ImagePullSecrets is an optional list of references to secrets in the same namespace to use for pulling any of the images.</p>
 </td>
 </tr>
-<tr>
-<td>
-<code>tableFilter</code></br>
-<em>
-[]string
-</em>
-</td>
-<td>
-<p>TableFilter means Table filter expression for &lsquo;db.table&rsquo; matching. BR supports this from v4.0.3.</p>
-</td>
-</tr>
 </table>
 </td>
 </tr>
@@ -488,9 +475,9 @@
 </tr>
 </tbody>
 </table>
-<h3 id="dmcluster">DMCluster</h3>
-<p>
-<p>DMCluster is the control script&rsquo;s spec</p>
+<h3 id="restore">Restore</h3>
+<p>
+<p>Restore represents the restoration of backup of a tidb cluster.</p>
 </p>
 <table>
 <thead>
@@ -515,7 +502,7 @@
 <code>kind</code></br>
 string
 </td>
-<td><code>DMCluster</code></td>
+<td><code>Restore</code></td>
 </tr>
 <tr>
 <td>
@@ -535,314 +522,17 @@
 <td>
 <code>spec</code></br>
 <em>
-<a href="#dmclusterspec">
-DMClusterSpec
-</a>
-</em>
-</td>
-<td>
-<p>Spec defines the behavior of a dm cluster</p>
+<a href="#restorespec">
+RestoreSpec
+</a>
+</em>
+</td>
+<td>
 <br/>
 <br/>
 <table>
 <tr>
 <td>
-<code>discovery</code></br>
-<em>
-<a href="#dmdiscoveryspec">
-DMDiscoverySpec
-</a>
-</em>
-</td>
-<td>
-<p>Discovery spec</p>
-</td>
-</tr>
-<tr>
-<td>
-<code>master</code></br>
-<em>
-<a href="#masterspec">
-MasterSpec
-</a>
-</em>
-</td>
-<td>
-<em>(Optional)</em>
-<p>dm-master cluster spec</p>
-</td>
-</tr>
-<tr>
-<td>
-<code>worker</code></br>
-<em>
-<a href="#workerspec">
-WorkerSpec
-</a>
-</em>
-</td>
-<td>
-<em>(Optional)</em>
-<p>dm-worker cluster spec</p>
-</td>
-</tr>
-<tr>
-<td>
-<code>paused</code></br>
-<em>
-bool
-</em>
-</td>
-<td>
-<em>(Optional)</em>
-<p>Indicates that the dm cluster is paused and will not be processed by
-the controller.</p>
-</td>
-</tr>
-<tr>
-<td>
-<code>version</code></br>
-<em>
-string
-</em>
-</td>
-<td>
-<em>(Optional)</em>
-<p>TODO: remove optional after defaulting logic introduced
-dm cluster version</p>
-</td>
-</tr>
-<tr>
-<td>
-<code>schedulerName</code></br>
-<em>
-string
-</em>
-</td>
-<td>
-<p>SchedulerName of DM cluster Pods</p>
-</td>
-</tr>
-<tr>
-<td>
-<code>pvReclaimPolicy</code></br>
-<em>
-<a href="https://kubernetes.io/docs/reference/generated/kubernetes-api/v1.18/#persistentvolumereclaimpolicy-v1-core">
-Kubernetes core/v1.PersistentVolumeReclaimPolicy
-</a>
-</em>
-</td>
-<td>
-<p>Persistent volume reclaim policy applied to the PVs that consumed by DM cluster</p>
-</td>
-</tr>
-<tr>
-<td>
-<code>imagePullPolicy</code></br>
-<em>
-<a href="https://kubernetes.io/docs/reference/generated/kubernetes-api/v1.18/#pullpolicy-v1-core">
-Kubernetes core/v1.PullPolicy
-</a>
-</em>
-</td>
-<td>
-<p>ImagePullPolicy of DM cluster Pods</p>
-</td>
-</tr>
-<tr>
-<td>
-<code>imagePullSecrets</code></br>
-<em>
-<a href="https://kubernetes.io/docs/reference/generated/kubernetes-api/v1.18/#localobjectreference-v1-core">
-[]Kubernetes core/v1.LocalObjectReference
-</a>
-</em>
-</td>
-<td>
-<em>(Optional)</em>
-<p>ImagePullSecrets is an optional list of references to secrets in the same namespace to use for pulling any of the images.</p>
-</td>
-</tr>
-<tr>
-<td>
-<code>enablePVReclaim</code></br>
-<em>
-bool
-</em>
-</td>
-<td>
-<em>(Optional)</em>
-<p>Whether enable PVC reclaim for orphan PVC left by statefulset scale-in
-Optional: Defaults to false</p>
-</td>
-</tr>
-<tr>
-<td>
-<code>tlsCluster</code></br>
-<em>
-<a href="#tlscluster">
-TLSCluster
-</a>
-</em>
-</td>
-<td>
-<em>(Optional)</em>
-<p>Whether enable the TLS connection between DM server components
-Optional: Defaults to nil</p>
-</td>
-</tr>
-<tr>
-<td>
-<code>affinity</code></br>
-<em>
-<a href="https://kubernetes.io/docs/reference/generated/kubernetes-api/v1.18/#affinity-v1-core">
-Kubernetes core/v1.Affinity
-</a>
-</em>
-</td>
-<td>
-<em>(Optional)</em>
-<p>Affinity of DM cluster Pods</p>
-</td>
-</tr>
-<tr>
-<td>
-<code>nodeSelector</code></br>
-<em>
-map[string]string
-</em>
-</td>
-<td>
-<em>(Optional)</em>
-<p>Base node selectors of DM cluster Pods, components may add or override selectors upon this respectively</p>
-</td>
-</tr>
-<tr>
-<td>
-<code>annotations</code></br>
-<em>
-map[string]string
-</em>
-</td>
-<td>
-<em>(Optional)</em>
-<p>Base annotations of DM cluster Pods, components may add or override selectors upon this respectively</p>
-</td>
-</tr>
-<tr>
-<td>
-<code>timezone</code></br>
-<em>
-string
-</em>
-</td>
-<td>
-<em>(Optional)</em>
-<p>Time zone of DM cluster Pods
-Optional: Defaults to UTC</p>
-</td>
-</tr>
-<tr>
-<td>
-<code>tolerations</code></br>
-<em>
-<a href="https://kubernetes.io/docs/reference/generated/kubernetes-api/v1.18/#toleration-v1-core">
-[]Kubernetes core/v1.Toleration
-</a>
-</em>
-</td>
-<td>
-<em>(Optional)</em>
-<p>Base tolerations of DM cluster Pods, components may add more tolerations upon this respectively</p>
-</td>
-</tr>
-<tr>
-<td>
-<code>tableFilter</code></br>
-<em>
-[]string
-</em>
-</td>
-<td>
-<p>TableFilter means Table filter expression for &lsquo;db.table&rsquo; matching. BR supports this from v4.0.3.</p>
-</td>
-</tr>
-</table>
-</td>
-</tr>
-<tr>
-<td>
-<code>status</code></br>
-<em>
-<a href="#dmclusterstatus">
-DMClusterStatus
-</a>
-</em>
-</td>
-<td>
-<p>Most recently observed status of the dm cluster</p>
-</td>
-</tr>
-</tbody>
-</table>
-<h3 id="restore">Restore</h3>
-<p>
-<p>Restore represents the restoration of backup of a tidb cluster.</p>
-</p>
-<table>
-<thead>
-<tr>
-<th>Field</th>
-<th>Description</th>
-</tr>
-</thead>
-<tbody>
-<tr>
-<td>
-<code>apiVersion</code></br>
-string</td>
-<td>
-<code>
-pingcap.com/v1alpha1
-</code>
-</td>
-</tr>
-<tr>
-<td>
-<code>kind</code></br>
-string
-</td>
-<td><code>Restore</code></td>
-</tr>
-<tr>
-<td>
-<code>metadata</code></br>
-<em>
-<a href="https://kubernetes.io/docs/reference/generated/kubernetes-api/v1.18/#objectmeta-v1-meta">
-Kubernetes meta/v1.ObjectMeta
-</a>
-</em>
-</td>
-<td>
-Refer to the Kubernetes API documentation for the fields of the
-<code>metadata</code> field.
-</td>
-</tr>
-<tr>
-<td>
-<code>spec</code></br>
-<em>
-<a href="#restorespec">
-RestoreSpec
-</a>
-</em>
-</td>
-<td>
-<br/>
-<br/>
-<table>
-<tr>
-<td>
 <code>resources</code></br>
 <em>
 <a href="https://kubernetes.io/docs/reference/generated/kubernetes-api/v1.18/#resourcerequirements-v1-core">
@@ -1007,6 +697,17 @@
 <td>
 <em>(Optional)</em>
 <p>ImagePullSecrets is an optional list of references to secrets in the same namespace to use for pulling any of the images.</p>
+</td>
+</tr>
+<tr>
+<td>
+<code>tableFilter</code></br>
+<em>
+[]string
+</em>
+</td>
+<td>
+<p>TableFilter means Table filter expression for &lsquo;db.table&rsquo; matching. BR supports this from v4.0.3.</p>
 </td>
 </tr>
 </table>
@@ -3438,14 +3139,12 @@
 <h3 id="componentspec">ComponentSpec</h3>
 <p>
 (<em>Appears on:</em>
-<a href="#masterspec">MasterSpec</a>, 
 <a href="#pdspec">PDSpec</a>, 
 <a href="#pumpspec">PumpSpec</a>, 
 <a href="#ticdcspec">TiCDCSpec</a>, 
 <a href="#tidbspec">TiDBSpec</a>, 
 <a href="#tiflashspec">TiFlashSpec</a>, 
-<a href="#tikvspec">TiKVSpec</a>, 
-<a href="#workerspec">WorkerSpec</a>)
+<a href="#tikvspec">TiKVSpec</a>)
 </p>
 <p>
 <p>ComponentSpec is the base spec of each component, the fields should always accessed by the Basic<Component>Spec() method to respect the cluster-level properties</p>
@@ -3931,18 +3630,6 @@
 </tr>
 <tr>
 <td>
-<code>DMCluster</code></br>
-<em>
-<a href="#crdkind">
-CrdKind
-</a>
-</em>
-</td>
-<td>
-</td>
-</tr>
-<tr>
-<td>
 <code>Backup</code></br>
 <em>
 <a href="#crdkind">
@@ -4110,490 +3797,6 @@
 </tr>
 </tbody>
 </table>
-<h3 id="dmclustercondition">DMClusterCondition</h3>
-<p>
-(<em>Appears on:</em>
-<a href="#dmclusterstatus">DMClusterStatus</a>)
-</p>
-<p>
-<p>DMClusterCondition is dm cluster condition</p>
-</p>
-<table>
-<thead>
-<tr>
-<th>Field</th>
-<th>Description</th>
-</tr>
-</thead>
-<tbody>
-<tr>
-<td>
-<code>type</code></br>
-<em>
-<a href="#tidbclusterconditiontype">
-TidbClusterConditionType
-</a>
-</em>
-</td>
-<td>
-<p>Type of the condition.</p>
-</td>
-</tr>
-<tr>
-<td>
-<code>status</code></br>
-<em>
-<a href="https://kubernetes.io/docs/reference/generated/kubernetes-api/v1.18/#conditionstatus-v1-core">
-Kubernetes core/v1.ConditionStatus
-</a>
-</em>
-</td>
-<td>
-<p>Status of the condition, one of True, False, Unknown.</p>
-</td>
-</tr>
-<tr>
-<td>
-<code>lastUpdateTime</code></br>
-<em>
-<a href="https://kubernetes.io/docs/reference/generated/kubernetes-api/v1.18/#time-v1-meta">
-Kubernetes meta/v1.Time
-</a>
-</em>
-</td>
-<td>
-<p>The last time this condition was updated.</p>
-</td>
-</tr>
-<tr>
-<td>
-<code>lastTransitionTime</code></br>
-<em>
-<a href="https://kubernetes.io/docs/reference/generated/kubernetes-api/v1.18/#time-v1-meta">
-Kubernetes meta/v1.Time
-</a>
-</em>
-</td>
-<td>
-<em>(Optional)</em>
-<p>Last time the condition transitioned from one status to another.</p>
-</td>
-</tr>
-<tr>
-<td>
-<code>reason</code></br>
-<em>
-string
-</em>
-</td>
-<td>
-<em>(Optional)</em>
-<p>The reason for the condition&rsquo;s last transition.</p>
-</td>
-</tr>
-<tr>
-<td>
-<code>message</code></br>
-<em>
-string
-</em>
-</td>
-<td>
-<em>(Optional)</em>
-<p>A human readable message indicating details about the transition.</p>
-</td>
-</tr>
-</tbody>
-</table>
-<h3 id="dmclusterconditiontype">DMClusterConditionType</h3>
-<p>
-<p>DMClusterConditionType represents a dm cluster condition value.</p>
-</p>
-<h3 id="dmclusterspec">DMClusterSpec</h3>
-<p>
-(<em>Appears on:</em>
-<a href="#dmcluster">DMCluster</a>)
-</p>
-<p>
-<p>DMClusterSpec describes the attributes that a user creates on a dm cluster</p>
-</p>
-<table>
-<thead>
-<tr>
-<th>Field</th>
-<th>Description</th>
-</tr>
-</thead>
-<tbody>
-<tr>
-<td>
-<code>discovery</code></br>
-<em>
-<a href="#dmdiscoveryspec">
-DMDiscoverySpec
-</a>
-</em>
-</td>
-<td>
-<p>Discovery spec</p>
-</td>
-</tr>
-<tr>
-<td>
-<code>master</code></br>
-<em>
-<a href="#masterspec">
-MasterSpec
-</a>
-</em>
-</td>
-<td>
-<em>(Optional)</em>
-<p>dm-master cluster spec</p>
-</td>
-</tr>
-<tr>
-<td>
-<code>worker</code></br>
-<em>
-<a href="#workerspec">
-WorkerSpec
-</a>
-</em>
-</td>
-<td>
-<<<<<<< HEAD
-<em>(Optional)</em>
-<p>dm-worker cluster spec</p>
-=======
-<p>Deprecated. Please use <code>Spec.TableFilter</code> instead. TableFilter means Table filter expression for &lsquo;db.table&rsquo; matching</p>
->>>>>>> 64c4a8b3
-</td>
-</tr>
-<tr>
-<td>
-<code>paused</code></br>
-<em>
-bool
-</em>
-</td>
-<td>
-<em>(Optional)</em>
-<p>Indicates that the dm cluster is paused and will not be processed by
-the controller.</p>
-</td>
-</tr>
-<tr>
-<td>
-<code>version</code></br>
-<em>
-string
-</em>
-</td>
-<td>
-<em>(Optional)</em>
-<p>TODO: remove optional after defaulting logic introduced
-dm cluster version</p>
-</td>
-</tr>
-<tr>
-<td>
-<code>schedulerName</code></br>
-<em>
-string
-</em>
-</td>
-<td>
-<p>SchedulerName of DM cluster Pods</p>
-</td>
-</tr>
-<tr>
-<td>
-<code>pvReclaimPolicy</code></br>
-<em>
-<a href="https://kubernetes.io/docs/reference/generated/kubernetes-api/v1.18/#persistentvolumereclaimpolicy-v1-core">
-Kubernetes core/v1.PersistentVolumeReclaimPolicy
-</a>
-</em>
-</td>
-<td>
-<p>Persistent volume reclaim policy applied to the PVs that consumed by DM cluster</p>
-</td>
-</tr>
-<tr>
-<td>
-<code>imagePullPolicy</code></br>
-<em>
-<a href="https://kubernetes.io/docs/reference/generated/kubernetes-api/v1.18/#pullpolicy-v1-core">
-Kubernetes core/v1.PullPolicy
-</a>
-</em>
-</td>
-<td>
-<p>ImagePullPolicy of DM cluster Pods</p>
-</td>
-</tr>
-<tr>
-<td>
-<code>imagePullSecrets</code></br>
-<em>
-<a href="https://kubernetes.io/docs/reference/generated/kubernetes-api/v1.18/#localobjectreference-v1-core">
-[]Kubernetes core/v1.LocalObjectReference
-</a>
-</em>
-</td>
-<td>
-<em>(Optional)</em>
-<p>ImagePullSecrets is an optional list of references to secrets in the same namespace to use for pulling any of the images.</p>
-</td>
-</tr>
-<tr>
-<td>
-<code>enablePVReclaim</code></br>
-<em>
-bool
-</em>
-</td>
-<td>
-<em>(Optional)</em>
-<p>Whether enable PVC reclaim for orphan PVC left by statefulset scale-in
-Optional: Defaults to false</p>
-</td>
-</tr>
-<tr>
-<td>
-<code>tlsCluster</code></br>
-<em>
-<a href="#tlscluster">
-TLSCluster
-</a>
-</em>
-</td>
-<td>
-<em>(Optional)</em>
-<p>Whether enable the TLS connection between DM server components
-Optional: Defaults to nil</p>
-</td>
-</tr>
-<tr>
-<td>
-<code>affinity</code></br>
-<em>
-<a href="https://kubernetes.io/docs/reference/generated/kubernetes-api/v1.18/#affinity-v1-core">
-Kubernetes core/v1.Affinity
-</a>
-</em>
-</td>
-<td>
-<em>(Optional)</em>
-<p>Affinity of DM cluster Pods</p>
-</td>
-</tr>
-<tr>
-<td>
-<code>nodeSelector</code></br>
-<em>
-map[string]string
-</em>
-</td>
-<td>
-<em>(Optional)</em>
-<p>Base node selectors of DM cluster Pods, components may add or override selectors upon this respectively</p>
-</td>
-</tr>
-<tr>
-<td>
-<code>annotations</code></br>
-<em>
-map[string]string
-</em>
-</td>
-<td>
-<em>(Optional)</em>
-<p>Base annotations of DM cluster Pods, components may add or override selectors upon this respectively</p>
-</td>
-</tr>
-<tr>
-<td>
-<code>timezone</code></br>
-<em>
-string
-</em>
-</td>
-<td>
-<em>(Optional)</em>
-<p>Time zone of DM cluster Pods
-Optional: Defaults to UTC</p>
-</td>
-</tr>
-<tr>
-<td>
-<code>tolerations</code></br>
-<em>
-<a href="https://kubernetes.io/docs/reference/generated/kubernetes-api/v1.18/#toleration-v1-core">
-[]Kubernetes core/v1.Toleration
-</a>
-</em>
-</td>
-<td>
-<em>(Optional)</em>
-<p>Base tolerations of DM cluster Pods, components may add more tolerations upon this respectively</p>
-</td>
-</tr>
-</tbody>
-</table>
-<h3 id="dmclusterstatus">DMClusterStatus</h3>
-<p>
-(<em>Appears on:</em>
-<a href="#dmcluster">DMCluster</a>)
-</p>
-<p>
-<p>DMClusterStatus represents the current status of a dm cluster.</p>
-</p>
-<table>
-<thead>
-<tr>
-<th>Field</th>
-<th>Description</th>
-</tr>
-</thead>
-<tbody>
-<tr>
-<td>
-<code>master</code></br>
-<em>
-<a href="#masterstatus">
-MasterStatus
-</a>
-</em>
-</td>
-<td>
-</td>
-</tr>
-<tr>
-<td>
-<code>worker</code></br>
-<em>
-<a href="#workerstatus">
-WorkerStatus
-</a>
-</em>
-</td>
-<td>
-</td>
-</tr>
-<tr>
-<td>
-<code>conditions</code></br>
-<em>
-<a href="#dmclustercondition">
-[]DMClusterCondition
-</a>
-</em>
-</td>
-<td>
-<em>(Optional)</em>
-<p>Represents the latest available observations of a dm cluster&rsquo;s state.</p>
-</td>
-</tr>
-</tbody>
-</table>
-<h3 id="dmdiscoveryspec">DMDiscoverySpec</h3>
-<p>
-(<em>Appears on:</em>
-<a href="#dmclusterspec">DMClusterSpec</a>)
-</p>
-<p>
-<p>DMDiscoverySpec contains details of Discovery members for dm</p>
-</p>
-<table>
-<thead>
-<tr>
-<th>Field</th>
-<th>Description</th>
-</tr>
-</thead>
-<tbody>
-<tr>
-<td>
-<code>address</code></br>
-<em>
-string
-</em>
-</td>
-<td>
-<p>Address indicates the existed TiDB discovery address</p>
-</td>
-</tr>
-</tbody>
-</table>
-<h3 id="dmsecurityconfig">DMSecurityConfig</h3>
-<p>
-(<em>Appears on:</em>
-<a href="#masterconfig">MasterConfig</a>, 
-<a href="#workerconfig">WorkerConfig</a>)
-</p>
-<p>
-<p>DM common security config</p>
-</p>
-<table>
-<thead>
-<tr>
-<th>Field</th>
-<th>Description</th>
-</tr>
-</thead>
-<tbody>
-<tr>
-<td>
-<code>ssl-ca</code></br>
-<em>
-string
-</em>
-</td>
-<td>
-<em>(Optional)</em>
-<p>SSLCA is the path of file that contains list of trusted SSL CAs.</p>
-</td>
-</tr>
-<tr>
-<td>
-<code>ssl-cert</code></br>
-<em>
-string
-</em>
-</td>
-<td>
-<em>(Optional)</em>
-<p>SSLCert is the path of file that contains X509 certificate in PEM format.</p>
-</td>
-</tr>
-<tr>
-<td>
-<code>ssl-key</code></br>
-<em>
-string
-</em>
-</td>
-<td>
-<em>(Optional)</em>
-<p>SSLKey is the path of file that contains X509 key in PEM format.</p>
-</td>
-</tr>
-<tr>
-<td>
-<code>cert-allowed-cn</code></br>
-<em>
-[]string
-</em>
-</td>
-<td>
-<em>(Optional)</em>
-<p>CertAllowedCN is the Common Name that allowed</p>
-</td>
-</tr>
-</tbody>
-</table>
 <h3 id="dashboardconfig">DashboardConfig</h3>
 <p>
 (<em>Appears on:</em>
@@ -5113,18 +4316,6 @@
 </td>
 <td>
 <em>(Optional)</em>
-</td>
-</tr>
-<tr>
-<td>
-<code>cert_allowed_cn</code></br>
-<em>
-[]string
-</em>
-</td>
-<td>
-<em>(Optional)</em>
-<p>CertAllowedCN is the Common Name that allowed</p>
 </td>
 </tr>
 </tbody>
@@ -5856,183 +5047,6 @@
 </tr>
 </tbody>
 </table>
-<h3 id="masterconfig">MasterConfig</h3>
-<p>
-(<em>Appears on:</em>
-<a href="#masterspec">MasterSpec</a>)
-</p>
-<p>
-<p>MasterConfig is the configuration of dm-master-server</p>
-</p>
-<table>
-<thead>
-<tr>
-<th>Field</th>
-<th>Description</th>
-</tr>
-</thead>
-<tbody>
-<tr>
-<td>
-<code>log-level</code></br>
-<em>
-string
-</em>
-</td>
-<td>
-<em>(Optional)</em>
-<p>Log level.
-Optional: Defaults to info</p>
-</td>
-</tr>
-<tr>
-<td>
-<code>log-file</code></br>
-<em>
-string
-</em>
-</td>
-<td>
-<em>(Optional)</em>
-<p>File log config.</p>
-</td>
-</tr>
-<tr>
-<td>
-<code>log-format</code></br>
-<em>
-string
-</em>
-</td>
-<td>
-<em>(Optional)</em>
-<p>Log format. one of json or text.</p>
-</td>
-</tr>
-<tr>
-<td>
-<code>rpc-timeout</code></br>
-<em>
-string
-</em>
-</td>
-<td>
-<em>(Optional)</em>
-<p>RPC timeout when dm-master request to dm-worker
-Optional: Defaults to 30s</p>
-</td>
-</tr>
-<tr>
-<td>
-<code>rpc-rate-limit</code></br>
-<em>
-float64
-</em>
-</td>
-<td>
-<em>(Optional)</em>
-<p>RPC agent rate limit when dm-master request to dm-worker
-Optional: Defaults to 10</p>
-</td>
-</tr>
-<tr>
-<td>
-<code>rpc-rate-burst</code></br>
-<em>
-int
-</em>
-</td>
-<td>
-<em>(Optional)</em>
-<p>RPC agent rate burst when dm-master request to dm-worker
-Optional: Defaults to 40</p>
-</td>
-</tr>
-<tr>
-<td>
-<code>DMSecurityConfig</code></br>
-<em>
-<a href="#dmsecurityconfig">
-DMSecurityConfig
-</a>
-</em>
-</td>
-<td>
-<p>
-(Members of <code>DMSecurityConfig</code> are embedded into this type.)
-</p>
-<em>(Optional)</em>
-<p>dm-master&rsquo;s security config</p>
-</td>
-</tr>
-</tbody>
-</table>
-<h3 id="masterfailuremember">MasterFailureMember</h3>
-<p>
-<p>MasterFailureMember is the dm-master failure member information</p>
-</p>
-<table>
-<thead>
-<tr>
-<th>Field</th>
-<th>Description</th>
-</tr>
-</thead>
-<tbody>
-<tr>
-<td>
-<code>podName</code></br>
-<em>
-string
-</em>
-</td>
-<td>
-</td>
-</tr>
-<tr>
-<td>
-<code>memberID</code></br>
-<em>
-string
-</em>
-</td>
-<td>
-</td>
-</tr>
-<tr>
-<td>
-<code>pvcUID</code></br>
-<em>
-k8s.io/apimachinery/pkg/types.UID
-</em>
-</td>
-<td>
-</td>
-</tr>
-<tr>
-<td>
-<code>memberDeleted</code></br>
-<em>
-bool
-</em>
-</td>
-<td>
-</td>
-</tr>
-<tr>
-<td>
-<code>createdAt</code></br>
-<em>
-<a href="https://kubernetes.io/docs/reference/generated/kubernetes-api/v1.18/#time-v1-meta">
-Kubernetes meta/v1.Time
-</a>
-</em>
-</td>
-<td>
-</td>
-</tr>
-</tbody>
-</table>
 <h3 id="masterkeyfileconfig">MasterKeyFileConfig</h3>
 <p>
 (<em>Appears on:</em>
@@ -6157,403 +5171,14 @@
 </tr>
 </tbody>
 </table>
-<h3 id="mastermember">MasterMember</h3>
+<h3 id="memberphase">MemberPhase</h3>
 <p>
 (<em>Appears on:</em>
-<a href="#masterstatus">MasterStatus</a>)
-</p>
-<p>
-<p>MasterMember is dm-master member status</p>
-</p>
-<table>
-<thead>
-<tr>
-<th>Field</th>
-<th>Description</th>
-</tr>
-</thead>
-<tbody>
-<tr>
-<td>
-<code>name</code></br>
-<em>
-string
-</em>
-</td>
-<td>
-</td>
-</tr>
-<tr>
-<td>
-<code>id</code></br>
-<em>
-string
-</em>
-</td>
-<td>
-<p>member id is actually a uint64, but apimachinery&rsquo;s json only treats numbers as int64/float64
-so uint64 may overflow int64 and thus convert to float64</p>
-</td>
-</tr>
-<tr>
-<td>
-<code>clientURL</code></br>
-<em>
-string
-</em>
-</td>
-<td>
-</td>
-</tr>
-<tr>
-<td>
-<code>health</code></br>
-<em>
-bool
-</em>
-</td>
-<td>
-</td>
-</tr>
-<tr>
-<td>
-<code>lastTransitionTime</code></br>
-<em>
-<a href="https://kubernetes.io/docs/reference/generated/kubernetes-api/v1.18/#time-v1-meta">
-Kubernetes meta/v1.Time
-</a>
-</em>
-</td>
-<td>
-<p>Last time the health transitioned from one to another.</p>
-</td>
-</tr>
-</tbody>
-</table>
-<h3 id="masterservicespec">MasterServiceSpec</h3>
-<p>
-(<em>Appears on:</em>
-<a href="#masterspec">MasterSpec</a>)
-</p>
-<p>
-</p>
-<table>
-<thead>
-<tr>
-<th>Field</th>
-<th>Description</th>
-</tr>
-</thead>
-<tbody>
-<tr>
-<td>
-<code>ServiceSpec</code></br>
-<em>
-<a href="#servicespec">
-ServiceSpec
-</a>
-</em>
-</td>
-<td>
-<p>
-(Members of <code>ServiceSpec</code> are embedded into this type.)
-</p>
-</td>
-</tr>
-<tr>
-<td>
-<code>externalTrafficPolicy</code></br>
-<em>
-<a href="https://kubernetes.io/docs/reference/generated/kubernetes-api/v1.18/#serviceexternaltrafficpolicytype-v1-core">
-Kubernetes core/v1.ServiceExternalTrafficPolicyType
-</a>
-</em>
-</td>
-<td>
-<em>(Optional)</em>
-<p>ExternalTrafficPolicy of the service
-Optional: Defaults to omitted</p>
-</td>
-</tr>
-<tr>
-<td>
-<code>masterNodePort</code></br>
-<em>
-int
-</em>
-</td>
-<td>
-<em>(Optional)</em>
-<p>Optional: Defaults to 0</p>
-</td>
-</tr>
-</tbody>
-</table>
-<h3 id="masterspec">MasterSpec</h3>
-<p>
-(<em>Appears on:</em>
-<a href="#dmclusterspec">DMClusterSpec</a>)
-</p>
-<p>
-<p>MasterSpec contains details of dm-master members</p>
-</p>
-<table>
-<thead>
-<tr>
-<th>Field</th>
-<th>Description</th>
-</tr>
-</thead>
-<tbody>
-<tr>
-<td>
-<code>ComponentSpec</code></br>
-<em>
-<a href="#componentspec">
-ComponentSpec
-</a>
-</em>
-</td>
-<td>
-<p>
-(Members of <code>ComponentSpec</code> are embedded into this type.)
-</p>
-</td>
-</tr>
-<tr>
-<td>
-<code>ResourceRequirements</code></br>
-<em>
-<a href="https://kubernetes.io/docs/reference/generated/kubernetes-api/v1.18/#resourcerequirements-v1-core">
-Kubernetes core/v1.ResourceRequirements
-</a>
-</em>
-</td>
-<td>
-<p>
-(Members of <code>ResourceRequirements</code> are embedded into this type.)
-</p>
-</td>
-</tr>
-<tr>
-<td>
-<code>replicas</code></br>
-<em>
-int32
-</em>
-</td>
-<td>
-<p>The desired ready replicas</p>
-</td>
-</tr>
-<tr>
-<td>
-<code>baseImage</code></br>
-<em>
-string
-</em>
-</td>
-<td>
-<em>(Optional)</em>
-<p>Base image of the component, image tag is now allowed during validation</p>
-</td>
-</tr>
-<tr>
-<td>
-<code>service</code></br>
-<em>
-<a href="#masterservicespec">
-MasterServiceSpec
-</a>
-</em>
-</td>
-<td>
-<em>(Optional)</em>
-<p>Service defines a Kubernetes service of Master cluster.
-Optional: Defaults to <code>.spec.services</code> in favor of backward compatibility</p>
-</td>
-</tr>
-<tr>
-<td>
-<code>maxFailoverCount</code></br>
-<em>
-int32
-</em>
-</td>
-<td>
-<em>(Optional)</em>
-<p>MaxFailoverCount limit the max replicas could be added in failover, 0 means no failover.
-Optional: Defaults to 3</p>
-</td>
-</tr>
-<tr>
-<td>
-<code>storageClassName</code></br>
-<em>
-string
-</em>
-</td>
-<td>
-<em>(Optional)</em>
-<p>The storageClassName of the persistent volume for dm-master data storage.
-Defaults to Kubernetes default storage class.</p>
-</td>
-</tr>
-<tr>
-<td>
-<code>dataSubDir</code></br>
-<em>
-string
-</em>
-</td>
-<td>
-<em>(Optional)</em>
-<p>Subdirectory within the volume to store dm-master Data. By default, the data
-is stored in the root directory of volume which is mounted at
-/var/lib/dm-master.
-Specifying this will change the data directory to a subdirectory, e.g.
-/var/lib/dm-master/data if you set the value to &ldquo;data&rdquo;.
-It&rsquo;s dangerous to change this value for a running cluster as it will
-upgrade your cluster to use a new storage directory.
-Defaults to &ldquo;&rdquo; (volume&rsquo;s root).</p>
-</td>
-</tr>
-<tr>
-<td>
-<code>config</code></br>
-<em>
-<a href="#masterconfig">
-MasterConfig
-</a>
-</em>
-</td>
-<td>
-<em>(Optional)</em>
-<p>Config is the Configuration of dm-master-servers</p>
-</td>
-</tr>
-</tbody>
-</table>
-<h3 id="masterstatus">MasterStatus</h3>
-<p>
-(<em>Appears on:</em>
-<a href="#dmclusterstatus">DMClusterStatus</a>)
-</p>
-<p>
-<p>MasterStatus is dm-master status</p>
-</p>
-<table>
-<thead>
-<tr>
-<th>Field</th>
-<th>Description</th>
-</tr>
-</thead>
-<tbody>
-<tr>
-<td>
-<code>synced</code></br>
-<em>
-bool
-</em>
-</td>
-<td>
-</td>
-</tr>
-<tr>
-<td>
-<code>phase</code></br>
-<em>
-<a href="#memberphase">
-MemberPhase
-</a>
-</em>
-</td>
-<td>
-</td>
-</tr>
-<tr>
-<td>
-<code>statefulSet</code></br>
-<em>
-<a href="https://kubernetes.io/docs/reference/generated/kubernetes-api/v1.18/#statefulsetstatus-v1-apps">
-Kubernetes apps/v1.StatefulSetStatus
-</a>
-</em>
-</td>
-<td>
-</td>
-</tr>
-<tr>
-<td>
-<code>members</code></br>
-<em>
-<a href="#mastermember">
-map[string]github.com/pingcap/tidb-operator/pkg/apis/pingcap/v1alpha1.MasterMember
-</a>
-</em>
-</td>
-<td>
-</td>
-</tr>
-<tr>
-<td>
-<code>leader</code></br>
-<em>
-<a href="#mastermember">
-MasterMember
-</a>
-</em>
-</td>
-<td>
-</td>
-</tr>
-<tr>
-<td>
-<code>failureMembers</code></br>
-<em>
-<a href="#pdfailuremember">
-map[string]github.com/pingcap/tidb-operator/pkg/apis/pingcap/v1alpha1.PDFailureMember
-</a>
-</em>
-</td>
-<td>
-</td>
-</tr>
-<tr>
-<td>
-<code>unjoinedMembers</code></br>
-<em>
-<a href="#unjoinedmember">
-map[string]github.com/pingcap/tidb-operator/pkg/apis/pingcap/v1alpha1.UnjoinedMember
-</a>
-</em>
-</td>
-<td>
-</td>
-</tr>
-<tr>
-<td>
-<code>image</code></br>
-<em>
-string
-</em>
-</td>
-<td>
-</td>
-</tr>
-</tbody>
-</table>
-<h3 id="memberphase">MemberPhase</h3>
-<p>
-(<em>Appears on:</em>
-<a href="#masterstatus">MasterStatus</a>, 
 <a href="#pdstatus">PDStatus</a>, 
 <a href="#pumpstatus">PumpStatus</a>, 
 <a href="#ticdcstatus">TiCDCStatus</a>, 
 <a href="#tidbstatus">TiDBStatus</a>, 
-<a href="#tikvstatus">TiKVStatus</a>, 
-<a href="#workerstatus">WorkerStatus</a>)
+<a href="#tikvstatus">TiKVStatus</a>)
 </p>
 <p>
 <p>MemberPhase is the current state of member</p>
@@ -7260,7 +5885,6 @@
 <h3 id="pdfailuremember">PDFailureMember</h3>
 <p>
 (<em>Appears on:</em>
-<a href="#masterstatus">MasterStatus</a>, 
 <a href="#pdstatus">PDStatus</a>)
 </p>
 <p>
@@ -8227,7 +6851,7 @@
 </td>
 <td>
 <em>(Optional)</em>
-<p>CAPath is the path of file that contains list of trusted SSL CAs.</p>
+<p>CAPath is the path of file that contains list of trusted SSL CAs. if set, following four settings shouldn&rsquo;t be empty</p>
 </td>
 </tr>
 <tr>
@@ -8423,38 +7047,6 @@
 Defaults to Kubernetes default storage class.</p>
 </td>
 </tr>
-<<<<<<< HEAD
-=======
-<tr>
-<td>
-<code>tableFilter</code></br>
-<em>
-[]string
-</em>
-</td>
-<td>
-<p>TableFilter means Table filter expression for &lsquo;db.table&rsquo; matching. BR supports this from v4.0.3.</p>
-</td>
-</tr>
-</tbody>
-</table>
-<h3 id="restorestatus">RestoreStatus</h3>
-<p>
-(<em>Appears on:</em>
-<a href="#restore">Restore</a>)
-</p>
-<p>
-<p>RestoreStatus represents the current status of a tidb cluster restore.</p>
-</p>
-<table>
-<thead>
-<tr>
-<th>Field</th>
-<th>Description</th>
-</tr>
-</thead>
-<tbody>
->>>>>>> 64c4a8b3
 <tr>
 <td>
 <code>dataSubDir</code></br>
@@ -10215,7 +8807,6 @@
 <p>
 (<em>Appears on:</em>
 <a href="#grafanaspec">GrafanaSpec</a>, 
-<a href="#masterservicespec">MasterServiceSpec</a>, 
 <a href="#pdspec">PDSpec</a>, 
 <a href="#prometheusspec">PrometheusSpec</a>, 
 <a href="#reloaderspec">ReloaderSpec</a>, 
@@ -10641,7 +9232,6 @@
 <h3 id="tlscluster">TLSCluster</h3>
 <p>
 (<em>Appears on:</em>
-<a href="#dmclusterspec">DMClusterSpec</a>, 
 <a href="#tidbclusterspec">TidbClusterSpec</a>)
 </p>
 <p>
@@ -17355,7 +15945,6 @@
 <h3 id="tidbclusterconditiontype">TidbClusterConditionType</h3>
 <p>
 (<em>Appears on:</em>
-<a href="#dmclustercondition">DMClusterCondition</a>, 
 <a href="#tidbclustercondition">TidbClusterCondition</a>)
 </p>
 <p>
@@ -18559,7 +17148,6 @@
 <h3 id="unjoinedmember">UnjoinedMember</h3>
 <p>
 (<em>Appears on:</em>
-<a href="#masterstatus">MasterStatus</a>, 
 <a href="#pdstatus">PDStatus</a>)
 </p>
 <p>
@@ -18663,333 +17251,6 @@
 </td>
 <td>
 <em>(Optional)</em>
-</td>
-</tr>
-</tbody>
-</table>
-<h3 id="workerconfig">WorkerConfig</h3>
-<p>
-(<em>Appears on:</em>
-<a href="#workerspec">WorkerSpec</a>)
-</p>
-<p>
-<p>WorkerConfig is the configuration of dm-worker-server</p>
-</p>
-<table>
-<thead>
-<tr>
-<th>Field</th>
-<th>Description</th>
-</tr>
-</thead>
-<tbody>
-<tr>
-<td>
-<code>log-level</code></br>
-<em>
-string
-</em>
-</td>
-<td>
-<em>(Optional)</em>
-<p>Log level.
-Optional: Defaults to info</p>
-</td>
-</tr>
-<tr>
-<td>
-<code>log-file</code></br>
-<em>
-string
-</em>
-</td>
-<td>
-<em>(Optional)</em>
-<p>File log config.</p>
-</td>
-</tr>
-<tr>
-<td>
-<code>log-format</code></br>
-<em>
-string
-</em>
-</td>
-<td>
-<em>(Optional)</em>
-<p>Log format. one of json or text.</p>
-</td>
-</tr>
-<tr>
-<td>
-<code>keepalive-ttl</code></br>
-<em>
-int64
-</em>
-</td>
-<td>
-<em>(Optional)</em>
-<p>KeepAliveTTL is the keepalive TTL when dm-worker writes to the embedded etcd of dm-master
-Optional: Defaults to 10</p>
-</td>
-</tr>
-<tr>
-<td>
-<code>DMSecurityConfig</code></br>
-<em>
-<a href="#dmsecurityconfig">
-DMSecurityConfig
-</a>
-</em>
-</td>
-<td>
-<p>
-(Members of <code>DMSecurityConfig</code> are embedded into this type.)
-</p>
-<em>(Optional)</em>
-<p>dm-worker&rsquo;s security config</p>
-</td>
-</tr>
-</tbody>
-</table>
-<h3 id="workermember">WorkerMember</h3>
-<p>
-(<em>Appears on:</em>
-<a href="#workerstatus">WorkerStatus</a>)
-</p>
-<p>
-<p>WorkerMember is dm-Worker member status</p>
-</p>
-<table>
-<thead>
-<tr>
-<th>Field</th>
-<th>Description</th>
-</tr>
-</thead>
-<tbody>
-<tr>
-<td>
-<code>podName</code></br>
-<em>
-string
-</em>
-</td>
-<td>
-</td>
-</tr>
-<tr>
-<td>
-<code>id</code></br>
-<em>
-string
-</em>
-</td>
-<td>
-</td>
-</tr>
-<tr>
-<td>
-<code>state</code></br>
-<em>
-string
-</em>
-</td>
-<td>
-</td>
-</tr>
-<tr>
-<td>
-<code>lastTransitionTime</code></br>
-<em>
-<a href="https://kubernetes.io/docs/reference/generated/kubernetes-api/v1.18/#time-v1-meta">
-Kubernetes meta/v1.Time
-</a>
-</em>
-</td>
-<td>
-<p>Last time the health transitioned from one to another.</p>
-</td>
-</tr>
-</tbody>
-</table>
-<h3 id="workerspec">WorkerSpec</h3>
-<p>
-(<em>Appears on:</em>
-<a href="#dmclusterspec">DMClusterSpec</a>)
-</p>
-<p>
-<p>WorkerSpec contains details of dm-worker members</p>
-</p>
-<table>
-<thead>
-<tr>
-<th>Field</th>
-<th>Description</th>
-</tr>
-</thead>
-<tbody>
-<tr>
-<td>
-<code>ComponentSpec</code></br>
-<em>
-<a href="#componentspec">
-ComponentSpec
-</a>
-</em>
-</td>
-<td>
-<p>
-(Members of <code>ComponentSpec</code> are embedded into this type.)
-</p>
-</td>
-</tr>
-<tr>
-<td>
-<code>ResourceRequirements</code></br>
-<em>
-<a href="https://kubernetes.io/docs/reference/generated/kubernetes-api/v1.18/#resourcerequirements-v1-core">
-Kubernetes core/v1.ResourceRequirements
-</a>
-</em>
-</td>
-<td>
-<p>
-(Members of <code>ResourceRequirements</code> are embedded into this type.)
-</p>
-</td>
-</tr>
-<tr>
-<td>
-<code>replicas</code></br>
-<em>
-int32
-</em>
-</td>
-<td>
-<p>The desired ready replicas</p>
-</td>
-</tr>
-<tr>
-<td>
-<code>baseImage</code></br>
-<em>
-string
-</em>
-</td>
-<td>
-<em>(Optional)</em>
-<p>Base image of the component, image tag is now allowed during validation</p>
-</td>
-</tr>
-<tr>
-<td>
-<code>storageClassName</code></br>
-<em>
-string
-</em>
-</td>
-<td>
-<em>(Optional)</em>
-<p>The storageClassName of the persistent volume for dm-worker data storage.
-Defaults to Kubernetes default storage class.</p>
-</td>
-</tr>
-<tr>
-<td>
-<code>dataSubDir</code></br>
-<em>
-string
-</em>
-</td>
-<td>
-<em>(Optional)</em>
-<p>Subdirectory within the volume to store dm-worker Data. By default, the data
-is stored in the root directory of volume which is mounted at
-/var/lib/dm-worker.
-Specifying this will change the data directory to a subdirectory, e.g.
-/var/lib/dm-worker/data if you set the value to &ldquo;data&rdquo;.
-It&rsquo;s dangerous to change this value for a running cluster as it will
-upgrade your cluster to use a new storage directory.
-Defaults to &ldquo;&rdquo; (volume&rsquo;s root).</p>
-</td>
-</tr>
-<tr>
-<td>
-<code>config</code></br>
-<em>
-<a href="#workerconfig">
-WorkerConfig
-</a>
-</em>
-</td>
-<td>
-<em>(Optional)</em>
-<p>Config is the Configuration of dm-worker-servers</p>
-</td>
-</tr>
-</tbody>
-</table>
-<h3 id="workerstatus">WorkerStatus</h3>
-<p>
-(<em>Appears on:</em>
-<a href="#dmclusterstatus">DMClusterStatus</a>)
-</p>
-<p>
-<p>WorkerStatus is dm-worker status</p>
-</p>
-<table>
-<thead>
-<tr>
-<th>Field</th>
-<th>Description</th>
-</tr>
-</thead>
-<tbody>
-<tr>
-<td>
-<code>synced</code></br>
-<em>
-bool
-</em>
-</td>
-<td>
-</td>
-</tr>
-<tr>
-<td>
-<code>phase</code></br>
-<em>
-<a href="#memberphase">
-MemberPhase
-</a>
-</em>
-</td>
-<td>
-</td>
-</tr>
-<tr>
-<td>
-<code>statefulSet</code></br>
-<em>
-<a href="https://kubernetes.io/docs/reference/generated/kubernetes-api/v1.18/#statefulsetstatus-v1-apps">
-Kubernetes apps/v1.StatefulSetStatus
-</a>
-</em>
-</td>
-<td>
-</td>
-</tr>
-<tr>
-<td>
-<code>workers</code></br>
-<em>
-<a href="#workermember">
-map[string]github.com/pingcap/tidb-operator/pkg/apis/pingcap/v1alpha1.WorkerMember
-</a>
-</em>
-</td>
-<td>
 </td>
 </tr>
 </tbody>
