--- conflicted
+++ resolved
@@ -12496,23 +12496,30 @@
 </tr>
 <tr>
 <td>
-<<<<<<< HEAD
+<code>readinessProbe</code></br>
+<em>
+<a href="#tidbprobe">
+TiDBProbe
+</a>
+</em>
+</td>
+<td>
+<em>(Optional)</em>
+<p>ReadinessProbe describes actions that probe the tidb&rsquo;s readiness.
+the default behavior is like setting type as &ldquo;tcp&rdquo;</p>
+</td>
+</tr>
+<tr>
+<td>
 <code>storageVolumes</code></br>
 <em>
 <a href="#storagevolume">
 []StorageVolume
-=======
-<code>readinessProbe</code></br>
-<em>
-<a href="#tidbprobe">
-TiDBProbe
->>>>>>> 84c9c7bb
-</a>
-</em>
-</td>
-<td>
-<em>(Optional)</em>
-<<<<<<< HEAD
+</a>
+</em>
+</td>
+<td>
+<em>(Optional)</em>
 <p>StorageVolumes is additional storage apply for TiDB node.
 Default to storageClassName storage class</p>
 </td>
@@ -12528,10 +12535,6 @@
 <em>(Optional)</em>
 <p>The storageClassName of the persistent volume for TiDB data storage.
 Defaults to Kubernetes default storage class.</p>
-=======
-<p>ReadinessProbe describes actions that probe the tidb&rsquo;s readiness.
-the default behavior is like setting type as &ldquo;tcp&rdquo;</p>
->>>>>>> 84c9c7bb
 </td>
 </tr>
 </tbody>
