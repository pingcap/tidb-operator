--- conflicted
+++ resolved
@@ -1604,40 +1604,29 @@
 </tr>
 <tr>
 <td>
-<<<<<<< HEAD
 <code>clusterDomain</code></br>
 <em>
 string
-=======
+</em>
+</td>
+<td>
+<em>(Optional)</em>
+<p>Kubernetes Cluster Domain of TiDB cluster
+Optional: Defaults to &ldquo;&rdquo;</p>
+</td>
+</tr>
+<tr>
+<td>
 <code>cluster</code></br>
 <em>
 <a href="#tidbclusterref">
 TidbClusterRef
 </a>
->>>>>>> d421744a
-</em>
-</td>
-<td>
-<em>(Optional)</em>
-<<<<<<< HEAD
-<p>Kubernetes Cluster Domain of TiDB cluster
-Optional: Defaults to &ldquo;&rdquo;</p>
-</td>
-</tr>
-<tr>
-<td>
-<code>discoveryAddress</code></br>
-<em>
-string
-</em>
-</td>
-<td>
-<em>(Optional)</em>
-<p>DiscoveryAddress of TiDB cluster
-Optional: Defaults to &ldquo;&rdquo;</p>
-=======
+</em>
+</td>
+<td>
+<em>(Optional)</em>
 <p>Cluster is the external cluster, if configured, the components in this TidbCluster will join to this configured cluster.</p>
->>>>>>> d421744a
 </td>
 </tr>
 </table>
@@ -17695,6 +17684,19 @@
 </tr>
 <tr>
 <td>
+<code>clusterDomain</code></br>
+<em>
+string
+</em>
+</td>
+<td>
+<em>(Optional)</em>
+<p>Kubernetes Cluster Domain of TiDB cluster
+Optional: Defaults to &ldquo;&rdquo;</p>
+</td>
+</tr>
+<tr>
+<td>
 <code>cluster</code></br>
 <em>
 <a href="#tidbclusterref">
@@ -18021,32 +18023,6 @@
 <em>(Optional)</em>
 <p>TLSClientSecretName is the name of secret which stores tidb server client certificate
 Optional: Defaults to nil</p>
-</td>
-</tr>
-<tr>
-<td>
-<code>clusterDomain</code></br>
-<em>
-string
-</em>
-</td>
-<td>
-<em>(Optional)</em>
-<p>Kubernetes Cluster Domain of TiDB cluster
-Optional: Defaults to &ldquo;&rdquo;</p>
-</td>
-</tr>
-<tr>
-<td>
-<code>discoveryAddress</code></br>
-<em>
-string
-</em>
-</td>
-<td>
-<em>(Optional)</em>
-<p>DiscoveryAddress of TiDB cluster
-Optional: Defaults to &ldquo;&rdquo;</p>
 </td>
 </tr>
 </tbody>
