---
title: TiDB Operator API Document
summary: Reference of TiDB Operator API
category: how-to
---
<h1>API Document</h1>
<h2 id="pingcap.com/v1alpha1">pingcap.com/v1alpha1</h2>
<p>
<p>Package v1alpha1 is the v1alpha1 version of the API.</p>
</p>
Resource Types:
<ul><li>
<a href="#backup">Backup</a>
</li><li>
<a href="#backupschedule">BackupSchedule</a>
</li><li>
<a href="#dmcluster">DMCluster</a>
</li><li>
<a href="#restore">Restore</a>
</li><li>
<a href="#tidbcluster">TidbCluster</a>
</li><li>
<a href="#tidbclusterautoscaler">TidbClusterAutoScaler</a>
</li><li>
<a href="#tidbinitializer">TidbInitializer</a>
</li><li>
<a href="#tidbmonitor">TidbMonitor</a>
</li></ul>
<h3 id="backup">Backup</h3>
<p>
<p>Backup is a backup of tidb cluster.</p>
</p>
<table>
<thead>
<tr>
<th>Field</th>
<th>Description</th>
</tr>
</thead>
<tbody>
<tr>
<td>
<code>apiVersion</code></br>
string</td>
<td>
<code>
pingcap.com/v1alpha1
</code>
</td>
</tr>
<tr>
<td>
<code>kind</code></br>
string
</td>
<td><code>Backup</code></td>
</tr>
<tr>
<td>
<code>metadata</code></br>
<em>
<a href="https://kubernetes.io/docs/reference/generated/kubernetes-api/v1.18/#objectmeta-v1-meta">
Kubernetes meta/v1.ObjectMeta
</a>
</em>
</td>
<td>
Refer to the Kubernetes API documentation for the fields of the
<code>metadata</code> field.
</td>
</tr>
<tr>
<td>
<code>spec</code></br>
<em>
<a href="#backupspec">
BackupSpec
</a>
</em>
</td>
<td>
<br/>
<br/>
<table>
<tr>
<td>
<code>resources</code></br>
<em>
<a href="https://kubernetes.io/docs/reference/generated/kubernetes-api/v1.18/#resourcerequirements-v1-core">
Kubernetes core/v1.ResourceRequirements
</a>
</em>
</td>
<td>
</td>
</tr>
<tr>
<td>
<code>from</code></br>
<em>
<a href="#tidbaccessconfig">
TiDBAccessConfig
</a>
</em>
</td>
<td>
<p>From is the tidb cluster that needs to backup.</p>
</td>
</tr>
<tr>
<td>
<code>backupType</code></br>
<em>
<a href="#backuptype">
BackupType
</a>
</em>
</td>
<td>
<p>Type is the backup type for tidb cluster.</p>
</td>
</tr>
<tr>
<td>
<code>tikvGCLifeTime</code></br>
<em>
string
</em>
</td>
<td>
<p>TikvGCLifeTime is to specify the safe gc life time for backup.
The time limit during which data is retained for each GC, in the format of Go Duration.
When a GC happens, the current time minus this value is the safe point.</p>
</td>
</tr>
<tr>
<td>
<code>StorageProvider</code></br>
<em>
<a href="#storageprovider">
StorageProvider
</a>
</em>
</td>
<td>
<p>
(Members of <code>StorageProvider</code> are embedded into this type.)
</p>
<p>StorageProvider configures where and how backups should be stored.</p>
</td>
</tr>
<tr>
<td>
<code>storageClassName</code></br>
<em>
string
</em>
</td>
<td>
<em>(Optional)</em>
<p>The storageClassName of the persistent volume for Backup data storage.
Defaults to Kubernetes default storage class.</p>
</td>
</tr>
<tr>
<td>
<code>storageSize</code></br>
<em>
string
</em>
</td>
<td>
<p>StorageSize is the request storage size for backup job</p>
</td>
</tr>
<tr>
<td>
<code>br</code></br>
<em>
<a href="#brconfig">
BRConfig
</a>
</em>
</td>
<td>
<p>BRConfig is the configs for BR</p>
</td>
</tr>
<tr>
<td>
<code>dumpling</code></br>
<em>
<a href="#dumplingconfig">
DumplingConfig
</a>
</em>
</td>
<td>
<p>DumplingConfig is the configs for dumpling</p>
</td>
</tr>
<tr>
<td>
<code>tolerations</code></br>
<em>
<a href="https://kubernetes.io/docs/reference/generated/kubernetes-api/v1.18/#toleration-v1-core">
[]Kubernetes core/v1.Toleration
</a>
</em>
</td>
<td>
<em>(Optional)</em>
<p>Base tolerations of backup Pods, components may add more tolerations upon this respectively</p>
</td>
</tr>
<tr>
<td>
<code>toolImage</code></br>
<em>
string
</em>
</td>
<td>
<em>(Optional)</em>
<p>ToolImage specifies the tool image used in the backup/restore, only BR image is supported for now</p>
</td>
</tr>
<tr>
<td>
<code>imagePullSecrets</code></br>
<em>
<a href="https://kubernetes.io/docs/reference/generated/kubernetes-api/v1.18/#localobjectreference-v1-core">
[]Kubernetes core/v1.LocalObjectReference
</a>
</em>
</td>
<td>
<em>(Optional)</em>
<p>ImagePullSecrets is an optional list of references to secrets in the same namespace to use for pulling any of the images.</p>
</td>
</tr>
<tr>
<td>
<code>tableFilter</code></br>
<em>
[]string
</em>
</td>
<td>
<p>TableFilter means Table filter expression for &lsquo;db.table&rsquo; matching. BR supports this from v4.0.3.</p>
</td>
</tr>
<tr>
<td>
<code>affinity</code></br>
<em>
<a href="https://kubernetes.io/docs/reference/generated/kubernetes-api/v1.18/#affinity-v1-core">
Kubernetes core/v1.Affinity
</a>
</em>
</td>
<td>
<em>(Optional)</em>
<p>Affinity of backup Pods</p>
</td>
</tr>
<tr>
<td>
<code>useKMS</code></br>
<em>
bool
</em>
</td>
<td>
<p>Use KMS to decrypt the secrets</p>
</td>
</tr>
<tr>
<td>
<code>serviceAccount</code></br>
<em>
string
</em>
</td>
<td>
<p>Specify service account of backup</p>
</td>
</tr>
<tr>
<td>
<code>cleanPolicy</code></br>
<em>
<a href="#cleanpolicytype">
CleanPolicyType
</a>
</em>
</td>
<td>
<p>CleanPolicy denotes whether to clean backup data when the object is deleted from the cluster, if not set, the backup data will be retained</p>
</td>
</tr>
</table>
</td>
</tr>
<tr>
<td>
<code>status</code></br>
<em>
<a href="#backupstatus">
BackupStatus
</a>
</em>
</td>
<td>
</td>
</tr>
</tbody>
</table>
<h3 id="backupschedule">BackupSchedule</h3>
<p>
<p>BackupSchedule is a backup schedule of tidb cluster.</p>
</p>
<table>
<thead>
<tr>
<th>Field</th>
<th>Description</th>
</tr>
</thead>
<tbody>
<tr>
<td>
<code>apiVersion</code></br>
string</td>
<td>
<code>
pingcap.com/v1alpha1
</code>
</td>
</tr>
<tr>
<td>
<code>kind</code></br>
string
</td>
<td><code>BackupSchedule</code></td>
</tr>
<tr>
<td>
<code>metadata</code></br>
<em>
<a href="https://kubernetes.io/docs/reference/generated/kubernetes-api/v1.18/#objectmeta-v1-meta">
Kubernetes meta/v1.ObjectMeta
</a>
</em>
</td>
<td>
Refer to the Kubernetes API documentation for the fields of the
<code>metadata</code> field.
</td>
</tr>
<tr>
<td>
<code>spec</code></br>
<em>
<a href="#backupschedulespec">
BackupScheduleSpec
</a>
</em>
</td>
<td>
<br/>
<br/>
<table>
<tr>
<td>
<code>schedule</code></br>
<em>
string
</em>
</td>
<td>
<p>Schedule specifies the cron string used for backup scheduling.</p>
</td>
</tr>
<tr>
<td>
<code>pause</code></br>
<em>
bool
</em>
</td>
<td>
<p>Pause means paused backupSchedule</p>
</td>
</tr>
<tr>
<td>
<code>maxBackups</code></br>
<em>
int32
</em>
</td>
<td>
<p>MaxBackups is to specify how many backups we want to keep
0 is magic number to indicate un-limited backups.
if MaxBackups and MaxReservedTime are set at the same time, MaxReservedTime is preferred
and MaxBackups is ignored.</p>
</td>
</tr>
<tr>
<td>
<code>maxReservedTime</code></br>
<em>
string
</em>
</td>
<td>
<p>MaxReservedTime is to specify how long backups we want to keep.</p>
</td>
</tr>
<tr>
<td>
<code>backupTemplate</code></br>
<em>
<a href="#backupspec">
BackupSpec
</a>
</em>
</td>
<td>
<p>BackupTemplate is the specification of the backup structure to get scheduled.</p>
</td>
</tr>
<tr>
<td>
<code>storageClassName</code></br>
<em>
string
</em>
</td>
<td>
<em>(Optional)</em>
<p>The storageClassName of the persistent volume for Backup data storage if not storage class name set in BackupSpec.
Defaults to Kubernetes default storage class.</p>
</td>
</tr>
<tr>
<td>
<code>storageSize</code></br>
<em>
string
</em>
</td>
<td>
<p>StorageSize is the request storage size for backup job</p>
</td>
</tr>
<tr>
<td>
<code>imagePullSecrets</code></br>
<em>
<a href="https://kubernetes.io/docs/reference/generated/kubernetes-api/v1.18/#localobjectreference-v1-core">
[]Kubernetes core/v1.LocalObjectReference
</a>
</em>
</td>
<td>
<em>(Optional)</em>
<p>ImagePullSecrets is an optional list of references to secrets in the same namespace to use for pulling any of the images.</p>
</td>
</tr>
</table>
</td>
</tr>
<tr>
<td>
<code>status</code></br>
<em>
<a href="#backupschedulestatus">
BackupScheduleStatus
</a>
</em>
</td>
<td>
</td>
</tr>
</tbody>
</table>
<h3 id="dmcluster">DMCluster</h3>
<p>
<p>DMCluster is the control script&rsquo;s spec</p>
</p>
<table>
<thead>
<tr>
<th>Field</th>
<th>Description</th>
</tr>
</thead>
<tbody>
<tr>
<td>
<code>apiVersion</code></br>
string</td>
<td>
<code>
pingcap.com/v1alpha1
</code>
</td>
</tr>
<tr>
<td>
<code>kind</code></br>
string
</td>
<td><code>DMCluster</code></td>
</tr>
<tr>
<td>
<code>metadata</code></br>
<em>
<a href="https://kubernetes.io/docs/reference/generated/kubernetes-api/v1.18/#objectmeta-v1-meta">
Kubernetes meta/v1.ObjectMeta
</a>
</em>
</td>
<td>
Refer to the Kubernetes API documentation for the fields of the
<code>metadata</code> field.
</td>
</tr>
<tr>
<td>
<code>spec</code></br>
<em>
<a href="#dmclusterspec">
DMClusterSpec
</a>
</em>
</td>
<td>
<p>Spec defines the behavior of a dm cluster</p>
<br/>
<br/>
<table>
<tr>
<td>
<code>discovery</code></br>
<em>
<a href="#dmdiscoveryspec">
DMDiscoverySpec
</a>
</em>
</td>
<td>
<p>Discovery spec</p>
</td>
</tr>
<tr>
<td>
<code>master</code></br>
<em>
<a href="#masterspec">
MasterSpec
</a>
</em>
</td>
<td>
<em>(Optional)</em>
<p>dm-master cluster spec</p>
</td>
</tr>
<tr>
<td>
<code>worker</code></br>
<em>
<a href="#workerspec">
WorkerSpec
</a>
</em>
</td>
<td>
<em>(Optional)</em>
<p>dm-worker cluster spec</p>
</td>
</tr>
<tr>
<td>
<code>paused</code></br>
<em>
bool
</em>
</td>
<td>
<em>(Optional)</em>
<p>Indicates that the dm cluster is paused and will not be processed by
the controller.</p>
</td>
</tr>
<tr>
<td>
<code>version</code></br>
<em>
string
</em>
</td>
<td>
<em>(Optional)</em>
<p>dm cluster version</p>
</td>
</tr>
<tr>
<td>
<code>schedulerName</code></br>
<em>
string
</em>
</td>
<td>
<p>SchedulerName of DM cluster Pods</p>
</td>
</tr>
<tr>
<td>
<code>pvReclaimPolicy</code></br>
<em>
<a href="https://kubernetes.io/docs/reference/generated/kubernetes-api/v1.18/#persistentvolumereclaimpolicy-v1-core">
Kubernetes core/v1.PersistentVolumeReclaimPolicy
</a>
</em>
</td>
<td>
<p>Persistent volume reclaim policy applied to the PVs that consumed by DM cluster</p>
</td>
</tr>
<tr>
<td>
<code>imagePullPolicy</code></br>
<em>
<a href="https://kubernetes.io/docs/reference/generated/kubernetes-api/v1.18/#pullpolicy-v1-core">
Kubernetes core/v1.PullPolicy
</a>
</em>
</td>
<td>
<p>ImagePullPolicy of DM cluster Pods</p>
</td>
</tr>
<tr>
<td>
<code>imagePullSecrets</code></br>
<em>
<a href="https://kubernetes.io/docs/reference/generated/kubernetes-api/v1.18/#localobjectreference-v1-core">
[]Kubernetes core/v1.LocalObjectReference
</a>
</em>
</td>
<td>
<em>(Optional)</em>
<p>ImagePullSecrets is an optional list of references to secrets in the same namespace to use for pulling any of the images.</p>
</td>
</tr>
<tr>
<td>
<code>enablePVReclaim</code></br>
<em>
bool
</em>
</td>
<td>
<em>(Optional)</em>
<p>Whether enable PVC reclaim for orphan PVC left by statefulset scale-in
Optional: Defaults to false</p>
</td>
</tr>
<tr>
<td>
<code>tlsCluster</code></br>
<em>
<a href="#tlscluster">
TLSCluster
</a>
</em>
</td>
<td>
<em>(Optional)</em>
<p>Whether enable the TLS connection between DM server components
Optional: Defaults to nil</p>
</td>
</tr>
<tr>
<td>
<code>tlsClientSecretNames</code></br>
<em>
[]string
</em>
</td>
<td>
<em>(Optional)</em>
<p>TLSClientSecretNames are the names of secrets which stores mysql/tidb server client certificates
that used by dm-master and dm-worker.</p>
</td>
</tr>
<tr>
<td>
<code>hostNetwork</code></br>
<em>
bool
</em>
</td>
<td>
<em>(Optional)</em>
<p>Whether Hostnetwork is enabled for DM cluster Pods
Optional: Defaults to false</p>
</td>
</tr>
<tr>
<td>
<code>affinity</code></br>
<em>
<a href="https://kubernetes.io/docs/reference/generated/kubernetes-api/v1.18/#affinity-v1-core">
Kubernetes core/v1.Affinity
</a>
</em>
</td>
<td>
<em>(Optional)</em>
<p>Affinity of DM cluster Pods</p>
</td>
</tr>
<tr>
<td>
<code>priorityClassName</code></br>
<em>
string
</em>
</td>
<td>
<em>(Optional)</em>
<p>PriorityClassName of DM cluster Pods
Optional: Defaults to omitted</p>
</td>
</tr>
<tr>
<td>
<code>nodeSelector</code></br>
<em>
map[string]string
</em>
</td>
<td>
<em>(Optional)</em>
<p>Base node selectors of DM cluster Pods, components may add or override selectors upon this respectively</p>
</td>
</tr>
<tr>
<td>
<code>annotations</code></br>
<em>
map[string]string
</em>
</td>
<td>
<em>(Optional)</em>
<p>Base annotations of DM cluster Pods, components may add or override selectors upon this respectively</p>
</td>
</tr>
<tr>
<td>
<code>timezone</code></br>
<em>
string
</em>
</td>
<td>
<em>(Optional)</em>
<p>Time zone of DM cluster Pods
Optional: Defaults to UTC</p>
</td>
</tr>
<tr>
<td>
<code>tolerations</code></br>
<em>
<a href="https://kubernetes.io/docs/reference/generated/kubernetes-api/v1.18/#toleration-v1-core">
[]Kubernetes core/v1.Toleration
</a>
</em>
</td>
<td>
<em>(Optional)</em>
<p>Base tolerations of DM cluster Pods, components may add more tolerations upon this respectively</p>
</td>
</tr>
</table>
</td>
</tr>
<tr>
<td>
<code>status</code></br>
<em>
<a href="#dmclusterstatus">
DMClusterStatus
</a>
</em>
</td>
<td>
<p>Most recently observed status of the dm cluster</p>
</td>
</tr>
</tbody>
</table>
<h3 id="restore">Restore</h3>
<p>
<p>Restore represents the restoration of backup of a tidb cluster.</p>
</p>
<table>
<thead>
<tr>
<th>Field</th>
<th>Description</th>
</tr>
</thead>
<tbody>
<tr>
<td>
<code>apiVersion</code></br>
string</td>
<td>
<code>
pingcap.com/v1alpha1
</code>
</td>
</tr>
<tr>
<td>
<code>kind</code></br>
string
</td>
<td><code>Restore</code></td>
</tr>
<tr>
<td>
<code>metadata</code></br>
<em>
<a href="https://kubernetes.io/docs/reference/generated/kubernetes-api/v1.18/#objectmeta-v1-meta">
Kubernetes meta/v1.ObjectMeta
</a>
</em>
</td>
<td>
Refer to the Kubernetes API documentation for the fields of the
<code>metadata</code> field.
</td>
</tr>
<tr>
<td>
<code>spec</code></br>
<em>
<a href="#restorespec">
RestoreSpec
</a>
</em>
</td>
<td>
<br/>
<br/>
<table>
<tr>
<td>
<code>resources</code></br>
<em>
<a href="https://kubernetes.io/docs/reference/generated/kubernetes-api/v1.18/#resourcerequirements-v1-core">
Kubernetes core/v1.ResourceRequirements
</a>
</em>
</td>
<td>
</td>
</tr>
<tr>
<td>
<code>to</code></br>
<em>
<a href="#tidbaccessconfig">
TiDBAccessConfig
</a>
</em>
</td>
<td>
<p>To is the tidb cluster that needs to restore.</p>
</td>
</tr>
<tr>
<td>
<code>backupType</code></br>
<em>
<a href="#backuptype">
BackupType
</a>
</em>
</td>
<td>
<p>Type is the backup type for tidb cluster.</p>
</td>
</tr>
<tr>
<td>
<code>tikvGCLifeTime</code></br>
<em>
string
</em>
</td>
<td>
<p>TikvGCLifeTime is to specify the safe gc life time for restore.
The time limit during which data is retained for each GC, in the format of Go Duration.
When a GC happens, the current time minus this value is the safe point.</p>
</td>
</tr>
<tr>
<td>
<code>StorageProvider</code></br>
<em>
<a href="#storageprovider">
StorageProvider
</a>
</em>
</td>
<td>
<p>
(Members of <code>StorageProvider</code> are embedded into this type.)
</p>
<p>StorageProvider configures where and how backups should be stored.</p>
</td>
</tr>
<tr>
<td>
<code>storageClassName</code></br>
<em>
string
</em>
</td>
<td>
<em>(Optional)</em>
<p>The storageClassName of the persistent volume for Restore data storage.
Defaults to Kubernetes default storage class.</p>
</td>
</tr>
<tr>
<td>
<code>storageSize</code></br>
<em>
string
</em>
</td>
<td>
<p>StorageSize is the request storage size for backup job</p>
</td>
</tr>
<tr>
<td>
<code>br</code></br>
<em>
<a href="#brconfig">
BRConfig
</a>
</em>
</td>
<td>
<p>BR is the configs for BR.</p>
</td>
</tr>
<tr>
<td>
<code>tolerations</code></br>
<em>
<a href="https://kubernetes.io/docs/reference/generated/kubernetes-api/v1.18/#toleration-v1-core">
[]Kubernetes core/v1.Toleration
</a>
</em>
</td>
<td>
<em>(Optional)</em>
<p>Base tolerations of restore Pods, components may add more tolerations upon this respectively</p>
</td>
</tr>
<tr>
<td>
<code>affinity</code></br>
<em>
<a href="https://kubernetes.io/docs/reference/generated/kubernetes-api/v1.18/#affinity-v1-core">
Kubernetes core/v1.Affinity
</a>
</em>
</td>
<td>
<em>(Optional)</em>
<p>Affinity of restore Pods</p>
</td>
</tr>
<tr>
<td>
<code>useKMS</code></br>
<em>
bool
</em>
</td>
<td>
<p>Use KMS to decrypt the secrets</p>
</td>
</tr>
<tr>
<td>
<code>serviceAccount</code></br>
<em>
string
</em>
</td>
<td>
<p>Specify service account of restore</p>
</td>
</tr>
<tr>
<td>
<code>toolImage</code></br>
<em>
string
</em>
</td>
<td>
<em>(Optional)</em>
<p>ToolImage specifies the tool image used in the backup/restore, only BR image is supported for now</p>
</td>
</tr>
<tr>
<td>
<code>imagePullSecrets</code></br>
<em>
<a href="https://kubernetes.io/docs/reference/generated/kubernetes-api/v1.18/#localobjectreference-v1-core">
[]Kubernetes core/v1.LocalObjectReference
</a>
</em>
</td>
<td>
<em>(Optional)</em>
<p>ImagePullSecrets is an optional list of references to secrets in the same namespace to use for pulling any of the images.</p>
</td>
</tr>
<tr>
<td>
<code>tableFilter</code></br>
<em>
[]string
</em>
</td>
<td>
<p>TableFilter means Table filter expression for &lsquo;db.table&rsquo; matching. BR supports this from v4.0.3.</p>
</td>
</tr>
</table>
</td>
</tr>
<tr>
<td>
<code>status</code></br>
<em>
<a href="#restorestatus">
RestoreStatus
</a>
</em>
</td>
<td>
</td>
</tr>
</tbody>
</table>
<h3 id="tidbcluster">TidbCluster</h3>
<p>
<p>TidbCluster is the control script&rsquo;s spec</p>
</p>
<table>
<thead>
<tr>
<th>Field</th>
<th>Description</th>
</tr>
</thead>
<tbody>
<tr>
<td>
<code>apiVersion</code></br>
string</td>
<td>
<code>
pingcap.com/v1alpha1
</code>
</td>
</tr>
<tr>
<td>
<code>kind</code></br>
string
</td>
<td><code>TidbCluster</code></td>
</tr>
<tr>
<td>
<code>metadata</code></br>
<em>
<a href="https://kubernetes.io/docs/reference/generated/kubernetes-api/v1.18/#objectmeta-v1-meta">
Kubernetes meta/v1.ObjectMeta
</a>
</em>
</td>
<td>
Refer to the Kubernetes API documentation for the fields of the
<code>metadata</code> field.
</td>
</tr>
<tr>
<td>
<code>spec</code></br>
<em>
<a href="#tidbclusterspec">
TidbClusterSpec
</a>
</em>
</td>
<td>
<p>Spec defines the behavior of a tidb cluster</p>
<br/>
<br/>
<table>
<tr>
<td>
<code>discovery</code></br>
<em>
<a href="#discoveryspec">
DiscoverySpec
</a>
</em>
</td>
<td>
<p>Discovery spec</p>
</td>
</tr>
<tr>
<td>
<code>serviceAccount</code></br>
<em>
string
</em>
</td>
<td>
<p>Specify a Service Account</p>
</td>
</tr>
<tr>
<td>
<code>pd</code></br>
<em>
<a href="#pdspec">
PDSpec
</a>
</em>
</td>
<td>
<em>(Optional)</em>
<p>PD cluster spec</p>
</td>
</tr>
<tr>
<td>
<code>tidb</code></br>
<em>
<a href="#tidbspec">
TiDBSpec
</a>
</em>
</td>
<td>
<em>(Optional)</em>
<p>TiDB cluster spec</p>
</td>
</tr>
<tr>
<td>
<code>tikv</code></br>
<em>
<a href="#tikvspec">
TiKVSpec
</a>
</em>
</td>
<td>
<em>(Optional)</em>
<p>TiKV cluster spec</p>
</td>
</tr>
<tr>
<td>
<code>tiflash</code></br>
<em>
<a href="#tiflashspec">
TiFlashSpec
</a>
</em>
</td>
<td>
<em>(Optional)</em>
<p>TiFlash cluster spec</p>
</td>
</tr>
<tr>
<td>
<code>ticdc</code></br>
<em>
<a href="#ticdcspec">
TiCDCSpec
</a>
</em>
</td>
<td>
<em>(Optional)</em>
<p>TiCDC cluster spec</p>
</td>
</tr>
<tr>
<td>
<code>pump</code></br>
<em>
<a href="#pumpspec">
PumpSpec
</a>
</em>
</td>
<td>
<em>(Optional)</em>
<p>Pump cluster spec</p>
</td>
</tr>
<tr>
<td>
<code>helper</code></br>
<em>
<a href="#helperspec">
HelperSpec
</a>
</em>
</td>
<td>
<em>(Optional)</em>
<p>Helper spec</p>
</td>
</tr>
<tr>
<td>
<code>paused</code></br>
<em>
bool
</em>
</td>
<td>
<em>(Optional)</em>
<p>Indicates that the tidb cluster is paused and will not be processed by
the controller.</p>
</td>
</tr>
<tr>
<td>
<code>version</code></br>
<em>
string
</em>
</td>
<td>
<em>(Optional)</em>
<p>TiDB cluster version</p>
</td>
</tr>
<tr>
<td>
<code>schedulerName</code></br>
<em>
string
</em>
</td>
<td>
<p>SchedulerName of TiDB cluster Pods</p>
</td>
</tr>
<tr>
<td>
<code>pvReclaimPolicy</code></br>
<em>
<a href="https://kubernetes.io/docs/reference/generated/kubernetes-api/v1.18/#persistentvolumereclaimpolicy-v1-core">
Kubernetes core/v1.PersistentVolumeReclaimPolicy
</a>
</em>
</td>
<td>
<p>Persistent volume reclaim policy applied to the PVs that consumed by TiDB cluster</p>
</td>
</tr>
<tr>
<td>
<code>imagePullPolicy</code></br>
<em>
<a href="https://kubernetes.io/docs/reference/generated/kubernetes-api/v1.18/#pullpolicy-v1-core">
Kubernetes core/v1.PullPolicy
</a>
</em>
</td>
<td>
<p>ImagePullPolicy of TiDB cluster Pods</p>
</td>
</tr>
<tr>
<td>
<code>imagePullSecrets</code></br>
<em>
<a href="https://kubernetes.io/docs/reference/generated/kubernetes-api/v1.18/#localobjectreference-v1-core">
[]Kubernetes core/v1.LocalObjectReference
</a>
</em>
</td>
<td>
<em>(Optional)</em>
<p>ImagePullSecrets is an optional list of references to secrets in the same namespace to use for pulling any of the images.</p>
</td>
</tr>
<tr>
<td>
<code>configUpdateStrategy</code></br>
<em>
<a href="#configupdatestrategy">
ConfigUpdateStrategy
</a>
</em>
</td>
<td>
<p>ConfigUpdateStrategy determines how the configuration change is applied to the cluster.
UpdateStrategyInPlace will update the ConfigMap of configuration in-place and an extra rolling-update of the
cluster component is needed to reload the configuration change.
UpdateStrategyRollingUpdate will create a new ConfigMap with the new configuration and rolling-update the
related components to use the new ConfigMap, that is, the new configuration will be applied automatically.</p>
</td>
</tr>
<tr>
<td>
<code>enablePVReclaim</code></br>
<em>
bool
</em>
</td>
<td>
<em>(Optional)</em>
<p>Whether enable PVC reclaim for orphan PVC left by statefulset scale-in
Optional: Defaults to false</p>
</td>
</tr>
<tr>
<td>
<code>tlsCluster</code></br>
<em>
<a href="#tlscluster">
TLSCluster
</a>
</em>
</td>
<td>
<em>(Optional)</em>
<p>Whether enable the TLS connection between TiDB server components
Optional: Defaults to nil</p>
</td>
</tr>
<tr>
<td>
<code>hostNetwork</code></br>
<em>
bool
</em>
</td>
<td>
<em>(Optional)</em>
<p>Whether Hostnetwork is enabled for TiDB cluster Pods
Optional: Defaults to false</p>
</td>
</tr>
<tr>
<td>
<code>affinity</code></br>
<em>
<a href="https://kubernetes.io/docs/reference/generated/kubernetes-api/v1.18/#affinity-v1-core">
Kubernetes core/v1.Affinity
</a>
</em>
</td>
<td>
<em>(Optional)</em>
<p>Affinity of TiDB cluster Pods.
Will be overwritten by each cluster component&rsquo;s specific affinity setting, e.g. <code>spec.tidb.affinity</code></p>
</td>
</tr>
<tr>
<td>
<code>priorityClassName</code></br>
<em>
string
</em>
</td>
<td>
<em>(Optional)</em>
<p>PriorityClassName of TiDB cluster Pods
Optional: Defaults to omitted</p>
</td>
</tr>
<tr>
<td>
<code>nodeSelector</code></br>
<em>
map[string]string
</em>
</td>
<td>
<em>(Optional)</em>
<p>Base node selectors of TiDB cluster Pods, components may add or override selectors upon this respectively</p>
</td>
</tr>
<tr>
<td>
<code>annotations</code></br>
<em>
map[string]string
</em>
</td>
<td>
<em>(Optional)</em>
<p>Base annotations of TiDB cluster Pods, components may add or override selectors upon this respectively</p>
</td>
</tr>
<tr>
<td>
<code>tolerations</code></br>
<em>
<a href="https://kubernetes.io/docs/reference/generated/kubernetes-api/v1.18/#toleration-v1-core">
[]Kubernetes core/v1.Toleration
</a>
</em>
</td>
<td>
<em>(Optional)</em>
<p>Base tolerations of TiDB cluster Pods, components may add more tolerations upon this respectively</p>
</td>
</tr>
<tr>
<td>
<code>timezone</code></br>
<em>
string
</em>
</td>
<td>
<em>(Optional)</em>
<p>Time zone of TiDB cluster Pods
Optional: Defaults to UTC</p>
</td>
</tr>
<tr>
<td>
<code>services</code></br>
<em>
<a href="#service">
[]Service
</a>
</em>
</td>
<td>
<p>(Deprecated) Services list non-headless services type used in TidbCluster</p>
</td>
</tr>
<tr>
<td>
<code>enableDynamicConfiguration</code></br>
<em>
bool
</em>
</td>
<td>
<em>(Optional)</em>
<p>EnableDynamicConfiguration indicates whether to append <code>--advertise-status-addr</code> to the startup parameters of TiKV.</p>
</td>
</tr>
<tr>
<td>
<code>clusterDomain</code></br>
<em>
string
</em>
</td>
<td>
<em>(Optional)</em>
<p>ClusterDomain is the Kubernetes Cluster Domain of TiDB cluster
Optional: Defaults to &ldquo;&rdquo;</p>
</td>
</tr>
<tr>
<td>
<code>cluster</code></br>
<em>
<a href="#tidbclusterref">
TidbClusterRef
</a>
</em>
</td>
<td>
<em>(Optional)</em>
<p>Cluster is the external cluster, if configured, the components in this TidbCluster will join to this configured cluster.</p>
</td>
</tr>
<tr>
<td>
<code>pdAddresses</code></br>
<em>
[]string
</em>
</td>
<td>
<em>(Optional)</em>
<p>PDAddresses are the external PD addresses, if configured, the PDs in this TidbCluster will join to the configured PD cluster.</p>
</td>
</tr>
<tr>
<td>
<code>statefulSetUpdateStrategy</code></br>
<em>
<a href="https://kubernetes.io/docs/reference/generated/kubernetes-api/v1.18/#statefulsetupdatestrategytype-v1-apps">
Kubernetes apps/v1.StatefulSetUpdateStrategyType
</a>
</em>
</td>
<td>
<em>(Optional)</em>
<p>StatefulSetUpdateStrategy of TiDB cluster StatefulSets</p>
</td>
</tr>
</table>
</td>
</tr>
<tr>
<td>
<code>status</code></br>
<em>
<a href="#tidbclusterstatus">
TidbClusterStatus
</a>
</em>
</td>
<td>
<p>Most recently observed status of the tidb cluster</p>
</td>
</tr>
</tbody>
</table>
<h3 id="tidbclusterautoscaler">TidbClusterAutoScaler</h3>
<p>
<p>TidbClusterAutoScaler is the control script&rsquo;s spec</p>
</p>
<table>
<thead>
<tr>
<th>Field</th>
<th>Description</th>
</tr>
</thead>
<tbody>
<tr>
<td>
<code>apiVersion</code></br>
string</td>
<td>
<code>
pingcap.com/v1alpha1
</code>
</td>
</tr>
<tr>
<td>
<code>kind</code></br>
string
</td>
<td><code>TidbClusterAutoScaler</code></td>
</tr>
<tr>
<td>
<code>metadata</code></br>
<em>
<a href="https://kubernetes.io/docs/reference/generated/kubernetes-api/v1.18/#objectmeta-v1-meta">
Kubernetes meta/v1.ObjectMeta
</a>
</em>
</td>
<td>
Refer to the Kubernetes API documentation for the fields of the
<code>metadata</code> field.
</td>
</tr>
<tr>
<td>
<code>spec</code></br>
<em>
<a href="#tidbclusterautoscalerspec">
TidbClusterAutoScalerSpec
</a>
</em>
</td>
<td>
<p>Spec describes the state of the TidbClusterAutoScaler</p>
<br/>
<br/>
<table>
<tr>
<td>
<code>cluster</code></br>
<em>
<a href="#tidbclusterref">
TidbClusterRef
</a>
</em>
</td>
<td>
<p>TidbClusterRef describe the target TidbCluster</p>
</td>
</tr>
<tr>
<td>
<code>tikv</code></br>
<em>
<a href="#tikvautoscalerspec">
TikvAutoScalerSpec
</a>
</em>
</td>
<td>
<em>(Optional)</em>
<p>TiKV represents the auto-scaling spec for tikv</p>
</td>
</tr>
<tr>
<td>
<code>tidb</code></br>
<em>
<a href="#tidbautoscalerspec">
TidbAutoScalerSpec
</a>
</em>
</td>
<td>
<em>(Optional)</em>
<p>TiDB represents the auto-scaling spec for tidb</p>
</td>
</tr>
</table>
</td>
</tr>
<tr>
<td>
<code>status</code></br>
<em>
<a href="#tidbclusterautoscalerstatus">
TidbClusterAutoScalerStatus
</a>
</em>
</td>
<td>
<p>Status describe the status of the TidbClusterAutoScaler</p>
</td>
</tr>
</tbody>
</table>
<h3 id="tidbinitializer">TidbInitializer</h3>
<p>
<p>TidbInitializer is a TiDB cluster initializing job</p>
</p>
<table>
<thead>
<tr>
<th>Field</th>
<th>Description</th>
</tr>
</thead>
<tbody>
<tr>
<td>
<code>apiVersion</code></br>
string</td>
<td>
<code>
pingcap.com/v1alpha1
</code>
</td>
</tr>
<tr>
<td>
<code>kind</code></br>
string
</td>
<td><code>TidbInitializer</code></td>
</tr>
<tr>
<td>
<code>metadata</code></br>
<em>
<a href="https://kubernetes.io/docs/reference/generated/kubernetes-api/v1.18/#objectmeta-v1-meta">
Kubernetes meta/v1.ObjectMeta
</a>
</em>
</td>
<td>
Refer to the Kubernetes API documentation for the fields of the
<code>metadata</code> field.
</td>
</tr>
<tr>
<td>
<code>spec</code></br>
<em>
<a href="#tidbinitializerspec">
TidbInitializerSpec
</a>
</em>
</td>
<td>
<p>Spec defines the desired state of TidbInitializer</p>
<br/>
<br/>
<table>
<tr>
<td>
<code>image</code></br>
<em>
string
</em>
</td>
<td>
</td>
</tr>
<tr>
<td>
<code>cluster</code></br>
<em>
<a href="#tidbclusterref">
TidbClusterRef
</a>
</em>
</td>
<td>
</td>
</tr>
<tr>
<td>
<code>imagePullPolicy</code></br>
<em>
<a href="https://kubernetes.io/docs/reference/generated/kubernetes-api/v1.18/#pullpolicy-v1-core">
Kubernetes core/v1.PullPolicy
</a>
</em>
</td>
<td>
<em>(Optional)</em>
</td>
</tr>
<tr>
<td>
<code>imagePullSecrets</code></br>
<em>
<a href="https://kubernetes.io/docs/reference/generated/kubernetes-api/v1.18/#localobjectreference-v1-core">
[]Kubernetes core/v1.LocalObjectReference
</a>
</em>
</td>
<td>
<em>(Optional)</em>
<p>ImagePullSecrets is an optional list of references to secrets in the same namespace to use for pulling any of the images.</p>
</td>
</tr>
<tr>
<td>
<code>permitHost</code></br>
<em>
string
</em>
</td>
<td>
<em>(Optional)</em>
<p>permitHost is the host which will only be allowed to connect to the TiDB.</p>
</td>
</tr>
<tr>
<td>
<code>initSql</code></br>
<em>
string
</em>
</td>
<td>
<em>(Optional)</em>
<p>InitSql is the SQL statements executed after the TiDB cluster is bootstrapped.</p>
</td>
</tr>
<tr>
<td>
<code>initSqlConfigMap</code></br>
<em>
string
</em>
</td>
<td>
<em>(Optional)</em>
<p>InitSqlConfigMapName reference a configmap that provide init-sql, take high precedence than initSql if set</p>
</td>
</tr>
<tr>
<td>
<code>passwordSecret</code></br>
<em>
string
</em>
</td>
<td>
<em>(Optional)</em>
</td>
</tr>
<tr>
<td>
<code>resources</code></br>
<em>
<a href="https://kubernetes.io/docs/reference/generated/kubernetes-api/v1.18/#resourcerequirements-v1-core">
Kubernetes core/v1.ResourceRequirements
</a>
</em>
</td>
<td>
<em>(Optional)</em>
</td>
</tr>
<tr>
<td>
<code>timezone</code></br>
<em>
string
</em>
</td>
<td>
<em>(Optional)</em>
<p>Time zone of TiDB initializer Pods</p>
</td>
</tr>
<tr>
<td>
<code>tlsClientSecretName</code></br>
<em>
string
</em>
</td>
<td>
<em>(Optional)</em>
<p>TLSClientSecretName is the name of secret which stores tidb server client certificate
Optional: Defaults to nil</p>
</td>
</tr>
</table>
</td>
</tr>
<tr>
<td>
<code>status</code></br>
<em>
<a href="#tidbinitializerstatus">
TidbInitializerStatus
</a>
</em>
</td>
<td>
<p>Most recently observed status of the TidbInitializer</p>
</td>
</tr>
</tbody>
</table>
<h3 id="tidbmonitor">TidbMonitor</h3>
<p>
<p>TidbMonitor encode the spec and status of the monitoring component of a TiDB cluster</p>
</p>
<table>
<thead>
<tr>
<th>Field</th>
<th>Description</th>
</tr>
</thead>
<tbody>
<tr>
<td>
<code>apiVersion</code></br>
string</td>
<td>
<code>
pingcap.com/v1alpha1
</code>
</td>
</tr>
<tr>
<td>
<code>kind</code></br>
string
</td>
<td><code>TidbMonitor</code></td>
</tr>
<tr>
<td>
<code>metadata</code></br>
<em>
<a href="https://kubernetes.io/docs/reference/generated/kubernetes-api/v1.18/#objectmeta-v1-meta">
Kubernetes meta/v1.ObjectMeta
</a>
</em>
</td>
<td>
Refer to the Kubernetes API documentation for the fields of the
<code>metadata</code> field.
</td>
</tr>
<tr>
<td>
<code>spec</code></br>
<em>
<a href="#tidbmonitorspec">
TidbMonitorSpec
</a>
</em>
</td>
<td>
<p>Spec defines the desired state of TidbMonitor</p>
<br/>
<br/>
<table>
<tr>
<td>
<code>clusters</code></br>
<em>
<a href="#tidbclusterref">
[]TidbClusterRef
</a>
</em>
</td>
<td>
</td>
</tr>
<tr>
<td>
<code>prometheus</code></br>
<em>
<a href="#prometheusspec">
PrometheusSpec
</a>
</em>
</td>
<td>
</td>
</tr>
<tr>
<td>
<code>grafana</code></br>
<em>
<a href="#grafanaspec">
GrafanaSpec
</a>
</em>
</td>
<td>
<em>(Optional)</em>
</td>
</tr>
<tr>
<td>
<code>reloader</code></br>
<em>
<a href="#reloaderspec">
ReloaderSpec
</a>
</em>
</td>
<td>
</td>
</tr>
<tr>
<td>
<code>initializer</code></br>
<em>
<a href="#initializerspec">
InitializerSpec
</a>
</em>
</td>
<td>
</td>
</tr>
<tr>
<td>
<<<<<<< HEAD
<code>thanos</code></br>
<em>
<a href="#thanosspec">
ThanosSpec
=======
<code>dm</code></br>
<em>
<a href="#dmmonitorspec">
DMMonitorSpec
>>>>>>> f06f8e6b
</a>
</em>
</td>
<td>
<<<<<<< HEAD
<em>(Optional)</em>
=======
>>>>>>> f06f8e6b
</td>
</tr>
<tr>
<td>
<code>pvReclaimPolicy</code></br>
<em>
<a href="https://kubernetes.io/docs/reference/generated/kubernetes-api/v1.18/#persistentvolumereclaimpolicy-v1-core">
Kubernetes core/v1.PersistentVolumeReclaimPolicy
</a>
</em>
</td>
<td>
<p>Persistent volume reclaim policy applied to the PVs that consumed by TiDB cluster</p>
</td>
</tr>
<tr>
<td>
<code>imagePullPolicy</code></br>
<em>
<a href="https://kubernetes.io/docs/reference/generated/kubernetes-api/v1.18/#pullpolicy-v1-core">
Kubernetes core/v1.PullPolicy
</a>
</em>
</td>
<td>
</td>
</tr>
<tr>
<td>
<code>imagePullSecrets</code></br>
<em>
<a href="https://kubernetes.io/docs/reference/generated/kubernetes-api/v1.18/#localobjectreference-v1-core">
[]Kubernetes core/v1.LocalObjectReference
</a>
</em>
</td>
<td>
<em>(Optional)</em>
<p>ImagePullSecrets is an optional list of references to secrets in the same namespace to use for pulling any of the images.</p>
</td>
</tr>
<tr>
<td>
<code>persistent</code></br>
<em>
bool
</em>
</td>
<td>
<em>(Optional)</em>
</td>
</tr>
<tr>
<td>
<code>storageClassName</code></br>
<em>
string
</em>
</td>
<td>
<em>(Optional)</em>
</td>
</tr>
<tr>
<td>
<code>storage</code></br>
<em>
string
</em>
</td>
<td>
<em>(Optional)</em>
</td>
</tr>
<tr>
<td>
<code>nodeSelector</code></br>
<em>
map[string]string
</em>
</td>
<td>
<em>(Optional)</em>
</td>
</tr>
<tr>
<td>
<code>annotations</code></br>
<em>
map[string]string
</em>
</td>
<td>
<em>(Optional)</em>
</td>
</tr>
<tr>
<td>
<code>tolerations</code></br>
<em>
<a href="https://kubernetes.io/docs/reference/generated/kubernetes-api/v1.18/#toleration-v1-core">
[]Kubernetes core/v1.Toleration
</a>
</em>
</td>
<td>
<em>(Optional)</em>
</td>
</tr>
<tr>
<td>
<code>kubePrometheusURL</code></br>
<em>
string
</em>
</td>
<td>
<em>(Optional)</em>
<p>kubePrometheusURL is where tidb-monitoring get the  common metrics of kube-prometheus.
Ref: <a href="https://github.com/coreos/kube-prometheus">https://github.com/coreos/kube-prometheus</a></p>
</td>
</tr>
<tr>
<td>
<code>alertmanagerURL</code></br>
<em>
string
</em>
</td>
<td>
<em>(Optional)</em>
<p>alertmanagerURL is where tidb-monitoring push alerts to.
Ref: <a href="https://prometheus.io/docs/alerting/alertmanager/">https://prometheus.io/docs/alerting/alertmanager/</a></p>
</td>
</tr>
<tr>
<td>
<code>alertManagerRulesVersion</code></br>
<em>
string
</em>
</td>
<td>
<em>(Optional)</em>
<p>alertManagerRulesVersion is the version of the tidb cluster that used for alert rules.
default to current tidb cluster version, for example: v3.0.15</p>
</td>
</tr>
<tr>
<td>
<code>additionalContainers</code></br>
<em>
<a href="https://kubernetes.io/docs/reference/generated/kubernetes-api/v1.18/#container-v1-core">
[]Kubernetes core/v1.Container
</a>
</em>
</td>
<td>
<em>(Optional)</em>
</td>
</tr>
<tr>
<td>
<code>clusterScoped</code></br>
<em>
bool
</em>
</td>
<td>
<p>ClusterScoped indicates whether this monitor should manage Kubernetes cluster-wide TiDB clusters</p>
</td>
</tr>
<tr>
<td>
<code>externalLabels</code></br>
<em>
map[string]string
</em>
</td>
<td>
<p>The labels to add to any time series or alerts when communicating with
external systems (federation, remote storage, Alertmanager).</p>
</td>
</tr>
<tr>
<td>
<code>replicaExternalLabelName</code></br>
<em>
string
</em>
</td>
<td>
<p>Name of Prometheus external label used to denote replica name.
Defaults to the value of <code>prometheus_replica</code>. External label will
<em>not</em> be added when value is set to empty string (<code>&quot;&quot;</code>).</p>
</td>
</tr>
</table>
</td>
</tr>
<tr>
<td>
<code>status</code></br>
<em>
<a href="#tidbmonitorstatus">
TidbMonitorStatus
</a>
</em>
</td>
<td>
<p>Most recently observed status of the TidbMonitor</p>
</td>
</tr>
</tbody>
</table>
<h3 id="autoresource">AutoResource</h3>
<p>
(<em>Appears on:</em>
<a href="#basicautoscalerspec">BasicAutoScalerSpec</a>)
</p>
<p>
<p>AutoResource describes the resource type definitions</p>
</p>
<table>
<thead>
<tr>
<th>Field</th>
<th>Description</th>
</tr>
</thead>
<tbody>
<tr>
<td>
<code>cpu</code></br>
<em>
k8s.io/apimachinery/pkg/api/resource.Quantity
</em>
</td>
<td>
<p>CPU defines the CPU of this resource type</p>
</td>
</tr>
<tr>
<td>
<code>memory</code></br>
<em>
k8s.io/apimachinery/pkg/api/resource.Quantity
</em>
</td>
<td>
<p>Memory defines the memory of this resource type</p>
</td>
</tr>
<tr>
<td>
<code>storage</code></br>
<em>
k8s.io/apimachinery/pkg/api/resource.Quantity
</em>
</td>
<td>
<p>Storage defines the storage of this resource type</p>
</td>
</tr>
<tr>
<td>
<code>count</code></br>
<em>
int32
</em>
</td>
<td>
<p>Count defines the max availabel count of this resource type</p>
</td>
</tr>
</tbody>
</table>
<h3 id="autorule">AutoRule</h3>
<p>
(<em>Appears on:</em>
<a href="#basicautoscalerspec">BasicAutoScalerSpec</a>)
</p>
<p>
<p>AutoRule describes the rules for auto-scaling with PD API</p>
</p>
<table>
<thead>
<tr>
<th>Field</th>
<th>Description</th>
</tr>
</thead>
<tbody>
<tr>
<td>
<code>max_threshold</code></br>
<em>
float64
</em>
</td>
<td>
<p>MaxThreshold defines the threshold to scale out</p>
</td>
</tr>
<tr>
<td>
<code>min_threshold</code></br>
<em>
float64
</em>
</td>
<td>
<p>MinThreshold defines the threshold to scale in, not applicable to <code>storage</code> rule</p>
</td>
</tr>
<tr>
<td>
<code>resource_types</code></br>
<em>
[]string
</em>
</td>
<td>
<p>ResourceTypes defines the resource types that can be used for scaling</p>
</td>
</tr>
</tbody>
</table>
<h3 id="brconfig">BRConfig</h3>
<p>
(<em>Appears on:</em>
<a href="#backupspec">BackupSpec</a>, 
<a href="#restorespec">RestoreSpec</a>)
</p>
<p>
<p>BRConfig contains config for BR</p>
</p>
<table>
<thead>
<tr>
<th>Field</th>
<th>Description</th>
</tr>
</thead>
<tbody>
<tr>
<td>
<code>cluster</code></br>
<em>
string
</em>
</td>
<td>
<p>ClusterName of backup/restore cluster</p>
</td>
</tr>
<tr>
<td>
<code>clusterNamespace</code></br>
<em>
string
</em>
</td>
<td>
<p>Namespace of backup/restore cluster</p>
</td>
</tr>
<tr>
<td>
<code>db</code></br>
<em>
string
</em>
</td>
<td>
<p>Deprecated from BR v4.0.3. Please use <code>Spec.TableFilter</code> instead. DB is the specific DB which will be backed-up or restored</p>
</td>
</tr>
<tr>
<td>
<code>table</code></br>
<em>
string
</em>
</td>
<td>
<p>Deprecated from BR v4.0.3. Please use <code>Spec.TableFilter</code> instead. Table is the specific table which will be backed-up or restored</p>
</td>
</tr>
<tr>
<td>
<code>logLevel</code></br>
<em>
string
</em>
</td>
<td>
<p>LogLevel is the log level</p>
</td>
</tr>
<tr>
<td>
<code>statusAddr</code></br>
<em>
string
</em>
</td>
<td>
<p>StatusAddr is the HTTP listening address for the status report service. Set to empty string to disable</p>
</td>
</tr>
<tr>
<td>
<code>concurrency</code></br>
<em>
uint32
</em>
</td>
<td>
<p>Concurrency is the size of thread pool on each node that execute the backup task</p>
</td>
</tr>
<tr>
<td>
<code>rateLimit</code></br>
<em>
uint
</em>
</td>
<td>
<p>RateLimit is the rate limit of the backup task, MB/s per node</p>
</td>
</tr>
<tr>
<td>
<code>timeAgo</code></br>
<em>
string
</em>
</td>
<td>
<p>TimeAgo is the history version of the backup task, e.g. 1m, 1h</p>
</td>
</tr>
<tr>
<td>
<code>checksum</code></br>
<em>
bool
</em>
</td>
<td>
<p>Checksum specifies whether to run checksum after backup</p>
</td>
</tr>
<tr>
<td>
<code>sendCredToTikv</code></br>
<em>
bool
</em>
</td>
<td>
<p>SendCredToTikv specifies whether to send credentials to TiKV</p>
</td>
</tr>
<tr>
<td>
<code>onLine</code></br>
<em>
bool
</em>
</td>
<td>
<p>OnLine specifies whether online during restore</p>
</td>
</tr>
<tr>
<td>
<code>options</code></br>
<em>
[]string
</em>
</td>
<td>
<p>Options means options for backup data to remote storage with BR. These options has highest priority.</p>
</td>
</tr>
</tbody>
</table>
<h3 id="backupcondition">BackupCondition</h3>
<p>
(<em>Appears on:</em>
<a href="#backupstatus">BackupStatus</a>)
</p>
<p>
<p>BackupCondition describes the observed state of a Backup at a certain point.</p>
</p>
<table>
<thead>
<tr>
<th>Field</th>
<th>Description</th>
</tr>
</thead>
<tbody>
<tr>
<td>
<code>type</code></br>
<em>
<a href="#backupconditiontype">
BackupConditionType
</a>
</em>
</td>
<td>
</td>
</tr>
<tr>
<td>
<code>status</code></br>
<em>
<a href="https://kubernetes.io/docs/reference/generated/kubernetes-api/v1.18/#conditionstatus-v1-core">
Kubernetes core/v1.ConditionStatus
</a>
</em>
</td>
<td>
</td>
</tr>
<tr>
<td>
<code>lastTransitionTime</code></br>
<em>
<a href="https://kubernetes.io/docs/reference/generated/kubernetes-api/v1.18/#time-v1-meta">
Kubernetes meta/v1.Time
</a>
</em>
</td>
<td>
</td>
</tr>
<tr>
<td>
<code>reason</code></br>
<em>
string
</em>
</td>
<td>
</td>
</tr>
<tr>
<td>
<code>message</code></br>
<em>
string
</em>
</td>
<td>
</td>
</tr>
</tbody>
</table>
<h3 id="backupconditiontype">BackupConditionType</h3>
<p>
(<em>Appears on:</em>
<a href="#backupcondition">BackupCondition</a>, 
<a href="#backupstatus">BackupStatus</a>)
</p>
<p>
<p>BackupConditionType represents a valid condition of a Backup.</p>
</p>
<h3 id="backupschedulespec">BackupScheduleSpec</h3>
<p>
(<em>Appears on:</em>
<a href="#backupschedule">BackupSchedule</a>)
</p>
<p>
<p>BackupScheduleSpec contains the backup schedule specification for a tidb cluster.</p>
</p>
<table>
<thead>
<tr>
<th>Field</th>
<th>Description</th>
</tr>
</thead>
<tbody>
<tr>
<td>
<code>schedule</code></br>
<em>
string
</em>
</td>
<td>
<p>Schedule specifies the cron string used for backup scheduling.</p>
</td>
</tr>
<tr>
<td>
<code>pause</code></br>
<em>
bool
</em>
</td>
<td>
<p>Pause means paused backupSchedule</p>
</td>
</tr>
<tr>
<td>
<code>maxBackups</code></br>
<em>
int32
</em>
</td>
<td>
<p>MaxBackups is to specify how many backups we want to keep
0 is magic number to indicate un-limited backups.
if MaxBackups and MaxReservedTime are set at the same time, MaxReservedTime is preferred
and MaxBackups is ignored.</p>
</td>
</tr>
<tr>
<td>
<code>maxReservedTime</code></br>
<em>
string
</em>
</td>
<td>
<p>MaxReservedTime is to specify how long backups we want to keep.</p>
</td>
</tr>
<tr>
<td>
<code>backupTemplate</code></br>
<em>
<a href="#backupspec">
BackupSpec
</a>
</em>
</td>
<td>
<p>BackupTemplate is the specification of the backup structure to get scheduled.</p>
</td>
</tr>
<tr>
<td>
<code>storageClassName</code></br>
<em>
string
</em>
</td>
<td>
<em>(Optional)</em>
<p>The storageClassName of the persistent volume for Backup data storage if not storage class name set in BackupSpec.
Defaults to Kubernetes default storage class.</p>
</td>
</tr>
<tr>
<td>
<code>storageSize</code></br>
<em>
string
</em>
</td>
<td>
<p>StorageSize is the request storage size for backup job</p>
</td>
</tr>
<tr>
<td>
<code>imagePullSecrets</code></br>
<em>
<a href="https://kubernetes.io/docs/reference/generated/kubernetes-api/v1.18/#localobjectreference-v1-core">
[]Kubernetes core/v1.LocalObjectReference
</a>
</em>
</td>
<td>
<em>(Optional)</em>
<p>ImagePullSecrets is an optional list of references to secrets in the same namespace to use for pulling any of the images.</p>
</td>
</tr>
</tbody>
</table>
<h3 id="backupschedulestatus">BackupScheduleStatus</h3>
<p>
(<em>Appears on:</em>
<a href="#backupschedule">BackupSchedule</a>)
</p>
<p>
<p>BackupScheduleStatus represents the current state of a BackupSchedule.</p>
</p>
<table>
<thead>
<tr>
<th>Field</th>
<th>Description</th>
</tr>
</thead>
<tbody>
<tr>
<td>
<code>lastBackup</code></br>
<em>
string
</em>
</td>
<td>
<p>LastBackup represents the last backup.</p>
</td>
</tr>
<tr>
<td>
<code>lastBackupTime</code></br>
<em>
<a href="https://kubernetes.io/docs/reference/generated/kubernetes-api/v1.18/#time-v1-meta">
Kubernetes meta/v1.Time
</a>
</em>
</td>
<td>
<p>LastBackupTime represents the last time the backup was successfully created.</p>
</td>
</tr>
<tr>
<td>
<code>allBackupCleanTime</code></br>
<em>
<a href="https://kubernetes.io/docs/reference/generated/kubernetes-api/v1.18/#time-v1-meta">
Kubernetes meta/v1.Time
</a>
</em>
</td>
<td>
<p>AllBackupCleanTime represents the time when all backup entries are cleaned up</p>
</td>
</tr>
</tbody>
</table>
<h3 id="backupspec">BackupSpec</h3>
<p>
(<em>Appears on:</em>
<a href="#backup">Backup</a>, 
<a href="#backupschedulespec">BackupScheduleSpec</a>)
</p>
<p>
<p>BackupSpec contains the backup specification for a tidb cluster.</p>
</p>
<table>
<thead>
<tr>
<th>Field</th>
<th>Description</th>
</tr>
</thead>
<tbody>
<tr>
<td>
<code>resources</code></br>
<em>
<a href="https://kubernetes.io/docs/reference/generated/kubernetes-api/v1.18/#resourcerequirements-v1-core">
Kubernetes core/v1.ResourceRequirements
</a>
</em>
</td>
<td>
</td>
</tr>
<tr>
<td>
<code>from</code></br>
<em>
<a href="#tidbaccessconfig">
TiDBAccessConfig
</a>
</em>
</td>
<td>
<p>From is the tidb cluster that needs to backup.</p>
</td>
</tr>
<tr>
<td>
<code>backupType</code></br>
<em>
<a href="#backuptype">
BackupType
</a>
</em>
</td>
<td>
<p>Type is the backup type for tidb cluster.</p>
</td>
</tr>
<tr>
<td>
<code>tikvGCLifeTime</code></br>
<em>
string
</em>
</td>
<td>
<p>TikvGCLifeTime is to specify the safe gc life time for backup.
The time limit during which data is retained for each GC, in the format of Go Duration.
When a GC happens, the current time minus this value is the safe point.</p>
</td>
</tr>
<tr>
<td>
<code>StorageProvider</code></br>
<em>
<a href="#storageprovider">
StorageProvider
</a>
</em>
</td>
<td>
<p>
(Members of <code>StorageProvider</code> are embedded into this type.)
</p>
<p>StorageProvider configures where and how backups should be stored.</p>
</td>
</tr>
<tr>
<td>
<code>storageClassName</code></br>
<em>
string
</em>
</td>
<td>
<em>(Optional)</em>
<p>The storageClassName of the persistent volume for Backup data storage.
Defaults to Kubernetes default storage class.</p>
</td>
</tr>
<tr>
<td>
<code>storageSize</code></br>
<em>
string
</em>
</td>
<td>
<p>StorageSize is the request storage size for backup job</p>
</td>
</tr>
<tr>
<td>
<code>br</code></br>
<em>
<a href="#brconfig">
BRConfig
</a>
</em>
</td>
<td>
<p>BRConfig is the configs for BR</p>
</td>
</tr>
<tr>
<td>
<code>dumpling</code></br>
<em>
<a href="#dumplingconfig">
DumplingConfig
</a>
</em>
</td>
<td>
<p>DumplingConfig is the configs for dumpling</p>
</td>
</tr>
<tr>
<td>
<code>tolerations</code></br>
<em>
<a href="https://kubernetes.io/docs/reference/generated/kubernetes-api/v1.18/#toleration-v1-core">
[]Kubernetes core/v1.Toleration
</a>
</em>
</td>
<td>
<em>(Optional)</em>
<p>Base tolerations of backup Pods, components may add more tolerations upon this respectively</p>
</td>
</tr>
<tr>
<td>
<code>toolImage</code></br>
<em>
string
</em>
</td>
<td>
<em>(Optional)</em>
<p>ToolImage specifies the tool image used in the backup/restore, only BR image is supported for now</p>
</td>
</tr>
<tr>
<td>
<code>imagePullSecrets</code></br>
<em>
<a href="https://kubernetes.io/docs/reference/generated/kubernetes-api/v1.18/#localobjectreference-v1-core">
[]Kubernetes core/v1.LocalObjectReference
</a>
</em>
</td>
<td>
<em>(Optional)</em>
<p>ImagePullSecrets is an optional list of references to secrets in the same namespace to use for pulling any of the images.</p>
</td>
</tr>
<tr>
<td>
<code>tableFilter</code></br>
<em>
[]string
</em>
</td>
<td>
<p>TableFilter means Table filter expression for &lsquo;db.table&rsquo; matching. BR supports this from v4.0.3.</p>
</td>
</tr>
<tr>
<td>
<code>affinity</code></br>
<em>
<a href="https://kubernetes.io/docs/reference/generated/kubernetes-api/v1.18/#affinity-v1-core">
Kubernetes core/v1.Affinity
</a>
</em>
</td>
<td>
<em>(Optional)</em>
<p>Affinity of backup Pods</p>
</td>
</tr>
<tr>
<td>
<code>useKMS</code></br>
<em>
bool
</em>
</td>
<td>
<p>Use KMS to decrypt the secrets</p>
</td>
</tr>
<tr>
<td>
<code>serviceAccount</code></br>
<em>
string
</em>
</td>
<td>
<p>Specify service account of backup</p>
</td>
</tr>
<tr>
<td>
<code>cleanPolicy</code></br>
<em>
<a href="#cleanpolicytype">
CleanPolicyType
</a>
</em>
</td>
<td>
<p>CleanPolicy denotes whether to clean backup data when the object is deleted from the cluster, if not set, the backup data will be retained</p>
</td>
</tr>
</tbody>
</table>
<h3 id="backupstatus">BackupStatus</h3>
<p>
(<em>Appears on:</em>
<a href="#backup">Backup</a>)
</p>
<p>
<p>BackupStatus represents the current status of a backup.</p>
</p>
<table>
<thead>
<tr>
<th>Field</th>
<th>Description</th>
</tr>
</thead>
<tbody>
<tr>
<td>
<code>backupPath</code></br>
<em>
string
</em>
</td>
<td>
<p>BackupPath is the location of the backup.</p>
</td>
</tr>
<tr>
<td>
<code>timeStarted</code></br>
<em>
<a href="https://kubernetes.io/docs/reference/generated/kubernetes-api/v1.18/#time-v1-meta">
Kubernetes meta/v1.Time
</a>
</em>
</td>
<td>
<p>TimeStarted is the time at which the backup was started.</p>
</td>
</tr>
<tr>
<td>
<code>timeCompleted</code></br>
<em>
<a href="https://kubernetes.io/docs/reference/generated/kubernetes-api/v1.18/#time-v1-meta">
Kubernetes meta/v1.Time
</a>
</em>
</td>
<td>
<p>TimeCompleted is the time at which the backup was completed.</p>
</td>
</tr>
<tr>
<td>
<code>backupSizeReadable</code></br>
<em>
string
</em>
</td>
<td>
<p>BackupSizeReadable is the data size of the backup.
the difference with BackupSize is that its format is human readable</p>
</td>
</tr>
<tr>
<td>
<code>backupSize</code></br>
<em>
int64
</em>
</td>
<td>
<p>BackupSize is the data size of the backup.</p>
</td>
</tr>
<tr>
<td>
<code>commitTs</code></br>
<em>
string
</em>
</td>
<td>
<p>CommitTs is the snapshot time point of tidb cluster.</p>
</td>
</tr>
<tr>
<td>
<code>phase</code></br>
<em>
<a href="#backupconditiontype">
BackupConditionType
</a>
</em>
</td>
<td>
<p>Phase is a user readable state inferred from the underlying Backup conditions</p>
</td>
</tr>
<tr>
<td>
<code>conditions</code></br>
<em>
<a href="#backupcondition">
[]BackupCondition
</a>
</em>
</td>
<td>
</td>
</tr>
</tbody>
</table>
<h3 id="backupstoragetype">BackupStorageType</h3>
<p>
<p>BackupStorageType represents the backend storage type of backup.</p>
</p>
<h3 id="backuptype">BackupType</h3>
<p>
(<em>Appears on:</em>
<a href="#backupspec">BackupSpec</a>, 
<a href="#restorespec">RestoreSpec</a>)
</p>
<p>
<p>BackupType represents the backup type.</p>
</p>
<h3 id="basicautoscalerspec">BasicAutoScalerSpec</h3>
<p>
(<em>Appears on:</em>
<a href="#tidbautoscalerspec">TidbAutoScalerSpec</a>, 
<a href="#tikvautoscalerspec">TikvAutoScalerSpec</a>)
</p>
<p>
<p>BasicAutoScalerSpec describes the basic spec for auto-scaling</p>
</p>
<table>
<thead>
<tr>
<th>Field</th>
<th>Description</th>
</tr>
</thead>
<tbody>
<tr>
<td>
<code>rules</code></br>
<em>
<a href="#autorule">
map[k8s.io/api/core/v1.ResourceName]github.com/pingcap/tidb-operator/pkg/apis/pingcap/v1alpha1.AutoRule
</a>
</em>
</td>
<td>
<p>Rules defines the rules for auto-scaling with PD API</p>
</td>
</tr>
<tr>
<td>
<code>scaleInIntervalSeconds</code></br>
<em>
int32
</em>
</td>
<td>
<em>(Optional)</em>
<p>ScaleInIntervalSeconds represents the duration seconds between each auto-scaling-in
If not set, the default ScaleInIntervalSeconds will be set to 500</p>
</td>
</tr>
<tr>
<td>
<code>scaleOutIntervalSeconds</code></br>
<em>
int32
</em>
</td>
<td>
<em>(Optional)</em>
<p>ScaleOutIntervalSeconds represents the duration seconds between each auto-scaling-out
If not set, the default ScaleOutIntervalSeconds will be set to 300</p>
</td>
</tr>
<tr>
<td>
<code>external</code></br>
<em>
<a href="#externalconfig">
ExternalConfig
</a>
</em>
</td>
<td>
<em>(Optional)</em>
<p>External makes the auto-scaler controller able to query the external service
to fetch the recommended replicas for TiKV/TiDB</p>
</td>
</tr>
<tr>
<td>
<code>resources</code></br>
<em>
<a href="#autoresource">
map[string]github.com/pingcap/tidb-operator/pkg/apis/pingcap/v1alpha1.AutoResource
</a>
</em>
</td>
<td>
<em>(Optional)</em>
<p>Resources represent the resource type definitions that can be used for TiDB/TiKV
The key is resource_type name of the resource</p>
</td>
</tr>
</tbody>
</table>
<h3 id="basicautoscalerstatus">BasicAutoScalerStatus</h3>
<p>
(<em>Appears on:</em>
<a href="#tidbautoscalerstatus">TidbAutoScalerStatus</a>, 
<a href="#tikvautoscalerstatus">TikvAutoScalerStatus</a>)
</p>
<p>
<p>BasicAutoScalerStatus describe the basic auto-scaling status</p>
</p>
<table>
<thead>
<tr>
<th>Field</th>
<th>Description</th>
</tr>
</thead>
<tbody>
<tr>
<td>
<code>lastAutoScalingTimestamp</code></br>
<em>
<a href="https://kubernetes.io/docs/reference/generated/kubernetes-api/v1.18/#time-v1-meta">
Kubernetes meta/v1.Time
</a>
</em>
</td>
<td>
<em>(Optional)</em>
<p>LastAutoScalingTimestamp describes the last auto-scaling timestamp for the component(tidb/tikv)</p>
</td>
</tr>
</tbody>
</table>
<h3 id="binlog">Binlog</h3>
<p>
(<em>Appears on:</em>
<a href="#tidbconfig">TiDBConfig</a>)
</p>
<p>
<p>Binlog is the config for binlog.</p>
</p>
<table>
<thead>
<tr>
<th>Field</th>
<th>Description</th>
</tr>
</thead>
<tbody>
<tr>
<td>
<code>enable</code></br>
<em>
bool
</em>
</td>
<td>
<p>optional</p>
</td>
</tr>
<tr>
<td>
<code>write-timeout</code></br>
<em>
string
</em>
</td>
<td>
<em>(Optional)</em>
<p>Optional: Defaults to 15s</p>
</td>
</tr>
<tr>
<td>
<code>ignore-error</code></br>
<em>
bool
</em>
</td>
<td>
<em>(Optional)</em>
<p>If IgnoreError is true, when writing binlog meets error, TiDB would
ignore the error.</p>
</td>
</tr>
<tr>
<td>
<code>binlog-socket</code></br>
<em>
string
</em>
</td>
<td>
<em>(Optional)</em>
<p>Use socket file to write binlog, for compatible with kafka version tidb-binlog.</p>
</td>
</tr>
<tr>
<td>
<code>strategy</code></br>
<em>
string
</em>
</td>
<td>
<em>(Optional)</em>
<p>The strategy for sending binlog to pump, value can be &ldquo;range,omitempty&rdquo; or &ldquo;hash,omitempty&rdquo; now.
Optional: Defaults to range</p>
</td>
</tr>
</tbody>
</table>
<h3 id="cleanpolicytype">CleanPolicyType</h3>
<p>
(<em>Appears on:</em>
<a href="#backupspec">BackupSpec</a>)
</p>
<p>
<p>CleanPolicyType represents the clean policy of backup data in remote storage</p>
</p>
<h3 id="clusterref">ClusterRef</h3>
<p>
(<em>Appears on:</em>
<a href="#dmmonitorspec">DMMonitorSpec</a>)
</p>
<p>
<p>ClusterRef reference to a TidbCluster</p>
</p>
<table>
<thead>
<tr>
<th>Field</th>
<th>Description</th>
</tr>
</thead>
<tbody>
<tr>
<td>
<code>namespace</code></br>
<em>
string
</em>
</td>
<td>
<em>(Optional)</em>
<p>Namespace is the namespace that TidbCluster object locates,
default to the same namespace with TidbMonitor</p>
</td>
</tr>
<tr>
<td>
<code>name</code></br>
<em>
string
</em>
</td>
<td>
<p>Name is the name of TidbCluster object</p>
</td>
</tr>
<tr>
<td>
<code>clusterDomain</code></br>
<em>
string
</em>
</td>
<td>
<em>(Optional)</em>
<p>ClusterDomain is the domain of TidbCluster object</p>
</td>
</tr>
</tbody>
</table>
<h3 id="commonconfig">CommonConfig</h3>
<p>
(<em>Appears on:</em>
<a href="#tiflashconfig">TiFlashConfig</a>)
</p>
<p>
<p>CommonConfig is the configuration of TiFlash process.</p>
</p>
<table>
<thead>
<tr>
<th>Field</th>
<th>Description</th>
</tr>
</thead>
<tbody>
<tr>
<td>
<code>tmp_path</code></br>
<em>
string
</em>
</td>
<td>
<em>(Optional)</em>
<p>Optional: Defaults to &ldquo;/data0/tmp&rdquo;</p>
</td>
</tr>
<tr>
<td>
<code>path_realtime_mode</code></br>
<em>
bool
</em>
</td>
<td>
<em>(Optional)</em>
<p>Optional: Defaults to false</p>
</td>
</tr>
<tr>
<td>
<code>mark_cache_size</code></br>
<em>
int64
</em>
</td>
<td>
<em>(Optional)</em>
<p>Optional: Defaults to 5368709120</p>
</td>
</tr>
<tr>
<td>
<code>minmax_index_cache_size</code></br>
<em>
int64
</em>
</td>
<td>
<em>(Optional)</em>
<p>Optional: Defaults to 5368709120</p>
</td>
</tr>
<tr>
<td>
<code>flash</code></br>
<em>
<a href="#flash">
Flash
</a>
</em>
</td>
<td>
<em>(Optional)</em>
</td>
</tr>
<tr>
<td>
<code>logger</code></br>
<em>
<a href="#flashlogger">
FlashLogger
</a>
</em>
</td>
<td>
<em>(Optional)</em>
</td>
</tr>
<tr>
<td>
<code>security</code></br>
<em>
<a href="#flashsecurity">
FlashSecurity
</a>
</em>
</td>
<td>
<em>(Optional)</em>
</td>
</tr>
</tbody>
</table>
<h3 id="componentaccessor">ComponentAccessor</h3>
<p>
<p>ComponentAccessor is the interface to access component details, which respects the cluster-level properties
and component-level overrides</p>
</p>
<h3 id="componentspec">ComponentSpec</h3>
<p>
(<em>Appears on:</em>
<a href="#masterspec">MasterSpec</a>, 
<a href="#pdspec">PDSpec</a>, 
<a href="#pumpspec">PumpSpec</a>, 
<a href="#ticdcspec">TiCDCSpec</a>, 
<a href="#tidbspec">TiDBSpec</a>, 
<a href="#tiflashspec">TiFlashSpec</a>, 
<a href="#tikvspec">TiKVSpec</a>, 
<a href="#workerspec">WorkerSpec</a>)
</p>
<p>
<p>ComponentSpec is the base spec of each component, the fields should always accessed by the Basic<Component>Spec() method to respect the cluster-level properties</p>
</p>
<table>
<thead>
<tr>
<th>Field</th>
<th>Description</th>
</tr>
</thead>
<tbody>
<tr>
<td>
<code>image</code></br>
<em>
string
</em>
</td>
<td>
<p>(Deprecated) Image of the component
Use <code>baseImage</code> and <code>version</code> instead</p>
</td>
</tr>
<tr>
<td>
<code>version</code></br>
<em>
string
</em>
</td>
<td>
<em>(Optional)</em>
<p>Version of the component. Override the cluster-level version if non-empty
Optional: Defaults to cluster-level setting</p>
</td>
</tr>
<tr>
<td>
<code>imagePullPolicy</code></br>
<em>
<a href="https://kubernetes.io/docs/reference/generated/kubernetes-api/v1.18/#pullpolicy-v1-core">
Kubernetes core/v1.PullPolicy
</a>
</em>
</td>
<td>
<em>(Optional)</em>
<p>ImagePullPolicy of the component. Override the cluster-level imagePullPolicy if present
Optional: Defaults to cluster-level setting</p>
</td>
</tr>
<tr>
<td>
<code>imagePullSecrets</code></br>
<em>
<a href="https://kubernetes.io/docs/reference/generated/kubernetes-api/v1.18/#localobjectreference-v1-core">
[]Kubernetes core/v1.LocalObjectReference
</a>
</em>
</td>
<td>
<em>(Optional)</em>
<p>ImagePullSecrets is an optional list of references to secrets in the same namespace to use for pulling any of the images.</p>
</td>
</tr>
<tr>
<td>
<code>hostNetwork</code></br>
<em>
bool
</em>
</td>
<td>
<em>(Optional)</em>
<p>Whether Hostnetwork of the component is enabled. Override the cluster-level setting if present
Optional: Defaults to cluster-level setting</p>
</td>
</tr>
<tr>
<td>
<code>affinity</code></br>
<em>
<a href="https://kubernetes.io/docs/reference/generated/kubernetes-api/v1.18/#affinity-v1-core">
Kubernetes core/v1.Affinity
</a>
</em>
</td>
<td>
<em>(Optional)</em>
<p>Affinity of the component. Override the cluster-level setting if present.
Optional: Defaults to cluster-level setting</p>
</td>
</tr>
<tr>
<td>
<code>priorityClassName</code></br>
<em>
string
</em>
</td>
<td>
<em>(Optional)</em>
<p>PriorityClassName of the component. Override the cluster-level one if present
Optional: Defaults to cluster-level setting</p>
</td>
</tr>
<tr>
<td>
<code>schedulerName</code></br>
<em>
string
</em>
</td>
<td>
<em>(Optional)</em>
<p>SchedulerName of the component. Override the cluster-level one if present
Optional: Defaults to cluster-level setting</p>
</td>
</tr>
<tr>
<td>
<code>nodeSelector</code></br>
<em>
map[string]string
</em>
</td>
<td>
<em>(Optional)</em>
<p>NodeSelector of the component. Merged into the cluster-level nodeSelector if non-empty
Optional: Defaults to cluster-level setting</p>
</td>
</tr>
<tr>
<td>
<code>annotations</code></br>
<em>
map[string]string
</em>
</td>
<td>
<em>(Optional)</em>
<p>Annotations of the component. Merged into the cluster-level annotations if non-empty
Optional: Defaults to cluster-level setting</p>
</td>
</tr>
<tr>
<td>
<code>tolerations</code></br>
<em>
<a href="https://kubernetes.io/docs/reference/generated/kubernetes-api/v1.18/#toleration-v1-core">
[]Kubernetes core/v1.Toleration
</a>
</em>
</td>
<td>
<em>(Optional)</em>
<p>Tolerations of the component. Override the cluster-level tolerations if non-empty
Optional: Defaults to cluster-level setting</p>
</td>
</tr>
<tr>
<td>
<code>podSecurityContext</code></br>
<em>
<a href="https://kubernetes.io/docs/reference/generated/kubernetes-api/v1.18/#podsecuritycontext-v1-core">
Kubernetes core/v1.PodSecurityContext
</a>
</em>
</td>
<td>
<em>(Optional)</em>
<p>PodSecurityContext of the component</p>
</td>
</tr>
<tr>
<td>
<code>configUpdateStrategy</code></br>
<em>
<a href="#configupdatestrategy">
ConfigUpdateStrategy
</a>
</em>
</td>
<td>
<em>(Optional)</em>
<p>ConfigUpdateStrategy of the component. Override the cluster-level updateStrategy if present
Optional: Defaults to cluster-level setting</p>
</td>
</tr>
<tr>
<td>
<code>env</code></br>
<em>
<a href="https://kubernetes.io/docs/reference/generated/kubernetes-api/v1.18/#envvar-v1-core">
[]Kubernetes core/v1.EnvVar
</a>
</em>
</td>
<td>
<em>(Optional)</em>
<p>List of environment variables to set in the container, like v1.Container.Env.
Note that the following env names cannot be used and will be overridden by TiDB Operator builtin envs
- NAMESPACE
- TZ
- SERVICE_NAME
- PEER_SERVICE_NAME
- HEADLESS_SERVICE_NAME
- SET_NAME
- HOSTNAME
- CLUSTER_NAME
- POD_NAME
- BINLOG_ENABLED
- SLOW_LOG_FILE</p>
</td>
</tr>
<tr>
<td>
<code>additionalContainers</code></br>
<em>
<a href="https://kubernetes.io/docs/reference/generated/kubernetes-api/v1.18/#container-v1-core">
[]Kubernetes core/v1.Container
</a>
</em>
</td>
<td>
<em>(Optional)</em>
<p>Additional containers of the component.</p>
</td>
</tr>
<tr>
<td>
<code>additionalVolumes</code></br>
<em>
<a href="https://kubernetes.io/docs/reference/generated/kubernetes-api/v1.18/#volume-v1-core">
[]Kubernetes core/v1.Volume
</a>
</em>
</td>
<td>
<em>(Optional)</em>
<p>Additional volumes of component pod.</p>
</td>
</tr>
<tr>
<td>
<code>additionalVolumeMounts</code></br>
<em>
<a href="https://kubernetes.io/docs/reference/generated/kubernetes-api/v1.18/#volumemount-v1-core">
[]Kubernetes core/v1.VolumeMount
</a>
</em>
</td>
<td>
<p>Additional volume mounts of component pod.</p>
</td>
</tr>
<tr>
<td>
<code>terminationGracePeriodSeconds</code></br>
<em>
int64
</em>
</td>
<td>
<em>(Optional)</em>
<p>Optional duration in seconds the pod needs to terminate gracefully. May be decreased in delete request.
Value must be non-negative integer. The value zero indicates delete immediately.
If this value is nil, the default grace period will be used instead.
The grace period is the duration in seconds after the processes running in the pod are sent
a termination signal and the time when the processes are forcibly halted with a kill signal.
Set this value longer than the expected cleanup time for your process.
Defaults to 30 seconds.</p>
</td>
</tr>
<tr>
<td>
<code>statefulSetUpdateStrategy</code></br>
<em>
<a href="https://kubernetes.io/docs/reference/generated/kubernetes-api/v1.18/#statefulsetupdatestrategytype-v1-apps">
Kubernetes apps/v1.StatefulSetUpdateStrategyType
</a>
</em>
</td>
<td>
<em>(Optional)</em>
<p>StatefulSetUpdateStrategy indicates the StatefulSetUpdateStrategy that will be
employed to update Pods in the StatefulSet when a revision is made to
Template.</p>
</td>
</tr>
</tbody>
</table>
<h3 id="configmapref">ConfigMapRef</h3>
<p>
(<em>Appears on:</em>
<a href="#prometheusconfiguration">PrometheusConfiguration</a>)
</p>
<p>
<p>ConfigMapRef is the external configMap</p>
</p>
<table>
<thead>
<tr>
<th>Field</th>
<th>Description</th>
</tr>
</thead>
<tbody>
<tr>
<td>
<code>name</code></br>
<em>
string
</em>
</td>
<td>
</td>
</tr>
<tr>
<td>
<code>namespace</code></br>
<em>
string
</em>
</td>
<td>
<em>(Optional)</em>
<p>if the namespace is omitted, the operator controller would use the Tidbmonitor&rsquo;s namespace instead.</p>
</td>
</tr>
</tbody>
</table>
<h3 id="configupdatestrategy">ConfigUpdateStrategy</h3>
<p>
(<em>Appears on:</em>
<a href="#componentspec">ComponentSpec</a>, 
<a href="#tidbclusterspec">TidbClusterSpec</a>)
</p>
<p>
<p>ConfigUpdateStrategy represents the strategy to update configuration</p>
</p>
<h3 id="coprocessorcache">CoprocessorCache</h3>
<p>
(<em>Appears on:</em>
<a href="#tikvclient">TiKVClient</a>)
</p>
<p>
<p>CoprocessorCache is the config for coprocessor cache.</p>
</p>
<table>
<thead>
<tr>
<th>Field</th>
<th>Description</th>
</tr>
</thead>
<tbody>
<tr>
<td>
<code>enabled</code></br>
<em>
bool
</em>
</td>
<td>
<em>(Optional)</em>
<p>Whether to enable the copr cache. The copr cache saves the result from TiKV Coprocessor in the memory and
reuses the result when corresponding data in TiKV is unchanged, on a region basis.</p>
</td>
</tr>
<tr>
<td>
<code>capacity-mb</code></br>
<em>
float64
</em>
</td>
<td>
<em>(Optional)</em>
<p>The capacity in MB of the cache.</p>
</td>
</tr>
<tr>
<td>
<code>admission-max-result-mb</code></br>
<em>
float64
</em>
</td>
<td>
<em>(Optional)</em>
<p>Only cache requests whose result set is small.</p>
</td>
</tr>
<tr>
<td>
<code>admission-min-process-ms</code></br>
<em>
uint64
</em>
</td>
<td>
<em>(Optional)</em>
<p>Only cache requests takes notable time to process.</p>
</td>
</tr>
</tbody>
</table>
<h3 id="crdkind">CrdKind</h3>
<p>
(<em>Appears on:</em>
<a href="#crdkinds">CrdKinds</a>)
</p>
<p>
</p>
<table>
<thead>
<tr>
<th>Field</th>
<th>Description</th>
</tr>
</thead>
<tbody>
<tr>
<td>
<code>Kind</code></br>
<em>
string
</em>
</td>
<td>
</td>
</tr>
<tr>
<td>
<code>Plural</code></br>
<em>
string
</em>
</td>
<td>
</td>
</tr>
<tr>
<td>
<code>SpecName</code></br>
<em>
string
</em>
</td>
<td>
</td>
</tr>
<tr>
<td>
<code>ShortNames</code></br>
<em>
[]string
</em>
</td>
<td>
</td>
</tr>
<tr>
<td>
<code>AdditionalPrinterColums</code></br>
<em>
[]k8s.io/apiextensions-apiserver/pkg/apis/apiextensions/v1beta1.CustomResourceColumnDefinition
</em>
</td>
<td>
</td>
</tr>
</tbody>
</table>
<h3 id="crdkinds">CrdKinds</h3>
<p>
</p>
<table>
<thead>
<tr>
<th>Field</th>
<th>Description</th>
</tr>
</thead>
<tbody>
<tr>
<td>
<code>KindsString</code></br>
<em>
string
</em>
</td>
<td>
</td>
</tr>
<tr>
<td>
<code>TiDBCluster</code></br>
<em>
<a href="#crdkind">
CrdKind
</a>
</em>
</td>
<td>
</td>
</tr>
<tr>
<td>
<code>DMCluster</code></br>
<em>
<a href="#crdkind">
CrdKind
</a>
</em>
</td>
<td>
</td>
</tr>
<tr>
<td>
<code>Backup</code></br>
<em>
<a href="#crdkind">
CrdKind
</a>
</em>
</td>
<td>
</td>
</tr>
<tr>
<td>
<code>Restore</code></br>
<em>
<a href="#crdkind">
CrdKind
</a>
</em>
</td>
<td>
</td>
</tr>
<tr>
<td>
<code>BackupSchedule</code></br>
<em>
<a href="#crdkind">
CrdKind
</a>
</em>
</td>
<td>
</td>
</tr>
<tr>
<td>
<code>TiDBMonitor</code></br>
<em>
<a href="#crdkind">
CrdKind
</a>
</em>
</td>
<td>
</td>
</tr>
<tr>
<td>
<code>TiDBInitializer</code></br>
<em>
<a href="#crdkind">
CrdKind
</a>
</em>
</td>
<td>
</td>
</tr>
<tr>
<td>
<code>TidbClusterAutoScaler</code></br>
<em>
<a href="#crdkind">
CrdKind
</a>
</em>
</td>
<td>
</td>
</tr>
</tbody>
</table>
<h3 id="dmclustercondition">DMClusterCondition</h3>
<p>
(<em>Appears on:</em>
<a href="#dmclusterstatus">DMClusterStatus</a>)
</p>
<p>
<p>DMClusterCondition is dm cluster condition</p>
</p>
<table>
<thead>
<tr>
<th>Field</th>
<th>Description</th>
</tr>
</thead>
<tbody>
<tr>
<td>
<code>type</code></br>
<em>
<a href="#dmclusterconditiontype">
DMClusterConditionType
</a>
</em>
</td>
<td>
<p>Type of the condition.</p>
</td>
</tr>
<tr>
<td>
<code>status</code></br>
<em>
<a href="https://kubernetes.io/docs/reference/generated/kubernetes-api/v1.18/#conditionstatus-v1-core">
Kubernetes core/v1.ConditionStatus
</a>
</em>
</td>
<td>
<p>Status of the condition, one of True, False, Unknown.</p>
</td>
</tr>
<tr>
<td>
<code>lastUpdateTime</code></br>
<em>
<a href="https://kubernetes.io/docs/reference/generated/kubernetes-api/v1.18/#time-v1-meta">
Kubernetes meta/v1.Time
</a>
</em>
</td>
<td>
<p>The last time this condition was updated.</p>
</td>
</tr>
<tr>
<td>
<code>lastTransitionTime</code></br>
<em>
<a href="https://kubernetes.io/docs/reference/generated/kubernetes-api/v1.18/#time-v1-meta">
Kubernetes meta/v1.Time
</a>
</em>
</td>
<td>
<em>(Optional)</em>
<p>Last time the condition transitioned from one status to another.</p>
</td>
</tr>
<tr>
<td>
<code>reason</code></br>
<em>
string
</em>
</td>
<td>
<em>(Optional)</em>
<p>The reason for the condition&rsquo;s last transition.</p>
</td>
</tr>
<tr>
<td>
<code>message</code></br>
<em>
string
</em>
</td>
<td>
<em>(Optional)</em>
<p>A human readable message indicating details about the transition.</p>
</td>
</tr>
</tbody>
</table>
<h3 id="dmclusterconditiontype">DMClusterConditionType</h3>
<p>
(<em>Appears on:</em>
<a href="#dmclustercondition">DMClusterCondition</a>)
</p>
<p>
<p>DMClusterConditionType represents a dm cluster condition value.</p>
</p>
<h3 id="dmclusterspec">DMClusterSpec</h3>
<p>
(<em>Appears on:</em>
<a href="#dmcluster">DMCluster</a>)
</p>
<p>
<p>DMClusterSpec describes the attributes that a user creates on a dm cluster</p>
</p>
<table>
<thead>
<tr>
<th>Field</th>
<th>Description</th>
</tr>
</thead>
<tbody>
<tr>
<td>
<code>discovery</code></br>
<em>
<a href="#dmdiscoveryspec">
DMDiscoverySpec
</a>
</em>
</td>
<td>
<p>Discovery spec</p>
</td>
</tr>
<tr>
<td>
<code>master</code></br>
<em>
<a href="#masterspec">
MasterSpec
</a>
</em>
</td>
<td>
<em>(Optional)</em>
<p>dm-master cluster spec</p>
</td>
</tr>
<tr>
<td>
<code>worker</code></br>
<em>
<a href="#workerspec">
WorkerSpec
</a>
</em>
</td>
<td>
<em>(Optional)</em>
<p>dm-worker cluster spec</p>
</td>
</tr>
<tr>
<td>
<code>paused</code></br>
<em>
bool
</em>
</td>
<td>
<em>(Optional)</em>
<p>Indicates that the dm cluster is paused and will not be processed by
the controller.</p>
</td>
</tr>
<tr>
<td>
<code>version</code></br>
<em>
string
</em>
</td>
<td>
<em>(Optional)</em>
<p>dm cluster version</p>
</td>
</tr>
<tr>
<td>
<code>schedulerName</code></br>
<em>
string
</em>
</td>
<td>
<p>SchedulerName of DM cluster Pods</p>
</td>
</tr>
<tr>
<td>
<code>pvReclaimPolicy</code></br>
<em>
<a href="https://kubernetes.io/docs/reference/generated/kubernetes-api/v1.18/#persistentvolumereclaimpolicy-v1-core">
Kubernetes core/v1.PersistentVolumeReclaimPolicy
</a>
</em>
</td>
<td>
<p>Persistent volume reclaim policy applied to the PVs that consumed by DM cluster</p>
</td>
</tr>
<tr>
<td>
<code>imagePullPolicy</code></br>
<em>
<a href="https://kubernetes.io/docs/reference/generated/kubernetes-api/v1.18/#pullpolicy-v1-core">
Kubernetes core/v1.PullPolicy
</a>
</em>
</td>
<td>
<p>ImagePullPolicy of DM cluster Pods</p>
</td>
</tr>
<tr>
<td>
<code>imagePullSecrets</code></br>
<em>
<a href="https://kubernetes.io/docs/reference/generated/kubernetes-api/v1.18/#localobjectreference-v1-core">
[]Kubernetes core/v1.LocalObjectReference
</a>
</em>
</td>
<td>
<em>(Optional)</em>
<p>ImagePullSecrets is an optional list of references to secrets in the same namespace to use for pulling any of the images.</p>
</td>
</tr>
<tr>
<td>
<code>enablePVReclaim</code></br>
<em>
bool
</em>
</td>
<td>
<em>(Optional)</em>
<p>Whether enable PVC reclaim for orphan PVC left by statefulset scale-in
Optional: Defaults to false</p>
</td>
</tr>
<tr>
<td>
<code>tlsCluster</code></br>
<em>
<a href="#tlscluster">
TLSCluster
</a>
</em>
</td>
<td>
<em>(Optional)</em>
<p>Whether enable the TLS connection between DM server components
Optional: Defaults to nil</p>
</td>
</tr>
<tr>
<td>
<code>tlsClientSecretNames</code></br>
<em>
[]string
</em>
</td>
<td>
<em>(Optional)</em>
<p>TLSClientSecretNames are the names of secrets which stores mysql/tidb server client certificates
that used by dm-master and dm-worker.</p>
</td>
</tr>
<tr>
<td>
<code>hostNetwork</code></br>
<em>
bool
</em>
</td>
<td>
<em>(Optional)</em>
<p>Whether Hostnetwork is enabled for DM cluster Pods
Optional: Defaults to false</p>
</td>
</tr>
<tr>
<td>
<code>affinity</code></br>
<em>
<a href="https://kubernetes.io/docs/reference/generated/kubernetes-api/v1.18/#affinity-v1-core">
Kubernetes core/v1.Affinity
</a>
</em>
</td>
<td>
<em>(Optional)</em>
<p>Affinity of DM cluster Pods</p>
</td>
</tr>
<tr>
<td>
<code>priorityClassName</code></br>
<em>
string
</em>
</td>
<td>
<em>(Optional)</em>
<p>PriorityClassName of DM cluster Pods
Optional: Defaults to omitted</p>
</td>
</tr>
<tr>
<td>
<code>nodeSelector</code></br>
<em>
map[string]string
</em>
</td>
<td>
<em>(Optional)</em>
<p>Base node selectors of DM cluster Pods, components may add or override selectors upon this respectively</p>
</td>
</tr>
<tr>
<td>
<code>annotations</code></br>
<em>
map[string]string
</em>
</td>
<td>
<em>(Optional)</em>
<p>Base annotations of DM cluster Pods, components may add or override selectors upon this respectively</p>
</td>
</tr>
<tr>
<td>
<code>timezone</code></br>
<em>
string
</em>
</td>
<td>
<em>(Optional)</em>
<p>Time zone of DM cluster Pods
Optional: Defaults to UTC</p>
</td>
</tr>
<tr>
<td>
<code>tolerations</code></br>
<em>
<a href="https://kubernetes.io/docs/reference/generated/kubernetes-api/v1.18/#toleration-v1-core">
[]Kubernetes core/v1.Toleration
</a>
</em>
</td>
<td>
<em>(Optional)</em>
<p>Base tolerations of DM cluster Pods, components may add more tolerations upon this respectively</p>
</td>
</tr>
</tbody>
</table>
<h3 id="dmclusterstatus">DMClusterStatus</h3>
<p>
(<em>Appears on:</em>
<a href="#dmcluster">DMCluster</a>)
</p>
<p>
<p>DMClusterStatus represents the current status of a dm cluster.</p>
</p>
<table>
<thead>
<tr>
<th>Field</th>
<th>Description</th>
</tr>
</thead>
<tbody>
<tr>
<td>
<code>master</code></br>
<em>
<a href="#masterstatus">
MasterStatus
</a>
</em>
</td>
<td>
</td>
</tr>
<tr>
<td>
<code>worker</code></br>
<em>
<a href="#workerstatus">
WorkerStatus
</a>
</em>
</td>
<td>
</td>
</tr>
<tr>
<td>
<code>conditions</code></br>
<em>
<a href="#dmclustercondition">
[]DMClusterCondition
</a>
</em>
</td>
<td>
<em>(Optional)</em>
<p>Represents the latest available observations of a dm cluster&rsquo;s state.</p>
</td>
</tr>
</tbody>
</table>
<h3 id="dmdiscoveryspec">DMDiscoverySpec</h3>
<p>
(<em>Appears on:</em>
<a href="#dmclusterspec">DMClusterSpec</a>)
</p>
<p>
<p>DMDiscoverySpec contains details of Discovery members for dm</p>
</p>
<table>
<thead>
<tr>
<th>Field</th>
<th>Description</th>
</tr>
</thead>
<tbody>
<tr>
<td>
<code>address</code></br>
<em>
string
</em>
</td>
<td>
<p>Address indicates the existed TiDB discovery address</p>
</td>
</tr>
</tbody>
</table>
<h3 id="dmmonitorspec">DMMonitorSpec</h3>
<p>
(<em>Appears on:</em>
<a href="#tidbmonitorspec">TidbMonitorSpec</a>)
</p>
<p>
</p>
<table>
<thead>
<tr>
<th>Field</th>
<th>Description</th>
</tr>
</thead>
<tbody>
<tr>
<td>
<code>clusters</code></br>
<em>
<a href="#clusterref">
[]ClusterRef
</a>
</em>
</td>
<td>
</td>
</tr>
<tr>
<td>
<code>initializer</code></br>
<em>
<a href="#initializerspec">
InitializerSpec
</a>
</em>
</td>
<td>
</td>
</tr>
</tbody>
</table>
<h3 id="dmsecurityconfig">DMSecurityConfig</h3>
<p>
(<em>Appears on:</em>
<a href="#masterconfig">MasterConfig</a>, 
<a href="#workerconfig">WorkerConfig</a>)
</p>
<p>
<p>DM common security config</p>
</p>
<table>
<thead>
<tr>
<th>Field</th>
<th>Description</th>
</tr>
</thead>
<tbody>
<tr>
<td>
<code>ssl-ca</code></br>
<em>
string
</em>
</td>
<td>
<em>(Optional)</em>
<p>SSLCA is the path of file that contains list of trusted SSL CAs.</p>
</td>
</tr>
<tr>
<td>
<code>ssl-cert</code></br>
<em>
string
</em>
</td>
<td>
<em>(Optional)</em>
<p>SSLCert is the path of file that contains X509 certificate in PEM format.</p>
</td>
</tr>
<tr>
<td>
<code>ssl-key</code></br>
<em>
string
</em>
</td>
<td>
<em>(Optional)</em>
<p>SSLKey is the path of file that contains X509 key in PEM format.</p>
</td>
</tr>
<tr>
<td>
<code>cert-allowed-cn</code></br>
<em>
[]string
</em>
</td>
<td>
<em>(Optional)</em>
<p>CertAllowedCN is the Common Name that allowed</p>
</td>
</tr>
</tbody>
</table>
<h3 id="dashboardconfig">DashboardConfig</h3>
<p>
(<em>Appears on:</em>
<a href="#pdconfig">PDConfig</a>)
</p>
<p>
<p>DashboardConfig is the configuration for tidb-dashboard.</p>
</p>
<table>
<thead>
<tr>
<th>Field</th>
<th>Description</th>
</tr>
</thead>
<tbody>
<tr>
<td>
<code>tidb-cacert-path</code></br>
<em>
string
</em>
</td>
<td>
<em>(Optional)</em>
</td>
</tr>
<tr>
<td>
<code>tidb-cert-path</code></br>
<em>
string
</em>
</td>
<td>
<em>(Optional)</em>
</td>
</tr>
<tr>
<td>
<code>tidb-key-path</code></br>
<em>
string
</em>
</td>
<td>
<em>(Optional)</em>
</td>
</tr>
<tr>
<td>
<code>public-path-prefix</code></br>
<em>
string
</em>
</td>
<td>
<em>(Optional)</em>
</td>
</tr>
<tr>
<td>
<code>internal-proxy</code></br>
<em>
bool
</em>
</td>
<td>
<em>(Optional)</em>
</td>
</tr>
<tr>
<td>
<code>disable-telemetry</code></br>
<em>
bool
</em>
</td>
<td>
<em>(Optional)</em>
<p>When not disabled, usage data will be sent to PingCAP for improving user experience.
Optional: Defaults to false
Deprecated in PD v4.0.3, use EnableTelemetry instead</p>
</td>
</tr>
<tr>
<td>
<code>enable-telemetry</code></br>
<em>
bool
</em>
</td>
<td>
<em>(Optional)</em>
<p>When enabled, usage data will be sent to PingCAP for improving user experience.
Optional: Defaults to true</p>
</td>
</tr>
<tr>
<td>
<code>enable-experimental</code></br>
<em>
bool
</em>
</td>
<td>
<em>(Optional)</em>
<p>When enabled, experimental TiDB Dashboard features will be available.
These features are incomplete or not well tested. Suggest not to enable in
production.
Optional: Defaults to false</p>
</td>
</tr>
</tbody>
</table>
<h3 id="deploymentstoragestatus">DeploymentStorageStatus</h3>
<p>
(<em>Appears on:</em>
<a href="#tidbmonitorstatus">TidbMonitorStatus</a>)
</p>
<p>
<p>DeploymentStorageStatus is the storage information of the deployment</p>
</p>
<table>
<thead>
<tr>
<th>Field</th>
<th>Description</th>
</tr>
</thead>
<tbody>
<tr>
<td>
<code>pvName</code></br>
<em>
string
</em>
</td>
<td>
<p>PV name</p>
</td>
</tr>
</tbody>
</table>
<h3 id="discoveryspec">DiscoverySpec</h3>
<p>
(<em>Appears on:</em>
<a href="#tidbclusterspec">TidbClusterSpec</a>)
</p>
<p>
<p>DiscoverySpec contains details of Discovery members</p>
</p>
<table>
<thead>
<tr>
<th>Field</th>
<th>Description</th>
</tr>
</thead>
<tbody>
<tr>
<td>
<code>ResourceRequirements</code></br>
<em>
<a href="https://kubernetes.io/docs/reference/generated/kubernetes-api/v1.18/#resourcerequirements-v1-core">
Kubernetes core/v1.ResourceRequirements
</a>
</em>
</td>
<td>
<p>
(Members of <code>ResourceRequirements</code> are embedded into this type.)
</p>
</td>
</tr>
</tbody>
</table>
<h3 id="dumplingconfig">DumplingConfig</h3>
<p>
(<em>Appears on:</em>
<a href="#backupspec">BackupSpec</a>)
</p>
<p>
<p>DumplingConfig contains config for dumpling</p>
</p>
<table>
<thead>
<tr>
<th>Field</th>
<th>Description</th>
</tr>
</thead>
<tbody>
<tr>
<td>
<code>options</code></br>
<em>
[]string
</em>
</td>
<td>
<p>Options means options for backup data to remote storage with dumpling.</p>
</td>
</tr>
<tr>
<td>
<code>tableFilter</code></br>
<em>
[]string
</em>
</td>
<td>
<p>Deprecated. Please use <code>Spec.TableFilter</code> instead. TableFilter means Table filter expression for &lsquo;db.table&rsquo; matching</p>
</td>
</tr>
</tbody>
</table>
<h3 id="experimental">Experimental</h3>
<p>
(<em>Appears on:</em>
<a href="#tidbconfig">TiDBConfig</a>)
</p>
<p>
<p>Experimental controls the features that are still experimental: their semantics, interfaces are subject to change.
Using these features in the production environment is not recommended.</p>
</p>
<table>
<thead>
<tr>
<th>Field</th>
<th>Description</th>
</tr>
</thead>
<tbody>
<tr>
<td>
<code>allow-auto-random</code></br>
<em>
bool
</em>
</td>
<td>
<em>(Optional)</em>
<p>Whether enable the syntax like <code>auto_random(3)</code> on the primary key column.
Imported from TiDB v3.1.0.
Deprecated in TiDB v4.0.3, please check detail in <a href="https://docs.pingcap.com/tidb/dev/release-4.0.3#improvements">https://docs.pingcap.com/tidb/dev/release-4.0.3#improvements</a>.</p>
</td>
</tr>
<tr>
<td>
<code>allow-expression-index</code></br>
<em>
bool
</em>
</td>
<td>
<em>(Optional)</em>
<p>Whether enable creating expression index.</p>
</td>
</tr>
</tbody>
</table>
<h3 id="externalconfig">ExternalConfig</h3>
<p>
(<em>Appears on:</em>
<a href="#basicautoscalerspec">BasicAutoScalerSpec</a>)
</p>
<p>
<p>ExternalConfig represents the external config.</p>
</p>
<table>
<thead>
<tr>
<th>Field</th>
<th>Description</th>
</tr>
</thead>
<tbody>
<tr>
<td>
<code>endpoint</code></br>
<em>
<a href="#externalendpoint">
ExternalEndpoint
</a>
</em>
</td>
<td>
<em>(Optional)</em>
<p>ExternalEndpoint makes the auto-scaler controller able to query the
external service to fetch the recommended replicas for TiKV/TiDB</p>
</td>
</tr>
<tr>
<td>
<code>maxReplicas</code></br>
<em>
int32
</em>
</td>
<td>
<p>maxReplicas is the upper limit for the number of replicas to which the autoscaler can scale out.</p>
</td>
</tr>
</tbody>
</table>
<h3 id="externalendpoint">ExternalEndpoint</h3>
<p>
(<em>Appears on:</em>
<a href="#externalconfig">ExternalConfig</a>)
</p>
<p>
<p>ExternalEndpoint describes the external service endpoint
which provides the ability to get the tikv/tidb auto-scaling recommended replicas</p>
</p>
<table>
<thead>
<tr>
<th>Field</th>
<th>Description</th>
</tr>
</thead>
<tbody>
<tr>
<td>
<code>host</code></br>
<em>
string
</em>
</td>
<td>
<p>Host indicates the external service&rsquo;s host</p>
</td>
</tr>
<tr>
<td>
<code>port</code></br>
<em>
int32
</em>
</td>
<td>
<p>Port indicates the external service&rsquo;s port</p>
</td>
</tr>
<tr>
<td>
<code>path</code></br>
<em>
string
</em>
</td>
<td>
<p>Path indicates the external service&rsquo;s path</p>
</td>
</tr>
<tr>
<td>
<code>tlsSecret</code></br>
<em>
<a href="#secretref">
SecretRef
</a>
</em>
</td>
<td>
<em>(Optional)</em>
<p>TLSSecret indicates the Secret which stores the TLS configuration. If set, the operator will use https
to communicate to the external service</p>
</td>
</tr>
</tbody>
</table>
<h3 id="filelogconfig">FileLogConfig</h3>
<p>
(<em>Appears on:</em>
<a href="#log">Log</a>, 
<a href="#pdlogconfig">PDLogConfig</a>)
</p>
<p>
</p>
<table>
<thead>
<tr>
<th>Field</th>
<th>Description</th>
</tr>
</thead>
<tbody>
<tr>
<td>
<code>filename</code></br>
<em>
string
</em>
</td>
<td>
<em>(Optional)</em>
<p>Log filename, leave empty to disable file log.</p>
</td>
</tr>
<tr>
<td>
<code>log-rotate</code></br>
<em>
bool
</em>
</td>
<td>
<em>(Optional)</em>
<p>Deprecated in v4.0.0
Is log rotate enabled.</p>
</td>
</tr>
<tr>
<td>
<code>max-size</code></br>
<em>
int
</em>
</td>
<td>
<em>(Optional)</em>
<p>Max size for a single file, in MB.</p>
</td>
</tr>
<tr>
<td>
<code>max-days</code></br>
<em>
int
</em>
</td>
<td>
<em>(Optional)</em>
<p>Max log keep days, default is never deleting.</p>
</td>
</tr>
<tr>
<td>
<code>max-backups</code></br>
<em>
int
</em>
</td>
<td>
<em>(Optional)</em>
<p>Maximum number of old log files to retain.</p>
</td>
</tr>
</tbody>
</table>
<h3 id="flash">Flash</h3>
<p>
(<em>Appears on:</em>
<a href="#commonconfig">CommonConfig</a>)
</p>
<p>
<p>Flash is the configuration of [flash] section.</p>
</p>
<table>
<thead>
<tr>
<th>Field</th>
<th>Description</th>
</tr>
</thead>
<tbody>
<tr>
<td>
<code>overlap_threshold</code></br>
<em>
float64
</em>
</td>
<td>
<em>(Optional)</em>
<p>Optional: Defaults to 0.6</p>
</td>
</tr>
<tr>
<td>
<code>compact_log_min_period</code></br>
<em>
int32
</em>
</td>
<td>
<em>(Optional)</em>
<p>Optional: Defaults to 200</p>
</td>
</tr>
<tr>
<td>
<code>flash_cluster</code></br>
<em>
<a href="#flashcluster">
FlashCluster
</a>
</em>
</td>
<td>
<em>(Optional)</em>
</td>
</tr>
<tr>
<td>
<code>proxy</code></br>
<em>
<a href="#flashproxy">
FlashProxy
</a>
</em>
</td>
<td>
<em>(Optional)</em>
</td>
</tr>
</tbody>
</table>
<h3 id="flashcluster">FlashCluster</h3>
<p>
(<em>Appears on:</em>
<a href="#flash">Flash</a>)
</p>
<p>
<p>FlashCluster is the configuration of [flash.flash_cluster] section.</p>
</p>
<table>
<thead>
<tr>
<th>Field</th>
<th>Description</th>
</tr>
</thead>
<tbody>
<tr>
<td>
<code>log</code></br>
<em>
string
</em>
</td>
<td>
<em>(Optional)</em>
<p>Optional: Defaults to /data0/logs/flash_cluster_manager.log</p>
</td>
</tr>
<tr>
<td>
<code>refresh_interval</code></br>
<em>
int32
</em>
</td>
<td>
<em>(Optional)</em>
<p>Optional: Defaults to 20</p>
</td>
</tr>
<tr>
<td>
<code>update_rule_interval</code></br>
<em>
int32
</em>
</td>
<td>
<em>(Optional)</em>
<p>Optional: Defaults to 10</p>
</td>
</tr>
<tr>
<td>
<code>master_ttl</code></br>
<em>
int32
</em>
</td>
<td>
<em>(Optional)</em>
<p>Optional: Defaults to 60</p>
</td>
</tr>
</tbody>
</table>
<h3 id="flashlogger">FlashLogger</h3>
<p>
(<em>Appears on:</em>
<a href="#commonconfig">CommonConfig</a>)
</p>
<p>
<p>FlashLogger is the configuration of [logger] section.</p>
</p>
<table>
<thead>
<tr>
<th>Field</th>
<th>Description</th>
</tr>
</thead>
<tbody>
<tr>
<td>
<code>errorlog</code></br>
<em>
string
</em>
</td>
<td>
<em>(Optional)</em>
<p>Optional: Defaults to /data0/logs/error.log</p>
</td>
</tr>
<tr>
<td>
<code>size</code></br>
<em>
string
</em>
</td>
<td>
<em>(Optional)</em>
<p>Optional: Defaults to 100M</p>
</td>
</tr>
<tr>
<td>
<code>log</code></br>
<em>
string
</em>
</td>
<td>
<em>(Optional)</em>
<p>Optional: Defaults to /data0/logs/server.log</p>
</td>
</tr>
<tr>
<td>
<code>level</code></br>
<em>
string
</em>
</td>
<td>
<em>(Optional)</em>
<p>Optional: Defaults to information</p>
</td>
</tr>
<tr>
<td>
<code>count</code></br>
<em>
int32
</em>
</td>
<td>
<em>(Optional)</em>
<p>Optional: Defaults to 10</p>
</td>
</tr>
</tbody>
</table>
<h3 id="flashproxy">FlashProxy</h3>
<p>
(<em>Appears on:</em>
<a href="#flash">Flash</a>)
</p>
<p>
<p>FlashProxy is the configuration of [flash.proxy] section.</p>
</p>
<table>
<thead>
<tr>
<th>Field</th>
<th>Description</th>
</tr>
</thead>
<tbody>
<tr>
<td>
<code>addr</code></br>
<em>
string
</em>
</td>
<td>
<em>(Optional)</em>
<p>Optional: Defaults to 0.0.0.0:20170</p>
</td>
</tr>
<tr>
<td>
<code>advertise-addr</code></br>
<em>
string
</em>
</td>
<td>
<em>(Optional)</em>
<p>Optional: Defaults to {clusterName}-tiflash-POD_NUM.{clusterName}-tiflash-peer.{namespace}:20170</p>
</td>
</tr>
<tr>
<td>
<code>data-dir</code></br>
<em>
string
</em>
</td>
<td>
<em>(Optional)</em>
<p>Optional: Defaults to /data0/proxy</p>
</td>
</tr>
<tr>
<td>
<code>config</code></br>
<em>
string
</em>
</td>
<td>
<em>(Optional)</em>
<p>Optional: Defaults to /data0/proxy.toml</p>
</td>
</tr>
<tr>
<td>
<code>log-file</code></br>
<em>
string
</em>
</td>
<td>
<em>(Optional)</em>
<p>Optional: Defaults to /data0/logs/proxy.log</p>
</td>
</tr>
</tbody>
</table>
<h3 id="flashsecurity">FlashSecurity</h3>
<p>
(<em>Appears on:</em>
<a href="#commonconfig">CommonConfig</a>)
</p>
<p>
</p>
<table>
<thead>
<tr>
<th>Field</th>
<th>Description</th>
</tr>
</thead>
<tbody>
<tr>
<td>
<code>ca_path</code></br>
<em>
string
</em>
</td>
<td>
<em>(Optional)</em>
<p>Be set automatically by Operator</p>
</td>
</tr>
<tr>
<td>
<code>cert_path</code></br>
<em>
string
</em>
</td>
<td>
<em>(Optional)</em>
<p>Be set automatically by Operator</p>
</td>
</tr>
<tr>
<td>
<code>key_path</code></br>
<em>
string
</em>
</td>
<td>
<em>(Optional)</em>
<p>Be set automatically by Operator</p>
</td>
</tr>
<tr>
<td>
<code>cert_allowed_cn</code></br>
<em>
[]string
</em>
</td>
<td>
<em>(Optional)</em>
<p>CertAllowedCN is the Common Name that allowed</p>
</td>
</tr>
</tbody>
</table>
<h3 id="flashserverconfig">FlashServerConfig</h3>
<p>
(<em>Appears on:</em>
<a href="#proxyconfig">ProxyConfig</a>)
</p>
<p>
<p>FlashServerConfig is the configuration of Proxy server.</p>
</p>
<table>
<thead>
<tr>
<th>Field</th>
<th>Description</th>
</tr>
</thead>
<tbody>
<tr>
<td>
<code>engine-addr</code></br>
<em>
string
</em>
</td>
<td>
<em>(Optional)</em>
<p>Default to {clusterName}-tiflash-POD_NUM.{clusterName}-tiflash-peer.{namespace}:3930</p>
</td>
</tr>
<tr>
<td>
<code>status-addr</code></br>
<em>
string
</em>
</td>
<td>
<em>(Optional)</em>
<p>Default to 0.0.0.0:20292</p>
</td>
</tr>
<tr>
<td>
<code>advertise-status-addr</code></br>
<em>
string
</em>
</td>
<td>
<em>(Optional)</em>
<p>Default to {clusterName}-tiflash-POD_NUM.{clusterName}-tiflash-peer.{namespace}:20292</p>
</td>
</tr>
<tr>
<td>
<code>TiKVServerConfig</code></br>
<em>
<a href="#tikvserverconfig">
TiKVServerConfig
</a>
</em>
</td>
<td>
<p>
(Members of <code>TiKVServerConfig</code> are embedded into this type.)
</p>
</td>
</tr>
</tbody>
</table>
<h3 id="gcsstorageprovider">GcsStorageProvider</h3>
<p>
(<em>Appears on:</em>
<a href="#storageprovider">StorageProvider</a>)
</p>
<p>
<p>GcsStorageProvider represents the google cloud storage for storing backups.</p>
</p>
<table>
<thead>
<tr>
<th>Field</th>
<th>Description</th>
</tr>
</thead>
<tbody>
<tr>
<td>
<code>projectId</code></br>
<em>
string
</em>
</td>
<td>
<p>ProjectId represents the project that organizes all your Google Cloud Platform resources</p>
</td>
</tr>
<tr>
<td>
<code>location</code></br>
<em>
string
</em>
</td>
<td>
<p>Location in which the gcs bucket is located.</p>
</td>
</tr>
<tr>
<td>
<code>path</code></br>
<em>
string
</em>
</td>
<td>
<p>Path is the full path where the backup is saved.
The format of the path must be: &ldquo;<bucket-name>/<path-to-backup-file>&rdquo;</p>
</td>
</tr>
<tr>
<td>
<code>bucket</code></br>
<em>
string
</em>
</td>
<td>
<p>Bucket in which to store the backup data.</p>
</td>
</tr>
<tr>
<td>
<code>storageClass</code></br>
<em>
string
</em>
</td>
<td>
<p>StorageClass represents the storage class</p>
</td>
</tr>
<tr>
<td>
<code>objectAcl</code></br>
<em>
string
</em>
</td>
<td>
<p>ObjectAcl represents the access control list for new objects</p>
</td>
</tr>
<tr>
<td>
<code>bucketAcl</code></br>
<em>
string
</em>
</td>
<td>
<p>BucketAcl represents the access control list for new buckets</p>
</td>
</tr>
<tr>
<td>
<code>secretName</code></br>
<em>
string
</em>
</td>
<td>
<p>SecretName is the name of secret which stores the
gcs service account credentials JSON.</p>
</td>
</tr>
<tr>
<td>
<code>prefix</code></br>
<em>
string
</em>
</td>
<td>
<p>Prefix of the data path.</p>
</td>
</tr>
</tbody>
</table>
<h3 id="grafanaspec">GrafanaSpec</h3>
<p>
(<em>Appears on:</em>
<a href="#tidbmonitorspec">TidbMonitorSpec</a>)
</p>
<p>
<p>GrafanaSpec is the desired state of grafana</p>
</p>
<table>
<thead>
<tr>
<th>Field</th>
<th>Description</th>
</tr>
</thead>
<tbody>
<tr>
<td>
<code>MonitorContainer</code></br>
<em>
<a href="#monitorcontainer">
MonitorContainer
</a>
</em>
</td>
<td>
<p>
(Members of <code>MonitorContainer</code> are embedded into this type.)
</p>
</td>
</tr>
<tr>
<td>
<code>logLevel</code></br>
<em>
string
</em>
</td>
<td>
</td>
</tr>
<tr>
<td>
<code>service</code></br>
<em>
<a href="#servicespec">
ServiceSpec
</a>
</em>
</td>
<td>
</td>
</tr>
<tr>
<td>
<code>username</code></br>
<em>
string
</em>
</td>
<td>
</td>
</tr>
<tr>
<td>
<code>password</code></br>
<em>
string
</em>
</td>
<td>
</td>
</tr>
<tr>
<td>
<code>envs</code></br>
<em>
map[string]string
</em>
</td>
<td>
<em>(Optional)</em>
</td>
</tr>
<tr>
<td>
<code>ingress</code></br>
<em>
<a href="#ingressspec">
IngressSpec
</a>
</em>
</td>
<td>
<em>(Optional)</em>
</td>
</tr>
</tbody>
</table>
<h3 id="helperspec">HelperSpec</h3>
<p>
(<em>Appears on:</em>
<a href="#tidbclusterspec">TidbClusterSpec</a>)
</p>
<p>
<p>HelperSpec contains details of helper component</p>
</p>
<table>
<thead>
<tr>
<th>Field</th>
<th>Description</th>
</tr>
</thead>
<tbody>
<tr>
<td>
<code>image</code></br>
<em>
string
</em>
</td>
<td>
<em>(Optional)</em>
<p>Image used to tail slow log and set kernel parameters if necessary, must have <code>tail</code> and <code>sysctl</code> installed
Optional: Defaults to busybox:1.26.2</p>
</td>
</tr>
<tr>
<td>
<code>imagePullPolicy</code></br>
<em>
<a href="https://kubernetes.io/docs/reference/generated/kubernetes-api/v1.18/#pullpolicy-v1-core">
Kubernetes core/v1.PullPolicy
</a>
</em>
</td>
<td>
<em>(Optional)</em>
<p>ImagePullPolicy of the component. Override the cluster-level imagePullPolicy if present
Optional: Defaults to the cluster-level setting</p>
</td>
</tr>
</tbody>
</table>
<h3 id="ingressspec">IngressSpec</h3>
<p>
(<em>Appears on:</em>
<a href="#grafanaspec">GrafanaSpec</a>, 
<a href="#prometheusspec">PrometheusSpec</a>)
</p>
<p>
<p>IngressSpec describe the ingress desired state for the target component</p>
</p>
<table>
<thead>
<tr>
<th>Field</th>
<th>Description</th>
</tr>
</thead>
<tbody>
<tr>
<td>
<code>hosts</code></br>
<em>
[]string
</em>
</td>
<td>
<p>Hosts describe the hosts for the ingress</p>
</td>
</tr>
<tr>
<td>
<code>annotations</code></br>
<em>
map[string]string
</em>
</td>
<td>
<em>(Optional)</em>
<p>Annotations describe the desired annotations for the ingress</p>
</td>
</tr>
<tr>
<td>
<code>tls</code></br>
<em>
<a href="https://kubernetes.io/docs/reference/generated/kubernetes-api/v1.18/#ingresstls-v1beta1-extensions">
[]Kubernetes extensions/v1beta1.IngressTLS
</a>
</em>
</td>
<td>
<em>(Optional)</em>
<p>TLS configuration. Currently the Ingress only supports a single TLS
port, 443. If multiple members of this list specify different hosts, they
will be multiplexed on the same port according to the hostname specified
through the SNI TLS extension, if the ingress controller fulfilling the
ingress supports SNI.</p>
</td>
</tr>
</tbody>
</table>
<h3 id="initializephase">InitializePhase</h3>
<p>
(<em>Appears on:</em>
<a href="#tidbinitializerstatus">TidbInitializerStatus</a>)
</p>
<p>
</p>
<h3 id="initializerspec">InitializerSpec</h3>
<p>
(<em>Appears on:</em>
<a href="#dmmonitorspec">DMMonitorSpec</a>, 
<a href="#tidbmonitorspec">TidbMonitorSpec</a>)
</p>
<p>
<p>InitializerSpec is the desired state of initializer</p>
</p>
<table>
<thead>
<tr>
<th>Field</th>
<th>Description</th>
</tr>
</thead>
<tbody>
<tr>
<td>
<code>MonitorContainer</code></br>
<em>
<a href="#monitorcontainer">
MonitorContainer
</a>
</em>
</td>
<td>
<p>
(Members of <code>MonitorContainer</code> are embedded into this type.)
</p>
</td>
</tr>
<tr>
<td>
<code>envs</code></br>
<em>
map[string]string
</em>
</td>
<td>
<em>(Optional)</em>
</td>
</tr>
</tbody>
</table>
<h3 id="interval">Interval</h3>
<p>
(<em>Appears on:</em>
<a href="#quota">Quota</a>)
</p>
<p>
<p>Interval is the configuration of [quotas.default.interval] section.</p>
</p>
<table>
<thead>
<tr>
<th>Field</th>
<th>Description</th>
</tr>
</thead>
<tbody>
<tr>
<td>
<code>duration</code></br>
<em>
int32
</em>
</td>
<td>
<em>(Optional)</em>
<p>Optional: Defaults to 3600</p>
</td>
</tr>
<tr>
<td>
<code>queries</code></br>
<em>
int32
</em>
</td>
<td>
<em>(Optional)</em>
<p>Optional: Defaults to 0</p>
</td>
</tr>
<tr>
<td>
<code>errors</code></br>
<em>
int32
</em>
</td>
<td>
<em>(Optional)</em>
<p>Optional: Defaults to 0</p>
</td>
</tr>
<tr>
<td>
<code>result_rows</code></br>
<em>
int32
</em>
</td>
<td>
<em>(Optional)</em>
<p>Optional: Defaults to 0</p>
</td>
</tr>
<tr>
<td>
<code>read_rows</code></br>
<em>
int32
</em>
</td>
<td>
<em>(Optional)</em>
<p>Optional: Defaults to 0</p>
</td>
</tr>
<tr>
<td>
<code>execution_time</code></br>
<em>
int32
</em>
</td>
<td>
<em>(Optional)</em>
<p>Optional: Defaults to 0</p>
</td>
</tr>
</tbody>
</table>
<h3 id="isolationread">IsolationRead</h3>
<p>
(<em>Appears on:</em>
<a href="#tidbconfig">TiDBConfig</a>)
</p>
<p>
<p>IsolationRead is the config for isolation read.</p>
</p>
<table>
<thead>
<tr>
<th>Field</th>
<th>Description</th>
</tr>
</thead>
<tbody>
<tr>
<td>
<code>engines</code></br>
<em>
[]string
</em>
</td>
<td>
<em>(Optional)</em>
<p>Engines filters tidb-server access paths by engine type.
imported from v3.1.0</p>
</td>
</tr>
</tbody>
</table>
<h3 id="localstorageprovider">LocalStorageProvider</h3>
<p>
(<em>Appears on:</em>
<a href="#storageprovider">StorageProvider</a>)
</p>
<p>
<p>LocalStorageProvider defines local storage options, which can be any k8s supported mounted volume</p>
</p>
<table>
<thead>
<tr>
<th>Field</th>
<th>Description</th>
</tr>
</thead>
<tbody>
<tr>
<td>
<code>volume</code></br>
<em>
<a href="https://kubernetes.io/docs/reference/generated/kubernetes-api/v1.18/#volume-v1-core">
Kubernetes core/v1.Volume
</a>
</em>
</td>
<td>
</td>
</tr>
<tr>
<td>
<code>volumeMount</code></br>
<em>
<a href="https://kubernetes.io/docs/reference/generated/kubernetes-api/v1.18/#volumemount-v1-core">
Kubernetes core/v1.VolumeMount
</a>
</em>
</td>
<td>
</td>
</tr>
<tr>
<td>
<code>prefix</code></br>
<em>
string
</em>
</td>
<td>
</td>
</tr>
</tbody>
</table>
<h3 id="log">Log</h3>
<p>
(<em>Appears on:</em>
<a href="#tidbconfig">TiDBConfig</a>)
</p>
<p>
<p>Log is the log section of config.</p>
</p>
<table>
<thead>
<tr>
<th>Field</th>
<th>Description</th>
</tr>
</thead>
<tbody>
<tr>
<td>
<code>level</code></br>
<em>
string
</em>
</td>
<td>
<em>(Optional)</em>
<p>Log level.
Optional: Defaults to info</p>
</td>
</tr>
<tr>
<td>
<code>format</code></br>
<em>
string
</em>
</td>
<td>
<em>(Optional)</em>
<p>Log format. one of json, text, or console.
Optional: Defaults to text</p>
</td>
</tr>
<tr>
<td>
<code>disable-timestamp</code></br>
<em>
bool
</em>
</td>
<td>
<em>(Optional)</em>
<p>Deprecated in v3.0.5. Use EnableTimestamp instead
Disable automatic timestamps in output.</p>
</td>
</tr>
<tr>
<td>
<code>enable-timestamp</code></br>
<em>
bool
</em>
</td>
<td>
<em>(Optional)</em>
<p>EnableTimestamp enables automatic timestamps in log output.</p>
</td>
</tr>
<tr>
<td>
<code>enable-error-stack</code></br>
<em>
bool
</em>
</td>
<td>
<em>(Optional)</em>
<p>EnableErrorStack enables annotating logs with the full stack error
message.</p>
</td>
</tr>
<tr>
<td>
<code>file</code></br>
<em>
<a href="#filelogconfig">
FileLogConfig
</a>
</em>
</td>
<td>
<em>(Optional)</em>
<p>File log config.</p>
</td>
</tr>
<tr>
<td>
<code>enable-slow-log</code></br>
<em>
bool
</em>
</td>
<td>
<em>(Optional)</em>
</td>
</tr>
<tr>
<td>
<code>slow-query-file</code></br>
<em>
string
</em>
</td>
<td>
<em>(Optional)</em>
</td>
</tr>
<tr>
<td>
<code>slow-threshold</code></br>
<em>
uint64
</em>
</td>
<td>
<em>(Optional)</em>
<p>Optional: Defaults to 300</p>
</td>
</tr>
<tr>
<td>
<code>expensive-threshold</code></br>
<em>
uint
</em>
</td>
<td>
<em>(Optional)</em>
<p>Optional: Defaults to 10000</p>
</td>
</tr>
<tr>
<td>
<code>query-log-max-len</code></br>
<em>
uint64
</em>
</td>
<td>
<em>(Optional)</em>
<p>Optional: Defaults to 2048</p>
</td>
</tr>
<tr>
<td>
<code>record-plan-in-slow-log</code></br>
<em>
uint32
</em>
</td>
<td>
<em>(Optional)</em>
<p>Optional: Defaults to 1</p>
</td>
</tr>
</tbody>
</table>
<h3 id="logtailerspec">LogTailerSpec</h3>
<p>
(<em>Appears on:</em>
<a href="#tiflashspec">TiFlashSpec</a>)
</p>
<p>
<p>LogTailerSpec represents an optional log tailer sidecar container</p>
</p>
<table>
<thead>
<tr>
<th>Field</th>
<th>Description</th>
</tr>
</thead>
<tbody>
<tr>
<td>
<code>ResourceRequirements</code></br>
<em>
<a href="https://kubernetes.io/docs/reference/generated/kubernetes-api/v1.18/#resourcerequirements-v1-core">
Kubernetes core/v1.ResourceRequirements
</a>
</em>
</td>
<td>
<p>
(Members of <code>ResourceRequirements</code> are embedded into this type.)
</p>
</td>
</tr>
</tbody>
</table>
<h3 id="masterconfig">MasterConfig</h3>
<p>
(<em>Appears on:</em>
<a href="#masterspec">MasterSpec</a>)
</p>
<p>
<p>MasterConfig is the configuration of dm-master-server</p>
</p>
<table>
<thead>
<tr>
<th>Field</th>
<th>Description</th>
</tr>
</thead>
<tbody>
<tr>
<td>
<code>log-level</code></br>
<em>
string
</em>
</td>
<td>
<em>(Optional)</em>
<p>Log level.
Optional: Defaults to info</p>
</td>
</tr>
<tr>
<td>
<code>log-file</code></br>
<em>
string
</em>
</td>
<td>
<em>(Optional)</em>
<p>File log config.</p>
</td>
</tr>
<tr>
<td>
<code>log-format</code></br>
<em>
string
</em>
</td>
<td>
<em>(Optional)</em>
<p>Log format. one of json or text.</p>
</td>
</tr>
<tr>
<td>
<code>rpc-timeout</code></br>
<em>
string
</em>
</td>
<td>
<em>(Optional)</em>
<p>RPC timeout when dm-master request to dm-worker
Optional: Defaults to 30s</p>
</td>
</tr>
<tr>
<td>
<code>rpc-rate-limit</code></br>
<em>
float64
</em>
</td>
<td>
<em>(Optional)</em>
<p>RPC agent rate limit when dm-master request to dm-worker
Optional: Defaults to 10</p>
</td>
</tr>
<tr>
<td>
<code>rpc-rate-burst</code></br>
<em>
int
</em>
</td>
<td>
<em>(Optional)</em>
<p>RPC agent rate burst when dm-master request to dm-worker
Optional: Defaults to 40</p>
</td>
</tr>
<tr>
<td>
<code>DMSecurityConfig</code></br>
<em>
<a href="#dmsecurityconfig">
DMSecurityConfig
</a>
</em>
</td>
<td>
<p>
(Members of <code>DMSecurityConfig</code> are embedded into this type.)
</p>
<em>(Optional)</em>
<p>dm-master&rsquo;s security config</p>
</td>
</tr>
</tbody>
</table>
<h3 id="masterfailuremember">MasterFailureMember</h3>
<p>
(<em>Appears on:</em>
<a href="#masterstatus">MasterStatus</a>)
</p>
<p>
<p>MasterFailureMember is the dm-master failure member information</p>
</p>
<table>
<thead>
<tr>
<th>Field</th>
<th>Description</th>
</tr>
</thead>
<tbody>
<tr>
<td>
<code>podName</code></br>
<em>
string
</em>
</td>
<td>
</td>
</tr>
<tr>
<td>
<code>memberID</code></br>
<em>
string
</em>
</td>
<td>
</td>
</tr>
<tr>
<td>
<code>pvcUID</code></br>
<em>
k8s.io/apimachinery/pkg/types.UID
</em>
</td>
<td>
</td>
</tr>
<tr>
<td>
<code>memberDeleted</code></br>
<em>
bool
</em>
</td>
<td>
</td>
</tr>
<tr>
<td>
<code>createdAt</code></br>
<em>
<a href="https://kubernetes.io/docs/reference/generated/kubernetes-api/v1.18/#time-v1-meta">
Kubernetes meta/v1.Time
</a>
</em>
</td>
<td>
</td>
</tr>
</tbody>
</table>
<h3 id="masterkeyfileconfig">MasterKeyFileConfig</h3>
<p>
(<em>Appears on:</em>
<a href="#tikvmasterkeyconfig">TiKVMasterKeyConfig</a>, 
<a href="#tikvsecurityconfigencryptionmasterkey">TiKVSecurityConfigEncryptionMasterKey</a>, 
<a href="#tikvsecurityconfigencryptionpreviousmasterkey">TiKVSecurityConfigEncryptionPreviousMasterKey</a>)
</p>
<p>
</p>
<table>
<thead>
<tr>
<th>Field</th>
<th>Description</th>
</tr>
</thead>
<tbody>
<tr>
<td>
<code>method</code></br>
<em>
string
</em>
</td>
<td>
<p>Encrypyion method, use master key encryption data key
Possible values: plaintext, aes128-ctr, aes192-ctr, aes256-ctr
Optional: Default to plaintext
optional</p>
</td>
</tr>
<tr>
<td>
<code>path</code></br>
<em>
string
</em>
</td>
<td>
<p>Text file containing the key in hex form, end with &lsquo;\n&rsquo;</p>
</td>
</tr>
</tbody>
</table>
<h3 id="masterkeykmsconfig">MasterKeyKMSConfig</h3>
<p>
(<em>Appears on:</em>
<a href="#tikvmasterkeyconfig">TiKVMasterKeyConfig</a>, 
<a href="#tikvsecurityconfigencryptionmasterkey">TiKVSecurityConfigEncryptionMasterKey</a>, 
<a href="#tikvsecurityconfigencryptionpreviousmasterkey">TiKVSecurityConfigEncryptionPreviousMasterKey</a>)
</p>
<p>
</p>
<table>
<thead>
<tr>
<th>Field</th>
<th>Description</th>
</tr>
</thead>
<tbody>
<tr>
<td>
<code>key-id</code></br>
<em>
string
</em>
</td>
<td>
<p>AWS CMK key-id it can be find in AWS Console or use aws cli
This field is required</p>
</td>
</tr>
<tr>
<td>
<code>access-key</code></br>
<em>
string
</em>
</td>
<td>
<p>AccessKey of AWS user, leave empty if using other authrization method
optional</p>
</td>
</tr>
<tr>
<td>
<code>secret-access-key</code></br>
<em>
string
</em>
</td>
<td>
<p>SecretKey of AWS user, leave empty if using other authrization method
optional</p>
</td>
</tr>
<tr>
<td>
<code>region</code></br>
<em>
string
</em>
</td>
<td>
<p>Region of this KMS key
Optional: Default to us-east-1
optional</p>
</td>
</tr>
<tr>
<td>
<code>endpoint</code></br>
<em>
string
</em>
</td>
<td>
<p>Used for KMS compatible KMS, such as Ceph, minio, If use AWS, leave empty
optional</p>
</td>
</tr>
</tbody>
</table>
<h3 id="mastermember">MasterMember</h3>
<p>
(<em>Appears on:</em>
<a href="#masterstatus">MasterStatus</a>)
</p>
<p>
<p>MasterMember is dm-master member status</p>
</p>
<table>
<thead>
<tr>
<th>Field</th>
<th>Description</th>
</tr>
</thead>
<tbody>
<tr>
<td>
<code>name</code></br>
<em>
string
</em>
</td>
<td>
</td>
</tr>
<tr>
<td>
<code>id</code></br>
<em>
string
</em>
</td>
<td>
<p>member id is actually a uint64, but apimachinery&rsquo;s json only treats numbers as int64/float64
so uint64 may overflow int64 and thus convert to float64</p>
</td>
</tr>
<tr>
<td>
<code>clientURL</code></br>
<em>
string
</em>
</td>
<td>
</td>
</tr>
<tr>
<td>
<code>health</code></br>
<em>
bool
</em>
</td>
<td>
</td>
</tr>
<tr>
<td>
<code>lastTransitionTime</code></br>
<em>
<a href="https://kubernetes.io/docs/reference/generated/kubernetes-api/v1.18/#time-v1-meta">
Kubernetes meta/v1.Time
</a>
</em>
</td>
<td>
<p>Last time the health transitioned from one to another.</p>
</td>
</tr>
</tbody>
</table>
<h3 id="masterservicespec">MasterServiceSpec</h3>
<p>
(<em>Appears on:</em>
<a href="#masterspec">MasterSpec</a>)
</p>
<p>
</p>
<table>
<thead>
<tr>
<th>Field</th>
<th>Description</th>
</tr>
</thead>
<tbody>
<tr>
<td>
<code>ServiceSpec</code></br>
<em>
<a href="#servicespec">
ServiceSpec
</a>
</em>
</td>
<td>
<p>
(Members of <code>ServiceSpec</code> are embedded into this type.)
</p>
</td>
</tr>
<tr>
<td>
<code>externalTrafficPolicy</code></br>
<em>
<a href="https://kubernetes.io/docs/reference/generated/kubernetes-api/v1.18/#serviceexternaltrafficpolicytype-v1-core">
Kubernetes core/v1.ServiceExternalTrafficPolicyType
</a>
</em>
</td>
<td>
<em>(Optional)</em>
<p>ExternalTrafficPolicy of the service
Optional: Defaults to omitted</p>
</td>
</tr>
<tr>
<td>
<code>masterNodePort</code></br>
<em>
int
</em>
</td>
<td>
<em>(Optional)</em>
<p>Optional: Defaults to 0</p>
</td>
</tr>
</tbody>
</table>
<h3 id="masterspec">MasterSpec</h3>
<p>
(<em>Appears on:</em>
<a href="#dmclusterspec">DMClusterSpec</a>)
</p>
<p>
<p>MasterSpec contains details of dm-master members</p>
</p>
<table>
<thead>
<tr>
<th>Field</th>
<th>Description</th>
</tr>
</thead>
<tbody>
<tr>
<td>
<code>ComponentSpec</code></br>
<em>
<a href="#componentspec">
ComponentSpec
</a>
</em>
</td>
<td>
<p>
(Members of <code>ComponentSpec</code> are embedded into this type.)
</p>
</td>
</tr>
<tr>
<td>
<code>ResourceRequirements</code></br>
<em>
<a href="https://kubernetes.io/docs/reference/generated/kubernetes-api/v1.18/#resourcerequirements-v1-core">
Kubernetes core/v1.ResourceRequirements
</a>
</em>
</td>
<td>
<p>
(Members of <code>ResourceRequirements</code> are embedded into this type.)
</p>
</td>
</tr>
<tr>
<td>
<code>replicas</code></br>
<em>
int32
</em>
</td>
<td>
<p>The desired ready replicas</p>
</td>
</tr>
<tr>
<td>
<code>baseImage</code></br>
<em>
string
</em>
</td>
<td>
<em>(Optional)</em>
<p>Base image of the component, image tag is now allowed during validation</p>
</td>
</tr>
<tr>
<td>
<code>service</code></br>
<em>
<a href="#masterservicespec">
MasterServiceSpec
</a>
</em>
</td>
<td>
<em>(Optional)</em>
<p>Service defines a Kubernetes service of Master cluster.
Optional: Defaults to <code>.spec.services</code> in favor of backward compatibility</p>
</td>
</tr>
<tr>
<td>
<code>maxFailoverCount</code></br>
<em>
int32
</em>
</td>
<td>
<em>(Optional)</em>
<p>MaxFailoverCount limit the max replicas could be added in failover, 0 means no failover.
Optional: Defaults to 3</p>
</td>
</tr>
<tr>
<td>
<code>storageClassName</code></br>
<em>
string
</em>
</td>
<td>
<em>(Optional)</em>
<p>The storageClassName of the persistent volume for dm-master data storage.
Defaults to Kubernetes default storage class.</p>
</td>
</tr>
<tr>
<td>
<code>storageSize</code></br>
<em>
string
</em>
</td>
<td>
<em>(Optional)</em>
<p>StorageSize is the request storage size for dm-master.
Defaults to &ldquo;10Gi&rdquo;.</p>
</td>
</tr>
<tr>
<td>
<code>dataSubDir</code></br>
<em>
string
</em>
</td>
<td>
<em>(Optional)</em>
<p>Subdirectory within the volume to store dm-master Data. By default, the data
is stored in the root directory of volume which is mounted at
/var/lib/dm-master.
Specifying this will change the data directory to a subdirectory, e.g.
/var/lib/dm-master/data if you set the value to &ldquo;data&rdquo;.
It&rsquo;s dangerous to change this value for a running cluster as it will
upgrade your cluster to use a new storage directory.
Defaults to &ldquo;&rdquo; (volume&rsquo;s root).</p>
</td>
</tr>
<tr>
<td>
<code>config</code></br>
<em>
<a href="#masterconfig">
MasterConfig
</a>
</em>
</td>
<td>
<em>(Optional)</em>
<p>Config is the Configuration of dm-master-servers</p>
</td>
</tr>
</tbody>
</table>
<h3 id="masterstatus">MasterStatus</h3>
<p>
(<em>Appears on:</em>
<a href="#dmclusterstatus">DMClusterStatus</a>)
</p>
<p>
<p>MasterStatus is dm-master status</p>
</p>
<table>
<thead>
<tr>
<th>Field</th>
<th>Description</th>
</tr>
</thead>
<tbody>
<tr>
<td>
<code>synced</code></br>
<em>
bool
</em>
</td>
<td>
</td>
</tr>
<tr>
<td>
<code>phase</code></br>
<em>
<a href="#memberphase">
MemberPhase
</a>
</em>
</td>
<td>
</td>
</tr>
<tr>
<td>
<code>statefulSet</code></br>
<em>
<a href="https://kubernetes.io/docs/reference/generated/kubernetes-api/v1.18/#statefulsetstatus-v1-apps">
Kubernetes apps/v1.StatefulSetStatus
</a>
</em>
</td>
<td>
</td>
</tr>
<tr>
<td>
<code>members</code></br>
<em>
<a href="#mastermember">
map[string]github.com/pingcap/tidb-operator/pkg/apis/pingcap/v1alpha1.MasterMember
</a>
</em>
</td>
<td>
</td>
</tr>
<tr>
<td>
<code>leader</code></br>
<em>
<a href="#mastermember">
MasterMember
</a>
</em>
</td>
<td>
</td>
</tr>
<tr>
<td>
<code>failureMembers</code></br>
<em>
<a href="#masterfailuremember">
map[string]github.com/pingcap/tidb-operator/pkg/apis/pingcap/v1alpha1.MasterFailureMember
</a>
</em>
</td>
<td>
</td>
</tr>
<tr>
<td>
<code>unjoinedMembers</code></br>
<em>
<a href="#unjoinedmember">
map[string]github.com/pingcap/tidb-operator/pkg/apis/pingcap/v1alpha1.UnjoinedMember
</a>
</em>
</td>
<td>
</td>
</tr>
<tr>
<td>
<code>image</code></br>
<em>
string
</em>
</td>
<td>
</td>
</tr>
</tbody>
</table>
<h3 id="memberphase">MemberPhase</h3>
<p>
(<em>Appears on:</em>
<a href="#masterstatus">MasterStatus</a>, 
<a href="#pdstatus">PDStatus</a>, 
<a href="#pumpstatus">PumpStatus</a>, 
<a href="#ticdcstatus">TiCDCStatus</a>, 
<a href="#tidbstatus">TiDBStatus</a>, 
<a href="#tikvstatus">TiKVStatus</a>, 
<a href="#workerstatus">WorkerStatus</a>)
</p>
<p>
<p>MemberPhase is the current state of member</p>
</p>
<h3 id="membertype">MemberType</h3>
<p>
<p>MemberType represents member type</p>
</p>
<h3 id="monitorcomponentaccessor">MonitorComponentAccessor</h3>
<p>
</p>
<h3 id="monitorcontainer">MonitorContainer</h3>
<p>
(<em>Appears on:</em>
<a href="#grafanaspec">GrafanaSpec</a>, 
<a href="#initializerspec">InitializerSpec</a>, 
<a href="#prometheusspec">PrometheusSpec</a>, 
<a href="#reloaderspec">ReloaderSpec</a>, 
<a href="#thanosspec">ThanosSpec</a>)
</p>
<p>
<p>MonitorContainer is the common attributes of the container of monitoring</p>
</p>
<table>
<thead>
<tr>
<th>Field</th>
<th>Description</th>
</tr>
</thead>
<tbody>
<tr>
<td>
<code>ResourceRequirements</code></br>
<em>
<a href="https://kubernetes.io/docs/reference/generated/kubernetes-api/v1.18/#resourcerequirements-v1-core">
Kubernetes core/v1.ResourceRequirements
</a>
</em>
</td>
<td>
<p>
(Members of <code>ResourceRequirements</code> are embedded into this type.)
</p>
</td>
</tr>
<tr>
<td>
<code>baseImage</code></br>
<em>
string
</em>
</td>
<td>
</td>
</tr>
<tr>
<td>
<code>version</code></br>
<em>
string
</em>
</td>
<td>
</td>
</tr>
<tr>
<td>
<code>imagePullPolicy</code></br>
<em>
<a href="https://kubernetes.io/docs/reference/generated/kubernetes-api/v1.18/#pullpolicy-v1-core">
Kubernetes core/v1.PullPolicy
</a>
</em>
</td>
<td>
<em>(Optional)</em>
</td>
</tr>
</tbody>
</table>
<h3 id="networks">Networks</h3>
<p>
(<em>Appears on:</em>
<a href="#user">User</a>)
</p>
<p>
<p>Networks is the configuration of [users.readonly.networks] section.</p>
</p>
<table>
<thead>
<tr>
<th>Field</th>
<th>Description</th>
</tr>
</thead>
<tbody>
<tr>
<td>
<code>ip</code></br>
<em>
string
</em>
</td>
<td>
<em>(Optional)</em>
</td>
</tr>
</tbody>
</table>
<h3 id="opentracing">OpenTracing</h3>
<p>
(<em>Appears on:</em>
<a href="#tidbconfig">TiDBConfig</a>)
</p>
<p>
<p>OpenTracing is the opentracing section of the config.</p>
</p>
<table>
<thead>
<tr>
<th>Field</th>
<th>Description</th>
</tr>
</thead>
<tbody>
<tr>
<td>
<code>enable</code></br>
<em>
bool
</em>
</td>
<td>
<em>(Optional)</em>
<p>Optional: Defaults to false</p>
</td>
</tr>
<tr>
<td>
<code>sampler</code></br>
<em>
<a href="#opentracingsampler">
OpenTracingSampler
</a>
</em>
</td>
<td>
<em>(Optional)</em>
</td>
</tr>
<tr>
<td>
<code>reporter</code></br>
<em>
<a href="#opentracingreporter">
OpenTracingReporter
</a>
</em>
</td>
<td>
<em>(Optional)</em>
</td>
</tr>
<tr>
<td>
<code>rpc-metrics</code></br>
<em>
bool
</em>
</td>
<td>
<em>(Optional)</em>
</td>
</tr>
</tbody>
</table>
<h3 id="opentracingreporter">OpenTracingReporter</h3>
<p>
(<em>Appears on:</em>
<a href="#opentracing">OpenTracing</a>)
</p>
<p>
<p>OpenTracingReporter is the config for opentracing reporter.
See <a href="https://godoc.org/github.com/uber/jaeger-client-go/config#ReporterConfig">https://godoc.org/github.com/uber/jaeger-client-go/config#ReporterConfig</a></p>
</p>
<table>
<thead>
<tr>
<th>Field</th>
<th>Description</th>
</tr>
</thead>
<tbody>
<tr>
<td>
<code>queue-size</code></br>
<em>
int
</em>
</td>
<td>
<em>(Optional)</em>
</td>
</tr>
<tr>
<td>
<code>buffer-flush-interval</code></br>
<em>
time.Duration
</em>
</td>
<td>
<em>(Optional)</em>
</td>
</tr>
<tr>
<td>
<code>log-spans</code></br>
<em>
bool
</em>
</td>
<td>
<em>(Optional)</em>
</td>
</tr>
<tr>
<td>
<code>local-agent-host-port</code></br>
<em>
string
</em>
</td>
<td>
<em>(Optional)</em>
</td>
</tr>
</tbody>
</table>
<h3 id="opentracingsampler">OpenTracingSampler</h3>
<p>
(<em>Appears on:</em>
<a href="#opentracing">OpenTracing</a>)
</p>
<p>
<p>OpenTracingSampler is the config for opentracing sampler.
See <a href="https://godoc.org/github.com/uber/jaeger-client-go/config#SamplerConfig">https://godoc.org/github.com/uber/jaeger-client-go/config#SamplerConfig</a></p>
</p>
<table>
<thead>
<tr>
<th>Field</th>
<th>Description</th>
</tr>
</thead>
<tbody>
<tr>
<td>
<code>type</code></br>
<em>
string
</em>
</td>
<td>
<em>(Optional)</em>
</td>
</tr>
<tr>
<td>
<code>param</code></br>
<em>
float64
</em>
</td>
<td>
<em>(Optional)</em>
</td>
</tr>
<tr>
<td>
<code>sampling-server-url</code></br>
<em>
string
</em>
</td>
<td>
<em>(Optional)</em>
</td>
</tr>
<tr>
<td>
<code>max-operations</code></br>
<em>
int
</em>
</td>
<td>
<em>(Optional)</em>
</td>
</tr>
<tr>
<td>
<code>sampling-refresh-interval</code></br>
<em>
time.Duration
</em>
</td>
<td>
<em>(Optional)</em>
</td>
</tr>
</tbody>
</table>
<h3 id="pdconfig">PDConfig</h3>
<p>
<p>PDConfig is the configuration of pd-server</p>
</p>
<table>
<thead>
<tr>
<th>Field</th>
<th>Description</th>
</tr>
</thead>
<tbody>
<tr>
<td>
<code>force-new-cluster</code></br>
<em>
bool
</em>
</td>
<td>
<em>(Optional)</em>
</td>
</tr>
<tr>
<td>
<code>enable-grpc-gateway</code></br>
<em>
bool
</em>
</td>
<td>
<em>(Optional)</em>
<p>Optional: Defaults to true</p>
</td>
</tr>
<tr>
<td>
<code>initial-cluster-token</code></br>
<em>
string
</em>
</td>
<td>
<em>(Optional)</em>
<p>set different tokens to prevent communication between PDs in different clusters.</p>
</td>
</tr>
<tr>
<td>
<code>lease</code></br>
<em>
int64
</em>
</td>
<td>
<em>(Optional)</em>
<p>LeaderLease time, if leader doesn&rsquo;t update its TTL
in etcd after lease time, etcd will expire the leader key
and other servers can campaign the leader again.
Etcd only supports seconds TTL, so here is second too.
Optional: Defaults to 3</p>
</td>
</tr>
<tr>
<td>
<code>log</code></br>
<em>
<a href="#pdlogconfig">
PDLogConfig
</a>
</em>
</td>
<td>
<em>(Optional)</em>
<p>Log related config.</p>
</td>
</tr>
<tr>
<td>
<code>log-file</code></br>
<em>
string
</em>
</td>
<td>
<em>(Optional)</em>
<p>Backward compatibility.</p>
</td>
</tr>
<tr>
<td>
<code>log-level</code></br>
<em>
string
</em>
</td>
<td>
<em>(Optional)</em>
</td>
</tr>
<tr>
<td>
<code>tso-save-interval</code></br>
<em>
string
</em>
</td>
<td>
<em>(Optional)</em>
<p>TsoSaveInterval is the interval to save timestamp.
Optional: Defaults to 3s</p>
</td>
</tr>
<tr>
<td>
<code>metric</code></br>
<em>
<a href="#pdmetricconfig">
PDMetricConfig
</a>
</em>
</td>
<td>
<em>(Optional)</em>
</td>
</tr>
<tr>
<td>
<code>schedule</code></br>
<em>
<a href="#pdscheduleconfig">
PDScheduleConfig
</a>
</em>
</td>
<td>
<em>(Optional)</em>
<p>Immutable, change should be made through pd-ctl after cluster creation</p>
</td>
</tr>
<tr>
<td>
<code>replication</code></br>
<em>
<a href="#pdreplicationconfig">
PDReplicationConfig
</a>
</em>
</td>
<td>
<em>(Optional)</em>
<p>Immutable, change should be made through pd-ctl after cluster creation</p>
</td>
</tr>
<tr>
<td>
<code>namespace</code></br>
<em>
<a href="#pdnamespaceconfig">
map[string]github.com/pingcap/tidb-operator/pkg/apis/pingcap/v1alpha1.PDNamespaceConfig
</a>
</em>
</td>
<td>
<em>(Optional)</em>
</td>
</tr>
<tr>
<td>
<code>pd-server</code></br>
<em>
<a href="#pdserverconfig">
PDServerConfig
</a>
</em>
</td>
<td>
<em>(Optional)</em>
</td>
</tr>
<tr>
<td>
<code>cluster-version</code></br>
<em>
string
</em>
</td>
<td>
<em>(Optional)</em>
</td>
</tr>
<tr>
<td>
<code>quota-backend-bytes</code></br>
<em>
string
</em>
</td>
<td>
<em>(Optional)</em>
<p>QuotaBackendBytes Raise alarms when backend size exceeds the given quota. 0 means use the default quota.
the default size is 2GB, the maximum is 8GB.</p>
</td>
</tr>
<tr>
<td>
<code>auto-compaction-mode</code></br>
<em>
string
</em>
</td>
<td>
<em>(Optional)</em>
<p>AutoCompactionMode is either &lsquo;periodic&rsquo; or &lsquo;revision&rsquo;. The default value is &lsquo;periodic&rsquo;.</p>
</td>
</tr>
<tr>
<td>
<code>auto-compaction-retention-v2</code></br>
<em>
string
</em>
</td>
<td>
<em>(Optional)</em>
<p>AutoCompactionRetention is either duration string with time unit
(e.g. &lsquo;5m&rsquo; for 5-minute), or revision unit (e.g. &lsquo;5000&rsquo;).
If no time unit is provided and compaction mode is &lsquo;periodic&rsquo;,
the unit defaults to hour. For example, &lsquo;5&rsquo; translates into 5-hour.
The default retention is 1 hour.
Before etcd v3.3.x, the type of retention is int. We add &lsquo;v2&rsquo; suffix to make it backward compatible.</p>
</td>
</tr>
<tr>
<td>
<code>tikv-interval</code></br>
<em>
string
</em>
</td>
<td>
<em>(Optional)</em>
<p>TickInterval is the interval for etcd Raft tick.</p>
</td>
</tr>
<tr>
<td>
<code>election-interval</code></br>
<em>
string
</em>
</td>
<td>
<em>(Optional)</em>
<p>ElectionInterval is the interval for etcd Raft election.</p>
</td>
</tr>
<tr>
<td>
<code>enable-prevote</code></br>
<em>
bool
</em>
</td>
<td>
<em>(Optional)</em>
<p>Prevote is true to enable Raft Pre-Vote.
If enabled, Raft runs an additional election phase
to check whether it would get enough votes to win
an election, thus minimizing disruptions.
Optional: Defaults to true</p>
</td>
</tr>
<tr>
<td>
<code>security</code></br>
<em>
<a href="#pdsecurityconfig">
PDSecurityConfig
</a>
</em>
</td>
<td>
<em>(Optional)</em>
</td>
</tr>
<tr>
<td>
<code>label-property</code></br>
<em>
<a href="#pdlabelpropertyconfig">
PDLabelPropertyConfig
</a>
</em>
</td>
<td>
<em>(Optional)</em>
</td>
</tr>
<tr>
<td>
<code>namespace-classifier</code></br>
<em>
string
</em>
</td>
<td>
<em>(Optional)</em>
<p>Deprecated in v4.0.0
NamespaceClassifier is for classifying stores/regions into different
namespaces.
Optional: Defaults to true</p>
</td>
</tr>
<tr>
<td>
<code>dashboard</code></br>
<em>
<a href="#dashboardconfig">
DashboardConfig
</a>
</em>
</td>
<td>
<em>(Optional)</em>
</td>
</tr>
</tbody>
</table>
<h3 id="pdconfigwraper">PDConfigWraper</h3>
<p>
(<em>Appears on:</em>
<a href="#pdspec">PDSpec</a>)
</p>
<p>
</p>
<table>
<thead>
<tr>
<th>Field</th>
<th>Description</th>
</tr>
</thead>
<tbody>
<tr>
<td>
<code>GenericConfig</code></br>
<em>
github.com/pingcap/tidb-operator/pkg/util/config.GenericConfig
</em>
</td>
<td>
</td>
</tr>
</tbody>
</table>
<h3 id="pdfailuremember">PDFailureMember</h3>
<p>
(<em>Appears on:</em>
<a href="#pdstatus">PDStatus</a>)
</p>
<p>
<p>PDFailureMember is the pd failure member information</p>
</p>
<table>
<thead>
<tr>
<th>Field</th>
<th>Description</th>
</tr>
</thead>
<tbody>
<tr>
<td>
<code>podName</code></br>
<em>
string
</em>
</td>
<td>
</td>
</tr>
<tr>
<td>
<code>memberID</code></br>
<em>
string
</em>
</td>
<td>
</td>
</tr>
<tr>
<td>
<code>pvcUID</code></br>
<em>
k8s.io/apimachinery/pkg/types.UID
</em>
</td>
<td>
</td>
</tr>
<tr>
<td>
<code>memberDeleted</code></br>
<em>
bool
</em>
</td>
<td>
</td>
</tr>
<tr>
<td>
<code>createdAt</code></br>
<em>
<a href="https://kubernetes.io/docs/reference/generated/kubernetes-api/v1.18/#time-v1-meta">
Kubernetes meta/v1.Time
</a>
</em>
</td>
<td>
</td>
</tr>
</tbody>
</table>
<h3 id="pdlabelpropertyconfig">PDLabelPropertyConfig</h3>
<p>
(<em>Appears on:</em>
<a href="#pdconfig">PDConfig</a>)
</p>
<p>
</p>
<h3 id="pdlogconfig">PDLogConfig</h3>
<p>
(<em>Appears on:</em>
<a href="#pdconfig">PDConfig</a>)
</p>
<p>
<p>PDLogConfig serializes log related config in toml/json.</p>
</p>
<table>
<thead>
<tr>
<th>Field</th>
<th>Description</th>
</tr>
</thead>
<tbody>
<tr>
<td>
<code>level</code></br>
<em>
string
</em>
</td>
<td>
<em>(Optional)</em>
<p>Log level.
Optional: Defaults to info</p>
</td>
</tr>
<tr>
<td>
<code>format</code></br>
<em>
string
</em>
</td>
<td>
<em>(Optional)</em>
<p>Log format. one of json, text, or console.</p>
</td>
</tr>
<tr>
<td>
<code>disable-timestamp</code></br>
<em>
bool
</em>
</td>
<td>
<em>(Optional)</em>
<p>Disable automatic timestamps in output.</p>
</td>
</tr>
<tr>
<td>
<code>file</code></br>
<em>
<a href="#filelogconfig">
FileLogConfig
</a>
</em>
</td>
<td>
<em>(Optional)</em>
<p>File log config.</p>
</td>
</tr>
<tr>
<td>
<code>development</code></br>
<em>
bool
</em>
</td>
<td>
<em>(Optional)</em>
<p>Development puts the logger in development mode, which changes the
behavior of DPanicLevel and takes stacktraces more liberally.</p>
</td>
</tr>
<tr>
<td>
<code>disable-caller</code></br>
<em>
bool
</em>
</td>
<td>
<em>(Optional)</em>
<p>DisableCaller stops annotating logs with the calling function&rsquo;s file
name and line number. By default, all logs are annotated.</p>
</td>
</tr>
<tr>
<td>
<code>disable-stacktrace</code></br>
<em>
bool
</em>
</td>
<td>
<em>(Optional)</em>
<p>DisableStacktrace completely disables automatic stacktrace capturing. By
default, stacktraces are captured for WarnLevel and above logs in
development and ErrorLevel and above in production.</p>
</td>
</tr>
<tr>
<td>
<code>disable-error-verbose</code></br>
<em>
bool
</em>
</td>
<td>
<em>(Optional)</em>
<p>DisableErrorVerbose stops annotating logs with the full verbose error
message.</p>
</td>
</tr>
</tbody>
</table>
<h3 id="pdmember">PDMember</h3>
<p>
(<em>Appears on:</em>
<a href="#pdstatus">PDStatus</a>)
</p>
<p>
<p>PDMember is PD member</p>
</p>
<table>
<thead>
<tr>
<th>Field</th>
<th>Description</th>
</tr>
</thead>
<tbody>
<tr>
<td>
<code>name</code></br>
<em>
string
</em>
</td>
<td>
</td>
</tr>
<tr>
<td>
<code>id</code></br>
<em>
string
</em>
</td>
<td>
<p>member id is actually a uint64, but apimachinery&rsquo;s json only treats numbers as int64/float64
so uint64 may overflow int64 and thus convert to float64</p>
</td>
</tr>
<tr>
<td>
<code>clientURL</code></br>
<em>
string
</em>
</td>
<td>
</td>
</tr>
<tr>
<td>
<code>health</code></br>
<em>
bool
</em>
</td>
<td>
</td>
</tr>
<tr>
<td>
<code>lastTransitionTime</code></br>
<em>
<a href="https://kubernetes.io/docs/reference/generated/kubernetes-api/v1.18/#time-v1-meta">
Kubernetes meta/v1.Time
</a>
</em>
</td>
<td>
<p>Last time the health transitioned from one to another.</p>
</td>
</tr>
</tbody>
</table>
<h3 id="pdmetricconfig">PDMetricConfig</h3>
<p>
(<em>Appears on:</em>
<a href="#pdconfig">PDConfig</a>)
</p>
<p>
</p>
<table>
<thead>
<tr>
<th>Field</th>
<th>Description</th>
</tr>
</thead>
<tbody>
<tr>
<td>
<code>job</code></br>
<em>
string
</em>
</td>
<td>
<em>(Optional)</em>
</td>
</tr>
<tr>
<td>
<code>address</code></br>
<em>
string
</em>
</td>
<td>
<em>(Optional)</em>
</td>
</tr>
<tr>
<td>
<code>interval</code></br>
<em>
string
</em>
</td>
<td>
<em>(Optional)</em>
</td>
</tr>
</tbody>
</table>
<h3 id="pdnamespaceconfig">PDNamespaceConfig</h3>
<p>
(<em>Appears on:</em>
<a href="#pdconfig">PDConfig</a>)
</p>
<p>
<p>PDNamespaceConfig is to overwrite the global setting for specific namespace</p>
</p>
<table>
<thead>
<tr>
<th>Field</th>
<th>Description</th>
</tr>
</thead>
<tbody>
<tr>
<td>
<code>leader-schedule-limit</code></br>
<em>
uint64
</em>
</td>
<td>
<em>(Optional)</em>
<p>LeaderScheduleLimit is the max coexist leader schedules.</p>
</td>
</tr>
<tr>
<td>
<code>region-schedule-limit</code></br>
<em>
uint64
</em>
</td>
<td>
<em>(Optional)</em>
<p>RegionScheduleLimit is the max coexist region schedules.</p>
</td>
</tr>
<tr>
<td>
<code>replica-schedule-limit</code></br>
<em>
uint64
</em>
</td>
<td>
<em>(Optional)</em>
<p>ReplicaScheduleLimit is the max coexist replica schedules.</p>
</td>
</tr>
<tr>
<td>
<code>merge-schedule-limit</code></br>
<em>
uint64
</em>
</td>
<td>
<em>(Optional)</em>
<p>MergeScheduleLimit is the max coexist merge schedules.</p>
</td>
</tr>
<tr>
<td>
<code>hot-region-schedule-limit</code></br>
<em>
uint64
</em>
</td>
<td>
<em>(Optional)</em>
<p>HotRegionScheduleLimit is the max coexist hot region schedules.</p>
</td>
</tr>
<tr>
<td>
<code>max-replicas</code></br>
<em>
uint64
</em>
</td>
<td>
<em>(Optional)</em>
<p>MaxReplicas is the number of replicas for each region.</p>
</td>
</tr>
</tbody>
</table>
<h3 id="pdreplicationconfig">PDReplicationConfig</h3>
<p>
(<em>Appears on:</em>
<a href="#pdconfig">PDConfig</a>)
</p>
<p>
<p>PDReplicationConfig is the replication configuration.</p>
</p>
<table>
<thead>
<tr>
<th>Field</th>
<th>Description</th>
</tr>
</thead>
<tbody>
<tr>
<td>
<code>max-replicas</code></br>
<em>
uint64
</em>
</td>
<td>
<em>(Optional)</em>
<p>MaxReplicas is the number of replicas for each region.
Immutable, change should be made through pd-ctl after cluster creation
Optional: Defaults to 3</p>
</td>
</tr>
<tr>
<td>
<code>location-labels</code></br>
<em>
[]string
</em>
</td>
<td>
<em>(Optional)</em>
<p>The label keys specified the location of a store.
The placement priorities is implied by the order of label keys.
For example, [&ldquo;zone&rdquo;, &ldquo;rack&rdquo;] means that we should place replicas to
different zones first, then to different racks if we don&rsquo;t have enough zones.
Immutable, change should be made through pd-ctl after cluster creation</p>
</td>
</tr>
<tr>
<td>
<code>strictly-match-label</code></br>
<em>
bool
</em>
</td>
<td>
<em>(Optional)</em>
<p>StrictlyMatchLabel strictly checks if the label of TiKV is matched with LocaltionLabels.
Immutable, change should be made through pd-ctl after cluster creation.
Imported from v3.1.0</p>
</td>
</tr>
<tr>
<td>
<code>enable-placement-rules</code></br>
<em>
bool
</em>
</td>
<td>
<em>(Optional)</em>
<p>When PlacementRules feature is enabled. MaxReplicas and LocationLabels are not used anymore.</p>
</td>
</tr>
</tbody>
</table>
<h3 id="pdscheduleconfig">PDScheduleConfig</h3>
<p>
(<em>Appears on:</em>
<a href="#pdconfig">PDConfig</a>)
</p>
<p>
<p>ScheduleConfig is the schedule configuration.</p>
</p>
<table>
<thead>
<tr>
<th>Field</th>
<th>Description</th>
</tr>
</thead>
<tbody>
<tr>
<td>
<code>max-snapshot-count</code></br>
<em>
uint64
</em>
</td>
<td>
<em>(Optional)</em>
<p>If the snapshot count of one store is greater than this value,
it will never be used as a source or target store.
Immutable, change should be made through pd-ctl after cluster creation
Optional: Defaults to 3</p>
</td>
</tr>
<tr>
<td>
<code>max-pending-peer-count</code></br>
<em>
uint64
</em>
</td>
<td>
<em>(Optional)</em>
<p>Immutable, change should be made through pd-ctl after cluster creation
Optional: Defaults to 16</p>
</td>
</tr>
<tr>
<td>
<code>max-merge-region-size</code></br>
<em>
uint64
</em>
</td>
<td>
<em>(Optional)</em>
<p>If both the size of region is smaller than MaxMergeRegionSize
and the number of rows in region is smaller than MaxMergeRegionKeys,
it will try to merge with adjacent regions.
Immutable, change should be made through pd-ctl after cluster creation
Optional: Defaults to 20</p>
</td>
</tr>
<tr>
<td>
<code>max-merge-region-keys</code></br>
<em>
uint64
</em>
</td>
<td>
<em>(Optional)</em>
<p>Immutable, change should be made through pd-ctl after cluster creation
Optional: Defaults to 200000</p>
</td>
</tr>
<tr>
<td>
<code>split-merge-interval</code></br>
<em>
string
</em>
</td>
<td>
<em>(Optional)</em>
<p>SplitMergeInterval is the minimum interval time to permit merge after split.
Immutable, change should be made through pd-ctl after cluster creation
Optional: Defaults to 1h</p>
</td>
</tr>
<tr>
<td>
<code>patrol-region-interval</code></br>
<em>
string
</em>
</td>
<td>
<em>(Optional)</em>
<p>PatrolRegionInterval is the interval for scanning region during patrol.
Immutable, change should be made through pd-ctl after cluster creation</p>
</td>
</tr>
<tr>
<td>
<code>max-store-down-time</code></br>
<em>
string
</em>
</td>
<td>
<em>(Optional)</em>
<p>MaxStoreDownTime is the max duration after which
a store will be considered to be down if it hasn&rsquo;t reported heartbeats.
Immutable, change should be made through pd-ctl after cluster creation
Optional: Defaults to 30m</p>
</td>
</tr>
<tr>
<td>
<code>leader-schedule-limit</code></br>
<em>
uint64
</em>
</td>
<td>
<em>(Optional)</em>
<p>LeaderScheduleLimit is the max coexist leader schedules.
Immutable, change should be made through pd-ctl after cluster creation.
Optional: Defaults to 4.
Imported from v3.1.0</p>
</td>
</tr>
<tr>
<td>
<code>region-schedule-limit</code></br>
<em>
uint64
</em>
</td>
<td>
<em>(Optional)</em>
<p>RegionScheduleLimit is the max coexist region schedules.
Immutable, change should be made through pd-ctl after cluster creation
Optional: Defaults to 2048</p>
</td>
</tr>
<tr>
<td>
<code>replica-schedule-limit</code></br>
<em>
uint64
</em>
</td>
<td>
<em>(Optional)</em>
<p>ReplicaScheduleLimit is the max coexist replica schedules.
Immutable, change should be made through pd-ctl after cluster creation
Optional: Defaults to 64</p>
</td>
</tr>
<tr>
<td>
<code>merge-schedule-limit</code></br>
<em>
uint64
</em>
</td>
<td>
<em>(Optional)</em>
<p>MergeScheduleLimit is the max coexist merge schedules.
Immutable, change should be made through pd-ctl after cluster creation
Optional: Defaults to 8</p>
</td>
</tr>
<tr>
<td>
<code>hot-region-schedule-limit</code></br>
<em>
uint64
</em>
</td>
<td>
<em>(Optional)</em>
<p>HotRegionScheduleLimit is the max coexist hot region schedules.
Immutable, change should be made through pd-ctl after cluster creation
Optional: Defaults to 4</p>
</td>
</tr>
<tr>
<td>
<code>hot-region-cache-hits-threshold</code></br>
<em>
uint64
</em>
</td>
<td>
<em>(Optional)</em>
<p>HotRegionCacheHitThreshold is the cache hits threshold of the hot region.
If the number of times a region hits the hot cache is greater than this
threshold, it is considered a hot region.
Immutable, change should be made through pd-ctl after cluster creation</p>
</td>
</tr>
<tr>
<td>
<code>tolerant-size-ratio</code></br>
<em>
float64
</em>
</td>
<td>
<em>(Optional)</em>
<p>TolerantSizeRatio is the ratio of buffer size for balance scheduler.
Immutable, change should be made through pd-ctl after cluster creation.
Imported from v3.1.0</p>
</td>
</tr>
<tr>
<td>
<code>low-space-ratio</code></br>
<em>
float64
</em>
</td>
<td>
<em>(Optional)</em>
<pre><code> high space stage         transition stage           low space stage
</code></pre>
<p>|&mdash;&mdash;&mdash;&mdash;&mdash;&mdash;&ndash;|&mdash;&mdash;&mdash;&mdash;&mdash;&mdash;&mdash;&mdash;&mdash;&ndash;|&mdash;&mdash;&mdash;&mdash;&mdash;&mdash;&mdash;&mdash;-|
^                    ^                             ^                         ^
0       HighSpaceRatio * capacity       LowSpaceRatio * capacity          capacity</p>
<p>LowSpaceRatio is the lowest usage ratio of store which regraded as low space.
When in low space, store region score increases to very large and varies inversely with available size.
Immutable, change should be made through pd-ctl after cluster creation</p>
</td>
</tr>
<tr>
<td>
<code>high-space-ratio</code></br>
<em>
float64
</em>
</td>
<td>
<em>(Optional)</em>
<p>HighSpaceRatio is the highest usage ratio of store which regraded as high space.
High space means there is a lot of spare capacity, and store region score varies directly with used size.
Immutable, change should be made through pd-ctl after cluster creation</p>
</td>
</tr>
<tr>
<td>
<code>disable-raft-learner</code></br>
<em>
bool
</em>
</td>
<td>
<em>(Optional)</em>
<p>DisableLearner is the option to disable using AddLearnerNode instead of AddNode
Immutable, change should be made through pd-ctl after cluster creation</p>
</td>
</tr>
<tr>
<td>
<code>disable-remove-down-replica</code></br>
<em>
bool
</em>
</td>
<td>
<em>(Optional)</em>
<p>DisableRemoveDownReplica is the option to prevent replica checker from
removing down replicas.
Immutable, change should be made through pd-ctl after cluster creation</p>
</td>
</tr>
<tr>
<td>
<code>disable-replace-offline-replica</code></br>
<em>
bool
</em>
</td>
<td>
<em>(Optional)</em>
<p>DisableReplaceOfflineReplica is the option to prevent replica checker from
repalcing offline replicas.
Immutable, change should be made through pd-ctl after cluster creation</p>
</td>
</tr>
<tr>
<td>
<code>disable-make-up-replica</code></br>
<em>
bool
</em>
</td>
<td>
<em>(Optional)</em>
<p>DisableMakeUpReplica is the option to prevent replica checker from making up
replicas when replica count is less than expected.
Immutable, change should be made through pd-ctl after cluster creation</p>
</td>
</tr>
<tr>
<td>
<code>disable-remove-extra-replica</code></br>
<em>
bool
</em>
</td>
<td>
<em>(Optional)</em>
<p>DisableRemoveExtraReplica is the option to prevent replica checker from
removing extra replicas.
Immutable, change should be made through pd-ctl after cluster creation</p>
</td>
</tr>
<tr>
<td>
<code>disable-location-replacement</code></br>
<em>
bool
</em>
</td>
<td>
<em>(Optional)</em>
<p>DisableLocationReplacement is the option to prevent replica checker from
moving replica to a better location.
Immutable, change should be made through pd-ctl after cluster creation</p>
</td>
</tr>
<tr>
<td>
<code>disable-namespace-relocation</code></br>
<em>
bool
</em>
</td>
<td>
<em>(Optional)</em>
<p>DisableNamespaceRelocation is the option to prevent namespace checker
from moving replica to the target namespace.
Immutable, change should be made through pd-ctl after cluster creation</p>
</td>
</tr>
<tr>
<td>
<code>schedulers-v2</code></br>
<em>
<a href="#pdschedulerconfigs">
PDSchedulerConfigs
</a>
</em>
</td>
<td>
<em>(Optional)</em>
<p>Schedulers support for loding customized schedulers
Immutable, change should be made through pd-ctl after cluster creation</p>
</td>
</tr>
<tr>
<td>
<code>schedulers-payload</code></br>
<em>
map[string]string
</em>
</td>
<td>
<em>(Optional)</em>
<p>Only used to display</p>
</td>
</tr>
<tr>
<td>
<code>enable-one-way-merge</code></br>
<em>
bool
</em>
</td>
<td>
<em>(Optional)</em>
<p>EnableOneWayMerge is the option to enable one way merge. This means a Region can only be merged into the next region of it.
Imported from v3.1.0</p>
</td>
</tr>
<tr>
<td>
<code>enable-cross-table-merge</code></br>
<em>
bool
</em>
</td>
<td>
<em>(Optional)</em>
<p>EnableCrossTableMerge is the option to enable cross table merge. This means two Regions can be merged with different table IDs.
This option only works when key type is &ldquo;table&rdquo;.
Imported from v3.1.0</p>
</td>
</tr>
</tbody>
</table>
<h3 id="pdschedulerconfig">PDSchedulerConfig</h3>
<p>
<p>PDSchedulerConfig is customized scheduler configuration</p>
</p>
<table>
<thead>
<tr>
<th>Field</th>
<th>Description</th>
</tr>
</thead>
<tbody>
<tr>
<td>
<code>type</code></br>
<em>
string
</em>
</td>
<td>
<em>(Optional)</em>
<p>Immutable, change should be made through pd-ctl after cluster creation</p>
</td>
</tr>
<tr>
<td>
<code>args</code></br>
<em>
[]string
</em>
</td>
<td>
<em>(Optional)</em>
<p>Immutable, change should be made through pd-ctl after cluster creation</p>
</td>
</tr>
<tr>
<td>
<code>disable</code></br>
<em>
bool
</em>
</td>
<td>
<em>(Optional)</em>
<p>Immutable, change should be made through pd-ctl after cluster creation</p>
</td>
</tr>
</tbody>
</table>
<h3 id="pdschedulerconfigs">PDSchedulerConfigs</h3>
<p>
(<em>Appears on:</em>
<a href="#pdscheduleconfig">PDScheduleConfig</a>)
</p>
<p>
</p>
<h3 id="pdsecurityconfig">PDSecurityConfig</h3>
<p>
(<em>Appears on:</em>
<a href="#pdconfig">PDConfig</a>)
</p>
<p>
<p>PDSecurityConfig is the configuration for supporting tls.</p>
</p>
<table>
<thead>
<tr>
<th>Field</th>
<th>Description</th>
</tr>
</thead>
<tbody>
<tr>
<td>
<code>cacert-path</code></br>
<em>
string
</em>
</td>
<td>
<em>(Optional)</em>
<p>CAPath is the path of file that contains list of trusted SSL CAs.</p>
</td>
</tr>
<tr>
<td>
<code>cert-path</code></br>
<em>
string
</em>
</td>
<td>
<em>(Optional)</em>
<p>CertPath is the path of file that contains X509 certificate in PEM format.</p>
</td>
</tr>
<tr>
<td>
<code>key-path</code></br>
<em>
string
</em>
</td>
<td>
<em>(Optional)</em>
<p>KeyPath is the path of file that contains X509 key in PEM format.</p>
</td>
</tr>
<tr>
<td>
<code>cert-allowed-cn</code></br>
<em>
[]string
</em>
</td>
<td>
<em>(Optional)</em>
<p>CertAllowedCN is the Common Name that allowed</p>
</td>
</tr>
</tbody>
</table>
<h3 id="pdserverconfig">PDServerConfig</h3>
<p>
(<em>Appears on:</em>
<a href="#pdconfig">PDConfig</a>)
</p>
<p>
<p>PDServerConfig is the configuration for pd server.</p>
</p>
<table>
<thead>
<tr>
<th>Field</th>
<th>Description</th>
</tr>
</thead>
<tbody>
<tr>
<td>
<code>use-region-storage</code></br>
<em>
bool
</em>
</td>
<td>
<em>(Optional)</em>
<p>UseRegionStorage enables the independent region storage.</p>
</td>
</tr>
<tr>
<td>
<code>metric-storage</code></br>
<em>
string
</em>
</td>
<td>
<em>(Optional)</em>
<p>MetricStorage is the cluster metric storage.
Currently we use prometheus as metric storage, we may use PD/TiKV as metric storage later.
Imported from v3.1.0</p>
</td>
</tr>
</tbody>
</table>
<h3 id="pdspec">PDSpec</h3>
<p>
(<em>Appears on:</em>
<a href="#tidbclusterspec">TidbClusterSpec</a>)
</p>
<p>
<p>PDSpec contains details of PD members</p>
</p>
<table>
<thead>
<tr>
<th>Field</th>
<th>Description</th>
</tr>
</thead>
<tbody>
<tr>
<td>
<code>ComponentSpec</code></br>
<em>
<a href="#componentspec">
ComponentSpec
</a>
</em>
</td>
<td>
<p>
(Members of <code>ComponentSpec</code> are embedded into this type.)
</p>
</td>
</tr>
<tr>
<td>
<code>ResourceRequirements</code></br>
<em>
<a href="https://kubernetes.io/docs/reference/generated/kubernetes-api/v1.18/#resourcerequirements-v1-core">
Kubernetes core/v1.ResourceRequirements
</a>
</em>
</td>
<td>
<p>
(Members of <code>ResourceRequirements</code> are embedded into this type.)
</p>
</td>
</tr>
<tr>
<td>
<code>serviceAccount</code></br>
<em>
string
</em>
</td>
<td>
<p>Specify a Service Account for pd</p>
</td>
</tr>
<tr>
<td>
<code>replicas</code></br>
<em>
int32
</em>
</td>
<td>
<p>The desired ready replicas</p>
</td>
</tr>
<tr>
<td>
<code>baseImage</code></br>
<em>
string
</em>
</td>
<td>
<em>(Optional)</em>
<p>Base image of the component, image tag is now allowed during validation</p>
</td>
</tr>
<tr>
<td>
<code>service</code></br>
<em>
<a href="#servicespec">
ServiceSpec
</a>
</em>
</td>
<td>
<em>(Optional)</em>
<p>Service defines a Kubernetes service of PD cluster.
Optional: Defaults to <code>.spec.services</code> in favor of backward compatibility</p>
</td>
</tr>
<tr>
<td>
<code>maxFailoverCount</code></br>
<em>
int32
</em>
</td>
<td>
<em>(Optional)</em>
<p>MaxFailoverCount limit the max replicas could be added in failover, 0 means no failover.
Optional: Defaults to 3</p>
</td>
</tr>
<tr>
<td>
<code>storageClassName</code></br>
<em>
string
</em>
</td>
<td>
<em>(Optional)</em>
<p>The storageClassName of the persistent volume for PD data storage.
Defaults to Kubernetes default storage class.</p>
</td>
</tr>
<tr>
<td>
<code>storageVolumes</code></br>
<em>
<a href="#storagevolume">
[]StorageVolume
</a>
</em>
</td>
<td>
<em>(Optional)</em>
<p>StorageVolumes configure additional storage for PD pods.</p>
</td>
</tr>
<tr>
<td>
<code>dataSubDir</code></br>
<em>
string
</em>
</td>
<td>
<em>(Optional)</em>
<p>Subdirectory within the volume to store PD Data. By default, the data
is stored in the root directory of volume which is mounted at
/var/lib/pd.
Specifying this will change the data directory to a subdirectory, e.g.
/var/lib/pd/data if you set the value to &ldquo;data&rdquo;.
It&rsquo;s dangerous to change this value for a running cluster as it will
upgrade your cluster to use a new storage directory.
Defaults to &ldquo;&rdquo; (volume&rsquo;s root).</p>
</td>
</tr>
<tr>
<td>
<code>config</code></br>
<em>
<a href="#pdconfigwraper">
PDConfigWraper
</a>
</em>
</td>
<td>
<em>(Optional)</em>
<p>Config is the Configuration of pd-servers</p>
</td>
</tr>
<tr>
<td>
<code>tlsClientSecretName</code></br>
<em>
string
</em>
</td>
<td>
<em>(Optional)</em>
<p>TLSClientSecretName is the name of secret which stores tidb server client certificate
which used by Dashboard.</p>
</td>
</tr>
<tr>
<td>
<code>enableDashboardInternalProxy</code></br>
<em>
bool
</em>
</td>
<td>
<em>(Optional)</em>
<p>(Deprecated) EnableDashboardInternalProxy would directly set <code>internal-proxy</code> in the <code>PdConfig</code>.
Note that this is deprecated, we should just set <code>dashboard.internal-proxy</code> in <code>pd.config</code>.</p>
</td>
</tr>
<tr>
<td>
<code>mountClusterClientSecret</code></br>
<em>
bool
</em>
</td>
<td>
<em>(Optional)</em>
<p>MountClusterClientSecret indicates whether to mount <code>cluster-client-secret</code> to the Pod</p>
</td>
</tr>
</tbody>
</table>
<h3 id="pdstatus">PDStatus</h3>
<p>
(<em>Appears on:</em>
<a href="#tidbclusterstatus">TidbClusterStatus</a>)
</p>
<p>
<p>PDStatus is PD status</p>
</p>
<table>
<thead>
<tr>
<th>Field</th>
<th>Description</th>
</tr>
</thead>
<tbody>
<tr>
<td>
<code>synced</code></br>
<em>
bool
</em>
</td>
<td>
</td>
</tr>
<tr>
<td>
<code>phase</code></br>
<em>
<a href="#memberphase">
MemberPhase
</a>
</em>
</td>
<td>
</td>
</tr>
<tr>
<td>
<code>statefulSet</code></br>
<em>
<a href="https://kubernetes.io/docs/reference/generated/kubernetes-api/v1.18/#statefulsetstatus-v1-apps">
Kubernetes apps/v1.StatefulSetStatus
</a>
</em>
</td>
<td>
</td>
</tr>
<tr>
<td>
<code>members</code></br>
<em>
<a href="#pdmember">
map[string]github.com/pingcap/tidb-operator/pkg/apis/pingcap/v1alpha1.PDMember
</a>
</em>
</td>
<td>
</td>
</tr>
<tr>
<td>
<code>peerMembers</code></br>
<em>
<a href="#pdmember">
map[string]github.com/pingcap/tidb-operator/pkg/apis/pingcap/v1alpha1.PDMember
</a>
</em>
</td>
<td>
</td>
</tr>
<tr>
<td>
<code>leader</code></br>
<em>
<a href="#pdmember">
PDMember
</a>
</em>
</td>
<td>
</td>
</tr>
<tr>
<td>
<code>failureMembers</code></br>
<em>
<a href="#pdfailuremember">
map[string]github.com/pingcap/tidb-operator/pkg/apis/pingcap/v1alpha1.PDFailureMember
</a>
</em>
</td>
<td>
</td>
</tr>
<tr>
<td>
<code>unjoinedMembers</code></br>
<em>
<a href="#unjoinedmember">
map[string]github.com/pingcap/tidb-operator/pkg/apis/pingcap/v1alpha1.UnjoinedMember
</a>
</em>
</td>
<td>
</td>
</tr>
<tr>
<td>
<code>image</code></br>
<em>
string
</em>
</td>
<td>
</td>
</tr>
</tbody>
</table>
<h3 id="pdstorelabel">PDStoreLabel</h3>
<p>
<p>PDStoreLabel is the config item of LabelPropertyConfig.</p>
</p>
<table>
<thead>
<tr>
<th>Field</th>
<th>Description</th>
</tr>
</thead>
<tbody>
<tr>
<td>
<code>key</code></br>
<em>
string
</em>
</td>
<td>
<em>(Optional)</em>
</td>
</tr>
<tr>
<td>
<code>value</code></br>
<em>
string
</em>
</td>
<td>
<em>(Optional)</em>
</td>
</tr>
</tbody>
</table>
<h3 id="pdstorelabels">PDStoreLabels</h3>
<p>
</p>
<h3 id="performance">Performance</h3>
<p>
(<em>Appears on:</em>
<a href="#tidbconfig">TiDBConfig</a>)
</p>
<p>
<p>Performance is the performance section of the config.</p>
</p>
<table>
<thead>
<tr>
<th>Field</th>
<th>Description</th>
</tr>
</thead>
<tbody>
<tr>
<td>
<code>max-procs</code></br>
<em>
uint
</em>
</td>
<td>
<em>(Optional)</em>
</td>
</tr>
<tr>
<td>
<code>max-memory</code></br>
<em>
uint64
</em>
</td>
<td>
<em>(Optional)</em>
<p>Optional: Defaults to 0</p>
</td>
</tr>
<tr>
<td>
<code>stats-lease</code></br>
<em>
string
</em>
</td>
<td>
<em>(Optional)</em>
<p>Optional: Defaults to 3s</p>
</td>
</tr>
<tr>
<td>
<code>stmt-count-limit</code></br>
<em>
uint
</em>
</td>
<td>
<em>(Optional)</em>
<p>Optional: Defaults to 5000</p>
</td>
</tr>
<tr>
<td>
<code>feedback-probability</code></br>
<em>
float64
</em>
</td>
<td>
<em>(Optional)</em>
<p>Optional: Defaults to 0.05</p>
</td>
</tr>
<tr>
<td>
<code>query-feedback-limit</code></br>
<em>
uint
</em>
</td>
<td>
<em>(Optional)</em>
<p>Optional: Defaults to 512</p>
</td>
</tr>
<tr>
<td>
<code>pseudo-estimate-ratio</code></br>
<em>
float64
</em>
</td>
<td>
<em>(Optional)</em>
<p>Optional: Defaults to 0.8</p>
</td>
</tr>
<tr>
<td>
<code>force-priority</code></br>
<em>
string
</em>
</td>
<td>
<em>(Optional)</em>
<p>Optional: Defaults to NO_PRIORITY</p>
</td>
</tr>
<tr>
<td>
<code>bind-info-lease</code></br>
<em>
string
</em>
</td>
<td>
<em>(Optional)</em>
<p>Optional: Defaults to 3s</p>
</td>
</tr>
<tr>
<td>
<code>txn-total-size-limit</code></br>
<em>
uint64
</em>
</td>
<td>
<em>(Optional)</em>
<p>Optional: Defaults to 104857600</p>
</td>
</tr>
<tr>
<td>
<code>tcp-keep-alive</code></br>
<em>
bool
</em>
</td>
<td>
<em>(Optional)</em>
<p>Optional: Defaults to true</p>
</td>
</tr>
<tr>
<td>
<code>cross-join</code></br>
<em>
bool
</em>
</td>
<td>
<em>(Optional)</em>
<p>Optional: Defaults to true</p>
</td>
</tr>
<tr>
<td>
<code>run-auto-analyze</code></br>
<em>
bool
</em>
</td>
<td>
<em>(Optional)</em>
<p>Optional: Defaults to true</p>
</td>
</tr>
<tr>
<td>
<code>agg-push-down-join</code></br>
<em>
bool
</em>
</td>
<td>
<em>(Optional)</em>
</td>
</tr>
<tr>
<td>
<code>committer-concurrency</code></br>
<em>
int
</em>
</td>
<td>
<em>(Optional)</em>
</td>
</tr>
<tr>
<td>
<code>max-txn-ttl</code></br>
<em>
uint64
</em>
</td>
<td>
<em>(Optional)</em>
</td>
</tr>
<tr>
<td>
<code>txn-entry-count-limit</code></br>
<em>
uint64
</em>
</td>
<td>
<em>(Optional)</em>
<p>Deprecated in v4.0.0
Optional: Defaults to 300000</p>
</td>
</tr>
</tbody>
</table>
<h3 id="pessimistictxn">PessimisticTxn</h3>
<p>
(<em>Appears on:</em>
<a href="#tidbconfig">TiDBConfig</a>)
</p>
<p>
<p>PessimisticTxn is the config for pessimistic transaction.</p>
</p>
<table>
<thead>
<tr>
<th>Field</th>
<th>Description</th>
</tr>
</thead>
<tbody>
<tr>
<td>
<code>enable</code></br>
<em>
bool
</em>
</td>
<td>
<em>(Optional)</em>
<p>Enable must be true for &lsquo;begin lock&rsquo; or session variable to start a pessimistic transaction.
Optional: Defaults to true</p>
</td>
</tr>
<tr>
<td>
<code>max-retry-count</code></br>
<em>
uint
</em>
</td>
<td>
<em>(Optional)</em>
<p>The max count of retry for a single statement in a pessimistic transaction.
Optional: Defaults to 256</p>
</td>
</tr>
</tbody>
</table>
<h3 id="plancache">PlanCache</h3>
<p>
<p>PlanCache is the PlanCache section of the config.</p>
</p>
<table>
<thead>
<tr>
<th>Field</th>
<th>Description</th>
</tr>
</thead>
<tbody>
<tr>
<td>
<code>enabled</code></br>
<em>
bool
</em>
</td>
<td>
<em>(Optional)</em>
</td>
</tr>
<tr>
<td>
<code>capacity</code></br>
<em>
uint
</em>
</td>
<td>
<em>(Optional)</em>
</td>
</tr>
<tr>
<td>
<code>shards</code></br>
<em>
uint
</em>
</td>
<td>
<em>(Optional)</em>
</td>
</tr>
</tbody>
</table>
<h3 id="plugin">Plugin</h3>
<p>
(<em>Appears on:</em>
<a href="#tidbconfig">TiDBConfig</a>)
</p>
<p>
<p>Plugin is the config for plugin</p>
</p>
<table>
<thead>
<tr>
<th>Field</th>
<th>Description</th>
</tr>
</thead>
<tbody>
<tr>
<td>
<code>dir</code></br>
<em>
string
</em>
</td>
<td>
<em>(Optional)</em>
</td>
</tr>
<tr>
<td>
<code>load</code></br>
<em>
string
</em>
</td>
<td>
<em>(Optional)</em>
</td>
</tr>
</tbody>
</table>
<h3 id="preparedplancache">PreparedPlanCache</h3>
<p>
(<em>Appears on:</em>
<a href="#tidbconfig">TiDBConfig</a>)
</p>
<p>
<p>PreparedPlanCache is the PreparedPlanCache section of the config.</p>
</p>
<table>
<thead>
<tr>
<th>Field</th>
<th>Description</th>
</tr>
</thead>
<tbody>
<tr>
<td>
<code>enabled</code></br>
<em>
bool
</em>
</td>
<td>
<em>(Optional)</em>
<p>Optional: Defaults to false</p>
</td>
</tr>
<tr>
<td>
<code>capacity</code></br>
<em>
uint
</em>
</td>
<td>
<em>(Optional)</em>
<p>Optional: Defaults to 100</p>
</td>
</tr>
<tr>
<td>
<code>memory-guard-ratio</code></br>
<em>
float64
</em>
</td>
<td>
<em>(Optional)</em>
<p>Optional: Defaults to 0.1</p>
</td>
</tr>
</tbody>
</table>
<h3 id="profile">Profile</h3>
<p>
<p>Profile is the configuration profiles.</p>
</p>
<table>
<thead>
<tr>
<th>Field</th>
<th>Description</th>
</tr>
</thead>
<tbody>
<tr>
<td>
<code>readonly</code></br>
<em>
int32
</em>
</td>
<td>
<em>(Optional)</em>
</td>
</tr>
<tr>
<td>
<code>max_memory_usage</code></br>
<em>
int64
</em>
</td>
<td>
<em>(Optional)</em>
</td>
</tr>
<tr>
<td>
<code>use_uncompressed_cache</code></br>
<em>
int32
</em>
</td>
<td>
<em>(Optional)</em>
</td>
</tr>
<tr>
<td>
<code>load_balancing</code></br>
<em>
string
</em>
</td>
<td>
<em>(Optional)</em>
</td>
</tr>
</tbody>
</table>
<h3 id="prometheusconfiguration">PrometheusConfiguration</h3>
<p>
(<em>Appears on:</em>
<a href="#prometheusspec">PrometheusSpec</a>)
</p>
<p>
<p>Config  is the the desired state of Prometheus Configuration</p>
</p>
<table>
<thead>
<tr>
<th>Field</th>
<th>Description</th>
</tr>
</thead>
<tbody>
<tr>
<td>
<code>configMapRef</code></br>
<em>
<a href="#configmapref">
ConfigMapRef
</a>
</em>
</td>
<td>
<p>user can mount prometheus rule config with external configMap.If use this feature, the external configMap must contain <code>prometheus-config</code> key in data.</p>
</td>
</tr>
<tr>
<td>
<code>commandOptions</code></br>
<em>
[]string
</em>
</td>
<td>
<p>user can  use it specify prometheus command options</p>
</td>
</tr>
</tbody>
</table>
<h3 id="prometheusspec">PrometheusSpec</h3>
<p>
(<em>Appears on:</em>
<a href="#tidbmonitorspec">TidbMonitorSpec</a>)
</p>
<p>
<p>PrometheusSpec is the desired state of prometheus</p>
</p>
<table>
<thead>
<tr>
<th>Field</th>
<th>Description</th>
</tr>
</thead>
<tbody>
<tr>
<td>
<code>MonitorContainer</code></br>
<em>
<a href="#monitorcontainer">
MonitorContainer
</a>
</em>
</td>
<td>
<p>
(Members of <code>MonitorContainer</code> are embedded into this type.)
</p>
</td>
</tr>
<tr>
<td>
<code>logLevel</code></br>
<em>
string
</em>
</td>
<td>
</td>
</tr>
<tr>
<td>
<code>service</code></br>
<em>
<a href="#servicespec">
ServiceSpec
</a>
</em>
</td>
<td>
</td>
</tr>
<tr>
<td>
<code>reserveDays</code></br>
<em>
int
</em>
</td>
<td>
<em>(Optional)</em>
</td>
</tr>
<tr>
<td>
<code>ingress</code></br>
<em>
<a href="#ingressspec">
IngressSpec
</a>
</em>
</td>
<td>
<em>(Optional)</em>
</td>
</tr>
<tr>
<td>
<code>config</code></br>
<em>
<a href="#prometheusconfiguration">
PrometheusConfiguration
</a>
</em>
</td>
<td>
<em>(Optional)</em>
</td>
</tr>
</tbody>
</table>
<h3 id="proxyconfig">ProxyConfig</h3>
<p>
(<em>Appears on:</em>
<a href="#tiflashconfig">TiFlashConfig</a>)
</p>
<p>
<p>ProxyConfig is the configuration of TiFlash proxy process.
All the configurations are same with those of TiKV except adding <code>engine-addr</code> in the TiKVServerConfig</p>
</p>
<table>
<thead>
<tr>
<th>Field</th>
<th>Description</th>
</tr>
</thead>
<tbody>
<tr>
<td>
<code>log-level</code></br>
<em>
string
</em>
</td>
<td>
<em>(Optional)</em>
<p>Optional: Defaults to info</p>
</td>
</tr>
<tr>
<td>
<code>log-file</code></br>
<em>
string
</em>
</td>
<td>
<em>(Optional)</em>
</td>
</tr>
<tr>
<td>
<code>log-rotation-timespan</code></br>
<em>
string
</em>
</td>
<td>
<em>(Optional)</em>
<p>Optional: Defaults to 24h</p>
</td>
</tr>
<tr>
<td>
<code>panic-when-unexpected-key-or-data</code></br>
<em>
bool
</em>
</td>
<td>
<em>(Optional)</em>
</td>
</tr>
<tr>
<td>
<code>server</code></br>
<em>
<a href="#flashserverconfig">
FlashServerConfig
</a>
</em>
</td>
<td>
<em>(Optional)</em>
</td>
</tr>
<tr>
<td>
<code>storage</code></br>
<em>
<a href="#tikvstorageconfig">
TiKVStorageConfig
</a>
</em>
</td>
<td>
<em>(Optional)</em>
</td>
</tr>
<tr>
<td>
<code>raftstore</code></br>
<em>
<a href="#tikvraftstoreconfig">
TiKVRaftstoreConfig
</a>
</em>
</td>
<td>
<em>(Optional)</em>
</td>
</tr>
<tr>
<td>
<code>rocksdb</code></br>
<em>
<a href="#tikvdbconfig">
TiKVDbConfig
</a>
</em>
</td>
<td>
<em>(Optional)</em>
</td>
</tr>
<tr>
<td>
<code>coprocessor</code></br>
<em>
<a href="#tikvcoprocessorconfig">
TiKVCoprocessorConfig
</a>
</em>
</td>
<td>
<em>(Optional)</em>
</td>
</tr>
<tr>
<td>
<code>readpool</code></br>
<em>
<a href="#tikvreadpoolconfig">
TiKVReadPoolConfig
</a>
</em>
</td>
<td>
<em>(Optional)</em>
</td>
</tr>
<tr>
<td>
<code>raftdb</code></br>
<em>
<a href="#tikvraftdbconfig">
TiKVRaftDBConfig
</a>
</em>
</td>
<td>
<em>(Optional)</em>
</td>
</tr>
<tr>
<td>
<code>import</code></br>
<em>
<a href="#tikvimportconfig">
TiKVImportConfig
</a>
</em>
</td>
<td>
<em>(Optional)</em>
</td>
</tr>
<tr>
<td>
<code>gc</code></br>
<em>
<a href="#tikvgcconfig">
TiKVGCConfig
</a>
</em>
</td>
<td>
<em>(Optional)</em>
</td>
</tr>
<tr>
<td>
<code>pd</code></br>
<em>
<a href="#tikvpdconfig">
TiKVPDConfig
</a>
</em>
</td>
<td>
<em>(Optional)</em>
</td>
</tr>
<tr>
<td>
<code>security</code></br>
<em>
<a href="#tikvsecurityconfig">
TiKVSecurityConfig
</a>
</em>
</td>
<td>
<em>(Optional)</em>
</td>
</tr>
</tbody>
</table>
<h3 id="proxyprotocol">ProxyProtocol</h3>
<p>
(<em>Appears on:</em>
<a href="#tidbconfig">TiDBConfig</a>)
</p>
<p>
<p>ProxyProtocol is the PROXY protocol section of the config.</p>
</p>
<table>
<thead>
<tr>
<th>Field</th>
<th>Description</th>
</tr>
</thead>
<tbody>
<tr>
<td>
<code>networks</code></br>
<em>
string
</em>
</td>
<td>
<em>(Optional)</em>
<p>PROXY protocol acceptable client networks.
Empty *string means disable PROXY protocol,
* means all networks.</p>
</td>
</tr>
<tr>
<td>
<code>header-timeout</code></br>
<em>
uint
</em>
</td>
<td>
<em>(Optional)</em>
<p>PROXY protocol header read timeout, Unit is second.</p>
</td>
</tr>
</tbody>
</table>
<h3 id="pumpspec">PumpSpec</h3>
<p>
(<em>Appears on:</em>
<a href="#tidbclusterspec">TidbClusterSpec</a>)
</p>
<p>
<p>PumpSpec contains details of Pump members</p>
</p>
<table>
<thead>
<tr>
<th>Field</th>
<th>Description</th>
</tr>
</thead>
<tbody>
<tr>
<td>
<code>ComponentSpec</code></br>
<em>
<a href="#componentspec">
ComponentSpec
</a>
</em>
</td>
<td>
<p>
(Members of <code>ComponentSpec</code> are embedded into this type.)
</p>
</td>
</tr>
<tr>
<td>
<code>ResourceRequirements</code></br>
<em>
<a href="https://kubernetes.io/docs/reference/generated/kubernetes-api/v1.18/#resourcerequirements-v1-core">
Kubernetes core/v1.ResourceRequirements
</a>
</em>
</td>
<td>
<p>
(Members of <code>ResourceRequirements</code> are embedded into this type.)
</p>
</td>
</tr>
<tr>
<td>
<code>serviceAccount</code></br>
<em>
string
</em>
</td>
<td>
<p>Specify a Service Account for pump</p>
</td>
</tr>
<tr>
<td>
<code>replicas</code></br>
<em>
int32
</em>
</td>
<td>
<p>The desired ready replicas</p>
</td>
</tr>
<tr>
<td>
<code>baseImage</code></br>
<em>
string
</em>
</td>
<td>
<em>(Optional)</em>
<p>Base image of the component, image tag is now allowed during validation</p>
</td>
</tr>
<tr>
<td>
<code>storageClassName</code></br>
<em>
string
</em>
</td>
<td>
<em>(Optional)</em>
<p>The storageClassName of the persistent volume for Pump data storage.
Defaults to Kubernetes default storage class.</p>
</td>
</tr>
<tr>
<td>
<code>config</code></br>
<em>
github.com/pingcap/tidb-operator/pkg/util/config.GenericConfig
</em>
</td>
<td>
<em>(Optional)</em>
<p>The configuration of Pump cluster.</p>
</td>
</tr>
<tr>
<td>
<code>setTimeZone</code></br>
<em>
bool
</em>
</td>
<td>
<p>For backward compatibility with helm chart</p>
</td>
</tr>
</tbody>
</table>
<h3 id="pumpstatus">PumpStatus</h3>
<p>
(<em>Appears on:</em>
<a href="#tidbclusterstatus">TidbClusterStatus</a>)
</p>
<p>
<p>PumpStatus is Pump status</p>
</p>
<table>
<thead>
<tr>
<th>Field</th>
<th>Description</th>
</tr>
</thead>
<tbody>
<tr>
<td>
<code>phase</code></br>
<em>
<a href="#memberphase">
MemberPhase
</a>
</em>
</td>
<td>
</td>
</tr>
<tr>
<td>
<code>statefulSet</code></br>
<em>
<a href="https://kubernetes.io/docs/reference/generated/kubernetes-api/v1.18/#statefulsetstatus-v1-apps">
Kubernetes apps/v1.StatefulSetStatus
</a>
</em>
</td>
<td>
</td>
</tr>
</tbody>
</table>
<h3 id="quota">Quota</h3>
<p>
<p>Quota is the configuration of [quotas.default] section.</p>
</p>
<table>
<thead>
<tr>
<th>Field</th>
<th>Description</th>
</tr>
</thead>
<tbody>
<tr>
<td>
<code>interval</code></br>
<em>
<a href="#interval">
Interval
</a>
</em>
</td>
<td>
<em>(Optional)</em>
</td>
</tr>
</tbody>
</table>
<h3 id="reloaderspec">ReloaderSpec</h3>
<p>
(<em>Appears on:</em>
<a href="#tidbmonitorspec">TidbMonitorSpec</a>)
</p>
<p>
<p>ReloaderSpec is the desired state of reloader</p>
</p>
<table>
<thead>
<tr>
<th>Field</th>
<th>Description</th>
</tr>
</thead>
<tbody>
<tr>
<td>
<code>MonitorContainer</code></br>
<em>
<a href="#monitorcontainer">
MonitorContainer
</a>
</em>
</td>
<td>
<p>
(Members of <code>MonitorContainer</code> are embedded into this type.)
</p>
</td>
</tr>
<tr>
<td>
<code>service</code></br>
<em>
<a href="#servicespec">
ServiceSpec
</a>
</em>
</td>
<td>
</td>
</tr>
</tbody>
</table>
<h3 id="restorecondition">RestoreCondition</h3>
<p>
(<em>Appears on:</em>
<a href="#restorestatus">RestoreStatus</a>)
</p>
<p>
<p>RestoreCondition describes the observed state of a Restore at a certain point.</p>
</p>
<table>
<thead>
<tr>
<th>Field</th>
<th>Description</th>
</tr>
</thead>
<tbody>
<tr>
<td>
<code>type</code></br>
<em>
<a href="#restoreconditiontype">
RestoreConditionType
</a>
</em>
</td>
<td>
</td>
</tr>
<tr>
<td>
<code>status</code></br>
<em>
<a href="https://kubernetes.io/docs/reference/generated/kubernetes-api/v1.18/#conditionstatus-v1-core">
Kubernetes core/v1.ConditionStatus
</a>
</em>
</td>
<td>
</td>
</tr>
<tr>
<td>
<code>lastTransitionTime</code></br>
<em>
<a href="https://kubernetes.io/docs/reference/generated/kubernetes-api/v1.18/#time-v1-meta">
Kubernetes meta/v1.Time
</a>
</em>
</td>
<td>
</td>
</tr>
<tr>
<td>
<code>reason</code></br>
<em>
string
</em>
</td>
<td>
</td>
</tr>
<tr>
<td>
<code>message</code></br>
<em>
string
</em>
</td>
<td>
</td>
</tr>
</tbody>
</table>
<h3 id="restoreconditiontype">RestoreConditionType</h3>
<p>
(<em>Appears on:</em>
<a href="#restorecondition">RestoreCondition</a>, 
<a href="#restorestatus">RestoreStatus</a>)
</p>
<p>
<p>RestoreConditionType represents a valid condition of a Restore.</p>
</p>
<h3 id="restorespec">RestoreSpec</h3>
<p>
(<em>Appears on:</em>
<a href="#restore">Restore</a>)
</p>
<p>
<p>RestoreSpec contains the specification for a restore of a tidb cluster backup.</p>
</p>
<table>
<thead>
<tr>
<th>Field</th>
<th>Description</th>
</tr>
</thead>
<tbody>
<tr>
<td>
<code>resources</code></br>
<em>
<a href="https://kubernetes.io/docs/reference/generated/kubernetes-api/v1.18/#resourcerequirements-v1-core">
Kubernetes core/v1.ResourceRequirements
</a>
</em>
</td>
<td>
</td>
</tr>
<tr>
<td>
<code>to</code></br>
<em>
<a href="#tidbaccessconfig">
TiDBAccessConfig
</a>
</em>
</td>
<td>
<p>To is the tidb cluster that needs to restore.</p>
</td>
</tr>
<tr>
<td>
<code>backupType</code></br>
<em>
<a href="#backuptype">
BackupType
</a>
</em>
</td>
<td>
<p>Type is the backup type for tidb cluster.</p>
</td>
</tr>
<tr>
<td>
<code>tikvGCLifeTime</code></br>
<em>
string
</em>
</td>
<td>
<p>TikvGCLifeTime is to specify the safe gc life time for restore.
The time limit during which data is retained for each GC, in the format of Go Duration.
When a GC happens, the current time minus this value is the safe point.</p>
</td>
</tr>
<tr>
<td>
<code>StorageProvider</code></br>
<em>
<a href="#storageprovider">
StorageProvider
</a>
</em>
</td>
<td>
<p>
(Members of <code>StorageProvider</code> are embedded into this type.)
</p>
<p>StorageProvider configures where and how backups should be stored.</p>
</td>
</tr>
<tr>
<td>
<code>storageClassName</code></br>
<em>
string
</em>
</td>
<td>
<em>(Optional)</em>
<p>The storageClassName of the persistent volume for Restore data storage.
Defaults to Kubernetes default storage class.</p>
</td>
</tr>
<tr>
<td>
<code>storageSize</code></br>
<em>
string
</em>
</td>
<td>
<p>StorageSize is the request storage size for backup job</p>
</td>
</tr>
<tr>
<td>
<code>br</code></br>
<em>
<a href="#brconfig">
BRConfig
</a>
</em>
</td>
<td>
<p>BR is the configs for BR.</p>
</td>
</tr>
<tr>
<td>
<code>tolerations</code></br>
<em>
<a href="https://kubernetes.io/docs/reference/generated/kubernetes-api/v1.18/#toleration-v1-core">
[]Kubernetes core/v1.Toleration
</a>
</em>
</td>
<td>
<em>(Optional)</em>
<p>Base tolerations of restore Pods, components may add more tolerations upon this respectively</p>
</td>
</tr>
<tr>
<td>
<code>affinity</code></br>
<em>
<a href="https://kubernetes.io/docs/reference/generated/kubernetes-api/v1.18/#affinity-v1-core">
Kubernetes core/v1.Affinity
</a>
</em>
</td>
<td>
<em>(Optional)</em>
<p>Affinity of restore Pods</p>
</td>
</tr>
<tr>
<td>
<code>useKMS</code></br>
<em>
bool
</em>
</td>
<td>
<p>Use KMS to decrypt the secrets</p>
</td>
</tr>
<tr>
<td>
<code>serviceAccount</code></br>
<em>
string
</em>
</td>
<td>
<p>Specify service account of restore</p>
</td>
</tr>
<tr>
<td>
<code>toolImage</code></br>
<em>
string
</em>
</td>
<td>
<em>(Optional)</em>
<p>ToolImage specifies the tool image used in the backup/restore, only BR image is supported for now</p>
</td>
</tr>
<tr>
<td>
<code>imagePullSecrets</code></br>
<em>
<a href="https://kubernetes.io/docs/reference/generated/kubernetes-api/v1.18/#localobjectreference-v1-core">
[]Kubernetes core/v1.LocalObjectReference
</a>
</em>
</td>
<td>
<em>(Optional)</em>
<p>ImagePullSecrets is an optional list of references to secrets in the same namespace to use for pulling any of the images.</p>
</td>
</tr>
<tr>
<td>
<code>tableFilter</code></br>
<em>
[]string
</em>
</td>
<td>
<p>TableFilter means Table filter expression for &lsquo;db.table&rsquo; matching. BR supports this from v4.0.3.</p>
</td>
</tr>
</tbody>
</table>
<h3 id="restorestatus">RestoreStatus</h3>
<p>
(<em>Appears on:</em>
<a href="#restore">Restore</a>)
</p>
<p>
<p>RestoreStatus represents the current status of a tidb cluster restore.</p>
</p>
<table>
<thead>
<tr>
<th>Field</th>
<th>Description</th>
</tr>
</thead>
<tbody>
<tr>
<td>
<code>timeStarted</code></br>
<em>
<a href="https://kubernetes.io/docs/reference/generated/kubernetes-api/v1.18/#time-v1-meta">
Kubernetes meta/v1.Time
</a>
</em>
</td>
<td>
<p>TimeStarted is the time at which the restore was started.</p>
</td>
</tr>
<tr>
<td>
<code>timeCompleted</code></br>
<em>
<a href="https://kubernetes.io/docs/reference/generated/kubernetes-api/v1.18/#time-v1-meta">
Kubernetes meta/v1.Time
</a>
</em>
</td>
<td>
<p>TimeCompleted is the time at which the restore was completed.</p>
</td>
</tr>
<tr>
<td>
<code>commitTs</code></br>
<em>
string
</em>
</td>
<td>
<p>CommitTs is the snapshot time point of tidb cluster.</p>
</td>
</tr>
<tr>
<td>
<code>phase</code></br>
<em>
<a href="#restoreconditiontype">
RestoreConditionType
</a>
</em>
</td>
<td>
<p>Phase is a user readable state inferred from the underlying Restore conditions</p>
</td>
</tr>
<tr>
<td>
<code>conditions</code></br>
<em>
<a href="#restorecondition">
[]RestoreCondition
</a>
</em>
</td>
<td>
</td>
</tr>
</tbody>
</table>
<h3 id="s3storageprovider">S3StorageProvider</h3>
<p>
(<em>Appears on:</em>
<a href="#storageprovider">StorageProvider</a>)
</p>
<p>
<p>S3StorageProvider represents a S3 compliant storage for storing backups.</p>
</p>
<table>
<thead>
<tr>
<th>Field</th>
<th>Description</th>
</tr>
</thead>
<tbody>
<tr>
<td>
<code>provider</code></br>
<em>
<a href="#s3storageprovidertype">
S3StorageProviderType
</a>
</em>
</td>
<td>
<p>Provider represents the specific storage provider that implements the S3 interface</p>
</td>
</tr>
<tr>
<td>
<code>region</code></br>
<em>
string
</em>
</td>
<td>
<p>Region in which the S3 compatible bucket is located.</p>
</td>
</tr>
<tr>
<td>
<code>path</code></br>
<em>
string
</em>
</td>
<td>
<p>Path is the full path where the backup is saved.
The format of the path must be: &ldquo;<bucket-name>/<path-to-backup-file>&rdquo;</p>
</td>
</tr>
<tr>
<td>
<code>bucket</code></br>
<em>
string
</em>
</td>
<td>
<p>Bucket in which to store the backup data.</p>
</td>
</tr>
<tr>
<td>
<code>endpoint</code></br>
<em>
string
</em>
</td>
<td>
<p>Endpoint of S3 compatible storage service</p>
</td>
</tr>
<tr>
<td>
<code>storageClass</code></br>
<em>
string
</em>
</td>
<td>
<p>StorageClass represents the storage class</p>
</td>
</tr>
<tr>
<td>
<code>acl</code></br>
<em>
string
</em>
</td>
<td>
<p>Acl represents access control permissions for this bucket</p>
</td>
</tr>
<tr>
<td>
<code>secretName</code></br>
<em>
string
</em>
</td>
<td>
<p>SecretName is the name of secret which stores
S3 compliant storage access key and secret key.</p>
</td>
</tr>
<tr>
<td>
<code>prefix</code></br>
<em>
string
</em>
</td>
<td>
<p>Prefix of the data path.</p>
</td>
</tr>
<tr>
<td>
<code>sse</code></br>
<em>
string
</em>
</td>
<td>
<p>SSE Sever-Side Encryption.</p>
</td>
</tr>
<tr>
<td>
<code>options</code></br>
<em>
[]string
</em>
</td>
<td>
<p>Options Rclone options for backup and restore with mydumper and lightning.</p>
</td>
</tr>
</tbody>
</table>
<h3 id="s3storageprovidertype">S3StorageProviderType</h3>
<p>
(<em>Appears on:</em>
<a href="#s3storageprovider">S3StorageProvider</a>)
</p>
<p>
<p>S3StorageProviderType represents the specific storage provider that implements the S3 interface</p>
</p>
<h3 id="secretref">SecretRef</h3>
<p>
(<em>Appears on:</em>
<a href="#externalendpoint">ExternalEndpoint</a>)
</p>
<p>
<p>SecretRef indicates to secret ref</p>
</p>
<table>
<thead>
<tr>
<th>Field</th>
<th>Description</th>
</tr>
</thead>
<tbody>
<tr>
<td>
<code>name</code></br>
<em>
string
</em>
</td>
<td>
</td>
</tr>
<tr>
<td>
<code>namespace</code></br>
<em>
string
</em>
</td>
<td>
</td>
</tr>
</tbody>
</table>
<h3 id="security">Security</h3>
<p>
(<em>Appears on:</em>
<a href="#tidbconfig">TiDBConfig</a>)
</p>
<p>
<p>Security is the security section of the config.</p>
</p>
<table>
<thead>
<tr>
<th>Field</th>
<th>Description</th>
</tr>
</thead>
<tbody>
<tr>
<td>
<code>skip-grant-table</code></br>
<em>
bool
</em>
</td>
<td>
<em>(Optional)</em>
</td>
</tr>
<tr>
<td>
<code>ssl-ca</code></br>
<em>
string
</em>
</td>
<td>
<em>(Optional)</em>
</td>
</tr>
<tr>
<td>
<code>ssl-cert</code></br>
<em>
string
</em>
</td>
<td>
<em>(Optional)</em>
</td>
</tr>
<tr>
<td>
<code>ssl-key</code></br>
<em>
string
</em>
</td>
<td>
<em>(Optional)</em>
</td>
</tr>
<tr>
<td>
<code>cluster-ssl-ca</code></br>
<em>
string
</em>
</td>
<td>
<em>(Optional)</em>
</td>
</tr>
<tr>
<td>
<code>cluster-ssl-cert</code></br>
<em>
string
</em>
</td>
<td>
<em>(Optional)</em>
</td>
</tr>
<tr>
<td>
<code>cluster-ssl-key</code></br>
<em>
string
</em>
</td>
<td>
<em>(Optional)</em>
</td>
</tr>
<tr>
<td>
<code>cluster-verify-cn</code></br>
<em>
[]string
</em>
</td>
<td>
<em>(Optional)</em>
<p>ClusterVerifyCN is the Common Name that allowed</p>
</td>
</tr>
</tbody>
</table>
<h3 id="service">Service</h3>
<p>
(<em>Appears on:</em>
<a href="#tidbclusterspec">TidbClusterSpec</a>)
</p>
<p>
<p>(Deprecated) Service represent service type used in TidbCluster</p>
</p>
<table>
<thead>
<tr>
<th>Field</th>
<th>Description</th>
</tr>
</thead>
<tbody>
<tr>
<td>
<code>name</code></br>
<em>
string
</em>
</td>
<td>
</td>
</tr>
<tr>
<td>
<code>type</code></br>
<em>
string
</em>
</td>
<td>
</td>
</tr>
</tbody>
</table>
<h3 id="servicespec">ServiceSpec</h3>
<p>
(<em>Appears on:</em>
<a href="#grafanaspec">GrafanaSpec</a>, 
<a href="#masterservicespec">MasterServiceSpec</a>, 
<a href="#pdspec">PDSpec</a>, 
<a href="#prometheusspec">PrometheusSpec</a>, 
<a href="#reloaderspec">ReloaderSpec</a>, 
<a href="#tidbservicespec">TiDBServiceSpec</a>)
</p>
<p>
<p>ServiceSpec specifies the service object in k8s</p>
</p>
<table>
<thead>
<tr>
<th>Field</th>
<th>Description</th>
</tr>
</thead>
<tbody>
<tr>
<td>
<code>type</code></br>
<em>
<a href="https://kubernetes.io/docs/reference/generated/kubernetes-api/v1.18/#servicetype-v1-core">
Kubernetes core/v1.ServiceType
</a>
</em>
</td>
<td>
<p>Type of the real kubernetes service</p>
</td>
</tr>
<tr>
<td>
<code>annotations</code></br>
<em>
map[string]string
</em>
</td>
<td>
<em>(Optional)</em>
<p>Additional annotations of the kubernetes service object</p>
</td>
</tr>
<tr>
<td>
<code>loadBalancerIP</code></br>
<em>
string
</em>
</td>
<td>
<em>(Optional)</em>
<p>LoadBalancerIP is the loadBalancerIP of service
Optional: Defaults to omitted</p>
</td>
</tr>
<tr>
<td>
<code>clusterIP</code></br>
<em>
string
</em>
</td>
<td>
<em>(Optional)</em>
<p>ClusterIP is the clusterIP of service</p>
</td>
</tr>
<tr>
<td>
<code>portName</code></br>
<em>
string
</em>
</td>
<td>
<em>(Optional)</em>
<p>PortName is the name of service port</p>
</td>
</tr>
<tr>
<td>
<code>loadBalancerSourceRanges</code></br>
<em>
[]string
</em>
</td>
<td>
<em>(Optional)</em>
<p>LoadBalancerSourceRanges is the loadBalancerSourceRanges of service
If specified and supported by the platform, this will restrict traffic through the cloud-provider
load-balancer will be restricted to the specified client IPs. This field will be ignored if the
cloud-provider does not support the feature.&rdquo;
More info: <a href="https://kubernetes.io/docs/concepts/services-networking/service/#aws-nlb-support">https://kubernetes.io/docs/concepts/services-networking/service/#aws-nlb-support</a>
Optional: Defaults to omitted</p>
</td>
</tr>
</tbody>
</table>
<h3 id="status">Status</h3>
<p>
(<em>Appears on:</em>
<a href="#tidbconfig">TiDBConfig</a>)
</p>
<p>
<p>Status is the status section of the config.</p>
</p>
<table>
<thead>
<tr>
<th>Field</th>
<th>Description</th>
</tr>
</thead>
<tbody>
<tr>
<td>
<code>metrics-addr</code></br>
<em>
string
</em>
</td>
<td>
<em>(Optional)</em>
</td>
</tr>
<tr>
<td>
<code>metrics-interval</code></br>
<em>
uint
</em>
</td>
<td>
<em>(Optional)</em>
<p>Optional: Defaults to 15</p>
</td>
</tr>
<tr>
<td>
<code>report-status</code></br>
<em>
bool
</em>
</td>
<td>
<em>(Optional)</em>
<p>Optional: Defaults to true</p>
</td>
</tr>
<tr>
<td>
<code>record-db-qps</code></br>
<em>
bool
</em>
</td>
<td>
<em>(Optional)</em>
<p>Optional: Defaults to false</p>
</td>
</tr>
</tbody>
</table>
<h3 id="stmtsummary">StmtSummary</h3>
<p>
(<em>Appears on:</em>
<a href="#tidbconfig">TiDBConfig</a>)
</p>
<p>
<p>StmtSummary is the config for statement summary.</p>
</p>
<table>
<thead>
<tr>
<th>Field</th>
<th>Description</th>
</tr>
</thead>
<tbody>
<tr>
<td>
<code>enable</code></br>
<em>
bool
</em>
</td>
<td>
<em>(Optional)</em>
<p>Enable statement summary or not.</p>
</td>
</tr>
<tr>
<td>
<code>enable-internal-query</code></br>
<em>
bool
</em>
</td>
<td>
<em>(Optional)</em>
<p>Enable summary internal query.</p>
</td>
</tr>
<tr>
<td>
<code>max-stmt-count</code></br>
<em>
uint
</em>
</td>
<td>
<em>(Optional)</em>
<p>The maximum number of statements kept in memory.
Optional: Defaults to 100</p>
</td>
</tr>
<tr>
<td>
<code>max-sql-length</code></br>
<em>
uint
</em>
</td>
<td>
<em>(Optional)</em>
<p>The maximum length of displayed normalized SQL and sample SQL.
Optional: Defaults to 4096</p>
</td>
</tr>
<tr>
<td>
<code>refresh-interval</code></br>
<em>
int
</em>
</td>
<td>
<em>(Optional)</em>
<p>The refresh interval of statement summary.</p>
</td>
</tr>
<tr>
<td>
<code>history-size</code></br>
<em>
int
</em>
</td>
<td>
<em>(Optional)</em>
<p>The maximum history size of statement summary.</p>
</td>
</tr>
</tbody>
</table>
<h3 id="storageclaim">StorageClaim</h3>
<p>
(<em>Appears on:</em>
<a href="#tiflashspec">TiFlashSpec</a>)
</p>
<p>
<p>StorageClaim contains details of TiFlash storages</p>
</p>
<table>
<thead>
<tr>
<th>Field</th>
<th>Description</th>
</tr>
</thead>
<tbody>
<tr>
<td>
<code>resources</code></br>
<em>
<a href="https://kubernetes.io/docs/reference/generated/kubernetes-api/v1.18/#resourcerequirements-v1-core">
Kubernetes core/v1.ResourceRequirements
</a>
</em>
</td>
<td>
<em>(Optional)</em>
<p>Resources represents the minimum resources the volume should have.
More info: <a href="https://kubernetes.io/docs/concepts/storage/persistent-volumes#resources">https://kubernetes.io/docs/concepts/storage/persistent-volumes#resources</a></p>
</td>
</tr>
<tr>
<td>
<code>storageClassName</code></br>
<em>
string
</em>
</td>
<td>
<em>(Optional)</em>
<p>Name of the StorageClass required by the claim.
More info: <a href="https://kubernetes.io/docs/concepts/storage/persistent-volumes#class-1">https://kubernetes.io/docs/concepts/storage/persistent-volumes#class-1</a></p>
</td>
</tr>
</tbody>
</table>
<h3 id="storageprovider">StorageProvider</h3>
<p>
(<em>Appears on:</em>
<a href="#backupspec">BackupSpec</a>, 
<a href="#restorespec">RestoreSpec</a>)
</p>
<p>
<p>StorageProvider defines the configuration for storing a backup in backend storage.</p>
</p>
<table>
<thead>
<tr>
<th>Field</th>
<th>Description</th>
</tr>
</thead>
<tbody>
<tr>
<td>
<code>s3</code></br>
<em>
<a href="#s3storageprovider">
S3StorageProvider
</a>
</em>
</td>
<td>
</td>
</tr>
<tr>
<td>
<code>gcs</code></br>
<em>
<a href="#gcsstorageprovider">
GcsStorageProvider
</a>
</em>
</td>
<td>
</td>
</tr>
<tr>
<td>
<code>local</code></br>
<em>
<a href="#localstorageprovider">
LocalStorageProvider
</a>
</em>
</td>
<td>
</td>
</tr>
</tbody>
</table>
<h3 id="storagevolume">StorageVolume</h3>
<p>
(<em>Appears on:</em>
<a href="#pdspec">PDSpec</a>, 
<a href="#tidbspec">TiDBSpec</a>, 
<a href="#tikvspec">TiKVSpec</a>)
</p>
<p>
<p>StorageVolume configures additional storage for PD/TiDB/TiKV pods.
If <code>StorageClassName</code> not set, default to the <code>spec.[pd|tidb|tikv].storageClassName</code></p>
</p>
<table>
<thead>
<tr>
<th>Field</th>
<th>Description</th>
</tr>
</thead>
<tbody>
<tr>
<td>
<code>name</code></br>
<em>
string
</em>
</td>
<td>
</td>
</tr>
<tr>
<td>
<code>storageClassName</code></br>
<em>
string
</em>
</td>
<td>
</td>
</tr>
<tr>
<td>
<code>storageSize</code></br>
<em>
string
</em>
</td>
<td>
</td>
</tr>
<tr>
<td>
<code>mountPath</code></br>
<em>
string
</em>
</td>
<td>
</td>
</tr>
</tbody>
</table>
<h3 id="tlscluster">TLSCluster</h3>
<p>
(<em>Appears on:</em>
<a href="#dmclusterspec">DMClusterSpec</a>, 
<a href="#tidbclusterspec">TidbClusterSpec</a>)
</p>
<p>
<p>TLSCluster can enable mutual TLS connection between TiDB cluster components
<a href="https://pingcap.com/docs/stable/how-to/secure/enable-tls-between-components/">https://pingcap.com/docs/stable/how-to/secure/enable-tls-between-components/</a></p>
</p>
<table>
<thead>
<tr>
<th>Field</th>
<th>Description</th>
</tr>
</thead>
<tbody>
<tr>
<td>
<code>enabled</code></br>
<em>
bool
</em>
</td>
<td>
<em>(Optional)</em>
<p>Enable mutual TLS connection between TiDB cluster components
Once enabled, the mutual authentication applies to all components,
and it does not support applying to only part of the components.
The steps to enable this feature:
1. Generate TiDB cluster components certificates and a client-side certifiacete for them.
There are multiple ways to generate these certificates:
- user-provided certificates: <a href="https://pingcap.com/docs/stable/how-to/secure/generate-self-signed-certificates/">https://pingcap.com/docs/stable/how-to/secure/generate-self-signed-certificates/</a>
- use the K8s built-in certificate signing system signed certificates: <a href="https://kubernetes.io/docs/tasks/tls/managing-tls-in-a-cluster/">https://kubernetes.io/docs/tasks/tls/managing-tls-in-a-cluster/</a>
- or use cert-manager signed certificates: <a href="https://cert-manager.io/">https://cert-manager.io/</a>
2. Create one secret object for one component which contains the certificates created above.
The name of this Secret must be: <clusterName>-<componentName>-cluster-secret.
For PD: kubectl create secret generic <clusterName>-pd-cluster-secret &ndash;namespace=<namespace> &ndash;from-file=tls.crt=<path/to/tls.crt> &ndash;from-file=tls.key=<path/to/tls.key> &ndash;from-file=ca.crt=<path/to/ca.crt>
For TiKV: kubectl create secret generic <clusterName>-tikv-cluster-secret &ndash;namespace=<namespace> &ndash;from-file=tls.crt=<path/to/tls.crt> &ndash;from-file=tls.key=<path/to/tls.key> &ndash;from-file=ca.crt=<path/to/ca.crt>
For TiDB: kubectl create secret generic <clusterName>-tidb-cluster-secret &ndash;namespace=<namespace> &ndash;from-file=tls.crt=<path/to/tls.crt> &ndash;from-file=tls.key=<path/to/tls.key> &ndash;from-file=ca.crt=<path/to/ca.crt>
For Client: kubectl create secret generic <clusterName>-cluster-client-secret &ndash;namespace=<namespace> &ndash;from-file=tls.crt=<path/to/tls.crt> &ndash;from-file=tls.key=<path/to/tls.key> &ndash;from-file=ca.crt=<path/to/ca.crt>
Same for other components.</p>
</td>
</tr>
</tbody>
</table>
<h3 id="tlsconfig">TLSConfig</h3>
<p>
(<em>Appears on:</em>
<a href="#thanosspec">ThanosSpec</a>)
</p>
<p>
<p>TLSConfig extends the safe TLS configuration with file parameters.</p>
</p>
<table>
<thead>
<tr>
<th>Field</th>
<th>Description</th>
</tr>
</thead>
<tbody>
<tr>
<td>
<code>caFile</code></br>
<em>
string
</em>
</td>
<td>
<p>Path to the CA cert in the Prometheus container to use for the targets.</p>
</td>
</tr>
<tr>
<td>
<code>certFile</code></br>
<em>
string
</em>
</td>
<td>
<p>Path to the client cert file in the Prometheus container for the targets.</p>
</td>
</tr>
<tr>
<td>
<code>keyFile</code></br>
<em>
string
</em>
</td>
<td>
<p>Path to the client key file in the Prometheus container for the targets.</p>
</td>
</tr>
</tbody>
</table>
<h3 id="thanosspec">ThanosSpec</h3>
<p>
(<em>Appears on:</em>
<a href="#tidbmonitorspec">TidbMonitorSpec</a>)
</p>
<p>
<p>InitializerSpec is the desired state of initializer</p>
</p>
<table>
<thead>
<tr>
<th>Field</th>
<th>Description</th>
</tr>
</thead>
<tbody>
<tr>
<td>
<code>MonitorContainer</code></br>
<em>
<a href="#monitorcontainer">
MonitorContainer
</a>
</em>
</td>
<td>
<p>
(Members of <code>MonitorContainer</code> are embedded into this type.)
</p>
</td>
</tr>
<tr>
<td>
<code>objectStorageConfig</code></br>
<em>
<a href="https://kubernetes.io/docs/reference/generated/kubernetes-api/v1.18/#secretkeyselector-v1-core">
Kubernetes core/v1.SecretKeySelector
</a>
</em>
</td>
<td>
<p>ObjectStorageConfig configures object storage in Thanos.
Alternative to ObjectStorageConfigFile, and lower order priority.</p>
</td>
</tr>
<tr>
<td>
<code>objectStorageConfigFile</code></br>
<em>
string
</em>
</td>
<td>
<p>ObjectStorageConfigFile specifies the path of the object storage configuration file.
When used alongside with ObjectStorageConfig, ObjectStorageConfigFile takes precedence.</p>
</td>
</tr>
<tr>
<td>
<code>listenLocal</code></br>
<em>
bool
</em>
</td>
<td>
<p>ListenLocal makes the Thanos sidecar listen on loopback, so that it
does not bind against the Pod IP.</p>
</td>
</tr>
<tr>
<td>
<code>tracingConfig</code></br>
<em>
<a href="https://kubernetes.io/docs/reference/generated/kubernetes-api/v1.18/#secretkeyselector-v1-core">
Kubernetes core/v1.SecretKeySelector
</a>
</em>
</td>
<td>
<p>TracingConfig configures tracing in Thanos. This is an experimental feature, it may change in any upcoming release in a breaking way.</p>
</td>
</tr>
<tr>
<td>
<code>grpcServerTlsConfig</code></br>
<em>
<a href="#tlsconfig">
TLSConfig
</a>
</em>
</td>
<td>
<p>GRPCServerTLSConfig configures the gRPC server from which Thanos Querier reads
recorded rule data.
Note: Currently only the CAFile, CertFile, and KeyFile fields are supported.
Maps to the &lsquo;&ndash;grpc-server-tls-*&rsquo; CLI args.</p>
</td>
</tr>
<tr>
<td>
<code>logLevel</code></br>
<em>
string
</em>
</td>
<td>
<p>LogLevel for Thanos sidecar to be configured with.</p>
</td>
</tr>
<tr>
<td>
<code>logFormat</code></br>
<em>
string
</em>
</td>
<td>
<p>LogFormat for Thanos sidecar to be configured with.</p>
</td>
</tr>
<tr>
<td>
<code>minTime</code></br>
<em>
string
</em>
</td>
<td>
<p>MinTime for Thanos sidecar to be configured with. Option can be a constant time in RFC3339 format or time duration relative to current time, such as -1d or 2h45m. Valid duration units are ms, s, m, h, d, w, y.</p>
</td>
</tr>
<tr>
<td>
<code>routePrefix</code></br>
<em>
string
</em>
</td>
<td>
<p>RoutePrefix is prometheus prefix url</p>
</td>
</tr>
</tbody>
</table>
<h3 id="ticdccapture">TiCDCCapture</h3>
<p>
(<em>Appears on:</em>
<a href="#ticdcstatus">TiCDCStatus</a>)
</p>
<p>
<p>TiCDCCapture is TiCDC Capture status</p>
</p>
<table>
<thead>
<tr>
<th>Field</th>
<th>Description</th>
</tr>
</thead>
<tbody>
<tr>
<td>
<code>podName</code></br>
<em>
string
</em>
</td>
<td>
</td>
</tr>
<tr>
<td>
<code>id</code></br>
<em>
string
</em>
</td>
<td>
</td>
</tr>
</tbody>
</table>
<h3 id="ticdcconfig">TiCDCConfig</h3>
<p>
(<em>Appears on:</em>
<a href="#ticdcspec">TiCDCSpec</a>)
</p>
<p>
<p>TiCDCConfig is the configuration of tidbcdc</p>
</p>
<table>
<thead>
<tr>
<th>Field</th>
<th>Description</th>
</tr>
</thead>
<tbody>
<tr>
<td>
<code>timezone</code></br>
<em>
string
</em>
</td>
<td>
<em>(Optional)</em>
<p>Time zone of TiCDC
Optional: Defaults to UTC</p>
</td>
</tr>
<tr>
<td>
<code>gcTTL</code></br>
<em>
int32
</em>
</td>
<td>
<em>(Optional)</em>
<p>CDC GC safepoint TTL duration, specified in seconds
Optional: Defaults to 86400</p>
</td>
</tr>
<tr>
<td>
<code>logLevel</code></br>
<em>
string
</em>
</td>
<td>
<em>(Optional)</em>
<p>LogLevel is the log level
Optional: Defaults to info</p>
</td>
</tr>
<tr>
<td>
<code>logFile</code></br>
<em>
string
</em>
</td>
<td>
<em>(Optional)</em>
<p>LogFile is the log file
Optional: Defaults to /dev/stderr</p>
</td>
</tr>
</tbody>
</table>
<h3 id="ticdcspec">TiCDCSpec</h3>
<p>
(<em>Appears on:</em>
<a href="#tidbclusterspec">TidbClusterSpec</a>)
</p>
<p>
<p>TiCDCSpec contains details of TiCDC members</p>
</p>
<table>
<thead>
<tr>
<th>Field</th>
<th>Description</th>
</tr>
</thead>
<tbody>
<tr>
<td>
<code>ComponentSpec</code></br>
<em>
<a href="#componentspec">
ComponentSpec
</a>
</em>
</td>
<td>
<p>
(Members of <code>ComponentSpec</code> are embedded into this type.)
</p>
</td>
</tr>
<tr>
<td>
<code>ResourceRequirements</code></br>
<em>
<a href="https://kubernetes.io/docs/reference/generated/kubernetes-api/v1.18/#resourcerequirements-v1-core">
Kubernetes core/v1.ResourceRequirements
</a>
</em>
</td>
<td>
<p>
(Members of <code>ResourceRequirements</code> are embedded into this type.)
</p>
</td>
</tr>
<tr>
<td>
<code>serviceAccount</code></br>
<em>
string
</em>
</td>
<td>
<p>Specify a Service Account for TiCDC</p>
</td>
</tr>
<tr>
<td>
<code>replicas</code></br>
<em>
int32
</em>
</td>
<td>
<p>The desired ready replicas</p>
</td>
</tr>
<tr>
<td>
<code>baseImage</code></br>
<em>
string
</em>
</td>
<td>
<em>(Optional)</em>
<p>Base image of the component, image tag is now allowed during validation</p>
</td>
</tr>
<tr>
<td>
<code>config</code></br>
<em>
<a href="#ticdcconfig">
TiCDCConfig
</a>
</em>
</td>
<td>
<em>(Optional)</em>
<p>Config is the Configuration of tidbcdc servers</p>
</td>
</tr>
</tbody>
</table>
<h3 id="ticdcstatus">TiCDCStatus</h3>
<p>
(<em>Appears on:</em>
<a href="#tidbclusterstatus">TidbClusterStatus</a>)
</p>
<p>
<p>TiCDCStatus is TiCDC status</p>
</p>
<table>
<thead>
<tr>
<th>Field</th>
<th>Description</th>
</tr>
</thead>
<tbody>
<tr>
<td>
<code>synced</code></br>
<em>
bool
</em>
</td>
<td>
</td>
</tr>
<tr>
<td>
<code>phase</code></br>
<em>
<a href="#memberphase">
MemberPhase
</a>
</em>
</td>
<td>
</td>
</tr>
<tr>
<td>
<code>statefulSet</code></br>
<em>
<a href="https://kubernetes.io/docs/reference/generated/kubernetes-api/v1.18/#statefulsetstatus-v1-apps">
Kubernetes apps/v1.StatefulSetStatus
</a>
</em>
</td>
<td>
</td>
</tr>
<tr>
<td>
<code>captures</code></br>
<em>
<a href="#ticdccapture">
map[string]github.com/pingcap/tidb-operator/pkg/apis/pingcap/v1alpha1.TiCDCCapture
</a>
</em>
</td>
<td>
</td>
</tr>
</tbody>
</table>
<h3 id="tidbaccessconfig">TiDBAccessConfig</h3>
<p>
(<em>Appears on:</em>
<a href="#backupspec">BackupSpec</a>, 
<a href="#restorespec">RestoreSpec</a>)
</p>
<p>
<p>TiDBAccessConfig defines the configuration for access tidb cluster</p>
</p>
<table>
<thead>
<tr>
<th>Field</th>
<th>Description</th>
</tr>
</thead>
<tbody>
<tr>
<td>
<code>host</code></br>
<em>
string
</em>
</td>
<td>
<p>Host is the tidb cluster access address</p>
</td>
</tr>
<tr>
<td>
<code>port</code></br>
<em>
int32
</em>
</td>
<td>
<p>Port is the port number to use for connecting tidb cluster</p>
</td>
</tr>
<tr>
<td>
<code>user</code></br>
<em>
string
</em>
</td>
<td>
<p>User is the user for login tidb cluster</p>
</td>
</tr>
<tr>
<td>
<code>secretName</code></br>
<em>
string
</em>
</td>
<td>
<p>SecretName is the name of secret which stores tidb cluster&rsquo;s password.</p>
</td>
</tr>
<tr>
<td>
<code>tlsClientSecretName</code></br>
<em>
string
</em>
</td>
<td>
<em>(Optional)</em>
<p>TLSClientSecretName is the name of secret which stores tidb server client certificate
Optional: Defaults to nil</p>
</td>
</tr>
</tbody>
</table>
<h3 id="tidbconfig">TiDBConfig</h3>
<p>
<p>TiDBConfig is the configuration of tidb-server
For more detail, refer to <a href="https://pingcap.com/docs/stable/reference/configuration/tidb-server/configuration/">https://pingcap.com/docs/stable/reference/configuration/tidb-server/configuration/</a></p>
</p>
<table>
<thead>
<tr>
<th>Field</th>
<th>Description</th>
</tr>
</thead>
<tbody>
<tr>
<td>
<code>cors</code></br>
<em>
string
</em>
</td>
<td>
<em>(Optional)</em>
</td>
</tr>
<tr>
<td>
<code>socket</code></br>
<em>
string
</em>
</td>
<td>
<em>(Optional)</em>
</td>
</tr>
<tr>
<td>
<code>lease</code></br>
<em>
string
</em>
</td>
<td>
<em>(Optional)</em>
<p>Optional: Defaults to 45s</p>
</td>
</tr>
<tr>
<td>
<code>run-ddl</code></br>
<em>
bool
</em>
</td>
<td>
<em>(Optional)</em>
<p>Optional: Defaults to true</p>
</td>
</tr>
<tr>
<td>
<code>split-table</code></br>
<em>
bool
</em>
</td>
<td>
<em>(Optional)</em>
<p>Optional: Defaults to true</p>
</td>
</tr>
<tr>
<td>
<code>token-limit</code></br>
<em>
uint
</em>
</td>
<td>
<em>(Optional)</em>
<p>Optional: Defaults to 1000</p>
</td>
</tr>
<tr>
<td>
<code>oom-use-tmp-storage</code></br>
<em>
bool
</em>
</td>
<td>
<em>(Optional)</em>
</td>
</tr>
<tr>
<td>
<code>tmp-storage-path</code></br>
<em>
string
</em>
</td>
<td>
<em>(Optional)</em>
</td>
</tr>
<tr>
<td>
<code>oom-action</code></br>
<em>
string
</em>
</td>
<td>
<em>(Optional)</em>
<p>Optional: Defaults to log</p>
</td>
</tr>
<tr>
<td>
<code>max-index-length</code></br>
<em>
int64
</em>
</td>
<td>
<em>(Optional)</em>
<p>Optional: Defaults to 3072</p>
</td>
</tr>
<tr>
<td>
<code>mem-quota-query</code></br>
<em>
int64
</em>
</td>
<td>
<em>(Optional)</em>
<p>Optional: Defaults to 34359738368</p>
</td>
</tr>
<tr>
<td>
<code>tmp-storage-quota</code></br>
<em>
int64
</em>
</td>
<td>
<em>(Optional)</em>
<p>TempStorageQuota describe the temporary storage Quota during query exector when OOMUseTmpStorage is enabled
If the quota exceed the capacity of the TempStoragePath, the tidb-server would exit with fatal error</p>
</td>
</tr>
<tr>
<td>
<code>enable-streaming</code></br>
<em>
bool
</em>
</td>
<td>
<em>(Optional)</em>
<p>Optional: Defaults to false</p>
</td>
</tr>
<tr>
<td>
<code>enable-batch-dml</code></br>
<em>
bool
</em>
</td>
<td>
<em>(Optional)</em>
<p>Optional: Defaults to false</p>
</td>
</tr>
<tr>
<td>
<code>txn-local-latches</code></br>
<em>
<a href="#txnlocallatches">
TxnLocalLatches
</a>
</em>
</td>
<td>
<em>(Optional)</em>
<p>Deprecated in v4.0.0</p>
</td>
</tr>
<tr>
<td>
<code>lower-case-table-names</code></br>
<em>
int
</em>
</td>
<td>
<em>(Optional)</em>
</td>
</tr>
<tr>
<td>
<code>log</code></br>
<em>
<a href="#log">
Log
</a>
</em>
</td>
<td>
<em>(Optional)</em>
</td>
</tr>
<tr>
<td>
<code>security</code></br>
<em>
<a href="#security">
Security
</a>
</em>
</td>
<td>
<em>(Optional)</em>
</td>
</tr>
<tr>
<td>
<code>status</code></br>
<em>
<a href="#status">
Status
</a>
</em>
</td>
<td>
<em>(Optional)</em>
</td>
</tr>
<tr>
<td>
<code>performance</code></br>
<em>
<a href="#performance">
Performance
</a>
</em>
</td>
<td>
<em>(Optional)</em>
</td>
</tr>
<tr>
<td>
<code>prepared-plan-cache</code></br>
<em>
<a href="#preparedplancache">
PreparedPlanCache
</a>
</em>
</td>
<td>
<em>(Optional)</em>
</td>
</tr>
<tr>
<td>
<code>opentracing</code></br>
<em>
<a href="#opentracing">
OpenTracing
</a>
</em>
</td>
<td>
<em>(Optional)</em>
</td>
</tr>
<tr>
<td>
<code>proxy-protocol</code></br>
<em>
<a href="#proxyprotocol">
ProxyProtocol
</a>
</em>
</td>
<td>
<em>(Optional)</em>
</td>
</tr>
<tr>
<td>
<code>tikv-client</code></br>
<em>
<a href="#tikvclient">
TiKVClient
</a>
</em>
</td>
<td>
<em>(Optional)</em>
</td>
</tr>
<tr>
<td>
<code>binlog</code></br>
<em>
<a href="#binlog">
Binlog
</a>
</em>
</td>
<td>
<em>(Optional)</em>
</td>
</tr>
<tr>
<td>
<code>compatible-kill-query</code></br>
<em>
bool
</em>
</td>
<td>
<em>(Optional)</em>
</td>
</tr>
<tr>
<td>
<code>plugin</code></br>
<em>
<a href="#plugin">
Plugin
</a>
</em>
</td>
<td>
<em>(Optional)</em>
</td>
</tr>
<tr>
<td>
<code>pessimistic-txn</code></br>
<em>
<a href="#pessimistictxn">
PessimisticTxn
</a>
</em>
</td>
<td>
<em>(Optional)</em>
</td>
</tr>
<tr>
<td>
<code>check-mb4-value-in-utf8</code></br>
<em>
bool
</em>
</td>
<td>
<em>(Optional)</em>
<p>Optional: Defaults to true</p>
</td>
</tr>
<tr>
<td>
<code>alter-primary-key</code></br>
<em>
bool
</em>
</td>
<td>
<em>(Optional)</em>
<p>Optional: Defaults to false</p>
</td>
</tr>
<tr>
<td>
<code>treat-old-version-utf8-as-utf8mb4</code></br>
<em>
bool
</em>
</td>
<td>
<em>(Optional)</em>
<p>Optional: Defaults to true</p>
</td>
</tr>
<tr>
<td>
<code>split-region-max-num</code></br>
<em>
uint64
</em>
</td>
<td>
<em>(Optional)</em>
<p>Optional: Defaults to 1000</p>
</td>
</tr>
<tr>
<td>
<code>stmt-summary</code></br>
<em>
<a href="#stmtsummary">
StmtSummary
</a>
</em>
</td>
<td>
<em>(Optional)</em>
</td>
</tr>
<tr>
<td>
<code>repair-mode</code></br>
<em>
bool
</em>
</td>
<td>
<em>(Optional)</em>
<p>RepairMode indicates that the TiDB is in the repair mode for table meta.</p>
</td>
</tr>
<tr>
<td>
<code>repair-table-list</code></br>
<em>
[]string
</em>
</td>
<td>
<em>(Optional)</em>
</td>
</tr>
<tr>
<td>
<code>isolation-read</code></br>
<em>
<a href="#isolationread">
IsolationRead
</a>
</em>
</td>
<td>
<em>(Optional)</em>
<p>IsolationRead indicates that the TiDB reads data from which isolation level(engine and label).</p>
</td>
</tr>
<tr>
<td>
<code>max-server-connections</code></br>
<em>
uint32
</em>
</td>
<td>
<em>(Optional)</em>
<p>MaxServerConnections is the maximum permitted number of simultaneous client connections.</p>
</td>
</tr>
<tr>
<td>
<code>new_collations_enabled_on_first_bootstrap</code></br>
<em>
bool
</em>
</td>
<td>
<em>(Optional)</em>
<p>NewCollationsEnabledOnFirstBootstrap indicates if the new collations are enabled, it effects only when a TiDB cluster bootstrapped on the first time.</p>
</td>
</tr>
<tr>
<td>
<code>experimental</code></br>
<em>
<a href="#experimental">
Experimental
</a>
</em>
</td>
<td>
<em>(Optional)</em>
<p>Experimental contains parameters for experimental features.</p>
</td>
</tr>
<tr>
<td>
<code>enable-dynamic-config</code></br>
<em>
bool
</em>
</td>
<td>
<em>(Optional)</em>
<p>EnableDynamicConfig enables the TiDB to fetch configs from PD and update itself during runtime.
see <a href="https://github.com/pingcap/tidb/pull/13660">https://github.com/pingcap/tidb/pull/13660</a> for more details.</p>
</td>
</tr>
<tr>
<td>
<code>enable-table-lock</code></br>
<em>
bool
</em>
</td>
<td>
<em>(Optional)</em>
<p>imported from v3.1.0</p>
</td>
</tr>
<tr>
<td>
<code>delay-clean-table-lock</code></br>
<em>
uint64
</em>
</td>
<td>
<em>(Optional)</em>
<p>imported from v3.1.0</p>
</td>
</tr>
<tr>
<td>
<code>skip-register-to-dashboard</code></br>
<em>
bool
</em>
</td>
<td>
<em>(Optional)</em>
<p>imported from v4.0.5
SkipRegisterToDashboard tells TiDB don&rsquo;t register itself to the dashboard.</p>
</td>
</tr>
<tr>
<td>
<code>enable-telemetry</code></br>
<em>
bool
</em>
</td>
<td>
<em>(Optional)</em>
<p>When enabled, usage data (for example, instance versions) will be reported to PingCAP periodically for user experience analytics.
If this config is set to <code>false</code> on all TiDB servers, telemetry will be always disabled regardless of the value of the global variable <code>tidb_enable_telemetry</code>.
See PingCAP privacy policy for details: <a href="https://pingcap.com/en/privacy-policy/">https://pingcap.com/en/privacy-policy/</a>.
Imported from v4.0.2.
Optional: Defaults to true</p>
</td>
</tr>
<tr>
<td>
<code>labels</code></br>
<em>
map[string]string
</em>
</td>
<td>
<em>(Optional)</em>
<p>Labels are labels for TiDB server</p>
</td>
</tr>
</tbody>
</table>
<h3 id="tidbconfigwraper">TiDBConfigWraper</h3>
<p>
(<em>Appears on:</em>
<a href="#tidbspec">TiDBSpec</a>)
</p>
<p>
<p>TiDBConfigWraper simply wrapps a GenericConfig</p>
</p>
<table>
<thead>
<tr>
<th>Field</th>
<th>Description</th>
</tr>
</thead>
<tbody>
<tr>
<td>
<code>GenericConfig</code></br>
<em>
github.com/pingcap/tidb-operator/pkg/util/config.GenericConfig
</em>
</td>
<td>
</td>
</tr>
</tbody>
</table>
<h3 id="tidbfailuremember">TiDBFailureMember</h3>
<p>
(<em>Appears on:</em>
<a href="#tidbstatus">TiDBStatus</a>)
</p>
<p>
<p>TiDBFailureMember is the tidb failure member information</p>
</p>
<table>
<thead>
<tr>
<th>Field</th>
<th>Description</th>
</tr>
</thead>
<tbody>
<tr>
<td>
<code>podName</code></br>
<em>
string
</em>
</td>
<td>
</td>
</tr>
<tr>
<td>
<code>createdAt</code></br>
<em>
<a href="https://kubernetes.io/docs/reference/generated/kubernetes-api/v1.18/#time-v1-meta">
Kubernetes meta/v1.Time
</a>
</em>
</td>
<td>
</td>
</tr>
</tbody>
</table>
<h3 id="tidbmember">TiDBMember</h3>
<p>
(<em>Appears on:</em>
<a href="#tidbstatus">TiDBStatus</a>)
</p>
<p>
<p>TiDBMember is TiDB member</p>
</p>
<table>
<thead>
<tr>
<th>Field</th>
<th>Description</th>
</tr>
</thead>
<tbody>
<tr>
<td>
<code>name</code></br>
<em>
string
</em>
</td>
<td>
</td>
</tr>
<tr>
<td>
<code>health</code></br>
<em>
bool
</em>
</td>
<td>
</td>
</tr>
<tr>
<td>
<code>lastTransitionTime</code></br>
<em>
<a href="https://kubernetes.io/docs/reference/generated/kubernetes-api/v1.18/#time-v1-meta">
Kubernetes meta/v1.Time
</a>
</em>
</td>
<td>
<p>Last time the health transitioned from one to another.</p>
</td>
</tr>
<tr>
<td>
<code>node</code></br>
<em>
string
</em>
</td>
<td>
<p>Node hosting pod of this TiDB member.</p>
</td>
</tr>
</tbody>
</table>
<h3 id="tidbprobe">TiDBProbe</h3>
<p>
(<em>Appears on:</em>
<a href="#tidbspec">TiDBSpec</a>)
</p>
<p>
<p>TiDBProbe contains details of probing tidb.
default probe by TCPPort on 4000.</p>
</p>
<table>
<thead>
<tr>
<th>Field</th>
<th>Description</th>
</tr>
</thead>
<tbody>
<tr>
<td>
<code>type</code></br>
<em>
string
</em>
</td>
<td>
<em>(Optional)</em>
<p>&ldquo;tcp&rdquo; will use TCP socket to connetct port 4000</p>
<p>&ldquo;command&rdquo; will probe the status api of tidb.
This will use curl command to request tidb, before v4.0.9 there is no curl in the image,
So do not use this before v4.0.9.</p>
</td>
</tr>
</tbody>
</table>
<h3 id="tidbservicespec">TiDBServiceSpec</h3>
<p>
(<em>Appears on:</em>
<a href="#tidbspec">TiDBSpec</a>)
</p>
<p>
<p>TiDBServiceSpec defines <code>.tidb.service</code> field of <code>TidbCluster.spec</code>.</p>
</p>
<table>
<thead>
<tr>
<th>Field</th>
<th>Description</th>
</tr>
</thead>
<tbody>
<tr>
<td>
<code>ServiceSpec</code></br>
<em>
<a href="#servicespec">
ServiceSpec
</a>
</em>
</td>
<td>
</td>
</tr>
<tr>
<td>
<code>externalTrafficPolicy</code></br>
<em>
<a href="https://kubernetes.io/docs/reference/generated/kubernetes-api/v1.18/#serviceexternaltrafficpolicytype-v1-core">
Kubernetes core/v1.ServiceExternalTrafficPolicyType
</a>
</em>
</td>
<td>
<em>(Optional)</em>
<p>ExternalTrafficPolicy of the service
Optional: Defaults to omitted</p>
</td>
</tr>
<tr>
<td>
<code>exposeStatus</code></br>
<em>
bool
</em>
</td>
<td>
<em>(Optional)</em>
<p>Whether expose the status port
Optional: Defaults to true</p>
</td>
</tr>
<tr>
<td>
<code>mysqlNodePort</code></br>
<em>
int
</em>
</td>
<td>
<em>(Optional)</em>
<p>Expose the tidb cluster mysql port to MySQLNodePort
Optional: Defaults to 0</p>
</td>
</tr>
<tr>
<td>
<code>statusNodePort</code></br>
<em>
int
</em>
</td>
<td>
<em>(Optional)</em>
<p>Expose the tidb status node port to StatusNodePort
Optional: Defaults to 0</p>
</td>
</tr>
<tr>
<td>
<code>additionalPorts</code></br>
<em>
<a href="https://kubernetes.io/docs/reference/generated/kubernetes-api/v1.18/#serviceport-v1-core">
[]Kubernetes core/v1.ServicePort
</a>
</em>
</td>
<td>
<em>(Optional)</em>
<p>Expose additional ports for TiDB
Optional: Defaults to omitted</p>
</td>
</tr>
</tbody>
</table>
<h3 id="tidbslowlogtailerspec">TiDBSlowLogTailerSpec</h3>
<p>
(<em>Appears on:</em>
<a href="#tidbspec">TiDBSpec</a>)
</p>
<p>
<p>TiDBSlowLogTailerSpec represents an optional log tailer sidecar with TiDB</p>
</p>
<table>
<thead>
<tr>
<th>Field</th>
<th>Description</th>
</tr>
</thead>
<tbody>
<tr>
<td>
<code>ResourceRequirements</code></br>
<em>
<a href="https://kubernetes.io/docs/reference/generated/kubernetes-api/v1.18/#resourcerequirements-v1-core">
Kubernetes core/v1.ResourceRequirements
</a>
</em>
</td>
<td>
<p>
(Members of <code>ResourceRequirements</code> are embedded into this type.)
</p>
</td>
</tr>
<tr>
<td>
<code>image</code></br>
<em>
string
</em>
</td>
<td>
<p>(Deprecated) Image used for slowlog tailer.
Use <code>spec.helper.image</code> instead</p>
</td>
</tr>
<tr>
<td>
<code>imagePullPolicy</code></br>
<em>
<a href="https://kubernetes.io/docs/reference/generated/kubernetes-api/v1.18/#pullpolicy-v1-core">
Kubernetes core/v1.PullPolicy
</a>
</em>
</td>
<td>
<p>(Deprecated) ImagePullPolicy of the component. Override the cluster-level imagePullPolicy if present
Use <code>spec.helper.imagePullPolicy</code> instead</p>
</td>
</tr>
</tbody>
</table>
<h3 id="tidbspec">TiDBSpec</h3>
<p>
(<em>Appears on:</em>
<a href="#tidbclusterspec">TidbClusterSpec</a>)
</p>
<p>
<p>TiDBSpec contains details of TiDB members</p>
</p>
<table>
<thead>
<tr>
<th>Field</th>
<th>Description</th>
</tr>
</thead>
<tbody>
<tr>
<td>
<code>ComponentSpec</code></br>
<em>
<a href="#componentspec">
ComponentSpec
</a>
</em>
</td>
<td>
<p>
(Members of <code>ComponentSpec</code> are embedded into this type.)
</p>
</td>
</tr>
<tr>
<td>
<code>ResourceRequirements</code></br>
<em>
<a href="https://kubernetes.io/docs/reference/generated/kubernetes-api/v1.18/#resourcerequirements-v1-core">
Kubernetes core/v1.ResourceRequirements
</a>
</em>
</td>
<td>
<p>
(Members of <code>ResourceRequirements</code> are embedded into this type.)
</p>
</td>
</tr>
<tr>
<td>
<code>serviceAccount</code></br>
<em>
string
</em>
</td>
<td>
<p>Specify a Service Account for tidb</p>
</td>
</tr>
<tr>
<td>
<code>replicas</code></br>
<em>
int32
</em>
</td>
<td>
<p>The desired ready replicas</p>
</td>
</tr>
<tr>
<td>
<code>baseImage</code></br>
<em>
string
</em>
</td>
<td>
<em>(Optional)</em>
<p>Base image of the component, image tag is now allowed during validation</p>
</td>
</tr>
<tr>
<td>
<code>service</code></br>
<em>
<a href="#tidbservicespec">
TiDBServiceSpec
</a>
</em>
</td>
<td>
<em>(Optional)</em>
<p>Service defines a Kubernetes service of TiDB cluster.
Optional: No kubernetes service will be created by default.</p>
</td>
</tr>
<tr>
<td>
<code>binlogEnabled</code></br>
<em>
bool
</em>
</td>
<td>
<em>(Optional)</em>
<p>Whether enable TiDB Binlog, it is encouraged to not set this field and rely on the default behavior
Optional: Defaults to true if PumpSpec is non-nil, otherwise false</p>
</td>
</tr>
<tr>
<td>
<code>maxFailoverCount</code></br>
<em>
int32
</em>
</td>
<td>
<em>(Optional)</em>
<p>MaxFailoverCount limit the max replicas could be added in failover, 0 means no failover
Optional: Defaults to 3</p>
</td>
</tr>
<tr>
<td>
<code>separateSlowLog</code></br>
<em>
bool
</em>
</td>
<td>
<em>(Optional)</em>
<p>Whether output the slow log in an separate sidecar container
Optional: Defaults to true</p>
</td>
</tr>
<tr>
<td>
<code>slowLogTailer</code></br>
<em>
<a href="#tidbslowlogtailerspec">
TiDBSlowLogTailerSpec
</a>
</em>
</td>
<td>
<em>(Optional)</em>
<p>The specification of the slow log tailer sidecar</p>
</td>
</tr>
<tr>
<td>
<code>tlsClient</code></br>
<em>
<a href="#tidbtlsclient">
TiDBTLSClient
</a>
</em>
</td>
<td>
<em>(Optional)</em>
<p>Whether enable the TLS connection between the SQL client and TiDB server
Optional: Defaults to nil</p>
</td>
</tr>
<tr>
<td>
<code>plugins</code></br>
<em>
[]string
</em>
</td>
<td>
<em>(Optional)</em>
<p>Plugins is a list of plugins that are loaded by TiDB server, empty means plugin disabled</p>
</td>
</tr>
<tr>
<td>
<code>config</code></br>
<em>
<a href="#tidbconfigwraper">
TiDBConfigWraper
</a>
</em>
</td>
<td>
<em>(Optional)</em>
<p>Config is the Configuration of tidb-servers</p>
</td>
</tr>
<tr>
<td>
<code>lifecycle</code></br>
<em>
<a href="https://kubernetes.io/docs/reference/generated/kubernetes-api/v1.18/#lifecycle-v1-core">
Kubernetes core/v1.Lifecycle
</a>
</em>
</td>
<td>
<em>(Optional)</em>
<p>Lifecycle describes actions that the management system should take in response to container lifecycle
events. For the PostStart and PreStop lifecycle handlers, management of the container blocks
until the action is complete, unless the container process fails, in which case the handler is aborted.</p>
</td>
</tr>
<tr>
<td>
<code>storageVolumes</code></br>
<em>
<a href="#storagevolume">
[]StorageVolume
</a>
</em>
</td>
<td>
<em>(Optional)</em>
<p>StorageVolumes configure additional storage for TiDB pods.</p>
</td>
</tr>
<tr>
<td>
<code>storageClassName</code></br>
<em>
string
</em>
</td>
<td>
<em>(Optional)</em>
<p>The storageClassName of the persistent volume for TiDB data storage.
Defaults to Kubernetes default storage class.</p>
</td>
</tr>
<tr>
<td>
<code>readinessProbe</code></br>
<em>
<a href="#tidbprobe">
TiDBProbe
</a>
</em>
</td>
<td>
<em>(Optional)</em>
<p>ReadinessProbe describes actions that probe the tidb&rsquo;s readiness.
the default behavior is like setting type as &ldquo;tcp&rdquo;</p>
</td>
</tr>
</tbody>
</table>
<h3 id="tidbstatus">TiDBStatus</h3>
<p>
(<em>Appears on:</em>
<a href="#tidbclusterstatus">TidbClusterStatus</a>)
</p>
<p>
<p>TiDBStatus is TiDB status</p>
</p>
<table>
<thead>
<tr>
<th>Field</th>
<th>Description</th>
</tr>
</thead>
<tbody>
<tr>
<td>
<code>phase</code></br>
<em>
<a href="#memberphase">
MemberPhase
</a>
</em>
</td>
<td>
</td>
</tr>
<tr>
<td>
<code>statefulSet</code></br>
<em>
<a href="https://kubernetes.io/docs/reference/generated/kubernetes-api/v1.18/#statefulsetstatus-v1-apps">
Kubernetes apps/v1.StatefulSetStatus
</a>
</em>
</td>
<td>
</td>
</tr>
<tr>
<td>
<code>members</code></br>
<em>
<a href="#tidbmember">
map[string]github.com/pingcap/tidb-operator/pkg/apis/pingcap/v1alpha1.TiDBMember
</a>
</em>
</td>
<td>
</td>
</tr>
<tr>
<td>
<code>failureMembers</code></br>
<em>
<a href="#tidbfailuremember">
map[string]github.com/pingcap/tidb-operator/pkg/apis/pingcap/v1alpha1.TiDBFailureMember
</a>
</em>
</td>
<td>
</td>
</tr>
<tr>
<td>
<code>resignDDLOwnerRetryCount</code></br>
<em>
int32
</em>
</td>
<td>
</td>
</tr>
<tr>
<td>
<code>image</code></br>
<em>
string
</em>
</td>
<td>
</td>
</tr>
</tbody>
</table>
<h3 id="tidbtlsclient">TiDBTLSClient</h3>
<p>
(<em>Appears on:</em>
<a href="#tidbspec">TiDBSpec</a>)
</p>
<p>
<p>TiDBTLSClient can enable TLS connection between TiDB server and MySQL client</p>
</p>
<table>
<thead>
<tr>
<th>Field</th>
<th>Description</th>
</tr>
</thead>
<tbody>
<tr>
<td>
<code>enabled</code></br>
<em>
bool
</em>
</td>
<td>
<em>(Optional)</em>
<p>When enabled, TiDB will accept TLS encrypted connections from MySQL client
The steps to enable this feature:
1. Generate a TiDB server-side certificate and a client-side certifiacete for the TiDB cluster.
There are multiple ways to generate certificates:
- user-provided certificates: <a href="https://pingcap.com/docs/stable/how-to/secure/enable-tls-clients/">https://pingcap.com/docs/stable/how-to/secure/enable-tls-clients/</a>
- use the K8s built-in certificate signing system signed certificates: <a href="https://kubernetes.io/docs/tasks/tls/managing-tls-in-a-cluster/">https://kubernetes.io/docs/tasks/tls/managing-tls-in-a-cluster/</a>
- or use cert-manager signed certificates: <a href="https://cert-manager.io/">https://cert-manager.io/</a>
2. Create a K8s Secret object which contains the TiDB server-side certificate created above.
The name of this Secret must be: <clusterName>-tidb-server-secret.
kubectl create secret generic <clusterName>-tidb-server-secret &ndash;namespace=<namespace> &ndash;from-file=tls.crt=<path/to/tls.crt> &ndash;from-file=tls.key=<path/to/tls.key> &ndash;from-file=ca.crt=<path/to/ca.crt>
3. Create a K8s Secret object which contains the TiDB client-side certificate created above which will be used by TiDB Operator.
The name of this Secret must be: <clusterName>-tidb-client-secret.
kubectl create secret generic <clusterName>-tidb-client-secret &ndash;namespace=<namespace> &ndash;from-file=tls.crt=<path/to/tls.crt> &ndash;from-file=tls.key=<path/to/tls.key> &ndash;from-file=ca.crt=<path/to/ca.crt>
4. Set Enabled to <code>true</code>.</p>
</td>
</tr>
</tbody>
</table>
<h3 id="tiflashcommonconfigwraper">TiFlashCommonConfigWraper</h3>
<p>
(<em>Appears on:</em>
<a href="#tiflashconfigwraper">TiFlashConfigWraper</a>)
</p>
<p>
</p>
<table>
<thead>
<tr>
<th>Field</th>
<th>Description</th>
</tr>
</thead>
<tbody>
<tr>
<td>
<code>GenericConfig</code></br>
<em>
github.com/pingcap/tidb-operator/pkg/util/config.GenericConfig
</em>
</td>
<td>
</td>
</tr>
</tbody>
</table>
<h3 id="tiflashconfig">TiFlashConfig</h3>
<p>
<p>TiFlashConfig is the configuration of TiFlash.</p>
</p>
<table>
<thead>
<tr>
<th>Field</th>
<th>Description</th>
</tr>
</thead>
<tbody>
<tr>
<td>
<code>config</code></br>
<em>
<a href="#commonconfig">
CommonConfig
</a>
</em>
</td>
<td>
<em>(Optional)</em>
<p>commonConfig is the Configuration of TiFlash process</p>
</td>
</tr>
<tr>
<td>
<code>proxy</code></br>
<em>
<a href="#proxyconfig">
ProxyConfig
</a>
</em>
</td>
<td>
<em>(Optional)</em>
<p>proxyConfig is the Configuration of proxy process</p>
</td>
</tr>
</tbody>
</table>
<h3 id="tiflashconfigwraper">TiFlashConfigWraper</h3>
<p>
(<em>Appears on:</em>
<a href="#tiflashspec">TiFlashSpec</a>)
</p>
<p>
</p>
<table>
<thead>
<tr>
<th>Field</th>
<th>Description</th>
</tr>
</thead>
<tbody>
<tr>
<td>
<code>config</code></br>
<em>
<a href="#tiflashcommonconfigwraper">
TiFlashCommonConfigWraper
</a>
</em>
</td>
<td>
</td>
</tr>
<tr>
<td>
<code>proxy</code></br>
<em>
<a href="#tiflashproxyconfigwraper">
TiFlashProxyConfigWraper
</a>
</em>
</td>
<td>
</td>
</tr>
</tbody>
</table>
<h3 id="tiflashproxyconfigwraper">TiFlashProxyConfigWraper</h3>
<p>
(<em>Appears on:</em>
<a href="#tiflashconfigwraper">TiFlashConfigWraper</a>)
</p>
<p>
</p>
<table>
<thead>
<tr>
<th>Field</th>
<th>Description</th>
</tr>
</thead>
<tbody>
<tr>
<td>
<code>GenericConfig</code></br>
<em>
github.com/pingcap/tidb-operator/pkg/util/config.GenericConfig
</em>
</td>
<td>
</td>
</tr>
</tbody>
</table>
<h3 id="tiflashspec">TiFlashSpec</h3>
<p>
(<em>Appears on:</em>
<a href="#tidbclusterspec">TidbClusterSpec</a>)
</p>
<p>
<p>TiFlashSpec contains details of TiFlash members</p>
</p>
<table>
<thead>
<tr>
<th>Field</th>
<th>Description</th>
</tr>
</thead>
<tbody>
<tr>
<td>
<code>ComponentSpec</code></br>
<em>
<a href="#componentspec">
ComponentSpec
</a>
</em>
</td>
<td>
<p>
(Members of <code>ComponentSpec</code> are embedded into this type.)
</p>
</td>
</tr>
<tr>
<td>
<code>ResourceRequirements</code></br>
<em>
<a href="https://kubernetes.io/docs/reference/generated/kubernetes-api/v1.18/#resourcerequirements-v1-core">
Kubernetes core/v1.ResourceRequirements
</a>
</em>
</td>
<td>
<p>
(Members of <code>ResourceRequirements</code> are embedded into this type.)
</p>
</td>
</tr>
<tr>
<td>
<code>serviceAccount</code></br>
<em>
string
</em>
</td>
<td>
<p>Specify a Service Account for TiFlash</p>
</td>
</tr>
<tr>
<td>
<code>replicas</code></br>
<em>
int32
</em>
</td>
<td>
<p>The desired ready replicas</p>
</td>
</tr>
<tr>
<td>
<code>baseImage</code></br>
<em>
string
</em>
</td>
<td>
<em>(Optional)</em>
<p>Base image of the component, image tag is now allowed during validation</p>
</td>
</tr>
<tr>
<td>
<code>privileged</code></br>
<em>
bool
</em>
</td>
<td>
<em>(Optional)</em>
<p>Whether create the TiFlash container in privileged mode, it is highly discouraged to enable this in
critical environment.
Optional: defaults to false</p>
</td>
</tr>
<tr>
<td>
<code>maxFailoverCount</code></br>
<em>
int32
</em>
</td>
<td>
<em>(Optional)</em>
<p>MaxFailoverCount limit the max replicas could be added in failover, 0 means no failover
Optional: Defaults to 3</p>
</td>
</tr>
<tr>
<td>
<code>storageClaims</code></br>
<em>
<a href="#storageclaim">
[]StorageClaim
</a>
</em>
</td>
<td>
<p>The persistent volume claims of the TiFlash data storages.
TiFlash supports multiple disks.</p>
</td>
</tr>
<tr>
<td>
<code>config</code></br>
<em>
<a href="#tiflashconfigwraper">
TiFlashConfigWraper
</a>
</em>
</td>
<td>
<em>(Optional)</em>
<p>Config is the Configuration of TiFlash</p>
</td>
</tr>
<tr>
<td>
<code>logTailer</code></br>
<em>
<a href="#logtailerspec">
LogTailerSpec
</a>
</em>
</td>
<td>
<em>(Optional)</em>
<p>LogTailer is the configurations of the log tailers for TiFlash</p>
</td>
</tr>
<tr>
<td>
<code>recoverFailover</code></br>
<em>
bool
</em>
</td>
<td>
<em>(Optional)</em>
<p>RecoverFailover indicates that Operator can recover the failover Pods</p>
</td>
</tr>
</tbody>
</table>
<h3 id="tikvbackupconfig">TiKVBackupConfig</h3>
<p>
(<em>Appears on:</em>
<a href="#tikvconfig">TiKVConfig</a>)
</p>
<p>
</p>
<table>
<thead>
<tr>
<th>Field</th>
<th>Description</th>
</tr>
</thead>
<tbody>
<tr>
<td>
<code>num-threads</code></br>
<em>
int64
</em>
</td>
<td>
<em>(Optional)</em>
</td>
</tr>
</tbody>
</table>
<h3 id="tikvblockcacheconfig">TiKVBlockCacheConfig</h3>
<p>
(<em>Appears on:</em>
<a href="#tikvstorageconfig">TiKVStorageConfig</a>)
</p>
<p>
<p>TiKVBlockCacheConfig is the config of a block cache</p>
</p>
<table>
<thead>
<tr>
<th>Field</th>
<th>Description</th>
</tr>
</thead>
<tbody>
<tr>
<td>
<code>shared</code></br>
<em>
bool
</em>
</td>
<td>
<em>(Optional)</em>
<p>Optional: Defaults to true</p>
</td>
</tr>
<tr>
<td>
<code>capacity</code></br>
<em>
string
</em>
</td>
<td>
<em>(Optional)</em>
</td>
</tr>
<tr>
<td>
<code>num-shard-bits</code></br>
<em>
int64
</em>
</td>
<td>
<em>(Optional)</em>
</td>
</tr>
<tr>
<td>
<code>strict-capacity-limit</code></br>
<em>
bool
</em>
</td>
<td>
<em>(Optional)</em>
</td>
</tr>
<tr>
<td>
<code>high-pri-pool-ratio</code></br>
<em>
float64
</em>
</td>
<td>
<em>(Optional)</em>
</td>
</tr>
<tr>
<td>
<code>memory-allocator</code></br>
<em>
string
</em>
</td>
<td>
<em>(Optional)</em>
</td>
</tr>
</tbody>
</table>
<h3 id="tikvcfconfig">TiKVCfConfig</h3>
<p>
(<em>Appears on:</em>
<a href="#tikvdbconfig">TiKVDbConfig</a>, 
<a href="#tikvraftdbconfig">TiKVRaftDBConfig</a>)
</p>
<p>
<p>TiKVCfConfig is the config of a cf</p>
</p>
<table>
<thead>
<tr>
<th>Field</th>
<th>Description</th>
</tr>
</thead>
<tbody>
<tr>
<td>
<code>block-size</code></br>
<em>
string
</em>
</td>
<td>
<em>(Optional)</em>
</td>
</tr>
<tr>
<td>
<code>block-cache-size</code></br>
<em>
string
</em>
</td>
<td>
<em>(Optional)</em>
</td>
</tr>
<tr>
<td>
<code>disable-block-cache</code></br>
<em>
bool
</em>
</td>
<td>
<em>(Optional)</em>
</td>
</tr>
<tr>
<td>
<code>cache-index-and-filter-blocks</code></br>
<em>
bool
</em>
</td>
<td>
<em>(Optional)</em>
</td>
</tr>
<tr>
<td>
<code>pin-l0-filter-and-index-blocks</code></br>
<em>
bool
</em>
</td>
<td>
<em>(Optional)</em>
</td>
</tr>
<tr>
<td>
<code>use-bloom-filter</code></br>
<em>
bool
</em>
</td>
<td>
<em>(Optional)</em>
</td>
</tr>
<tr>
<td>
<code>optimize-filters-for-hits</code></br>
<em>
bool
</em>
</td>
<td>
<em>(Optional)</em>
</td>
</tr>
<tr>
<td>
<code>whole-key-filtering</code></br>
<em>
bool
</em>
</td>
<td>
<em>(Optional)</em>
</td>
</tr>
<tr>
<td>
<code>bloom-filter-bits-per-key</code></br>
<em>
int64
</em>
</td>
<td>
<em>(Optional)</em>
</td>
</tr>
<tr>
<td>
<code>block-based-bloom-filter</code></br>
<em>
bool
</em>
</td>
<td>
<em>(Optional)</em>
</td>
</tr>
<tr>
<td>
<code>read-amp-bytes-per-bit</code></br>
<em>
int64
</em>
</td>
<td>
<em>(Optional)</em>
</td>
</tr>
<tr>
<td>
<code>compression-per-level</code></br>
<em>
[]string
</em>
</td>
<td>
<em>(Optional)</em>
</td>
</tr>
<tr>
<td>
<code>write-buffer-size</code></br>
<em>
string
</em>
</td>
<td>
<em>(Optional)</em>
</td>
</tr>
<tr>
<td>
<code>max-write-buffer-number</code></br>
<em>
int64
</em>
</td>
<td>
<em>(Optional)</em>
</td>
</tr>
<tr>
<td>
<code>min-write-buffer-number-to-merge</code></br>
<em>
int64
</em>
</td>
<td>
<em>(Optional)</em>
</td>
</tr>
<tr>
<td>
<code>max-bytes-for-level-base</code></br>
<em>
string
</em>
</td>
<td>
<em>(Optional)</em>
</td>
</tr>
<tr>
<td>
<code>target-file-size-base</code></br>
<em>
string
</em>
</td>
<td>
<em>(Optional)</em>
</td>
</tr>
<tr>
<td>
<code>level0-file-num-compaction-trigger</code></br>
<em>
int64
</em>
</td>
<td>
<em>(Optional)</em>
</td>
</tr>
<tr>
<td>
<code>level0-slowdown-writes-trigger</code></br>
<em>
int64
</em>
</td>
<td>
<em>(Optional)</em>
</td>
</tr>
<tr>
<td>
<code>level0-stop-writes-trigger</code></br>
<em>
int64
</em>
</td>
<td>
<em>(Optional)</em>
</td>
</tr>
<tr>
<td>
<code>max-compaction-bytes</code></br>
<em>
string
</em>
</td>
<td>
<em>(Optional)</em>
</td>
</tr>
<tr>
<td>
<code>compaction-pri</code></br>
<em>
int64
</em>
</td>
<td>
<em>(Optional)</em>
</td>
</tr>
<tr>
<td>
<code>dynamic-level-bytes</code></br>
<em>
bool
</em>
</td>
<td>
<em>(Optional)</em>
</td>
</tr>
<tr>
<td>
<code>num-levels</code></br>
<em>
int64
</em>
</td>
<td>
<em>(Optional)</em>
</td>
</tr>
<tr>
<td>
<code>max-bytes-for-level-multiplier</code></br>
<em>
int64
</em>
</td>
<td>
<em>(Optional)</em>
</td>
</tr>
<tr>
<td>
<code>compaction-style</code></br>
<em>
int64
</em>
</td>
<td>
<em>(Optional)</em>
</td>
</tr>
<tr>
<td>
<code>disable-auto-compactions</code></br>
<em>
bool
</em>
</td>
<td>
<em>(Optional)</em>
</td>
</tr>
<tr>
<td>
<code>soft-pending-compaction-bytes-limit</code></br>
<em>
string
</em>
</td>
<td>
<em>(Optional)</em>
</td>
</tr>
<tr>
<td>
<code>hard-pending-compaction-bytes-limit</code></br>
<em>
string
</em>
</td>
<td>
<em>(Optional)</em>
</td>
</tr>
<tr>
<td>
<code>force-consistency-checks</code></br>
<em>
bool
</em>
</td>
<td>
<em>(Optional)</em>
</td>
</tr>
<tr>
<td>
<code>prop-size-index-distance</code></br>
<em>
int64
</em>
</td>
<td>
<em>(Optional)</em>
</td>
</tr>
<tr>
<td>
<code>prop-keys-index-distance</code></br>
<em>
int64
</em>
</td>
<td>
<em>(Optional)</em>
</td>
</tr>
<tr>
<td>
<code>enable-doubly-skiplist</code></br>
<em>
bool
</em>
</td>
<td>
<em>(Optional)</em>
</td>
</tr>
<tr>
<td>
<code>titan</code></br>
<em>
<a href="#tikvtitancfconfig">
TiKVTitanCfConfig
</a>
</em>
</td>
<td>
<em>(Optional)</em>
</td>
</tr>
</tbody>
</table>
<h3 id="tikvclient">TiKVClient</h3>
<p>
(<em>Appears on:</em>
<a href="#tidbconfig">TiDBConfig</a>)
</p>
<p>
<p>TiKVClient is the config for tikv client.</p>
</p>
<table>
<thead>
<tr>
<th>Field</th>
<th>Description</th>
</tr>
</thead>
<tbody>
<tr>
<td>
<code>grpc-connection-count</code></br>
<em>
uint
</em>
</td>
<td>
<em>(Optional)</em>
<p>GrpcConnectionCount is the max gRPC connections that will be established
with each tikv-server.
Optional: Defaults to 16</p>
</td>
</tr>
<tr>
<td>
<code>grpc-keepalive-time</code></br>
<em>
uint
</em>
</td>
<td>
<em>(Optional)</em>
<p>After a duration of this time in seconds if the client doesn&rsquo;t see any activity it pings
the server to see if the transport is still alive.
Optional: Defaults to 10</p>
</td>
</tr>
<tr>
<td>
<code>grpc-keepalive-timeout</code></br>
<em>
uint
</em>
</td>
<td>
<em>(Optional)</em>
<p>After having pinged for keepalive check, the client waits for a duration of Timeout in seconds
and if no activity is seen even after that the connection is closed.
Optional: Defaults to 3</p>
</td>
</tr>
<tr>
<td>
<code>commit-timeout</code></br>
<em>
string
</em>
</td>
<td>
<em>(Optional)</em>
<p>CommitTimeout is the max time which command &lsquo;commit&rsquo; will wait.
Optional: Defaults to 41s</p>
</td>
</tr>
<tr>
<td>
<code>max-txn-time-use</code></br>
<em>
uint
</em>
</td>
<td>
<em>(Optional)</em>
<p>Deprecated in v4.0.0
MaxTxnTimeUse is the max time a Txn may use (in seconds) from its startTS to commitTS.
Optional: Defaults to 590</p>
</td>
</tr>
<tr>
<td>
<code>max-batch-size</code></br>
<em>
uint
</em>
</td>
<td>
<em>(Optional)</em>
<p>MaxBatchSize is the max batch size when calling batch commands API.
Optional: Defaults to 128</p>
</td>
</tr>
<tr>
<td>
<code>overload-threshold</code></br>
<em>
uint
</em>
</td>
<td>
<em>(Optional)</em>
<p>If TiKV load is greater than this, TiDB will wait for a while to avoid little batch.
Optional: Defaults to 200</p>
</td>
</tr>
<tr>
<td>
<code>max-batch-wait-time</code></br>
<em>
time.Duration
</em>
</td>
<td>
<em>(Optional)</em>
<p>MaxBatchWaitTime in nanosecond is the max wait time for batch.
Optional: Defaults to 0</p>
</td>
</tr>
<tr>
<td>
<code>batch-wait-size</code></br>
<em>
uint
</em>
</td>
<td>
<em>(Optional)</em>
<p>BatchWaitSize is the max wait size for batch.
Optional: Defaults to 8</p>
</td>
</tr>
<tr>
<td>
<code>region-cache-ttl</code></br>
<em>
uint
</em>
</td>
<td>
<em>(Optional)</em>
<p>If a Region has not been accessed for more than the given duration (in seconds), it
will be reloaded from the PD.
Optional: Defaults to 600</p>
</td>
</tr>
<tr>
<td>
<code>store-limit</code></br>
<em>
int64
</em>
</td>
<td>
<em>(Optional)</em>
<p>If a store has been up to the limit, it will return error for successive request to
prevent the store occupying too much token in dispatching level.
Optional: Defaults to 0</p>
</td>
</tr>
<tr>
<td>
<code>store-liveness-timeout</code></br>
<em>
string
</em>
</td>
<td>
<em>(Optional)</em>
<p>StoreLivenessTimeout is the timeout for store liveness check request.</p>
</td>
</tr>
<tr>
<td>
<code>copr-cache</code></br>
<em>
<a href="#coprocessorcache">
CoprocessorCache
</a>
</em>
</td>
<td>
<em>(Optional)</em>
</td>
</tr>
</tbody>
</table>
<h3 id="tikvconfig">TiKVConfig</h3>
<p>
<p>TiKVConfig is the configuration of TiKV.</p>
</p>
<table>
<thead>
<tr>
<th>Field</th>
<th>Description</th>
</tr>
</thead>
<tbody>
<tr>
<td>
<code>log-level</code></br>
<em>
string
</em>
</td>
<td>
<em>(Optional)</em>
<p>Optional: Defaults to info</p>
</td>
</tr>
<tr>
<td>
<code>log-file</code></br>
<em>
string
</em>
</td>
<td>
<em>(Optional)</em>
</td>
</tr>
<tr>
<td>
<code>log-format</code></br>
<em>
string
</em>
</td>
<td>
<em>(Optional)</em>
</td>
</tr>
<tr>
<td>
<code>slow-log-file</code></br>
<em>
string
</em>
</td>
<td>
<em>(Optional)</em>
</td>
</tr>
<tr>
<td>
<code>slow-log-threshold</code></br>
<em>
string
</em>
</td>
<td>
<em>(Optional)</em>
</td>
</tr>
<tr>
<td>
<code>log-rotation-timespan</code></br>
<em>
string
</em>
</td>
<td>
<em>(Optional)</em>
<p>Optional: Defaults to 24h</p>
</td>
</tr>
<tr>
<td>
<code>log-rotation-size</code></br>
<em>
string
</em>
</td>
<td>
<em>(Optional)</em>
</td>
</tr>
<tr>
<td>
<code>refresh-config-interval</code></br>
<em>
string
</em>
</td>
<td>
<em>(Optional)</em>
</td>
</tr>
<tr>
<td>
<code>panic-when-unexpected-key-or-data</code></br>
<em>
bool
</em>
</td>
<td>
<em>(Optional)</em>
</td>
</tr>
<tr>
<td>
<code>server</code></br>
<em>
<a href="#tikvserverconfig">
TiKVServerConfig
</a>
</em>
</td>
<td>
<em>(Optional)</em>
</td>
</tr>
<tr>
<td>
<code>storage</code></br>
<em>
<a href="#tikvstorageconfig">
TiKVStorageConfig
</a>
</em>
</td>
<td>
<em>(Optional)</em>
</td>
</tr>
<tr>
<td>
<code>raftstore</code></br>
<em>
<a href="#tikvraftstoreconfig">
TiKVRaftstoreConfig
</a>
</em>
</td>
<td>
<em>(Optional)</em>
</td>
</tr>
<tr>
<td>
<code>rocksdb</code></br>
<em>
<a href="#tikvdbconfig">
TiKVDbConfig
</a>
</em>
</td>
<td>
<em>(Optional)</em>
</td>
</tr>
<tr>
<td>
<code>coprocessor</code></br>
<em>
<a href="#tikvcoprocessorconfig">
TiKVCoprocessorConfig
</a>
</em>
</td>
<td>
<em>(Optional)</em>
</td>
</tr>
<tr>
<td>
<code>readpool</code></br>
<em>
<a href="#tikvreadpoolconfig">
TiKVReadPoolConfig
</a>
</em>
</td>
<td>
<em>(Optional)</em>
</td>
</tr>
<tr>
<td>
<code>raftdb</code></br>
<em>
<a href="#tikvraftdbconfig">
TiKVRaftDBConfig
</a>
</em>
</td>
<td>
<em>(Optional)</em>
</td>
</tr>
<tr>
<td>
<code>import</code></br>
<em>
<a href="#tikvimportconfig">
TiKVImportConfig
</a>
</em>
</td>
<td>
<em>(Optional)</em>
</td>
</tr>
<tr>
<td>
<code>gc</code></br>
<em>
<a href="#tikvgcconfig">
TiKVGCConfig
</a>
</em>
</td>
<td>
<em>(Optional)</em>
</td>
</tr>
<tr>
<td>
<code>pd</code></br>
<em>
<a href="#tikvpdconfig">
TiKVPDConfig
</a>
</em>
</td>
<td>
<em>(Optional)</em>
</td>
</tr>
<tr>
<td>
<code>security</code></br>
<em>
<a href="#tikvsecurityconfig">
TiKVSecurityConfig
</a>
</em>
</td>
<td>
<em>(Optional)</em>
</td>
</tr>
<tr>
<td>
<code>pessimistic-txn</code></br>
<em>
<a href="#tikvpessimistictxn">
TiKVPessimisticTxn
</a>
</em>
</td>
<td>
<em>(Optional)</em>
</td>
</tr>
<tr>
<td>
<code>backup</code></br>
<em>
<a href="#tikvbackupconfig">
TiKVBackupConfig
</a>
</em>
</td>
<td>
<em>(Optional)</em>
</td>
</tr>
</tbody>
</table>
<h3 id="tikvconfigwraper">TiKVConfigWraper</h3>
<p>
(<em>Appears on:</em>
<a href="#tikvspec">TiKVSpec</a>)
</p>
<p>
</p>
<table>
<thead>
<tr>
<th>Field</th>
<th>Description</th>
</tr>
</thead>
<tbody>
<tr>
<td>
<code>GenericConfig</code></br>
<em>
github.com/pingcap/tidb-operator/pkg/util/config.GenericConfig
</em>
</td>
<td>
</td>
</tr>
</tbody>
</table>
<h3 id="tikvcoprocessorconfig">TiKVCoprocessorConfig</h3>
<p>
(<em>Appears on:</em>
<a href="#proxyconfig">ProxyConfig</a>, 
<a href="#tikvconfig">TiKVConfig</a>)
</p>
<p>
<p>TiKVCoprocessorConfig is the configuration of TiKV Coprocessor component.</p>
</p>
<table>
<thead>
<tr>
<th>Field</th>
<th>Description</th>
</tr>
</thead>
<tbody>
<tr>
<td>
<code>split-region-on-table</code></br>
<em>
bool
</em>
</td>
<td>
<p>When it is set to <code>true</code>, TiKV will try to split a Region with table prefix if that Region
crosses tables.
It is recommended to turn off this option if there will be a large number of tables created.
Optional: Defaults to false
optional</p>
</td>
</tr>
<tr>
<td>
<code>batch-split-limit</code></br>
<em>
int64
</em>
</td>
<td>
<p>One split check produces several split keys in batch. This config limits the number of produced
split keys in one batch.
optional</p>
</td>
</tr>
<tr>
<td>
<code>region-max-size</code></br>
<em>
string
</em>
</td>
<td>
<p>When Region [a,e) size exceeds <code>region-max-size</code>, it will be split into several Regions [a,b),
[b,c), [c,d), [d,e) and the size of [a,b), [b,c), [c,d) will be <code>region-split-size</code> (or a
little larger). See also: region-split-size
Optional: Defaults to 144MB
optional</p>
</td>
</tr>
<tr>
<td>
<code>region-split-size</code></br>
<em>
string
</em>
</td>
<td>
<p>When Region [a,e) size exceeds <code>region-max-size</code>, it will be split into several Regions [a,b),
[b,c), [c,d), [d,e) and the size of [a,b), [b,c), [c,d) will be <code>region-split-size</code> (or a
little larger). See also: region-max-size
Optional: Defaults to 96MB
optional</p>
</td>
</tr>
<tr>
<td>
<code>region-max-keys</code></br>
<em>
int64
</em>
</td>
<td>
<p>When the number of keys in Region [a,e) exceeds the <code>region-max-keys</code>, it will be split into
several Regions [a,b), [b,c), [c,d), [d,e) and the number of keys in [a,b), [b,c), [c,d) will be
<code>region-split-keys</code>. See also: region-split-keys
Optional: Defaults to 1440000
optional</p>
</td>
</tr>
<tr>
<td>
<code>region-split-keys</code></br>
<em>
int64
</em>
</td>
<td>
<p>When the number of keys in Region [a,e) exceeds the <code>region-max-keys</code>, it will be split into
several Regions [a,b), [b,c), [c,d), [d,e) and the number of keys in [a,b), [b,c), [c,d) will be
<code>region-split-keys</code>. See also: region-max-keys
Optional: Defaults to 960000
optional</p>
</td>
</tr>
</tbody>
</table>
<h3 id="tikvcoprocessorreadpoolconfig">TiKVCoprocessorReadPoolConfig</h3>
<p>
(<em>Appears on:</em>
<a href="#tikvreadpoolconfig">TiKVReadPoolConfig</a>)
</p>
<p>
</p>
<table>
<thead>
<tr>
<th>Field</th>
<th>Description</th>
</tr>
</thead>
<tbody>
<tr>
<td>
<code>high-concurrency</code></br>
<em>
int64
</em>
</td>
<td>
<em>(Optional)</em>
<p>Optional: Defaults to 8</p>
</td>
</tr>
<tr>
<td>
<code>normal-concurrency</code></br>
<em>
int64
</em>
</td>
<td>
<em>(Optional)</em>
<p>Optional: Defaults to 8</p>
</td>
</tr>
<tr>
<td>
<code>low-concurrency</code></br>
<em>
int64
</em>
</td>
<td>
<em>(Optional)</em>
<p>Optional: Defaults to 8</p>
</td>
</tr>
<tr>
<td>
<code>max-tasks-per-worker-high</code></br>
<em>
int64
</em>
</td>
<td>
<em>(Optional)</em>
<p>Optional: Defaults to 2000</p>
</td>
</tr>
<tr>
<td>
<code>max-tasks-per-worker-normal</code></br>
<em>
int64
</em>
</td>
<td>
<em>(Optional)</em>
<p>Optional: Defaults to 2000</p>
</td>
</tr>
<tr>
<td>
<code>max-tasks-per-worker-low</code></br>
<em>
int64
</em>
</td>
<td>
<em>(Optional)</em>
<p>Optional: Defaults to 2000</p>
</td>
</tr>
<tr>
<td>
<code>stack-size</code></br>
<em>
string
</em>
</td>
<td>
<em>(Optional)</em>
<p>Optional: Defaults to 10MB</p>
</td>
</tr>
<tr>
<td>
<code>use-unified-pool</code></br>
<em>
bool
</em>
</td>
<td>
<em>(Optional)</em>
<p>Optional: Defaults to true</p>
</td>
</tr>
</tbody>
</table>
<h3 id="tikvdbconfig">TiKVDbConfig</h3>
<p>
(<em>Appears on:</em>
<a href="#proxyconfig">ProxyConfig</a>, 
<a href="#tikvconfig">TiKVConfig</a>)
</p>
<p>
<p>TiKVDbConfig is the rocksdb config.</p>
</p>
<table>
<thead>
<tr>
<th>Field</th>
<th>Description</th>
</tr>
</thead>
<tbody>
<tr>
<td>
<code>wal-recovery-mode</code></br>
<em>
int64
</em>
</td>
<td>
<em>(Optional)</em>
<p>Optional: Defaults to 2</p>
</td>
</tr>
<tr>
<td>
<code>wal-ttl-seconds</code></br>
<em>
int64
</em>
</td>
<td>
<em>(Optional)</em>
</td>
</tr>
<tr>
<td>
<code>wal-size-limit</code></br>
<em>
string
</em>
</td>
<td>
<em>(Optional)</em>
</td>
</tr>
<tr>
<td>
<code>max-total-wal-size</code></br>
<em>
string
</em>
</td>
<td>
<em>(Optional)</em>
<p>Optional: Defaults to 4GB</p>
</td>
</tr>
<tr>
<td>
<code>max-background-jobs</code></br>
<em>
int64
</em>
</td>
<td>
<em>(Optional)</em>
<p>Optional: Defaults to 8</p>
</td>
</tr>
<tr>
<td>
<code>max-manifest-file-size</code></br>
<em>
string
</em>
</td>
<td>
<em>(Optional)</em>
<p>Optional: Defaults to 128MB</p>
</td>
</tr>
<tr>
<td>
<code>create-if-missing</code></br>
<em>
bool
</em>
</td>
<td>
<em>(Optional)</em>
<p>Optional: Defaults to true</p>
</td>
</tr>
<tr>
<td>
<code>max-open-files</code></br>
<em>
int64
</em>
</td>
<td>
<em>(Optional)</em>
<p>Optional: Defaults to 40960</p>
</td>
</tr>
<tr>
<td>
<code>enable-statistics</code></br>
<em>
bool
</em>
</td>
<td>
<em>(Optional)</em>
<p>Optional: Defaults to true</p>
</td>
</tr>
<tr>
<td>
<code>stats-dump-period</code></br>
<em>
string
</em>
</td>
<td>
<em>(Optional)</em>
<p>Optional: Defaults to 10m</p>
</td>
</tr>
<tr>
<td>
<code>compaction-readahead-size</code></br>
<em>
string
</em>
</td>
<td>
<em>(Optional)</em>
<p>Optional: Defaults to 0</p>
</td>
</tr>
<tr>
<td>
<code>info-log-max-size</code></br>
<em>
string
</em>
</td>
<td>
<em>(Optional)</em>
</td>
</tr>
<tr>
<td>
<code>info-log-roll-time</code></br>
<em>
string
</em>
</td>
<td>
<em>(Optional)</em>
</td>
</tr>
<tr>
<td>
<code>info-log-keep-log-file-num</code></br>
<em>
int64
</em>
</td>
<td>
<em>(Optional)</em>
</td>
</tr>
<tr>
<td>
<code>info-log-dir</code></br>
<em>
string
</em>
</td>
<td>
<em>(Optional)</em>
</td>
</tr>
<tr>
<td>
<code>rate-bytes-per-sec</code></br>
<em>
string
</em>
</td>
<td>
<em>(Optional)</em>
</td>
</tr>
<tr>
<td>
<code>rate-limiter-mode</code></br>
<em>
int64
</em>
</td>
<td>
<em>(Optional)</em>
</td>
</tr>
<tr>
<td>
<code>auto-tuned</code></br>
<em>
bool
</em>
</td>
<td>
<em>(Optional)</em>
</td>
</tr>
<tr>
<td>
<code>bytes-per-sync</code></br>
<em>
string
</em>
</td>
<td>
<em>(Optional)</em>
</td>
</tr>
<tr>
<td>
<code>wal-bytes-per-sync</code></br>
<em>
string
</em>
</td>
<td>
<em>(Optional)</em>
</td>
</tr>
<tr>
<td>
<code>max-sub-compactions</code></br>
<em>
int64
</em>
</td>
<td>
<em>(Optional)</em>
<p>Optional: Defaults to 3</p>
</td>
</tr>
<tr>
<td>
<code>writable-file-max-buffer-size</code></br>
<em>
string
</em>
</td>
<td>
<em>(Optional)</em>
</td>
</tr>
<tr>
<td>
<code>use-direct-io-for-flush-and-compaction</code></br>
<em>
bool
</em>
</td>
<td>
<em>(Optional)</em>
</td>
</tr>
<tr>
<td>
<code>enable-pipelined-write</code></br>
<em>
bool
</em>
</td>
<td>
<em>(Optional)</em>
</td>
</tr>
<tr>
<td>
<code>defaultcf</code></br>
<em>
<a href="#tikvcfconfig">
TiKVCfConfig
</a>
</em>
</td>
<td>
<em>(Optional)</em>
</td>
</tr>
<tr>
<td>
<code>writecf</code></br>
<em>
<a href="#tikvcfconfig">
TiKVCfConfig
</a>
</em>
</td>
<td>
<em>(Optional)</em>
</td>
</tr>
<tr>
<td>
<code>lockcf</code></br>
<em>
<a href="#tikvcfconfig">
TiKVCfConfig
</a>
</em>
</td>
<td>
<em>(Optional)</em>
</td>
</tr>
<tr>
<td>
<code>raftcf</code></br>
<em>
<a href="#tikvcfconfig">
TiKVCfConfig
</a>
</em>
</td>
<td>
<em>(Optional)</em>
</td>
</tr>
<tr>
<td>
<code>titan</code></br>
<em>
<a href="#tikvtitandbconfig">
TiKVTitanDBConfig
</a>
</em>
</td>
<td>
<em>(Optional)</em>
</td>
</tr>
</tbody>
</table>
<h3 id="tikvencryptionconfig">TiKVEncryptionConfig</h3>
<p>
</p>
<table>
<thead>
<tr>
<th>Field</th>
<th>Description</th>
</tr>
</thead>
<tbody>
<tr>
<td>
<code>data-encryption-method</code></br>
<em>
string
</em>
</td>
<td>
<p>Encrypyion method, use data key encryption raw rocksdb data
Possible values: plaintext, aes128-ctr, aes192-ctr, aes256-ctr
Optional: Default to plaintext
optional</p>
</td>
</tr>
<tr>
<td>
<code>data-key-rotation-period</code></br>
<em>
string
</em>
</td>
<td>
<p>The frequency of datakey rotation, It managered by tikv
Optional: default to 7d
optional</p>
</td>
</tr>
<tr>
<td>
<code>master-key</code></br>
<em>
<a href="#tikvmasterkeyconfig">
TiKVMasterKeyConfig
</a>
</em>
</td>
<td>
<p>Master key config</p>
</td>
</tr>
<tr>
<td>
<code>previous-master-key</code></br>
<em>
<a href="#tikvmasterkeyconfig">
TiKVMasterKeyConfig
</a>
</em>
</td>
<td>
<p>Previous master key config
It used in master key rotation, the data key should decryption by previous master key and  then encrypytion by new master key</p>
</td>
</tr>
</tbody>
</table>
<h3 id="tikvfailurestore">TiKVFailureStore</h3>
<p>
(<em>Appears on:</em>
<a href="#tikvstatus">TiKVStatus</a>)
</p>
<p>
<p>TiKVFailureStore is the tikv failure store information</p>
</p>
<table>
<thead>
<tr>
<th>Field</th>
<th>Description</th>
</tr>
</thead>
<tbody>
<tr>
<td>
<code>podName</code></br>
<em>
string
</em>
</td>
<td>
</td>
</tr>
<tr>
<td>
<code>storeID</code></br>
<em>
string
</em>
</td>
<td>
</td>
</tr>
<tr>
<td>
<code>createdAt</code></br>
<em>
<a href="https://kubernetes.io/docs/reference/generated/kubernetes-api/v1.18/#time-v1-meta">
Kubernetes meta/v1.Time
</a>
</em>
</td>
<td>
</td>
</tr>
</tbody>
</table>
<h3 id="tikvgcconfig">TiKVGCConfig</h3>
<p>
(<em>Appears on:</em>
<a href="#proxyconfig">ProxyConfig</a>, 
<a href="#tikvconfig">TiKVConfig</a>)
</p>
<p>
</p>
<table>
<thead>
<tr>
<th>Field</th>
<th>Description</th>
</tr>
</thead>
<tbody>
<tr>
<td>
<code>batch-keys</code></br>
<em>
int64
</em>
</td>
<td>
<em>(Optional)</em>
<p>Optional: Defaults to 512</p>
</td>
</tr>
<tr>
<td>
<code>max-write-bytes-per-sec</code></br>
<em>
string
</em>
</td>
<td>
<em>(Optional)</em>
</td>
</tr>
<tr>
<td>
<code>enable-compaction-filter</code></br>
<em>
bool
</em>
</td>
<td>
<em>(Optional)</em>
</td>
</tr>
<tr>
<td>
<code>compaction-filter-skip-version-check</code></br>
<em>
bool
</em>
</td>
<td>
<em>(Optional)</em>
</td>
</tr>
</tbody>
</table>
<h3 id="tikvimportconfig">TiKVImportConfig</h3>
<p>
(<em>Appears on:</em>
<a href="#proxyconfig">ProxyConfig</a>, 
<a href="#tikvconfig">TiKVConfig</a>)
</p>
<p>
</p>
<table>
<thead>
<tr>
<th>Field</th>
<th>Description</th>
</tr>
</thead>
<tbody>
<tr>
<td>
<code>import-dir</code></br>
<em>
string
</em>
</td>
<td>
<em>(Optional)</em>
</td>
</tr>
<tr>
<td>
<code>num-threads</code></br>
<em>
int64
</em>
</td>
<td>
<em>(Optional)</em>
</td>
</tr>
<tr>
<td>
<code>num-import-jobs</code></br>
<em>
int64
</em>
</td>
<td>
<em>(Optional)</em>
</td>
</tr>
<tr>
<td>
<code>num-import-sst-jobs</code></br>
<em>
int64
</em>
</td>
<td>
<em>(Optional)</em>
</td>
</tr>
<tr>
<td>
<code>max-prepare-duration</code></br>
<em>
string
</em>
</td>
<td>
<em>(Optional)</em>
</td>
</tr>
<tr>
<td>
<code>region-split-size</code></br>
<em>
string
</em>
</td>
<td>
<em>(Optional)</em>
</td>
</tr>
<tr>
<td>
<code>stream-channel-window</code></br>
<em>
int64
</em>
</td>
<td>
<em>(Optional)</em>
</td>
</tr>
<tr>
<td>
<code>max-open-engines</code></br>
<em>
int64
</em>
</td>
<td>
<em>(Optional)</em>
</td>
</tr>
<tr>
<td>
<code>upload-speed-limit</code></br>
<em>
string
</em>
</td>
<td>
<em>(Optional)</em>
</td>
</tr>
</tbody>
</table>
<h3 id="tikvmasterkeyconfig">TiKVMasterKeyConfig</h3>
<p>
(<em>Appears on:</em>
<a href="#tikvencryptionconfig">TiKVEncryptionConfig</a>)
</p>
<p>
</p>
<table>
<thead>
<tr>
<th>Field</th>
<th>Description</th>
</tr>
</thead>
<tbody>
<tr>
<td>
<code>type</code></br>
<em>
string
</em>
</td>
<td>
<p>Use KMS encryption or use file encryption, possible values: kms, file
If set to kms, kms MasterKeyKMSConfig should be filled, if set to file MasterKeyFileConfig should be filled
optional</p>
</td>
</tr>
<tr>
<td>
<code>MasterKeyFileConfig</code></br>
<em>
<a href="#masterkeyfileconfig">
MasterKeyFileConfig
</a>
</em>
</td>
<td>
<p>
(Members of <code>MasterKeyFileConfig</code> are embedded into this type.)
</p>
<p>Master key file config
If the type set to file, this config should be filled</p>
</td>
</tr>
<tr>
<td>
<code>MasterKeyKMSConfig</code></br>
<em>
<a href="#masterkeykmsconfig">
MasterKeyKMSConfig
</a>
</em>
</td>
<td>
<p>
(Members of <code>MasterKeyKMSConfig</code> are embedded into this type.)
</p>
<p>Master key KMS config
If the type set to kms, this config should be filled</p>
</td>
</tr>
</tbody>
</table>
<h3 id="tikvpdconfig">TiKVPDConfig</h3>
<p>
(<em>Appears on:</em>
<a href="#proxyconfig">ProxyConfig</a>, 
<a href="#tikvconfig">TiKVConfig</a>)
</p>
<p>
</p>
<table>
<thead>
<tr>
<th>Field</th>
<th>Description</th>
</tr>
</thead>
<tbody>
<tr>
<td>
<code>endpoints</code></br>
<em>
[]string
</em>
</td>
<td>
<em>(Optional)</em>
<p>The PD endpoints for the client.</p>
<p>Default is empty.</p>
</td>
</tr>
<tr>
<td>
<code>retry-interval</code></br>
<em>
string
</em>
</td>
<td>
<em>(Optional)</em>
<p>The interval at which to retry a PD connection initialization.</p>
<p>Default is 300ms.
Optional: Defaults to 300ms</p>
</td>
</tr>
<tr>
<td>
<code>retry-max-count</code></br>
<em>
int64
</em>
</td>
<td>
<em>(Optional)</em>
<p>The maximum number of times to retry a PD connection initialization.</p>
<p>Default is isize::MAX, represented by -1.
Optional: Defaults to -1</p>
</td>
</tr>
<tr>
<td>
<code>retry-log-every</code></br>
<em>
int64
</em>
</td>
<td>
<em>(Optional)</em>
<p>If the client observes the same error message on retry, it can repeat the message only
every <code>n</code> times.</p>
<p>Default is 10. Set to 1 to disable this feature.
Optional: Defaults to 10</p>
</td>
</tr>
</tbody>
</table>
<h3 id="tikvpessimistictxn">TiKVPessimisticTxn</h3>
<p>
(<em>Appears on:</em>
<a href="#tikvconfig">TiKVConfig</a>)
</p>
<p>
</p>
<table>
<thead>
<tr>
<th>Field</th>
<th>Description</th>
</tr>
</thead>
<tbody>
<tr>
<td>
<code>enabled</code></br>
<em>
bool
</em>
</td>
<td>
<em>(Optional)</em>
</td>
</tr>
<tr>
<td>
<code>wait-for-lock-timeout</code></br>
<em>
string
</em>
</td>
<td>
<em>(Optional)</em>
<p>The default and maximum delay before responding to TiDB when pessimistic
transactions encounter locks</p>
</td>
</tr>
<tr>
<td>
<code>wake-up-delay-duration</code></br>
<em>
string
</em>
</td>
<td>
<em>(Optional)</em>
<p>If more than one transaction is waiting for the same lock, only the one with smallest
start timestamp will be waked up immediately when the lock is released. Others will
be waked up after <code>wake_up_delay_duration</code> to reduce contention and make the oldest
one more likely acquires the lock.</p>
</td>
</tr>
<tr>
<td>
<code>pipelined</code></br>
<em>
bool
</em>
</td>
<td>
<em>(Optional)</em>
</td>
</tr>
</tbody>
</table>
<h3 id="tikvraftdbconfig">TiKVRaftDBConfig</h3>
<p>
(<em>Appears on:</em>
<a href="#proxyconfig">ProxyConfig</a>, 
<a href="#tikvconfig">TiKVConfig</a>)
</p>
<p>
</p>
<table>
<thead>
<tr>
<th>Field</th>
<th>Description</th>
</tr>
</thead>
<tbody>
<tr>
<td>
<code>wal-recovery-mode</code></br>
<em>
string
</em>
</td>
<td>
<em>(Optional)</em>
</td>
</tr>
<tr>
<td>
<code>wal-dir</code></br>
<em>
string
</em>
</td>
<td>
<em>(Optional)</em>
</td>
</tr>
<tr>
<td>
<code>wal-ttl-seconds</code></br>
<em>
int64
</em>
</td>
<td>
<em>(Optional)</em>
</td>
</tr>
<tr>
<td>
<code>wal-size-limit</code></br>
<em>
string
</em>
</td>
<td>
<em>(Optional)</em>
</td>
</tr>
<tr>
<td>
<code>max-total-wal-size</code></br>
<em>
string
</em>
</td>
<td>
<em>(Optional)</em>
</td>
</tr>
<tr>
<td>
<code>max-background-jobs</code></br>
<em>
int64
</em>
</td>
<td>
<em>(Optional)</em>
</td>
</tr>
<tr>
<td>
<code>max-manifest-file-size</code></br>
<em>
string
</em>
</td>
<td>
<em>(Optional)</em>
</td>
</tr>
<tr>
<td>
<code>create-if-missing</code></br>
<em>
bool
</em>
</td>
<td>
<em>(Optional)</em>
</td>
</tr>
<tr>
<td>
<code>max-open-files</code></br>
<em>
int64
</em>
</td>
<td>
<em>(Optional)</em>
</td>
</tr>
<tr>
<td>
<code>enable-statistics</code></br>
<em>
bool
</em>
</td>
<td>
<em>(Optional)</em>
</td>
</tr>
<tr>
<td>
<code>stats-dump-period</code></br>
<em>
string
</em>
</td>
<td>
<em>(Optional)</em>
</td>
</tr>
<tr>
<td>
<code>compaction-readahead-size</code></br>
<em>
string
</em>
</td>
<td>
<em>(Optional)</em>
</td>
</tr>
<tr>
<td>
<code>info-log-max-size</code></br>
<em>
string
</em>
</td>
<td>
<em>(Optional)</em>
</td>
</tr>
<tr>
<td>
<code>info-log-roll-time</code></br>
<em>
string
</em>
</td>
<td>
<em>(Optional)</em>
</td>
</tr>
<tr>
<td>
<code>info-log-keep-log-file-num</code></br>
<em>
int64
</em>
</td>
<td>
<em>(Optional)</em>
</td>
</tr>
<tr>
<td>
<code>info-log-dir</code></br>
<em>
string
</em>
</td>
<td>
<em>(Optional)</em>
</td>
</tr>
<tr>
<td>
<code>max-sub-compactions</code></br>
<em>
int64
</em>
</td>
<td>
<em>(Optional)</em>
</td>
</tr>
<tr>
<td>
<code>writable-file-max-buffer-size</code></br>
<em>
string
</em>
</td>
<td>
<em>(Optional)</em>
</td>
</tr>
<tr>
<td>
<code>use-direct-io-for-flush-and-compaction</code></br>
<em>
bool
</em>
</td>
<td>
<em>(Optional)</em>
</td>
</tr>
<tr>
<td>
<code>enable-pipelined-write</code></br>
<em>
bool
</em>
</td>
<td>
<em>(Optional)</em>
</td>
</tr>
<tr>
<td>
<code>allow-concurrent-memtable-write</code></br>
<em>
bool
</em>
</td>
<td>
<em>(Optional)</em>
</td>
</tr>
<tr>
<td>
<code>bytes-per-sync</code></br>
<em>
string
</em>
</td>
<td>
<em>(Optional)</em>
</td>
</tr>
<tr>
<td>
<code>wal-bytes-per-sync</code></br>
<em>
string
</em>
</td>
<td>
<em>(Optional)</em>
</td>
</tr>
<tr>
<td>
<code>defaultcf</code></br>
<em>
<a href="#tikvcfconfig">
TiKVCfConfig
</a>
</em>
</td>
<td>
<em>(Optional)</em>
</td>
</tr>
</tbody>
</table>
<h3 id="tikvraftstoreconfig">TiKVRaftstoreConfig</h3>
<p>
(<em>Appears on:</em>
<a href="#proxyconfig">ProxyConfig</a>, 
<a href="#tikvconfig">TiKVConfig</a>)
</p>
<p>
<p>TiKVRaftstoreConfig is the configuration of TiKV raftstore component.</p>
</p>
<table>
<thead>
<tr>
<th>Field</th>
<th>Description</th>
</tr>
</thead>
<tbody>
<tr>
<td>
<code>sync-log</code></br>
<em>
bool
</em>
</td>
<td>
<em>(Optional)</em>
<p>true for high reliability, prevent data loss when power failure.
Optional: Defaults to true</p>
</td>
</tr>
<tr>
<td>
<code>prevote</code></br>
<em>
bool
</em>
</td>
<td>
<em>(Optional)</em>
<p>Optional: Defaults to true</p>
</td>
</tr>
<tr>
<td>
<code>raft-base-tick-interval</code></br>
<em>
string
</em>
</td>
<td>
<em>(Optional)</em>
<p>raft-base-tick-interval is a base tick interval (ms).</p>
</td>
</tr>
<tr>
<td>
<code>raft-heartbeat-ticks</code></br>
<em>
int64
</em>
</td>
<td>
<em>(Optional)</em>
</td>
</tr>
<tr>
<td>
<code>raft-election-timeout-ticks</code></br>
<em>
int64
</em>
</td>
<td>
<em>(Optional)</em>
</td>
</tr>
<tr>
<td>
<code>raft-entry-max-size</code></br>
<em>
string
</em>
</td>
<td>
<em>(Optional)</em>
<p>When the entry exceed the max size, reject to propose it.
Optional: Defaults to 8MB</p>
</td>
</tr>
<tr>
<td>
<code>raft-max-size-per-msg</code></br>
<em>
string
</em>
</td>
<td>
<em>(Optional)</em>
<p>Limit the max size of each append message.
Optional: Defaults to 1MB</p>
</td>
</tr>
<tr>
<td>
<code>raft-max-inflight-msgs</code></br>
<em>
int64
</em>
</td>
<td>
<em>(Optional)</em>
<p>Limit the max number of in-flight append messages during optimistic
replication phase.
Optional: Defaults to 256</p>
</td>
</tr>
<tr>
<td>
<code>raft-log-gc-tick-interval</code></br>
<em>
string
</em>
</td>
<td>
<em>(Optional)</em>
<p>Interval to gc unnecessary raft log (ms).
Optional: Defaults to 10s</p>
</td>
</tr>
<tr>
<td>
<code>raft-log-gc-threshold</code></br>
<em>
int64
</em>
</td>
<td>
<em>(Optional)</em>
<p>A threshold to gc stale raft log, must &gt;= 1.
Optional: Defaults to 50</p>
</td>
</tr>
<tr>
<td>
<code>raft-log-gc-count-limit</code></br>
<em>
int64
</em>
</td>
<td>
<em>(Optional)</em>
<p>When entry count exceed this value, gc will be forced trigger.
Optional: Defaults to 72000</p>
</td>
</tr>
<tr>
<td>
<code>raft-log-gc-size-limit</code></br>
<em>
string
</em>
</td>
<td>
<em>(Optional)</em>
<p>When the approximate size of raft log entries exceed this value
gc will be forced trigger.
Optional: Defaults to 72MB</p>
</td>
</tr>
<tr>
<td>
<code>raft-entry-cache-life-time</code></br>
<em>
string
</em>
</td>
<td>
<em>(Optional)</em>
<p>When a peer is not responding for this time, leader will not keep entry cache for it.</p>
</td>
</tr>
<tr>
<td>
<code>raft-reject-transfer-leader-duration</code></br>
<em>
string
</em>
</td>
<td>
<em>(Optional)</em>
<p>When a peer is newly added, reject transferring leader to the peer for a while.</p>
</td>
</tr>
<tr>
<td>
<code>split-region-check-tick-interval</code></br>
<em>
string
</em>
</td>
<td>
<em>(Optional)</em>
<p>Interval (ms) to check region whether need to be split or not.
Optional: Defaults to 10s</p>
</td>
</tr>
<tr>
<td>
<code>region-split-check-diff</code></br>
<em>
string
</em>
</td>
<td>
<em>(Optional)</em>
<p>/ When size change of region exceed the diff since last check, it
/ will be checked again whether it should be split.
Optional: Defaults to 6MB</p>
</td>
</tr>
<tr>
<td>
<code>region-compact-check-interval</code></br>
<em>
string
</em>
</td>
<td>
<em>(Optional)</em>
<p>/ Interval (ms) to check whether start compaction for a region.
Optional: Defaults to 5m</p>
</td>
</tr>
<tr>
<td>
<code>clean-stale-peer-delay</code></br>
<em>
string
</em>
</td>
<td>
<em>(Optional)</em>
<p>delay time before deleting a stale peer
Optional: Defaults to 10m</p>
</td>
</tr>
<tr>
<td>
<code>region-compact-check-step</code></br>
<em>
int64
</em>
</td>
<td>
<em>(Optional)</em>
<p>/ Number of regions for each time checking.
Optional: Defaults to 100</p>
</td>
</tr>
<tr>
<td>
<code>region-compact-min-tombstones</code></br>
<em>
int64
</em>
</td>
<td>
<em>(Optional)</em>
<p>/ Minimum number of tombstones to trigger manual compaction.
Optional: Defaults to 10000</p>
</td>
</tr>
<tr>
<td>
<code>region-compact-tombstones-percent</code></br>
<em>
int64
</em>
</td>
<td>
<em>(Optional)</em>
<p>/ Minimum percentage of tombstones to trigger manual compaction.
/ Should between 1 and 100.
Optional: Defaults to 30</p>
</td>
</tr>
<tr>
<td>
<code>pd-heartbeat-tick-interval</code></br>
<em>
string
</em>
</td>
<td>
<em>(Optional)</em>
<p>Optional: Defaults to 60s</p>
</td>
</tr>
<tr>
<td>
<code>pd-store-heartbeat-tick-interval</code></br>
<em>
string
</em>
</td>
<td>
<em>(Optional)</em>
<p>Optional: Defaults to 10s</p>
</td>
</tr>
<tr>
<td>
<code>snap-mgr-gc-tick-interval</code></br>
<em>
string
</em>
</td>
<td>
<em>(Optional)</em>
</td>
</tr>
<tr>
<td>
<code>snap-gc-timeout</code></br>
<em>
string
</em>
</td>
<td>
<em>(Optional)</em>
</td>
</tr>
<tr>
<td>
<code>lock-cf-compact-interval</code></br>
<em>
string
</em>
</td>
<td>
<em>(Optional)</em>
<p>Optional: Defaults to 10m</p>
</td>
</tr>
<tr>
<td>
<code>lock-cf-compact-bytes-threshold</code></br>
<em>
string
</em>
</td>
<td>
<em>(Optional)</em>
<p>Optional: Defaults to 256MB</p>
</td>
</tr>
<tr>
<td>
<code>notify-capacity</code></br>
<em>
int64
</em>
</td>
<td>
<em>(Optional)</em>
</td>
</tr>
<tr>
<td>
<code>messages-per-tick</code></br>
<em>
int64
</em>
</td>
<td>
<em>(Optional)</em>
</td>
</tr>
<tr>
<td>
<code>max-peer-down-duration</code></br>
<em>
string
</em>
</td>
<td>
<em>(Optional)</em>
<p>/ When a peer is not active for max-peer-down-duration
/ the peer is considered to be down and is reported to PD.
Optional: Defaults to 5m</p>
</td>
</tr>
<tr>
<td>
<code>max-leader-missing-duration</code></br>
<em>
string
</em>
</td>
<td>
<em>(Optional)</em>
<p>/ If the leader of a peer is missing for longer than max-leader-missing-duration
/ the peer would ask pd to confirm whether it is valid in any region.
/ If the peer is stale and is not valid in any region, it will destroy itself.</p>
</td>
</tr>
<tr>
<td>
<code>abnormal-leader-missing-duration</code></br>
<em>
string
</em>
</td>
<td>
<em>(Optional)</em>
<p>/ Similar to the max-leader-missing-duration, instead it will log warnings and
/ try to alert monitoring systems, if there is any.</p>
</td>
</tr>
<tr>
<td>
<code>peer-stale-state-check-interval</code></br>
<em>
string
</em>
</td>
<td>
<em>(Optional)</em>
</td>
</tr>
<tr>
<td>
<code>leader-transfer-max-log-lag</code></br>
<em>
int64
</em>
</td>
<td>
<em>(Optional)</em>
</td>
</tr>
<tr>
<td>
<code>snap-apply-batch-size</code></br>
<em>
string
</em>
</td>
<td>
<em>(Optional)</em>
</td>
</tr>
<tr>
<td>
<code>consistency-check-interval</code></br>
<em>
string
</em>
</td>
<td>
<em>(Optional)</em>
<p>Interval (ms) to check region whether the data is consistent.
Optional: Defaults to 0</p>
</td>
</tr>
<tr>
<td>
<code>report-region-flow-interval</code></br>
<em>
string
</em>
</td>
<td>
<em>(Optional)</em>
</td>
</tr>
<tr>
<td>
<code>raft-store-max-leader-lease</code></br>
<em>
string
</em>
</td>
<td>
<em>(Optional)</em>
<p>The lease provided by a successfully proposed and applied entry.</p>
</td>
</tr>
<tr>
<td>
<code>right-derive-when-split</code></br>
<em>
bool
</em>
</td>
<td>
<em>(Optional)</em>
<p>Right region derive origin region id when split.</p>
</td>
</tr>
<tr>
<td>
<code>allow-remove-leader</code></br>
<em>
bool
</em>
</td>
<td>
<em>(Optional)</em>
</td>
</tr>
<tr>
<td>
<code>merge-max-log-gap</code></br>
<em>
int64
</em>
</td>
<td>
<em>(Optional)</em>
<p>/ Max log gap allowed to propose merge.</p>
</td>
</tr>
<tr>
<td>
<code>merge-check-tick-interval</code></br>
<em>
string
</em>
</td>
<td>
<em>(Optional)</em>
<p>/ Interval to re-propose merge.</p>
</td>
</tr>
<tr>
<td>
<code>use-delete-range</code></br>
<em>
bool
</em>
</td>
<td>
<em>(Optional)</em>
</td>
</tr>
<tr>
<td>
<code>cleanup-import-sst-interval</code></br>
<em>
string
</em>
</td>
<td>
<em>(Optional)</em>
<p>Optional: Defaults to 10m</p>
</td>
</tr>
<tr>
<td>
<code>apply-max-batch-size</code></br>
<em>
int64
</em>
</td>
<td>
<em>(Optional)</em>
</td>
</tr>
<tr>
<td>
<code>apply-pool-size</code></br>
<em>
int64
</em>
</td>
<td>
<em>(Optional)</em>
<p>Optional: Defaults to 2</p>
</td>
</tr>
<tr>
<td>
<code>store-max-batch-size</code></br>
<em>
int64
</em>
</td>
<td>
<em>(Optional)</em>
</td>
</tr>
<tr>
<td>
<code>store-pool-size</code></br>
<em>
int64
</em>
</td>
<td>
<em>(Optional)</em>
<p>Optional: Defaults to 2</p>
</td>
</tr>
<tr>
<td>
<code>store-reschedule-duration</code></br>
<em>
string
</em>
</td>
<td>
<em>(Optional)</em>
<p>Optional: Defaults to 3s</p>
</td>
</tr>
<tr>
<td>
<code>apply-yield-duration</code></br>
<em>
string
</em>
</td>
<td>
<em>(Optional)</em>
<p>Optional: Defaults to 500ms</p>
</td>
</tr>
<tr>
<td>
<code>hibernate-regions</code></br>
<em>
bool
</em>
</td>
<td>
<em>(Optional)</em>
</td>
</tr>
<tr>
<td>
<code>apply-early</code></br>
<em>
bool
</em>
</td>
<td>
<em>(Optional)</em>
<p>Optional: Defaults to false</p>
</td>
</tr>
<tr>
<td>
<code>perf-level</code></br>
<em>
int64
</em>
</td>
<td>
<em>(Optional)</em>
<p>Optional: Defaults to 0</p>
</td>
</tr>
<tr>
<td>
<code>dev-assert</code></br>
<em>
bool
</em>
</td>
<td>
<em>(Optional)</em>
<p>Optional: Defaults to false</p>
</td>
</tr>
</tbody>
</table>
<h3 id="tikvreadpoolconfig">TiKVReadPoolConfig</h3>
<p>
(<em>Appears on:</em>
<a href="#proxyconfig">ProxyConfig</a>, 
<a href="#tikvconfig">TiKVConfig</a>)
</p>
<p>
</p>
<table>
<thead>
<tr>
<th>Field</th>
<th>Description</th>
</tr>
</thead>
<tbody>
<tr>
<td>
<code>unified</code></br>
<em>
<a href="#tikvunifiedreadpoolconfig">
TiKVUnifiedReadPoolConfig
</a>
</em>
</td>
<td>
<em>(Optional)</em>
</td>
</tr>
<tr>
<td>
<code>coprocessor</code></br>
<em>
<a href="#tikvcoprocessorreadpoolconfig">
TiKVCoprocessorReadPoolConfig
</a>
</em>
</td>
<td>
<em>(Optional)</em>
</td>
</tr>
<tr>
<td>
<code>storage</code></br>
<em>
<a href="#tikvstoragereadpoolconfig">
TiKVStorageReadPoolConfig
</a>
</em>
</td>
<td>
<em>(Optional)</em>
</td>
</tr>
</tbody>
</table>
<h3 id="tikvsecurityconfig">TiKVSecurityConfig</h3>
<p>
(<em>Appears on:</em>
<a href="#proxyconfig">ProxyConfig</a>, 
<a href="#tikvconfig">TiKVConfig</a>)
</p>
<p>
</p>
<table>
<thead>
<tr>
<th>Field</th>
<th>Description</th>
</tr>
</thead>
<tbody>
<tr>
<td>
<code>ca-path</code></br>
<em>
string
</em>
</td>
<td>
<em>(Optional)</em>
</td>
</tr>
<tr>
<td>
<code>cert-path</code></br>
<em>
string
</em>
</td>
<td>
<em>(Optional)</em>
</td>
</tr>
<tr>
<td>
<code>key-path</code></br>
<em>
string
</em>
</td>
<td>
<em>(Optional)</em>
</td>
</tr>
<tr>
<td>
<code>cert-allowed-cn</code></br>
<em>
[]string
</em>
</td>
<td>
<em>(Optional)</em>
<p>CertAllowedCN is the Common Name that allowed</p>
</td>
</tr>
<tr>
<td>
<code>override-ssl-target</code></br>
<em>
string
</em>
</td>
<td>
<em>(Optional)</em>
</td>
</tr>
<tr>
<td>
<code>cipher-file</code></br>
<em>
string
</em>
</td>
<td>
<em>(Optional)</em>
</td>
</tr>
<tr>
<td>
<code>encryption</code></br>
<em>
<a href="#tikvsecurityconfigencryption">
TiKVSecurityConfigEncryption
</a>
</em>
</td>
<td>
<em>(Optional)</em>
</td>
</tr>
</tbody>
</table>
<h3 id="tikvsecurityconfigencryption">TiKVSecurityConfigEncryption</h3>
<p>
(<em>Appears on:</em>
<a href="#tikvsecurityconfig">TiKVSecurityConfig</a>)
</p>
<p>
</p>
<table>
<thead>
<tr>
<th>Field</th>
<th>Description</th>
</tr>
</thead>
<tbody>
<tr>
<td>
<code>data-encryption-method</code></br>
<em>
string
</em>
</td>
<td>
<em>(Optional)</em>
<p>Encryption method to use for data files.
Possible values are &ldquo;plaintext&rdquo;, &ldquo;aes128-ctr&rdquo;, &ldquo;aes192-ctr&rdquo; and &ldquo;aes256-ctr&rdquo;. Value other than
&ldquo;plaintext&rdquo; means encryption is enabled, in which case master key must be specified.</p>
</td>
</tr>
<tr>
<td>
<code>data-key-rotation-period</code></br>
<em>
string
</em>
</td>
<td>
<em>(Optional)</em>
<p>Specifies how often TiKV rotates data encryption key.</p>
</td>
</tr>
<tr>
<td>
<code>master-key</code></br>
<em>
<a href="#tikvsecurityconfigencryptionmasterkey">
TiKVSecurityConfigEncryptionMasterKey
</a>
</em>
</td>
<td>
<em>(Optional)</em>
<p>Specifies master key if encryption is enabled. There are three types of master key:</p>
<ul>
<li><p>&ldquo;plaintext&rdquo;:</p>
<p>Plaintext as master key means no master key is given and only applicable when
encryption is not enabled, i.e. data-encryption-method = &ldquo;plaintext&rdquo;. This type doesn&rsquo;t
have sub-config items. Example:</p>
<p>[security.encryption.master-key]
type = &ldquo;plaintext&rdquo;</p></li>
<li><p>&ldquo;kms&rdquo;:</p>
<p>Use a KMS service to supply master key. Currently only AWS KMS is supported. This type of
master key is recommended for production use. Example:</p>
<p>[security.encryption.master-key]
type = &ldquo;kms&rdquo;</p>
<h2>KMS CMK key id. Must be a valid KMS CMK where the TiKV process has access to.</h2>
<h2>In production is recommended to grant access of the CMK to TiKV using IAM.</h2>
<p>key-id = &ldquo;1234abcd-12ab-34cd-56ef-1234567890ab&rdquo;</p>
<h2>AWS region of the KMS CMK.</h2>
<p>region = &ldquo;us-west-2&rdquo;</p>
<h2>(Optional) AWS KMS service endpoint. Only required when non-default KMS endpoint is</h2>
<h2>desired.</h2>
<p>endpoint = &ldquo;<a href="https://kms.us-west-2.amazonaws.com&quot;">https://kms.us-west-2.amazonaws.com&rdquo;</a></p></li>
<li><p>&ldquo;file&rdquo;:</p>
<p>Supply a custom encryption key stored in a file. It is recommended NOT to use in production,
as it breaks the purpose of encryption at rest, unless the file is stored in tempfs.
The file must contain a 256-bits (32 bytes, regardless of key length implied by
data-encryption-method) key encoded as hex string and end with newline (&ldquo;\n&rdquo;). Example:</p>
<p>[security.encryption.master-key]
type = &ldquo;file&rdquo;
path = &ldquo;/path/to/master/key/file&rdquo;</p></li>
</ul>
</td>
</tr>
<tr>
<td>
<code>previous-master-key</code></br>
<em>
<a href="#tikvsecurityconfigencryptionpreviousmasterkey">
TiKVSecurityConfigEncryptionPreviousMasterKey
</a>
</em>
</td>
<td>
<em>(Optional)</em>
<p>Specifies the old master key when rotating master key. Same config format as master-key.
The key is only access once during TiKV startup, after that TiKV do not need access to the key.
And it is okay to leave the stale previous-master-key config after master key rotation.</p>
</td>
</tr>
</tbody>
</table>
<h3 id="tikvsecurityconfigencryptionmasterkey">TiKVSecurityConfigEncryptionMasterKey</h3>
<p>
(<em>Appears on:</em>
<a href="#tikvsecurityconfigencryption">TiKVSecurityConfigEncryption</a>)
</p>
<p>
</p>
<table>
<thead>
<tr>
<th>Field</th>
<th>Description</th>
</tr>
</thead>
<tbody>
<tr>
<td>
<code>type</code></br>
<em>
string
</em>
</td>
<td>
<em>(Optional)</em>
</td>
</tr>
<tr>
<td>
<code>MasterKeyFileConfig</code></br>
<em>
<a href="#masterkeyfileconfig">
MasterKeyFileConfig
</a>
</em>
</td>
<td>
<p>
(Members of <code>MasterKeyFileConfig</code> are embedded into this type.)
</p>
<p>Master key file config
If the type set to file, this config should be filled</p>
</td>
</tr>
<tr>
<td>
<code>MasterKeyKMSConfig</code></br>
<em>
<a href="#masterkeykmsconfig">
MasterKeyKMSConfig
</a>
</em>
</td>
<td>
<p>
(Members of <code>MasterKeyKMSConfig</code> are embedded into this type.)
</p>
<p>Master key KMS config
If the type set to kms, this config should be filled</p>
</td>
</tr>
</tbody>
</table>
<h3 id="tikvsecurityconfigencryptionpreviousmasterkey">TiKVSecurityConfigEncryptionPreviousMasterKey</h3>
<p>
(<em>Appears on:</em>
<a href="#tikvsecurityconfigencryption">TiKVSecurityConfigEncryption</a>)
</p>
<p>
</p>
<table>
<thead>
<tr>
<th>Field</th>
<th>Description</th>
</tr>
</thead>
<tbody>
<tr>
<td>
<code>type</code></br>
<em>
string
</em>
</td>
<td>
<em>(Optional)</em>
</td>
</tr>
<tr>
<td>
<code>MasterKeyFileConfig</code></br>
<em>
<a href="#masterkeyfileconfig">
MasterKeyFileConfig
</a>
</em>
</td>
<td>
<p>
(Members of <code>MasterKeyFileConfig</code> are embedded into this type.)
</p>
<p>Master key file config
If the type set to file, this config should be filled</p>
</td>
</tr>
<tr>
<td>
<code>MasterKeyKMSConfig</code></br>
<em>
<a href="#masterkeykmsconfig">
MasterKeyKMSConfig
</a>
</em>
</td>
<td>
<p>
(Members of <code>MasterKeyKMSConfig</code> are embedded into this type.)
</p>
<p>Master key KMS config
If the type set to kms, this config should be filled</p>
</td>
</tr>
</tbody>
</table>
<h3 id="tikvserverconfig">TiKVServerConfig</h3>
<p>
(<em>Appears on:</em>
<a href="#flashserverconfig">FlashServerConfig</a>, 
<a href="#tikvconfig">TiKVConfig</a>)
</p>
<p>
<p>TiKVServerConfig is the configuration of TiKV server.</p>
</p>
<table>
<thead>
<tr>
<th>Field</th>
<th>Description</th>
</tr>
</thead>
<tbody>
<tr>
<td>
<code>status-thread-pool-size</code></br>
<em>
string
</em>
</td>
<td>
<em>(Optional)</em>
<p>Optional: Defaults to 1</p>
</td>
</tr>
<tr>
<td>
<code>max-grpc-send-msg-len</code></br>
<em>
uint
</em>
</td>
<td>
<em>(Optional)</em>
<p>Optional: Defaults to 10485760</p>
</td>
</tr>
<tr>
<td>
<code>grpc-compression-type</code></br>
<em>
string
</em>
</td>
<td>
<em>(Optional)</em>
<p>Optional: Defaults to none</p>
</td>
</tr>
<tr>
<td>
<code>grpc-concurrency</code></br>
<em>
uint
</em>
</td>
<td>
<em>(Optional)</em>
<p>Optional: Defaults to 4</p>
</td>
</tr>
<tr>
<td>
<code>grpc-concurrent-stream</code></br>
<em>
uint
</em>
</td>
<td>
<em>(Optional)</em>
<p>Optional: Defaults to 1024</p>
</td>
</tr>
<tr>
<td>
<code>grpc-memory-pool-quota</code></br>
<em>
string
</em>
</td>
<td>
<em>(Optional)</em>
<p>Optional: Defaults to 32G</p>
</td>
</tr>
<tr>
<td>
<code>grpc-raft-conn-num</code></br>
<em>
uint
</em>
</td>
<td>
<em>(Optional)</em>
<p>Optional: Defaults to 10</p>
</td>
</tr>
<tr>
<td>
<code>grpc-stream-initial-window-size</code></br>
<em>
string
</em>
</td>
<td>
<em>(Optional)</em>
<p>Optional: Defaults to 2MB</p>
</td>
</tr>
<tr>
<td>
<code>grpc-keepalive-time</code></br>
<em>
string
</em>
</td>
<td>
<em>(Optional)</em>
<p>Optional: Defaults to 10s</p>
</td>
</tr>
<tr>
<td>
<code>grpc-keepalive-timeout</code></br>
<em>
string
</em>
</td>
<td>
<em>(Optional)</em>
<p>Optional: Defaults to 3s</p>
</td>
</tr>
<tr>
<td>
<code>concurrent-send-snap-limit</code></br>
<em>
uint
</em>
</td>
<td>
<em>(Optional)</em>
<p>Optional: Defaults to 32</p>
</td>
</tr>
<tr>
<td>
<code>concurrent-recv-snap-limit</code></br>
<em>
uint
</em>
</td>
<td>
<em>(Optional)</em>
<p>Optional: Defaults to 32</p>
</td>
</tr>
<tr>
<td>
<code>end-point-recursion-limit</code></br>
<em>
uint
</em>
</td>
<td>
<em>(Optional)</em>
<p>Optional: Defaults to 1000</p>
</td>
</tr>
<tr>
<td>
<code>end-point-stream-channel-size</code></br>
<em>
uint
</em>
</td>
<td>
<em>(Optional)</em>
</td>
</tr>
<tr>
<td>
<code>end-point-batch-row-limit</code></br>
<em>
uint
</em>
</td>
<td>
<em>(Optional)</em>
</td>
</tr>
<tr>
<td>
<code>end-point-stream-batch-row-limit</code></br>
<em>
uint
</em>
</td>
<td>
<em>(Optional)</em>
</td>
</tr>
<tr>
<td>
<code>end-point-enable-batch-if-possible</code></br>
<em>
uint
</em>
</td>
<td>
<em>(Optional)</em>
</td>
</tr>
<tr>
<td>
<code>end-point-request-max-handle-duration</code></br>
<em>
string
</em>
</td>
<td>
<em>(Optional)</em>
</td>
</tr>
<tr>
<td>
<code>snap-max-write-bytes-per-sec</code></br>
<em>
string
</em>
</td>
<td>
<em>(Optional)</em>
<p>Optional: Defaults to 100MB</p>
</td>
</tr>
<tr>
<td>
<code>snap-max-total-size</code></br>
<em>
string
</em>
</td>
<td>
<em>(Optional)</em>
</td>
</tr>
<tr>
<td>
<code>stats-concurrency</code></br>
<em>
uint
</em>
</td>
<td>
<em>(Optional)</em>
</td>
</tr>
<tr>
<td>
<code>heavy-load-threshold</code></br>
<em>
uint
</em>
</td>
<td>
<em>(Optional)</em>
</td>
</tr>
<tr>
<td>
<code>heavy-load-wait-duration</code></br>
<em>
string
</em>
</td>
<td>
<em>(Optional)</em>
<p>Optional: Defaults to 60s</p>
</td>
</tr>
<tr>
<td>
<code>labels</code></br>
<em>
map[string]string
</em>
</td>
<td>
<em>(Optional)</em>
</td>
</tr>
<tr>
<td>
<code>enable-request-batch</code></br>
<em>
bool
</em>
</td>
<td>
<em>(Optional)</em>
</td>
</tr>
<tr>
<td>
<code>request-batch-enable-cross-command</code></br>
<em>
bool
</em>
</td>
<td>
<em>(Optional)</em>
</td>
</tr>
<tr>
<td>
<code>request-batch-wait-duration</code></br>
<em>
string
</em>
</td>
<td>
<em>(Optional)</em>
</td>
</tr>
</tbody>
</table>
<h3 id="tikvspec">TiKVSpec</h3>
<p>
(<em>Appears on:</em>
<a href="#tidbclusterspec">TidbClusterSpec</a>)
</p>
<p>
<p>TiKVSpec contains details of TiKV members</p>
</p>
<table>
<thead>
<tr>
<th>Field</th>
<th>Description</th>
</tr>
</thead>
<tbody>
<tr>
<td>
<code>ComponentSpec</code></br>
<em>
<a href="#componentspec">
ComponentSpec
</a>
</em>
</td>
<td>
<p>
(Members of <code>ComponentSpec</code> are embedded into this type.)
</p>
</td>
</tr>
<tr>
<td>
<code>ResourceRequirements</code></br>
<em>
<a href="https://kubernetes.io/docs/reference/generated/kubernetes-api/v1.18/#resourcerequirements-v1-core">
Kubernetes core/v1.ResourceRequirements
</a>
</em>
</td>
<td>
<p>
(Members of <code>ResourceRequirements</code> are embedded into this type.)
</p>
</td>
</tr>
<tr>
<td>
<code>serviceAccount</code></br>
<em>
string
</em>
</td>
<td>
<p>Specify a Service Account for tikv</p>
</td>
</tr>
<tr>
<td>
<code>replicas</code></br>
<em>
int32
</em>
</td>
<td>
<p>The desired ready replicas</p>
</td>
</tr>
<tr>
<td>
<code>baseImage</code></br>
<em>
string
</em>
</td>
<td>
<em>(Optional)</em>
<p>Base image of the component, image tag is now allowed during validation</p>
</td>
</tr>
<tr>
<td>
<code>privileged</code></br>
<em>
bool
</em>
</td>
<td>
<em>(Optional)</em>
<p>Whether create the TiKV container in privileged mode, it is highly discouraged to enable this in
critical environment.
Optional: defaults to false</p>
</td>
</tr>
<tr>
<td>
<code>maxFailoverCount</code></br>
<em>
int32
</em>
</td>
<td>
<em>(Optional)</em>
<p>MaxFailoverCount limit the max replicas could be added in failover, 0 means no failover
Optional: Defaults to 3</p>
</td>
</tr>
<tr>
<td>
<code>storageClassName</code></br>
<em>
string
</em>
</td>
<td>
<em>(Optional)</em>
<p>The storageClassName of the persistent volume for TiKV data storage.
Defaults to Kubernetes default storage class.</p>
</td>
</tr>
<tr>
<td>
<code>dataSubDir</code></br>
<em>
string
</em>
</td>
<td>
<em>(Optional)</em>
<p>Subdirectory within the volume to store TiKV Data. By default, the data
is stored in the root directory of volume which is mounted at
/var/lib/tikv.
Specifying this will change the data directory to a subdirectory, e.g.
/var/lib/tikv/data if you set the value to &ldquo;data&rdquo;.
It&rsquo;s dangerous to change this value for a running cluster as it will
upgrade your cluster to use a new storage directory.
Defaults to &ldquo;&rdquo; (volume&rsquo;s root).</p>
</td>
</tr>
<tr>
<td>
<code>config</code></br>
<em>
<a href="#tikvconfigwraper">
TiKVConfigWraper
</a>
</em>
</td>
<td>
<em>(Optional)</em>
<p>Config is the Configuration of tikv-servers</p>
</td>
</tr>
<tr>
<td>
<code>recoverFailover</code></br>
<em>
bool
</em>
</td>
<td>
<em>(Optional)</em>
<p>RecoverFailover indicates that Operator can recover the failed Pods</p>
</td>
</tr>
<tr>
<td>
<code>mountClusterClientSecret</code></br>
<em>
bool
</em>
</td>
<td>
<em>(Optional)</em>
<p>MountClusterClientSecret indicates whether to mount <code>cluster-client-secret</code> to the Pod</p>
</td>
</tr>
<tr>
<td>
<code>evictLeaderTimeout</code></br>
<em>
string
</em>
</td>
<td>
<em>(Optional)</em>
<p>EvictLeaderTimeout indicates the timeout to evict tikv leader, in the format of Go Duration.
Defaults to 3m</p>
</td>
</tr>
<tr>
<td>
<code>storageVolumes</code></br>
<em>
<a href="#storagevolume">
[]StorageVolume
</a>
</em>
</td>
<td>
<em>(Optional)</em>
<p>StorageVolumes configure additional storage for TiKV pods.</p>
</td>
</tr>
</tbody>
</table>
<h3 id="tikvstatus">TiKVStatus</h3>
<p>
(<em>Appears on:</em>
<a href="#tidbclusterstatus">TidbClusterStatus</a>)
</p>
<p>
<p>TiKVStatus is TiKV status</p>
</p>
<table>
<thead>
<tr>
<th>Field</th>
<th>Description</th>
</tr>
</thead>
<tbody>
<tr>
<td>
<code>synced</code></br>
<em>
bool
</em>
</td>
<td>
</td>
</tr>
<tr>
<td>
<code>phase</code></br>
<em>
<a href="#memberphase">
MemberPhase
</a>
</em>
</td>
<td>
</td>
</tr>
<tr>
<td>
<code>statefulSet</code></br>
<em>
<a href="https://kubernetes.io/docs/reference/generated/kubernetes-api/v1.18/#statefulsetstatus-v1-apps">
Kubernetes apps/v1.StatefulSetStatus
</a>
</em>
</td>
<td>
</td>
</tr>
<tr>
<td>
<code>stores</code></br>
<em>
<a href="#tikvstore">
map[string]github.com/pingcap/tidb-operator/pkg/apis/pingcap/v1alpha1.TiKVStore
</a>
</em>
</td>
<td>
</td>
</tr>
<tr>
<td>
<code>peerStores</code></br>
<em>
<a href="#tikvstore">
map[string]github.com/pingcap/tidb-operator/pkg/apis/pingcap/v1alpha1.TiKVStore
</a>
</em>
</td>
<td>
</td>
</tr>
<tr>
<td>
<code>tombstoneStores</code></br>
<em>
<a href="#tikvstore">
map[string]github.com/pingcap/tidb-operator/pkg/apis/pingcap/v1alpha1.TiKVStore
</a>
</em>
</td>
<td>
</td>
</tr>
<tr>
<td>
<code>failureStores</code></br>
<em>
<a href="#tikvfailurestore">
map[string]github.com/pingcap/tidb-operator/pkg/apis/pingcap/v1alpha1.TiKVFailureStore
</a>
</em>
</td>
<td>
</td>
</tr>
<tr>
<td>
<code>image</code></br>
<em>
string
</em>
</td>
<td>
</td>
</tr>
</tbody>
</table>
<h3 id="tikvstorageconfig">TiKVStorageConfig</h3>
<p>
(<em>Appears on:</em>
<a href="#proxyconfig">ProxyConfig</a>, 
<a href="#tikvconfig">TiKVConfig</a>)
</p>
<p>
<p>TiKVStorageConfig is the config of storage</p>
</p>
<table>
<thead>
<tr>
<th>Field</th>
<th>Description</th>
</tr>
</thead>
<tbody>
<tr>
<td>
<code>max-key-size</code></br>
<em>
int64
</em>
</td>
<td>
<em>(Optional)</em>
</td>
</tr>
<tr>
<td>
<code>scheduler-notify-capacity</code></br>
<em>
int64
</em>
</td>
<td>
<em>(Optional)</em>
<p>Deprecated in v4.0.0</p>
</td>
</tr>
<tr>
<td>
<code>scheduler-concurrency</code></br>
<em>
int64
</em>
</td>
<td>
<em>(Optional)</em>
<p>Optional: Defaults to 2048000</p>
</td>
</tr>
<tr>
<td>
<code>scheduler-worker-pool-size</code></br>
<em>
int64
</em>
</td>
<td>
<em>(Optional)</em>
<p>Optional: Defaults to 4</p>
</td>
</tr>
<tr>
<td>
<code>scheduler-pending-write-threshold</code></br>
<em>
string
</em>
</td>
<td>
<em>(Optional)</em>
<p>Optional: Defaults to 100MB</p>
</td>
</tr>
<tr>
<td>
<code>block-cache</code></br>
<em>
<a href="#tikvblockcacheconfig">
TiKVBlockCacheConfig
</a>
</em>
</td>
<td>
<em>(Optional)</em>
</td>
</tr>
<tr>
<td>
<code>reserve-space</code></br>
<em>
string
</em>
</td>
<td>
<em>(Optional)</em>
<p>The size of the temporary file that preoccupies the extra space when
TiKV is started. The name of temporary file is <code>space_placeholder_file</code>,
located in the <code>storage.data-dir</code> directory. When TiKV runs out of disk
space and cannot be started normally, you can delete this file as an
emergency intervention and set it to <code>0MB</code>. Default value is 2GB.</p>
</td>
</tr>
</tbody>
</table>
<h3 id="tikvstoragereadpoolconfig">TiKVStorageReadPoolConfig</h3>
<p>
(<em>Appears on:</em>
<a href="#tikvreadpoolconfig">TiKVReadPoolConfig</a>)
</p>
<p>
</p>
<table>
<thead>
<tr>
<th>Field</th>
<th>Description</th>
</tr>
</thead>
<tbody>
<tr>
<td>
<code>high-concurrency</code></br>
<em>
int64
</em>
</td>
<td>
<em>(Optional)</em>
<p>Optional: Defaults to 4</p>
</td>
</tr>
<tr>
<td>
<code>normal-concurrency</code></br>
<em>
int64
</em>
</td>
<td>
<em>(Optional)</em>
<p>Optional: Defaults to 4</p>
</td>
</tr>
<tr>
<td>
<code>low-concurrency</code></br>
<em>
int64
</em>
</td>
<td>
<em>(Optional)</em>
<p>Optional: Defaults to 4</p>
</td>
</tr>
<tr>
<td>
<code>max-tasks-per-worker-high</code></br>
<em>
int64
</em>
</td>
<td>
<em>(Optional)</em>
<p>Optional: Defaults to 2000</p>
</td>
</tr>
<tr>
<td>
<code>max-tasks-per-worker-normal</code></br>
<em>
int64
</em>
</td>
<td>
<em>(Optional)</em>
<p>Optional: Defaults to 2000</p>
</td>
</tr>
<tr>
<td>
<code>max-tasks-per-worker-low</code></br>
<em>
int64
</em>
</td>
<td>
<em>(Optional)</em>
<p>Optional: Defaults to 2000</p>
</td>
</tr>
<tr>
<td>
<code>stack-size</code></br>
<em>
string
</em>
</td>
<td>
<em>(Optional)</em>
<p>Optional: Defaults to 10MB</p>
</td>
</tr>
<tr>
<td>
<code>use-unified-pool</code></br>
<em>
bool
</em>
</td>
<td>
<em>(Optional)</em>
<p>Optional: Defaults to true</p>
</td>
</tr>
</tbody>
</table>
<h3 id="tikvstore">TiKVStore</h3>
<p>
(<em>Appears on:</em>
<a href="#tikvstatus">TiKVStatus</a>)
</p>
<p>
<p>TiKVStores is either Up/Down/Offline/Tombstone</p>
</p>
<table>
<thead>
<tr>
<th>Field</th>
<th>Description</th>
</tr>
</thead>
<tbody>
<tr>
<td>
<code>id</code></br>
<em>
string
</em>
</td>
<td>
<p>store id is also uint64, due to the same reason as pd id, we store id as string</p>
</td>
</tr>
<tr>
<td>
<code>podName</code></br>
<em>
string
</em>
</td>
<td>
</td>
</tr>
<tr>
<td>
<code>ip</code></br>
<em>
string
</em>
</td>
<td>
</td>
</tr>
<tr>
<td>
<code>leaderCount</code></br>
<em>
int32
</em>
</td>
<td>
</td>
</tr>
<tr>
<td>
<code>state</code></br>
<em>
string
</em>
</td>
<td>
</td>
</tr>
<tr>
<td>
<code>lastHeartbeatTime</code></br>
<em>
<a href="https://kubernetes.io/docs/reference/generated/kubernetes-api/v1.18/#time-v1-meta">
Kubernetes meta/v1.Time
</a>
</em>
</td>
<td>
</td>
</tr>
<tr>
<td>
<code>lastTransitionTime</code></br>
<em>
<a href="https://kubernetes.io/docs/reference/generated/kubernetes-api/v1.18/#time-v1-meta">
Kubernetes meta/v1.Time
</a>
</em>
</td>
<td>
<p>Last time the health transitioned from one to another.</p>
</td>
</tr>
</tbody>
</table>
<h3 id="tikvtitancfconfig">TiKVTitanCfConfig</h3>
<p>
(<em>Appears on:</em>
<a href="#tikvcfconfig">TiKVCfConfig</a>)
</p>
<p>
<p>TiKVTitanCfConfig is the titian config.</p>
</p>
<table>
<thead>
<tr>
<th>Field</th>
<th>Description</th>
</tr>
</thead>
<tbody>
<tr>
<td>
<code>min-blob-size</code></br>
<em>
string
</em>
</td>
<td>
<em>(Optional)</em>
</td>
</tr>
<tr>
<td>
<code>blob-file-compression</code></br>
<em>
string
</em>
</td>
<td>
<em>(Optional)</em>
</td>
</tr>
<tr>
<td>
<code>blob-cache-size</code></br>
<em>
string
</em>
</td>
<td>
<em>(Optional)</em>
</td>
</tr>
<tr>
<td>
<code>min-gc-batch-size</code></br>
<em>
string
</em>
</td>
<td>
<em>(Optional)</em>
</td>
</tr>
<tr>
<td>
<code>max-gc-batch-size</code></br>
<em>
string
</em>
</td>
<td>
<em>(Optional)</em>
</td>
</tr>
<tr>
<td>
<code>discardable-ratio</code></br>
<em>
float64
</em>
</td>
<td>
<em>(Optional)</em>
</td>
</tr>
<tr>
<td>
<code>sample-ratio</code></br>
<em>
float64
</em>
</td>
<td>
<em>(Optional)</em>
</td>
</tr>
<tr>
<td>
<code>merge-small-file-threshold</code></br>
<em>
string
</em>
</td>
<td>
<em>(Optional)</em>
</td>
</tr>
<tr>
<td>
<code>blob-run-mode</code></br>
<em>
string
</em>
</td>
<td>
<em>(Optional)</em>
</td>
</tr>
<tr>
<td>
<code>level_merge</code></br>
<em>
bool
</em>
</td>
<td>
<p>optional</p>
</td>
</tr>
<tr>
<td>
<code>gc-merge-rewrite</code></br>
<em>
bool
</em>
</td>
<td>
<p>optional</p>
</td>
</tr>
</tbody>
</table>
<h3 id="tikvtitandbconfig">TiKVTitanDBConfig</h3>
<p>
(<em>Appears on:</em>
<a href="#tikvdbconfig">TiKVDbConfig</a>)
</p>
<p>
<p>TiKVTitanDBConfig is the config a titian db.</p>
</p>
<table>
<thead>
<tr>
<th>Field</th>
<th>Description</th>
</tr>
</thead>
<tbody>
<tr>
<td>
<code>enabled</code></br>
<em>
bool
</em>
</td>
<td>
<em>(Optional)</em>
</td>
</tr>
<tr>
<td>
<code>dirname</code></br>
<em>
string
</em>
</td>
<td>
<em>(Optional)</em>
</td>
</tr>
<tr>
<td>
<code>disable-gc</code></br>
<em>
bool
</em>
</td>
<td>
<em>(Optional)</em>
</td>
</tr>
<tr>
<td>
<code>max-background-gc</code></br>
<em>
int64
</em>
</td>
<td>
<em>(Optional)</em>
</td>
</tr>
<tr>
<td>
<code>purge-obsolete-files-period</code></br>
<em>
string
</em>
</td>
<td>
<em>(Optional)</em>
<p>The value of this field will be truncated to seconds.</p>
</td>
</tr>
</tbody>
</table>
<h3 id="tikvunifiedreadpoolconfig">TiKVUnifiedReadPoolConfig</h3>
<p>
(<em>Appears on:</em>
<a href="#tikvreadpoolconfig">TiKVReadPoolConfig</a>)
</p>
<p>
</p>
<table>
<thead>
<tr>
<th>Field</th>
<th>Description</th>
</tr>
</thead>
<tbody>
<tr>
<td>
<code>min-thread-count</code></br>
<em>
int32
</em>
</td>
<td>
<em>(Optional)</em>
</td>
</tr>
<tr>
<td>
<code>max-thread-count</code></br>
<em>
int32
</em>
</td>
<td>
<em>(Optional)</em>
</td>
</tr>
<tr>
<td>
<code>stack-size</code></br>
<em>
string
</em>
</td>
<td>
<em>(Optional)</em>
<p>Deprecated in v4.0.0</p>
</td>
</tr>
<tr>
<td>
<code>max-tasks-per-worker</code></br>
<em>
int32
</em>
</td>
<td>
<em>(Optional)</em>
</td>
</tr>
</tbody>
</table>
<h3 id="tidbautoscalerspec">TidbAutoScalerSpec</h3>
<p>
(<em>Appears on:</em>
<a href="#tidbclusterautoscalerspec">TidbClusterAutoScalerSpec</a>)
</p>
<p>
<p>TidbAutoScalerSpec describes the spec for tidb auto-scaling</p>
</p>
<table>
<thead>
<tr>
<th>Field</th>
<th>Description</th>
</tr>
</thead>
<tbody>
<tr>
<td>
<code>BasicAutoScalerSpec</code></br>
<em>
<a href="#basicautoscalerspec">
BasicAutoScalerSpec
</a>
</em>
</td>
<td>
<p>
(Members of <code>BasicAutoScalerSpec</code> are embedded into this type.)
</p>
</td>
</tr>
</tbody>
</table>
<h3 id="tidbautoscalerstatus">TidbAutoScalerStatus</h3>
<p>
(<em>Appears on:</em>
<a href="#tidbclusterautoscalerstatus">TidbClusterAutoScalerStatus</a>)
</p>
<p>
<p>TidbAutoScalerStatus describe the auto-scaling status of tidb</p>
</p>
<table>
<thead>
<tr>
<th>Field</th>
<th>Description</th>
</tr>
</thead>
<tbody>
<tr>
<td>
<code>BasicAutoScalerStatus</code></br>
<em>
<a href="#basicautoscalerstatus">
BasicAutoScalerStatus
</a>
</em>
</td>
<td>
<p>
(Members of <code>BasicAutoScalerStatus</code> are embedded into this type.)
</p>
</td>
</tr>
</tbody>
</table>
<h3 id="tidbclusterautoscalerref">TidbClusterAutoScalerRef</h3>
<p>
(<em>Appears on:</em>
<a href="#tidbclusterstatus">TidbClusterStatus</a>)
</p>
<p>
<p>TidbClusterAutoScalerRef indicates to the target auto-scaler ref</p>
</p>
<table>
<thead>
<tr>
<th>Field</th>
<th>Description</th>
</tr>
</thead>
<tbody>
<tr>
<td>
<code>name</code></br>
<em>
string
</em>
</td>
<td>
</td>
</tr>
<tr>
<td>
<code>namespace</code></br>
<em>
string
</em>
</td>
<td>
</td>
</tr>
</tbody>
</table>
<h3 id="tidbclusterautoscalerspec">TidbClusterAutoScalerSpec</h3>
<p>
(<em>Appears on:</em>
<a href="#tidbclusterautoscaler">TidbClusterAutoScaler</a>)
</p>
<p>
<p>TidbAutoScalerSpec describes the state of the TidbClusterAutoScaler</p>
</p>
<table>
<thead>
<tr>
<th>Field</th>
<th>Description</th>
</tr>
</thead>
<tbody>
<tr>
<td>
<code>cluster</code></br>
<em>
<a href="#tidbclusterref">
TidbClusterRef
</a>
</em>
</td>
<td>
<p>TidbClusterRef describe the target TidbCluster</p>
</td>
</tr>
<tr>
<td>
<code>tikv</code></br>
<em>
<a href="#tikvautoscalerspec">
TikvAutoScalerSpec
</a>
</em>
</td>
<td>
<em>(Optional)</em>
<p>TiKV represents the auto-scaling spec for tikv</p>
</td>
</tr>
<tr>
<td>
<code>tidb</code></br>
<em>
<a href="#tidbautoscalerspec">
TidbAutoScalerSpec
</a>
</em>
</td>
<td>
<em>(Optional)</em>
<p>TiDB represents the auto-scaling spec for tidb</p>
</td>
</tr>
</tbody>
</table>
<h3 id="tidbclusterautoscalerstatus">TidbClusterAutoScalerStatus</h3>
<p>
(<em>Appears on:</em>
<a href="#tidbclusterautoscaler">TidbClusterAutoScaler</a>)
</p>
<p>
<p>TidbClusterAutoScalerStatus describe the whole status</p>
</p>
<table>
<thead>
<tr>
<th>Field</th>
<th>Description</th>
</tr>
</thead>
<tbody>
<tr>
<td>
<code>tikv</code></br>
<em>
<a href="#tikvautoscalerstatus">
map[string]github.com/pingcap/tidb-operator/pkg/apis/pingcap/v1alpha1.TikvAutoScalerStatus
</a>
</em>
</td>
<td>
<em>(Optional)</em>
<p>Tikv describes the status of each group for the tikv in the last auto-scaling reconciliation</p>
</td>
</tr>
<tr>
<td>
<code>tidb</code></br>
<em>
<a href="#tidbautoscalerstatus">
map[string]github.com/pingcap/tidb-operator/pkg/apis/pingcap/v1alpha1.TidbAutoScalerStatus
</a>
</em>
</td>
<td>
<em>(Optional)</em>
<p>Tidb describes the status of each group for the tidb in the last auto-scaling reconciliation</p>
</td>
</tr>
</tbody>
</table>
<h3 id="tidbclustercondition">TidbClusterCondition</h3>
<p>
(<em>Appears on:</em>
<a href="#tidbclusterstatus">TidbClusterStatus</a>)
</p>
<p>
<p>TidbClusterCondition describes the state of a tidb cluster at a certain point.</p>
</p>
<table>
<thead>
<tr>
<th>Field</th>
<th>Description</th>
</tr>
</thead>
<tbody>
<tr>
<td>
<code>type</code></br>
<em>
<a href="#tidbclusterconditiontype">
TidbClusterConditionType
</a>
</em>
</td>
<td>
<p>Type of the condition.</p>
</td>
</tr>
<tr>
<td>
<code>status</code></br>
<em>
<a href="https://kubernetes.io/docs/reference/generated/kubernetes-api/v1.18/#conditionstatus-v1-core">
Kubernetes core/v1.ConditionStatus
</a>
</em>
</td>
<td>
<p>Status of the condition, one of True, False, Unknown.</p>
</td>
</tr>
<tr>
<td>
<code>lastUpdateTime</code></br>
<em>
<a href="https://kubernetes.io/docs/reference/generated/kubernetes-api/v1.18/#time-v1-meta">
Kubernetes meta/v1.Time
</a>
</em>
</td>
<td>
<p>The last time this condition was updated.</p>
</td>
</tr>
<tr>
<td>
<code>lastTransitionTime</code></br>
<em>
<a href="https://kubernetes.io/docs/reference/generated/kubernetes-api/v1.18/#time-v1-meta">
Kubernetes meta/v1.Time
</a>
</em>
</td>
<td>
<em>(Optional)</em>
<p>Last time the condition transitioned from one status to another.</p>
</td>
</tr>
<tr>
<td>
<code>reason</code></br>
<em>
string
</em>
</td>
<td>
<em>(Optional)</em>
<p>The reason for the condition&rsquo;s last transition.</p>
</td>
</tr>
<tr>
<td>
<code>message</code></br>
<em>
string
</em>
</td>
<td>
<em>(Optional)</em>
<p>A human readable message indicating details about the transition.</p>
</td>
</tr>
</tbody>
</table>
<h3 id="tidbclusterconditiontype">TidbClusterConditionType</h3>
<p>
(<em>Appears on:</em>
<a href="#tidbclustercondition">TidbClusterCondition</a>)
</p>
<p>
<p>TidbClusterConditionType represents a tidb cluster condition value.</p>
</p>
<h3 id="tidbclusterref">TidbClusterRef</h3>
<p>
(<em>Appears on:</em>
<a href="#tidbclusterautoscalerspec">TidbClusterAutoScalerSpec</a>, 
<a href="#tidbclusterspec">TidbClusterSpec</a>, 
<a href="#tidbinitializerspec">TidbInitializerSpec</a>, 
<a href="#tidbmonitorspec">TidbMonitorSpec</a>)
</p>
<p>
<p>TidbClusterRef reference to a TidbCluster</p>
</p>
<table>
<thead>
<tr>
<th>Field</th>
<th>Description</th>
</tr>
</thead>
<tbody>
<tr>
<td>
<code>namespace</code></br>
<em>
string
</em>
</td>
<td>
<em>(Optional)</em>
<p>Namespace is the namespace that TidbCluster object locates,
default to the same namespace with TidbMonitor</p>
</td>
</tr>
<tr>
<td>
<code>name</code></br>
<em>
string
</em>
</td>
<td>
<p>Name is the name of TidbCluster object</p>
</td>
</tr>
<tr>
<td>
<code>clusterDomain</code></br>
<em>
string
</em>
</td>
<td>
<em>(Optional)</em>
<p>ClusterDomain is the domain of TidbCluster object</p>
</td>
</tr>
</tbody>
</table>
<h3 id="tidbclusterspec">TidbClusterSpec</h3>
<p>
(<em>Appears on:</em>
<a href="#tidbcluster">TidbCluster</a>)
</p>
<p>
<p>TidbClusterSpec describes the attributes that a user creates on a tidb cluster</p>
</p>
<table>
<thead>
<tr>
<th>Field</th>
<th>Description</th>
</tr>
</thead>
<tbody>
<tr>
<td>
<code>discovery</code></br>
<em>
<a href="#discoveryspec">
DiscoverySpec
</a>
</em>
</td>
<td>
<p>Discovery spec</p>
</td>
</tr>
<tr>
<td>
<code>serviceAccount</code></br>
<em>
string
</em>
</td>
<td>
<p>Specify a Service Account</p>
</td>
</tr>
<tr>
<td>
<code>pd</code></br>
<em>
<a href="#pdspec">
PDSpec
</a>
</em>
</td>
<td>
<em>(Optional)</em>
<p>PD cluster spec</p>
</td>
</tr>
<tr>
<td>
<code>tidb</code></br>
<em>
<a href="#tidbspec">
TiDBSpec
</a>
</em>
</td>
<td>
<em>(Optional)</em>
<p>TiDB cluster spec</p>
</td>
</tr>
<tr>
<td>
<code>tikv</code></br>
<em>
<a href="#tikvspec">
TiKVSpec
</a>
</em>
</td>
<td>
<em>(Optional)</em>
<p>TiKV cluster spec</p>
</td>
</tr>
<tr>
<td>
<code>tiflash</code></br>
<em>
<a href="#tiflashspec">
TiFlashSpec
</a>
</em>
</td>
<td>
<em>(Optional)</em>
<p>TiFlash cluster spec</p>
</td>
</tr>
<tr>
<td>
<code>ticdc</code></br>
<em>
<a href="#ticdcspec">
TiCDCSpec
</a>
</em>
</td>
<td>
<em>(Optional)</em>
<p>TiCDC cluster spec</p>
</td>
</tr>
<tr>
<td>
<code>pump</code></br>
<em>
<a href="#pumpspec">
PumpSpec
</a>
</em>
</td>
<td>
<em>(Optional)</em>
<p>Pump cluster spec</p>
</td>
</tr>
<tr>
<td>
<code>helper</code></br>
<em>
<a href="#helperspec">
HelperSpec
</a>
</em>
</td>
<td>
<em>(Optional)</em>
<p>Helper spec</p>
</td>
</tr>
<tr>
<td>
<code>paused</code></br>
<em>
bool
</em>
</td>
<td>
<em>(Optional)</em>
<p>Indicates that the tidb cluster is paused and will not be processed by
the controller.</p>
</td>
</tr>
<tr>
<td>
<code>version</code></br>
<em>
string
</em>
</td>
<td>
<em>(Optional)</em>
<p>TiDB cluster version</p>
</td>
</tr>
<tr>
<td>
<code>schedulerName</code></br>
<em>
string
</em>
</td>
<td>
<p>SchedulerName of TiDB cluster Pods</p>
</td>
</tr>
<tr>
<td>
<code>pvReclaimPolicy</code></br>
<em>
<a href="https://kubernetes.io/docs/reference/generated/kubernetes-api/v1.18/#persistentvolumereclaimpolicy-v1-core">
Kubernetes core/v1.PersistentVolumeReclaimPolicy
</a>
</em>
</td>
<td>
<p>Persistent volume reclaim policy applied to the PVs that consumed by TiDB cluster</p>
</td>
</tr>
<tr>
<td>
<code>imagePullPolicy</code></br>
<em>
<a href="https://kubernetes.io/docs/reference/generated/kubernetes-api/v1.18/#pullpolicy-v1-core">
Kubernetes core/v1.PullPolicy
</a>
</em>
</td>
<td>
<p>ImagePullPolicy of TiDB cluster Pods</p>
</td>
</tr>
<tr>
<td>
<code>imagePullSecrets</code></br>
<em>
<a href="https://kubernetes.io/docs/reference/generated/kubernetes-api/v1.18/#localobjectreference-v1-core">
[]Kubernetes core/v1.LocalObjectReference
</a>
</em>
</td>
<td>
<em>(Optional)</em>
<p>ImagePullSecrets is an optional list of references to secrets in the same namespace to use for pulling any of the images.</p>
</td>
</tr>
<tr>
<td>
<code>configUpdateStrategy</code></br>
<em>
<a href="#configupdatestrategy">
ConfigUpdateStrategy
</a>
</em>
</td>
<td>
<p>ConfigUpdateStrategy determines how the configuration change is applied to the cluster.
UpdateStrategyInPlace will update the ConfigMap of configuration in-place and an extra rolling-update of the
cluster component is needed to reload the configuration change.
UpdateStrategyRollingUpdate will create a new ConfigMap with the new configuration and rolling-update the
related components to use the new ConfigMap, that is, the new configuration will be applied automatically.</p>
</td>
</tr>
<tr>
<td>
<code>enablePVReclaim</code></br>
<em>
bool
</em>
</td>
<td>
<em>(Optional)</em>
<p>Whether enable PVC reclaim for orphan PVC left by statefulset scale-in
Optional: Defaults to false</p>
</td>
</tr>
<tr>
<td>
<code>tlsCluster</code></br>
<em>
<a href="#tlscluster">
TLSCluster
</a>
</em>
</td>
<td>
<em>(Optional)</em>
<p>Whether enable the TLS connection between TiDB server components
Optional: Defaults to nil</p>
</td>
</tr>
<tr>
<td>
<code>hostNetwork</code></br>
<em>
bool
</em>
</td>
<td>
<em>(Optional)</em>
<p>Whether Hostnetwork is enabled for TiDB cluster Pods
Optional: Defaults to false</p>
</td>
</tr>
<tr>
<td>
<code>affinity</code></br>
<em>
<a href="https://kubernetes.io/docs/reference/generated/kubernetes-api/v1.18/#affinity-v1-core">
Kubernetes core/v1.Affinity
</a>
</em>
</td>
<td>
<em>(Optional)</em>
<p>Affinity of TiDB cluster Pods.
Will be overwritten by each cluster component&rsquo;s specific affinity setting, e.g. <code>spec.tidb.affinity</code></p>
</td>
</tr>
<tr>
<td>
<code>priorityClassName</code></br>
<em>
string
</em>
</td>
<td>
<em>(Optional)</em>
<p>PriorityClassName of TiDB cluster Pods
Optional: Defaults to omitted</p>
</td>
</tr>
<tr>
<td>
<code>nodeSelector</code></br>
<em>
map[string]string
</em>
</td>
<td>
<em>(Optional)</em>
<p>Base node selectors of TiDB cluster Pods, components may add or override selectors upon this respectively</p>
</td>
</tr>
<tr>
<td>
<code>annotations</code></br>
<em>
map[string]string
</em>
</td>
<td>
<em>(Optional)</em>
<p>Base annotations of TiDB cluster Pods, components may add or override selectors upon this respectively</p>
</td>
</tr>
<tr>
<td>
<code>tolerations</code></br>
<em>
<a href="https://kubernetes.io/docs/reference/generated/kubernetes-api/v1.18/#toleration-v1-core">
[]Kubernetes core/v1.Toleration
</a>
</em>
</td>
<td>
<em>(Optional)</em>
<p>Base tolerations of TiDB cluster Pods, components may add more tolerations upon this respectively</p>
</td>
</tr>
<tr>
<td>
<code>timezone</code></br>
<em>
string
</em>
</td>
<td>
<em>(Optional)</em>
<p>Time zone of TiDB cluster Pods
Optional: Defaults to UTC</p>
</td>
</tr>
<tr>
<td>
<code>services</code></br>
<em>
<a href="#service">
[]Service
</a>
</em>
</td>
<td>
<p>(Deprecated) Services list non-headless services type used in TidbCluster</p>
</td>
</tr>
<tr>
<td>
<code>enableDynamicConfiguration</code></br>
<em>
bool
</em>
</td>
<td>
<em>(Optional)</em>
<p>EnableDynamicConfiguration indicates whether to append <code>--advertise-status-addr</code> to the startup parameters of TiKV.</p>
</td>
</tr>
<tr>
<td>
<code>clusterDomain</code></br>
<em>
string
</em>
</td>
<td>
<em>(Optional)</em>
<p>ClusterDomain is the Kubernetes Cluster Domain of TiDB cluster
Optional: Defaults to &ldquo;&rdquo;</p>
</td>
</tr>
<tr>
<td>
<code>cluster</code></br>
<em>
<a href="#tidbclusterref">
TidbClusterRef
</a>
</em>
</td>
<td>
<em>(Optional)</em>
<p>Cluster is the external cluster, if configured, the components in this TidbCluster will join to this configured cluster.</p>
</td>
</tr>
<tr>
<td>
<code>pdAddresses</code></br>
<em>
[]string
</em>
</td>
<td>
<em>(Optional)</em>
<p>PDAddresses are the external PD addresses, if configured, the PDs in this TidbCluster will join to the configured PD cluster.</p>
</td>
</tr>
<tr>
<td>
<code>statefulSetUpdateStrategy</code></br>
<em>
<a href="https://kubernetes.io/docs/reference/generated/kubernetes-api/v1.18/#statefulsetupdatestrategytype-v1-apps">
Kubernetes apps/v1.StatefulSetUpdateStrategyType
</a>
</em>
</td>
<td>
<em>(Optional)</em>
<p>StatefulSetUpdateStrategy of TiDB cluster StatefulSets</p>
</td>
</tr>
</tbody>
</table>
<h3 id="tidbclusterstatus">TidbClusterStatus</h3>
<p>
(<em>Appears on:</em>
<a href="#tidbcluster">TidbCluster</a>)
</p>
<p>
<p>TidbClusterStatus represents the current status of a tidb cluster.</p>
</p>
<table>
<thead>
<tr>
<th>Field</th>
<th>Description</th>
</tr>
</thead>
<tbody>
<tr>
<td>
<code>clusterID</code></br>
<em>
string
</em>
</td>
<td>
</td>
</tr>
<tr>
<td>
<code>pd</code></br>
<em>
<a href="#pdstatus">
PDStatus
</a>
</em>
</td>
<td>
</td>
</tr>
<tr>
<td>
<code>tikv</code></br>
<em>
<a href="#tikvstatus">
TiKVStatus
</a>
</em>
</td>
<td>
</td>
</tr>
<tr>
<td>
<code>tidb</code></br>
<em>
<a href="#tidbstatus">
TiDBStatus
</a>
</em>
</td>
<td>
</td>
</tr>
<tr>
<td>
<code>pump</code></br>
<em>
<a href="#pumpstatus">
PumpStatus
</a>
</em>
</td>
<td>
</td>
</tr>
<tr>
<td>
<code>tiflash</code></br>
<em>
<a href="#tiflashstatus">
TiFlashStatus
</a>
</em>
</td>
<td>
</td>
</tr>
<tr>
<td>
<code>ticdc</code></br>
<em>
<a href="#ticdcstatus">
TiCDCStatus
</a>
</em>
</td>
<td>
</td>
</tr>
<tr>
<td>
<code>monitor</code></br>
<em>
<a href="#tidbmonitorref">
TidbMonitorRef
</a>
</em>
</td>
<td>
</td>
</tr>
<tr>
<td>
<code>auto-scaler</code></br>
<em>
<a href="#tidbclusterautoscalerref">
TidbClusterAutoScalerRef
</a>
</em>
</td>
<td>
</td>
</tr>
<tr>
<td>
<code>conditions</code></br>
<em>
<a href="#tidbclustercondition">
[]TidbClusterCondition
</a>
</em>
</td>
<td>
<em>(Optional)</em>
<p>Represents the latest available observations of a tidb cluster&rsquo;s state.</p>
</td>
</tr>
</tbody>
</table>
<h3 id="tidbinitializerspec">TidbInitializerSpec</h3>
<p>
(<em>Appears on:</em>
<a href="#tidbinitializer">TidbInitializer</a>)
</p>
<p>
<p>TidbInitializer spec encode the desired state of tidb initializer Job</p>
</p>
<table>
<thead>
<tr>
<th>Field</th>
<th>Description</th>
</tr>
</thead>
<tbody>
<tr>
<td>
<code>image</code></br>
<em>
string
</em>
</td>
<td>
</td>
</tr>
<tr>
<td>
<code>cluster</code></br>
<em>
<a href="#tidbclusterref">
TidbClusterRef
</a>
</em>
</td>
<td>
</td>
</tr>
<tr>
<td>
<code>imagePullPolicy</code></br>
<em>
<a href="https://kubernetes.io/docs/reference/generated/kubernetes-api/v1.18/#pullpolicy-v1-core">
Kubernetes core/v1.PullPolicy
</a>
</em>
</td>
<td>
<em>(Optional)</em>
</td>
</tr>
<tr>
<td>
<code>imagePullSecrets</code></br>
<em>
<a href="https://kubernetes.io/docs/reference/generated/kubernetes-api/v1.18/#localobjectreference-v1-core">
[]Kubernetes core/v1.LocalObjectReference
</a>
</em>
</td>
<td>
<em>(Optional)</em>
<p>ImagePullSecrets is an optional list of references to secrets in the same namespace to use for pulling any of the images.</p>
</td>
</tr>
<tr>
<td>
<code>permitHost</code></br>
<em>
string
</em>
</td>
<td>
<em>(Optional)</em>
<p>permitHost is the host which will only be allowed to connect to the TiDB.</p>
</td>
</tr>
<tr>
<td>
<code>initSql</code></br>
<em>
string
</em>
</td>
<td>
<em>(Optional)</em>
<p>InitSql is the SQL statements executed after the TiDB cluster is bootstrapped.</p>
</td>
</tr>
<tr>
<td>
<code>initSqlConfigMap</code></br>
<em>
string
</em>
</td>
<td>
<em>(Optional)</em>
<p>InitSqlConfigMapName reference a configmap that provide init-sql, take high precedence than initSql if set</p>
</td>
</tr>
<tr>
<td>
<code>passwordSecret</code></br>
<em>
string
</em>
</td>
<td>
<em>(Optional)</em>
</td>
</tr>
<tr>
<td>
<code>resources</code></br>
<em>
<a href="https://kubernetes.io/docs/reference/generated/kubernetes-api/v1.18/#resourcerequirements-v1-core">
Kubernetes core/v1.ResourceRequirements
</a>
</em>
</td>
<td>
<em>(Optional)</em>
</td>
</tr>
<tr>
<td>
<code>timezone</code></br>
<em>
string
</em>
</td>
<td>
<em>(Optional)</em>
<p>Time zone of TiDB initializer Pods</p>
</td>
</tr>
<tr>
<td>
<code>tlsClientSecretName</code></br>
<em>
string
</em>
</td>
<td>
<em>(Optional)</em>
<p>TLSClientSecretName is the name of secret which stores tidb server client certificate
Optional: Defaults to nil</p>
</td>
</tr>
</tbody>
</table>
<h3 id="tidbinitializerstatus">TidbInitializerStatus</h3>
<p>
(<em>Appears on:</em>
<a href="#tidbinitializer">TidbInitializer</a>)
</p>
<p>
</p>
<table>
<thead>
<tr>
<th>Field</th>
<th>Description</th>
</tr>
</thead>
<tbody>
<tr>
<td>
<code>JobStatus</code></br>
<em>
<a href="https://kubernetes.io/docs/reference/generated/kubernetes-api/v1.18/#jobstatus-v1-batch">
Kubernetes batch/v1.JobStatus
</a>
</em>
</td>
<td>
<p>
(Members of <code>JobStatus</code> are embedded into this type.)
</p>
</td>
</tr>
<tr>
<td>
<code>phase</code></br>
<em>
<a href="#initializephase">
InitializePhase
</a>
</em>
</td>
<td>
<p>Phase is a user readable state inferred from the underlying Job status and TidbCluster status</p>
</td>
</tr>
</tbody>
</table>
<h3 id="tidbmonitorref">TidbMonitorRef</h3>
<p>
(<em>Appears on:</em>
<a href="#tidbclusterstatus">TidbClusterStatus</a>)
</p>
<p>
<p>TidbMonitorRef reference to a TidbMonitor</p>
</p>
<table>
<thead>
<tr>
<th>Field</th>
<th>Description</th>
</tr>
</thead>
<tbody>
<tr>
<td>
<code>namespace</code></br>
<em>
string
</em>
</td>
<td>
<em>(Optional)</em>
<p>Namespace is the namespace that TidbMonitor object locates,
default to the same namespace with TidbClusterAutoScaler</p>
</td>
</tr>
<tr>
<td>
<code>name</code></br>
<em>
string
</em>
</td>
<td>
<p>Name is the name of TidbMonitor object</p>
</td>
</tr>
<tr>
<td>
<code>grafanaEnabled</code></br>
<em>
bool
</em>
</td>
<td>
<em>(Optional)</em>
<p>GrafanaEnabled indicate whether the grafana is enabled for this target tidbmonitor</p>
</td>
</tr>
</tbody>
</table>
<h3 id="tidbmonitorspec">TidbMonitorSpec</h3>
<p>
(<em>Appears on:</em>
<a href="#tidbmonitor">TidbMonitor</a>)
</p>
<p>
<p>TidbMonitor spec encode the desired state of tidb monitoring component</p>
</p>
<table>
<thead>
<tr>
<th>Field</th>
<th>Description</th>
</tr>
</thead>
<tbody>
<tr>
<td>
<code>clusters</code></br>
<em>
<a href="#tidbclusterref">
[]TidbClusterRef
</a>
</em>
</td>
<td>
</td>
</tr>
<tr>
<td>
<code>prometheus</code></br>
<em>
<a href="#prometheusspec">
PrometheusSpec
</a>
</em>
</td>
<td>
</td>
</tr>
<tr>
<td>
<code>grafana</code></br>
<em>
<a href="#grafanaspec">
GrafanaSpec
</a>
</em>
</td>
<td>
<em>(Optional)</em>
</td>
</tr>
<tr>
<td>
<code>reloader</code></br>
<em>
<a href="#reloaderspec">
ReloaderSpec
</a>
</em>
</td>
<td>
</td>
</tr>
<tr>
<td>
<code>initializer</code></br>
<em>
<a href="#initializerspec">
InitializerSpec
</a>
</em>
</td>
<td>
</td>
</tr>
<tr>
<td>
<<<<<<< HEAD
<code>thanos</code></br>
<em>
<a href="#thanosspec">
ThanosSpec
=======
<code>dm</code></br>
<em>
<a href="#dmmonitorspec">
DMMonitorSpec
>>>>>>> f06f8e6b
</a>
</em>
</td>
<td>
<<<<<<< HEAD
<em>(Optional)</em>
=======
>>>>>>> f06f8e6b
</td>
</tr>
<tr>
<td>
<code>pvReclaimPolicy</code></br>
<em>
<a href="https://kubernetes.io/docs/reference/generated/kubernetes-api/v1.18/#persistentvolumereclaimpolicy-v1-core">
Kubernetes core/v1.PersistentVolumeReclaimPolicy
</a>
</em>
</td>
<td>
<p>Persistent volume reclaim policy applied to the PVs that consumed by TiDB cluster</p>
</td>
</tr>
<tr>
<td>
<code>imagePullPolicy</code></br>
<em>
<a href="https://kubernetes.io/docs/reference/generated/kubernetes-api/v1.18/#pullpolicy-v1-core">
Kubernetes core/v1.PullPolicy
</a>
</em>
</td>
<td>
</td>
</tr>
<tr>
<td>
<code>imagePullSecrets</code></br>
<em>
<a href="https://kubernetes.io/docs/reference/generated/kubernetes-api/v1.18/#localobjectreference-v1-core">
[]Kubernetes core/v1.LocalObjectReference
</a>
</em>
</td>
<td>
<em>(Optional)</em>
<p>ImagePullSecrets is an optional list of references to secrets in the same namespace to use for pulling any of the images.</p>
</td>
</tr>
<tr>
<td>
<code>persistent</code></br>
<em>
bool
</em>
</td>
<td>
<em>(Optional)</em>
</td>
</tr>
<tr>
<td>
<code>storageClassName</code></br>
<em>
string
</em>
</td>
<td>
<em>(Optional)</em>
</td>
</tr>
<tr>
<td>
<code>storage</code></br>
<em>
string
</em>
</td>
<td>
<em>(Optional)</em>
</td>
</tr>
<tr>
<td>
<code>nodeSelector</code></br>
<em>
map[string]string
</em>
</td>
<td>
<em>(Optional)</em>
</td>
</tr>
<tr>
<td>
<code>annotations</code></br>
<em>
map[string]string
</em>
</td>
<td>
<em>(Optional)</em>
</td>
</tr>
<tr>
<td>
<code>tolerations</code></br>
<em>
<a href="https://kubernetes.io/docs/reference/generated/kubernetes-api/v1.18/#toleration-v1-core">
[]Kubernetes core/v1.Toleration
</a>
</em>
</td>
<td>
<em>(Optional)</em>
</td>
</tr>
<tr>
<td>
<code>kubePrometheusURL</code></br>
<em>
string
</em>
</td>
<td>
<em>(Optional)</em>
<p>kubePrometheusURL is where tidb-monitoring get the  common metrics of kube-prometheus.
Ref: <a href="https://github.com/coreos/kube-prometheus">https://github.com/coreos/kube-prometheus</a></p>
</td>
</tr>
<tr>
<td>
<code>alertmanagerURL</code></br>
<em>
string
</em>
</td>
<td>
<em>(Optional)</em>
<p>alertmanagerURL is where tidb-monitoring push alerts to.
Ref: <a href="https://prometheus.io/docs/alerting/alertmanager/">https://prometheus.io/docs/alerting/alertmanager/</a></p>
</td>
</tr>
<tr>
<td>
<code>alertManagerRulesVersion</code></br>
<em>
string
</em>
</td>
<td>
<em>(Optional)</em>
<p>alertManagerRulesVersion is the version of the tidb cluster that used for alert rules.
default to current tidb cluster version, for example: v3.0.15</p>
</td>
</tr>
<tr>
<td>
<code>additionalContainers</code></br>
<em>
<a href="https://kubernetes.io/docs/reference/generated/kubernetes-api/v1.18/#container-v1-core">
[]Kubernetes core/v1.Container
</a>
</em>
</td>
<td>
<em>(Optional)</em>
</td>
</tr>
<tr>
<td>
<code>clusterScoped</code></br>
<em>
bool
</em>
</td>
<td>
<p>ClusterScoped indicates whether this monitor should manage Kubernetes cluster-wide TiDB clusters</p>
</td>
</tr>
<tr>
<td>
<code>externalLabels</code></br>
<em>
map[string]string
</em>
</td>
<td>
<p>The labels to add to any time series or alerts when communicating with
external systems (federation, remote storage, Alertmanager).</p>
</td>
</tr>
<tr>
<td>
<code>replicaExternalLabelName</code></br>
<em>
string
</em>
</td>
<td>
<p>Name of Prometheus external label used to denote replica name.
Defaults to the value of <code>prometheus_replica</code>. External label will
<em>not</em> be added when value is set to empty string (<code>&quot;&quot;</code>).</p>
</td>
</tr>
</tbody>
</table>
<h3 id="tidbmonitorstatus">TidbMonitorStatus</h3>
<p>
(<em>Appears on:</em>
<a href="#tidbmonitor">TidbMonitor</a>)
</p>
<p>
</p>
<table>
<thead>
<tr>
<th>Field</th>
<th>Description</th>
</tr>
</thead>
<tbody>
<tr>
<td>
<code>deploymentStorageStatus</code></br>
<em>
<a href="#deploymentstoragestatus">
DeploymentStorageStatus
</a>
</em>
</td>
<td>
<p>Storage status for deployment</p>
</td>
</tr>
</tbody>
</table>
<h3 id="tikvautoscalerspec">TikvAutoScalerSpec</h3>
<p>
(<em>Appears on:</em>
<a href="#tidbclusterautoscalerspec">TidbClusterAutoScalerSpec</a>)
</p>
<p>
<p>TikvAutoScalerSpec describes the spec for tikv auto-scaling</p>
</p>
<table>
<thead>
<tr>
<th>Field</th>
<th>Description</th>
</tr>
</thead>
<tbody>
<tr>
<td>
<code>BasicAutoScalerSpec</code></br>
<em>
<a href="#basicautoscalerspec">
BasicAutoScalerSpec
</a>
</em>
</td>
<td>
<p>
(Members of <code>BasicAutoScalerSpec</code> are embedded into this type.)
</p>
</td>
</tr>
</tbody>
</table>
<h3 id="tikvautoscalerstatus">TikvAutoScalerStatus</h3>
<p>
(<em>Appears on:</em>
<a href="#tidbclusterautoscalerstatus">TidbClusterAutoScalerStatus</a>)
</p>
<p>
<p>TikvAutoScalerStatus describe the auto-scaling status of tikv</p>
</p>
<table>
<thead>
<tr>
<th>Field</th>
<th>Description</th>
</tr>
</thead>
<tbody>
<tr>
<td>
<code>BasicAutoScalerStatus</code></br>
<em>
<a href="#basicautoscalerstatus">
BasicAutoScalerStatus
</a>
</em>
</td>
<td>
<p>
(Members of <code>BasicAutoScalerStatus</code> are embedded into this type.)
</p>
</td>
</tr>
</tbody>
</table>
<h3 id="txnlocallatches">TxnLocalLatches</h3>
<p>
(<em>Appears on:</em>
<a href="#tidbconfig">TiDBConfig</a>)
</p>
<p>
<p>TxnLocalLatches is the TxnLocalLatches section of the config.</p>
</p>
<table>
<thead>
<tr>
<th>Field</th>
<th>Description</th>
</tr>
</thead>
<tbody>
<tr>
<td>
<code>enabled</code></br>
<em>
bool
</em>
</td>
<td>
<em>(Optional)</em>
</td>
</tr>
<tr>
<td>
<code>capacity</code></br>
<em>
uint
</em>
</td>
<td>
<em>(Optional)</em>
</td>
</tr>
</tbody>
</table>
<h3 id="unjoinedmember">UnjoinedMember</h3>
<p>
(<em>Appears on:</em>
<a href="#masterstatus">MasterStatus</a>, 
<a href="#pdstatus">PDStatus</a>)
</p>
<p>
<p>UnjoinedMember is the pd unjoin cluster member information</p>
</p>
<table>
<thead>
<tr>
<th>Field</th>
<th>Description</th>
</tr>
</thead>
<tbody>
<tr>
<td>
<code>podName</code></br>
<em>
string
</em>
</td>
<td>
</td>
</tr>
<tr>
<td>
<code>pvcUID</code></br>
<em>
k8s.io/apimachinery/pkg/types.UID
</em>
</td>
<td>
</td>
</tr>
<tr>
<td>
<code>createdAt</code></br>
<em>
<a href="https://kubernetes.io/docs/reference/generated/kubernetes-api/v1.18/#time-v1-meta">
Kubernetes meta/v1.Time
</a>
</em>
</td>
<td>
</td>
</tr>
</tbody>
</table>
<h3 id="user">User</h3>
<p>
<p>User is the configuration of users.</p>
</p>
<table>
<thead>
<tr>
<th>Field</th>
<th>Description</th>
</tr>
</thead>
<tbody>
<tr>
<td>
<code>password</code></br>
<em>
string
</em>
</td>
<td>
<em>(Optional)</em>
</td>
</tr>
<tr>
<td>
<code>profile</code></br>
<em>
string
</em>
</td>
<td>
<em>(Optional)</em>
</td>
</tr>
<tr>
<td>
<code>quota</code></br>
<em>
string
</em>
</td>
<td>
<em>(Optional)</em>
</td>
</tr>
<tr>
<td>
<code>networks</code></br>
<em>
<a href="#networks">
Networks
</a>
</em>
</td>
<td>
<em>(Optional)</em>
</td>
</tr>
</tbody>
</table>
<h3 id="workerconfig">WorkerConfig</h3>
<p>
(<em>Appears on:</em>
<a href="#workerspec">WorkerSpec</a>)
</p>
<p>
<p>WorkerConfig is the configuration of dm-worker-server</p>
</p>
<table>
<thead>
<tr>
<th>Field</th>
<th>Description</th>
</tr>
</thead>
<tbody>
<tr>
<td>
<code>log-level</code></br>
<em>
string
</em>
</td>
<td>
<em>(Optional)</em>
<p>Log level.
Optional: Defaults to info</p>
</td>
</tr>
<tr>
<td>
<code>log-file</code></br>
<em>
string
</em>
</td>
<td>
<em>(Optional)</em>
<p>File log config.</p>
</td>
</tr>
<tr>
<td>
<code>log-format</code></br>
<em>
string
</em>
</td>
<td>
<em>(Optional)</em>
<p>Log format. one of json or text.</p>
</td>
</tr>
<tr>
<td>
<code>keepalive-ttl</code></br>
<em>
int64
</em>
</td>
<td>
<em>(Optional)</em>
<p>KeepAliveTTL is the keepalive TTL when dm-worker writes to the embedded etcd of dm-master
Optional: Defaults to 10</p>
</td>
</tr>
<tr>
<td>
<code>DMSecurityConfig</code></br>
<em>
<a href="#dmsecurityconfig">
DMSecurityConfig
</a>
</em>
</td>
<td>
<p>
(Members of <code>DMSecurityConfig</code> are embedded into this type.)
</p>
<em>(Optional)</em>
<p>dm-worker&rsquo;s security config</p>
</td>
</tr>
</tbody>
</table>
<h3 id="workerfailuremember">WorkerFailureMember</h3>
<p>
(<em>Appears on:</em>
<a href="#workerstatus">WorkerStatus</a>)
</p>
<p>
<p>WorkerFailureMember is the dm-worker failure member information</p>
</p>
<table>
<thead>
<tr>
<th>Field</th>
<th>Description</th>
</tr>
</thead>
<tbody>
<tr>
<td>
<code>podName</code></br>
<em>
string
</em>
</td>
<td>
</td>
</tr>
<tr>
<td>
<code>createdAt</code></br>
<em>
<a href="https://kubernetes.io/docs/reference/generated/kubernetes-api/v1.18/#time-v1-meta">
Kubernetes meta/v1.Time
</a>
</em>
</td>
<td>
</td>
</tr>
</tbody>
</table>
<h3 id="workermember">WorkerMember</h3>
<p>
(<em>Appears on:</em>
<a href="#workerstatus">WorkerStatus</a>)
</p>
<p>
<p>WorkerMember is dm-worker member status</p>
</p>
<table>
<thead>
<tr>
<th>Field</th>
<th>Description</th>
</tr>
</thead>
<tbody>
<tr>
<td>
<code>name</code></br>
<em>
string
</em>
</td>
<td>
</td>
</tr>
<tr>
<td>
<code>addr</code></br>
<em>
string
</em>
</td>
<td>
</td>
</tr>
<tr>
<td>
<code>stage</code></br>
<em>
string
</em>
</td>
<td>
</td>
</tr>
<tr>
<td>
<code>lastTransitionTime</code></br>
<em>
<a href="https://kubernetes.io/docs/reference/generated/kubernetes-api/v1.18/#time-v1-meta">
Kubernetes meta/v1.Time
</a>
</em>
</td>
<td>
<p>Last time the health transitioned from one to another.</p>
</td>
</tr>
</tbody>
</table>
<h3 id="workerspec">WorkerSpec</h3>
<p>
(<em>Appears on:</em>
<a href="#dmclusterspec">DMClusterSpec</a>)
</p>
<p>
<p>WorkerSpec contains details of dm-worker members</p>
</p>
<table>
<thead>
<tr>
<th>Field</th>
<th>Description</th>
</tr>
</thead>
<tbody>
<tr>
<td>
<code>ComponentSpec</code></br>
<em>
<a href="#componentspec">
ComponentSpec
</a>
</em>
</td>
<td>
<p>
(Members of <code>ComponentSpec</code> are embedded into this type.)
</p>
</td>
</tr>
<tr>
<td>
<code>ResourceRequirements</code></br>
<em>
<a href="https://kubernetes.io/docs/reference/generated/kubernetes-api/v1.18/#resourcerequirements-v1-core">
Kubernetes core/v1.ResourceRequirements
</a>
</em>
</td>
<td>
<p>
(Members of <code>ResourceRequirements</code> are embedded into this type.)
</p>
</td>
</tr>
<tr>
<td>
<code>replicas</code></br>
<em>
int32
</em>
</td>
<td>
<p>The desired ready replicas</p>
</td>
</tr>
<tr>
<td>
<code>baseImage</code></br>
<em>
string
</em>
</td>
<td>
<em>(Optional)</em>
<p>Base image of the component, image tag is now allowed during validation</p>
</td>
</tr>
<tr>
<td>
<code>maxFailoverCount</code></br>
<em>
int32
</em>
</td>
<td>
<em>(Optional)</em>
<p>MaxFailoverCount limit the max replicas could be added in failover, 0 means no failover.
Optional: Defaults to 3</p>
</td>
</tr>
<tr>
<td>
<code>storageClassName</code></br>
<em>
string
</em>
</td>
<td>
<em>(Optional)</em>
<p>The storageClassName of the persistent volume for dm-worker data storage.
Defaults to Kubernetes default storage class.</p>
</td>
</tr>
<tr>
<td>
<code>storageSize</code></br>
<em>
string
</em>
</td>
<td>
<em>(Optional)</em>
<p>StorageSize is the request storage size for dm-worker.
Defaults to &ldquo;10Gi&rdquo;.</p>
</td>
</tr>
<tr>
<td>
<code>dataSubDir</code></br>
<em>
string
</em>
</td>
<td>
<em>(Optional)</em>
<p>Subdirectory within the volume to store dm-worker Data. By default, the data
is stored in the root directory of volume which is mounted at
/var/lib/dm-worker.
Specifying this will change the data directory to a subdirectory, e.g.
/var/lib/dm-worker/data if you set the value to &ldquo;data&rdquo;.
It&rsquo;s dangerous to change this value for a running cluster as it will
upgrade your cluster to use a new storage directory.
Defaults to &ldquo;&rdquo; (volume&rsquo;s root).</p>
</td>
</tr>
<tr>
<td>
<code>config</code></br>
<em>
<a href="#workerconfig">
WorkerConfig
</a>
</em>
</td>
<td>
<em>(Optional)</em>
<p>Config is the Configuration of dm-worker-servers</p>
</td>
</tr>
<tr>
<td>
<code>recoverFailover</code></br>
<em>
bool
</em>
</td>
<td>
<em>(Optional)</em>
<p>RecoverFailover indicates that Operator can recover the failover Pods</p>
</td>
</tr>
</tbody>
</table>
<h3 id="workerstatus">WorkerStatus</h3>
<p>
(<em>Appears on:</em>
<a href="#dmclusterstatus">DMClusterStatus</a>)
</p>
<p>
<p>WorkerStatus is dm-worker status</p>
</p>
<table>
<thead>
<tr>
<th>Field</th>
<th>Description</th>
</tr>
</thead>
<tbody>
<tr>
<td>
<code>synced</code></br>
<em>
bool
</em>
</td>
<td>
</td>
</tr>
<tr>
<td>
<code>phase</code></br>
<em>
<a href="#memberphase">
MemberPhase
</a>
</em>
</td>
<td>
</td>
</tr>
<tr>
<td>
<code>statefulSet</code></br>
<em>
<a href="https://kubernetes.io/docs/reference/generated/kubernetes-api/v1.18/#statefulsetstatus-v1-apps">
Kubernetes apps/v1.StatefulSetStatus
</a>
</em>
</td>
<td>
</td>
</tr>
<tr>
<td>
<code>members</code></br>
<em>
<a href="#workermember">
map[string]github.com/pingcap/tidb-operator/pkg/apis/pingcap/v1alpha1.WorkerMember
</a>
</em>
</td>
<td>
</td>
</tr>
<tr>
<td>
<code>failureMembers</code></br>
<em>
<a href="#workerfailuremember">
map[string]github.com/pingcap/tidb-operator/pkg/apis/pingcap/v1alpha1.WorkerFailureMember
</a>
</em>
</td>
<td>
</td>
</tr>
<tr>
<td>
<code>image</code></br>
<em>
string
</em>
</td>
<td>
</td>
</tr>
</tbody>
</table>
<hr/>
<p><em>
Generated with <code>gen-crd-api-reference-docs</code>
</em></p><|MERGE_RESOLUTION|>--- conflicted
+++ resolved
@@ -2008,25 +2008,27 @@
 </tr>
 <tr>
 <td>
-<<<<<<< HEAD
+<code>dm</code></br>
+<em>
+<a href="#dmmonitorspec">
+DMMonitorSpec
+</a>
+</em>
+</td>
+<td>
+</td>
+</tr>
+<tr>
+<td>
 <code>thanos</code></br>
 <em>
 <a href="#thanosspec">
 ThanosSpec
-=======
-<code>dm</code></br>
-<em>
-<a href="#dmmonitorspec">
-DMMonitorSpec
->>>>>>> f06f8e6b
-</a>
-</em>
-</td>
-<td>
-<<<<<<< HEAD
-<em>(Optional)</em>
-=======
->>>>>>> f06f8e6b
+</a>
+</em>
+</td>
+<td>
+<em>(Optional)</em>
 </td>
 </tr>
 <tr>
@@ -19410,25 +19412,27 @@
 </tr>
 <tr>
 <td>
-<<<<<<< HEAD
+<code>dm</code></br>
+<em>
+<a href="#dmmonitorspec">
+DMMonitorSpec
+</a>
+</em>
+</td>
+<td>
+</td>
+</tr>
+<tr>
+<td>
 <code>thanos</code></br>
 <em>
 <a href="#thanosspec">
 ThanosSpec
-=======
-<code>dm</code></br>
-<em>
-<a href="#dmmonitorspec">
-DMMonitorSpec
->>>>>>> f06f8e6b
-</a>
-</em>
-</td>
-<td>
-<<<<<<< HEAD
-<em>(Optional)</em>
-=======
->>>>>>> f06f8e6b
+</a>
+</em>
+</td>
+<td>
+<em>(Optional)</em>
 </td>
 </tr>
 <tr>
