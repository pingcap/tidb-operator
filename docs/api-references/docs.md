--- conflicted
+++ resolved
@@ -14886,53 +14886,6 @@
 <em>(Optional)</em>
 </td>
 </tr>
-<<<<<<< HEAD
-<tr>
-<td>
-<code>enable-compaction-filter</code></br>
-<em>
-bool
-</em>
-</td>
-<td>
-<em>(Optional)</em>
-</td>
-</tr>
-</tbody>
-</table>
-<h3 id="tikvgroupspec">TiKVGroupSpec</h3>
-<p>
-(<em>Appears on:</em>
-<a href="#tikvgroup">TiKVGroup</a>)
-</p>
-<p>
-<p>TiKVGroupSpec describes the attributes that a user creates on a TiKVGroup</p>
-</p>
-<table>
-<thead>
-<tr>
-<th>Field</th>
-<th>Description</th>
-</tr>
-</thead>
-<tbody>
-<tr>
-<td>
-<code>TiKVSpec</code></br>
-<em>
-<a href="#tikvspec">
-TiKVSpec
-</a>
-</em>
-</td>
-<td>
-<p>
-(Members of <code>TiKVSpec</code> are embedded into this type.)
-</p>
-</td>
-</tr>
-=======
->>>>>>> 11f59966
 <tr>
 <td>
 <code>enable-compaction-filter</code></br>
