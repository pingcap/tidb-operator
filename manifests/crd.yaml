---
apiVersion: apiextensions.k8s.io/v1beta1
kind: CustomResourceDefinition
metadata:
  creationTimestamp: null
  name: tidbclusters.pingcap.com
spec:
  additionalPrinterColumns:
  - JSONPath: .spec.pd.image
    description: The image for PD cluster
    name: PD
    type: string
  - JSONPath: .spec.pd.requests.storage
    description: The storage size specified for PD node
    name: Storage
    type: string
  - JSONPath: .status.pd.statefulSet.readyReplicas
    description: The desired replicas number of PD cluster
    name: Ready
    type: integer
  - JSONPath: .spec.pd.replicas
    description: The desired replicas number of PD cluster
    name: Desire
    type: integer
  - JSONPath: .spec.tikv.image
    description: The image for TiKV cluster
    name: TiKV
    type: string
  - JSONPath: .spec.tikv.requests.storage
    description: The storage size specified for TiKV node
    name: Storage
    type: string
  - JSONPath: .status.tikv.statefulSet.readyReplicas
    description: The ready replicas number of TiKV cluster
    name: Ready
    type: integer
  - JSONPath: .spec.tikv.replicas
    description: The desired replicas number of TiKV cluster
    name: Desire
    type: integer
  - JSONPath: .spec.tidb.image
    description: The image for TiDB cluster
    name: TiDB
    type: string
  - JSONPath: .status.tidb.statefulSet.readyReplicas
    description: The ready replicas number of TiDB cluster
    name: Ready
    type: integer
  - JSONPath: .spec.tidb.replicas
    description: The desired replicas number of TiDB cluster
    name: Desire
    type: integer
  group: pingcap.com
  names:
    kind: TidbCluster
    plural: tidbclusters
    shortNames:
    - tc
  scope: Namespaced
  validation:
    openAPIV3Schema:
      properties:
        apiVersion:
          description: 'APIVersion defines the versioned schema of this representation
            of an object. Servers should convert recognized schemas to the latest
            internal value, and may reject unrecognized values. More info: https://git.k8s.io/community/contributors/devel/sig-architecture/api-conventions.md#resources'
          type: string
        kind:
          description: 'Kind is a string value representing the REST resource this
            object represents. Servers may infer this from the endpoint the client
            submits requests to. Cannot be updated. In CamelCase. More info: https://git.k8s.io/community/contributors/devel/sig-architecture/api-conventions.md#types-kinds'
          type: string
        spec:
          description: TidbClusterSpec describes the attributes that a user creates
            on a tidb cluster
          properties:
            affinity:
              description: Affinity is a group of affinity scheduling rules.
              properties:
                nodeAffinity:
                  description: Node affinity is a group of node affinity scheduling
                    rules.
                  properties:
                    preferredDuringSchedulingIgnoredDuringExecution:
                      description: The scheduler will prefer to schedule pods to nodes
                        that satisfy the affinity expressions specified by this field,
                        but it may choose a node that violates one or more of the
                        expressions. The node that is most preferred is the one with
                        the greatest sum of weights, i.e. for each node that meets
                        all of the scheduling requirements (resource request, requiredDuringScheduling
                        affinity expressions, etc.), compute a sum by iterating through
                        the elements of this field and adding "weight" to the sum
                        if the node matches the corresponding matchExpressions; the
                        node(s) with the highest sum are the most preferred.
                      items:
                        description: An empty preferred scheduling term matches all
                          objects with implicit weight 0 (i.e. it's a no-op). A null
                          preferred scheduling term matches no objects (i.e. is also
                          a no-op).
                        properties:
                          preference:
                            description: A null or empty node selector term matches
                              no objects. The requirements of them are ANDed. The
                              TopologySelectorTerm type implements a subset of the
                              NodeSelectorTerm.
                            properties:
                              matchExpressions:
                                description: A list of node selector requirements
                                  by node's labels.
                                items:
                                  description: A node selector requirement is a selector
                                    that contains values, a key, and an operator that
                                    relates the key and values.
                                  properties:
                                    key:
                                      description: The label key that the selector
                                        applies to.
                                      type: string
                                    operator:
                                      description: Represents a key's relationship
                                        to a set of values. Valid operators are In,
                                        NotIn, Exists, DoesNotExist. Gt, and Lt.
                                      type: string
                                    values:
                                      description: An array of string values. If the
                                        operator is In or NotIn, the values array
                                        must be non-empty. If the operator is Exists
                                        or DoesNotExist, the values array must be
                                        empty. If the operator is Gt or Lt, the values
                                        array must have a single element, which will
                                        be interpreted as an integer. This array is
                                        replaced during a strategic merge patch.
                                      items:
                                        type: string
                                      type: array
                                  required:
                                  - key
                                  - operator
                                  type: object
                                type: array
                              matchFields:
                                description: A list of node selector requirements
                                  by node's fields.
                                items:
                                  description: A node selector requirement is a selector
                                    that contains values, a key, and an operator that
                                    relates the key and values.
                                  properties:
                                    key:
                                      description: The label key that the selector
                                        applies to.
                                      type: string
                                    operator:
                                      description: Represents a key's relationship
                                        to a set of values. Valid operators are In,
                                        NotIn, Exists, DoesNotExist. Gt, and Lt.
                                      type: string
                                    values:
                                      description: An array of string values. If the
                                        operator is In or NotIn, the values array
                                        must be non-empty. If the operator is Exists
                                        or DoesNotExist, the values array must be
                                        empty. If the operator is Gt or Lt, the values
                                        array must have a single element, which will
                                        be interpreted as an integer. This array is
                                        replaced during a strategic merge patch.
                                      items:
                                        type: string
                                      type: array
                                  required:
                                  - key
                                  - operator
                                  type: object
                                type: array
                            type: object
                          weight:
                            description: Weight associated with matching the corresponding
                              nodeSelectorTerm, in the range 1-100.
                            format: int32
                            type: integer
                        required:
                        - weight
                        - preference
                        type: object
                      type: array
                    requiredDuringSchedulingIgnoredDuringExecution:
                      description: A node selector represents the union of the results
                        of one or more label queries over a set of nodes; that is,
                        it represents the OR of the selectors represented by the node
                        selector terms.
                      properties:
                        nodeSelectorTerms:
                          description: Required. A list of node selector terms. The
                            terms are ORed.
                          items:
                            description: A null or empty node selector term matches
                              no objects. The requirements of them are ANDed. The
                              TopologySelectorTerm type implements a subset of the
                              NodeSelectorTerm.
                            properties:
                              matchExpressions:
                                description: A list of node selector requirements
                                  by node's labels.
                                items:
                                  description: A node selector requirement is a selector
                                    that contains values, a key, and an operator that
                                    relates the key and values.
                                  properties:
                                    key:
                                      description: The label key that the selector
                                        applies to.
                                      type: string
                                    operator:
                                      description: Represents a key's relationship
                                        to a set of values. Valid operators are In,
                                        NotIn, Exists, DoesNotExist. Gt, and Lt.
                                      type: string
                                    values:
                                      description: An array of string values. If the
                                        operator is In or NotIn, the values array
                                        must be non-empty. If the operator is Exists
                                        or DoesNotExist, the values array must be
                                        empty. If the operator is Gt or Lt, the values
                                        array must have a single element, which will
                                        be interpreted as an integer. This array is
                                        replaced during a strategic merge patch.
                                      items:
                                        type: string
                                      type: array
                                  required:
                                  - key
                                  - operator
                                  type: object
                                type: array
                              matchFields:
                                description: A list of node selector requirements
                                  by node's fields.
                                items:
                                  description: A node selector requirement is a selector
                                    that contains values, a key, and an operator that
                                    relates the key and values.
                                  properties:
                                    key:
                                      description: The label key that the selector
                                        applies to.
                                      type: string
                                    operator:
                                      description: Represents a key's relationship
                                        to a set of values. Valid operators are In,
                                        NotIn, Exists, DoesNotExist. Gt, and Lt.
                                      type: string
                                    values:
                                      description: An array of string values. If the
                                        operator is In or NotIn, the values array
                                        must be non-empty. If the operator is Exists
                                        or DoesNotExist, the values array must be
                                        empty. If the operator is Gt or Lt, the values
                                        array must have a single element, which will
                                        be interpreted as an integer. This array is
                                        replaced during a strategic merge patch.
                                      items:
                                        type: string
                                      type: array
                                  required:
                                  - key
                                  - operator
                                  type: object
                                type: array
                            type: object
                          type: array
                      required:
                      - nodeSelectorTerms
                      type: object
                  type: object
                podAffinity:
                  description: Pod affinity is a group of inter pod affinity scheduling
                    rules.
                  properties:
                    preferredDuringSchedulingIgnoredDuringExecution:
                      description: The scheduler will prefer to schedule pods to nodes
                        that satisfy the affinity expressions specified by this field,
                        but it may choose a node that violates one or more of the
                        expressions. The node that is most preferred is the one with
                        the greatest sum of weights, i.e. for each node that meets
                        all of the scheduling requirements (resource request, requiredDuringScheduling
                        affinity expressions, etc.), compute a sum by iterating through
                        the elements of this field and adding "weight" to the sum
                        if the node has pods which matches the corresponding podAffinityTerm;
                        the node(s) with the highest sum are the most preferred.
                      items:
                        description: The weights of all of the matched WeightedPodAffinityTerm
                          fields are added per-node to find the most preferred node(s)
                        properties:
                          podAffinityTerm:
                            description: Defines a set of pods (namely those matching
                              the labelSelector relative to the given namespace(s))
                              that this pod should be co-located (affinity) or not
                              co-located (anti-affinity) with, where co-located is
                              defined as running on a node whose value of the label
                              with key <topologyKey> matches that of any node on which
                              a pod of the set of pods is running
                            properties:
                              labelSelector:
                                description: A label selector is a label query over
                                  a set of resources. The result of matchLabels and
                                  matchExpressions are ANDed. An empty label selector
                                  matches all objects. A null label selector matches
                                  no objects.
                                properties:
                                  matchExpressions:
                                    description: matchExpressions is a list of label
                                      selector requirements. The requirements are
                                      ANDed.
                                    items:
                                      description: A label selector requirement is
                                        a selector that contains values, a key, and
                                        an operator that relates the key and values.
                                      properties:
                                        key:
                                          description: key is the label key that the
                                            selector applies to.
                                          type: string
                                        operator:
                                          description: operator represents a key's
                                            relationship to a set of values. Valid
                                            operators are In, NotIn, Exists and DoesNotExist.
                                          type: string
                                        values:
                                          description: values is an array of string
                                            values. If the operator is In or NotIn,
                                            the values array must be non-empty. If
                                            the operator is Exists or DoesNotExist,
                                            the values array must be empty. This array
                                            is replaced during a strategic merge patch.
                                          items:
                                            type: string
                                          type: array
                                      required:
                                      - key
                                      - operator
                                      type: object
                                    type: array
                                  matchLabels:
                                    description: matchLabels is a map of {key,value}
                                      pairs. A single {key,value} in the matchLabels
                                      map is equivalent to an element of matchExpressions,
                                      whose key field is "key", the operator is "In",
                                      and the values array contains only "value".
                                      The requirements are ANDed.
                                    type: object
                                type: object
                              namespaces:
                                description: namespaces specifies which namespaces
                                  the labelSelector applies to (matches against);
                                  null or empty list means "this pod's namespace"
                                items:
                                  type: string
                                type: array
                              topologyKey:
                                description: This pod should be co-located (affinity)
                                  or not co-located (anti-affinity) with the pods
                                  matching the labelSelector in the specified namespaces,
                                  where co-located is defined as running on a node
                                  whose value of the label with key topologyKey matches
                                  that of any node on which any of the selected pods
                                  is running. Empty topologyKey is not allowed.
                                type: string
                            required:
                            - topologyKey
                            type: object
                          weight:
                            description: weight associated with matching the corresponding
                              podAffinityTerm, in the range 1-100.
                            format: int32
                            type: integer
                        required:
                        - weight
                        - podAffinityTerm
                        type: object
                      type: array
                    requiredDuringSchedulingIgnoredDuringExecution:
                      description: If the affinity requirements specified by this
                        field are not met at scheduling time, the pod will not be
                        scheduled onto the node. If the affinity requirements specified
                        by this field cease to be met at some point during pod execution
                        (e.g. due to a pod label update), the system may or may not
                        try to eventually evict the pod from its node. When there
                        are multiple elements, the lists of nodes corresponding to
                        each podAffinityTerm are intersected, i.e. all terms must
                        be satisfied.
                      items:
                        description: Defines a set of pods (namely those matching
                          the labelSelector relative to the given namespace(s)) that
                          this pod should be co-located (affinity) or not co-located
                          (anti-affinity) with, where co-located is defined as running
                          on a node whose value of the label with key <topologyKey>
                          matches that of any node on which a pod of the set of pods
                          is running
                        properties:
                          labelSelector:
                            description: A label selector is a label query over a
                              set of resources. The result of matchLabels and matchExpressions
                              are ANDed. An empty label selector matches all objects.
                              A null label selector matches no objects.
                            properties:
                              matchExpressions:
                                description: matchExpressions is a list of label selector
                                  requirements. The requirements are ANDed.
                                items:
                                  description: A label selector requirement is a selector
                                    that contains values, a key, and an operator that
                                    relates the key and values.
                                  properties:
                                    key:
                                      description: key is the label key that the selector
                                        applies to.
                                      type: string
                                    operator:
                                      description: operator represents a key's relationship
                                        to a set of values. Valid operators are In,
                                        NotIn, Exists and DoesNotExist.
                                      type: string
                                    values:
                                      description: values is an array of string values.
                                        If the operator is In or NotIn, the values
                                        array must be non-empty. If the operator is
                                        Exists or DoesNotExist, the values array must
                                        be empty. This array is replaced during a
                                        strategic merge patch.
                                      items:
                                        type: string
                                      type: array
                                  required:
                                  - key
                                  - operator
                                  type: object
                                type: array
                              matchLabels:
                                description: matchLabels is a map of {key,value} pairs.
                                  A single {key,value} in the matchLabels map is equivalent
                                  to an element of matchExpressions, whose key field
                                  is "key", the operator is "In", and the values array
                                  contains only "value". The requirements are ANDed.
                                type: object
                            type: object
                          namespaces:
                            description: namespaces specifies which namespaces the
                              labelSelector applies to (matches against); null or
                              empty list means "this pod's namespace"
                            items:
                              type: string
                            type: array
                          topologyKey:
                            description: This pod should be co-located (affinity)
                              or not co-located (anti-affinity) with the pods matching
                              the labelSelector in the specified namespaces, where
                              co-located is defined as running on a node whose value
                              of the label with key topologyKey matches that of any
                              node on which any of the selected pods is running. Empty
                              topologyKey is not allowed.
                            type: string
                        required:
                        - topologyKey
                        type: object
                      type: array
                  type: object
                podAntiAffinity:
                  description: Pod anti affinity is a group of inter pod anti affinity
                    scheduling rules.
                  properties:
                    preferredDuringSchedulingIgnoredDuringExecution:
                      description: The scheduler will prefer to schedule pods to nodes
                        that satisfy the anti-affinity expressions specified by this
                        field, but it may choose a node that violates one or more
                        of the expressions. The node that is most preferred is the
                        one with the greatest sum of weights, i.e. for each node that
                        meets all of the scheduling requirements (resource request,
                        requiredDuringScheduling anti-affinity expressions, etc.),
                        compute a sum by iterating through the elements of this field
                        and adding "weight" to the sum if the node has pods which
                        matches the corresponding podAffinityTerm; the node(s) with
                        the highest sum are the most preferred.
                      items:
                        description: The weights of all of the matched WeightedPodAffinityTerm
                          fields are added per-node to find the most preferred node(s)
                        properties:
                          podAffinityTerm:
                            description: Defines a set of pods (namely those matching
                              the labelSelector relative to the given namespace(s))
                              that this pod should be co-located (affinity) or not
                              co-located (anti-affinity) with, where co-located is
                              defined as running on a node whose value of the label
                              with key <topologyKey> matches that of any node on which
                              a pod of the set of pods is running
                            properties:
                              labelSelector:
                                description: A label selector is a label query over
                                  a set of resources. The result of matchLabels and
                                  matchExpressions are ANDed. An empty label selector
                                  matches all objects. A null label selector matches
                                  no objects.
                                properties:
                                  matchExpressions:
                                    description: matchExpressions is a list of label
                                      selector requirements. The requirements are
                                      ANDed.
                                    items:
                                      description: A label selector requirement is
                                        a selector that contains values, a key, and
                                        an operator that relates the key and values.
                                      properties:
                                        key:
                                          description: key is the label key that the
                                            selector applies to.
                                          type: string
                                        operator:
                                          description: operator represents a key's
                                            relationship to a set of values. Valid
                                            operators are In, NotIn, Exists and DoesNotExist.
                                          type: string
                                        values:
                                          description: values is an array of string
                                            values. If the operator is In or NotIn,
                                            the values array must be non-empty. If
                                            the operator is Exists or DoesNotExist,
                                            the values array must be empty. This array
                                            is replaced during a strategic merge patch.
                                          items:
                                            type: string
                                          type: array
                                      required:
                                      - key
                                      - operator
                                      type: object
                                    type: array
                                  matchLabels:
                                    description: matchLabels is a map of {key,value}
                                      pairs. A single {key,value} in the matchLabels
                                      map is equivalent to an element of matchExpressions,
                                      whose key field is "key", the operator is "In",
                                      and the values array contains only "value".
                                      The requirements are ANDed.
                                    type: object
                                type: object
                              namespaces:
                                description: namespaces specifies which namespaces
                                  the labelSelector applies to (matches against);
                                  null or empty list means "this pod's namespace"
                                items:
                                  type: string
                                type: array
                              topologyKey:
                                description: This pod should be co-located (affinity)
                                  or not co-located (anti-affinity) with the pods
                                  matching the labelSelector in the specified namespaces,
                                  where co-located is defined as running on a node
                                  whose value of the label with key topologyKey matches
                                  that of any node on which any of the selected pods
                                  is running. Empty topologyKey is not allowed.
                                type: string
                            required:
                            - topologyKey
                            type: object
                          weight:
                            description: weight associated with matching the corresponding
                              podAffinityTerm, in the range 1-100.
                            format: int32
                            type: integer
                        required:
                        - weight
                        - podAffinityTerm
                        type: object
                      type: array
                    requiredDuringSchedulingIgnoredDuringExecution:
                      description: If the anti-affinity requirements specified by
                        this field are not met at scheduling time, the pod will not
                        be scheduled onto the node. If the anti-affinity requirements
                        specified by this field cease to be met at some point during
                        pod execution (e.g. due to a pod label update), the system
                        may or may not try to eventually evict the pod from its node.
                        When there are multiple elements, the lists of nodes corresponding
                        to each podAffinityTerm are intersected, i.e. all terms must
                        be satisfied.
                      items:
                        description: Defines a set of pods (namely those matching
                          the labelSelector relative to the given namespace(s)) that
                          this pod should be co-located (affinity) or not co-located
                          (anti-affinity) with, where co-located is defined as running
                          on a node whose value of the label with key <topologyKey>
                          matches that of any node on which a pod of the set of pods
                          is running
                        properties:
                          labelSelector:
                            description: A label selector is a label query over a
                              set of resources. The result of matchLabels and matchExpressions
                              are ANDed. An empty label selector matches all objects.
                              A null label selector matches no objects.
                            properties:
                              matchExpressions:
                                description: matchExpressions is a list of label selector
                                  requirements. The requirements are ANDed.
                                items:
                                  description: A label selector requirement is a selector
                                    that contains values, a key, and an operator that
                                    relates the key and values.
                                  properties:
                                    key:
                                      description: key is the label key that the selector
                                        applies to.
                                      type: string
                                    operator:
                                      description: operator represents a key's relationship
                                        to a set of values. Valid operators are In,
                                        NotIn, Exists and DoesNotExist.
                                      type: string
                                    values:
                                      description: values is an array of string values.
                                        If the operator is In or NotIn, the values
                                        array must be non-empty. If the operator is
                                        Exists or DoesNotExist, the values array must
                                        be empty. This array is replaced during a
                                        strategic merge patch.
                                      items:
                                        type: string
                                      type: array
                                  required:
                                  - key
                                  - operator
                                  type: object
                                type: array
                              matchLabels:
                                description: matchLabels is a map of {key,value} pairs.
                                  A single {key,value} in the matchLabels map is equivalent
                                  to an element of matchExpressions, whose key field
                                  is "key", the operator is "In", and the values array
                                  contains only "value". The requirements are ANDed.
                                type: object
                            type: object
                          namespaces:
                            description: namespaces specifies which namespaces the
                              labelSelector applies to (matches against); null or
                              empty list means "this pod's namespace"
                            items:
                              type: string
                            type: array
                          topologyKey:
                            description: This pod should be co-located (affinity)
                              or not co-located (anti-affinity) with the pods matching
                              the labelSelector in the specified namespaces, where
                              co-located is defined as running on a node whose value
                              of the label with key topologyKey matches that of any
                              node on which any of the selected pods is running. Empty
                              topologyKey is not allowed.
                            type: string
                        required:
                        - topologyKey
                        type: object
                      type: array
                  type: object
              type: object
            annotations:
              description: Base annotations of TiDB cluster Pods, components may add
                or override selectors upon this respectively
              type: object
            configUpdateStrategy:
              description: ConfigUpdateStrategy determines how the configuration change
                is applied to the cluster. UpdateStrategyInPlace will update the ConfigMap
                of configuration in-place and an extra rolling-update of the cluster
                component is needed to reload the configuration change. UpdateStrategyRollingUpdate
                will create a new ConfigMap with the new configuration and rolling-update
                the related components to use the new ConfigMap, that is, the new
                configuration will be applied automatically.
              type: string
            enablePVReclaim:
              description: 'Whether enable PVC reclaim for orphan PVC left by statefulset
                scale-in Optional: Defaults to false'
              type: boolean
            enableTLSCluster:
              description: 'Enable TLS connection between TiDB server components Optional:
                Defaults to false'
              type: boolean
            helper:
              description: HelperSpec contains details of helper component
              properties:
                image:
                  description: 'Image used to tail slow log and set kernel parameters
                    if necessary, must have `tail` and `sysctl` installed Optional:
                    Defaults to busybox:1.26.2'
                  type: string
                imagePullPolicy:
                  description: 'ImagePullPolicy of the component. Override the cluster-level
                    imagePullPolicy if present Optional: Defaults to the cluster-level
                    setting'
                  type: string
              type: object
            hostNetwork:
              description: 'Whether Hostnetwork is enabled for TiDB cluster Pods Optional:
                Defaults to false'
              type: boolean
            imagePullPolicy:
              description: ImagePullPolicy of TiDB cluster Pods
              type: string
            nodeSelector:
              description: Base node selectors of TiDB cluster Pods, components may
                add or override selectors upon this respectively
              type: object
            pd:
              description: PDSpec contains details of PD members
              properties:
                affinity:
                  description: Affinity is a group of affinity scheduling rules.
                  properties:
<<<<<<< HEAD
                    nodeAffinity:
                      description: Node affinity is a group of node affinity scheduling
                        rules.
=======
                    auto-compaction-mode:
                      description: AutoCompactionMode is either 'periodic' or 'revision'.
                        The default value is 'periodic'.
                      type: string
                    auto-compaction-retention-v2:
                      description: AutoCompactionRetention is either duration string
                        with time unit (e.g. '5m' for 5-minute), or revision unit
                        (e.g. '5000'). If no time unit is provided and compaction
                        mode is 'periodic', the unit defaults to hour. For example,
                        '5' translates into 5-hour. The default retention is 1 hour.
                        Before etcd v3.3.x, the type of retention is int. We add 'v2'
                        suffix to make it backward compatible.
                      type: string
                    cluster-version:
                      type: string
                    election-interval:
                      description: ElectionInterval is the interval for etcd Raft
                        election.
                      type: string
                    enable-grpc-gateway:
                      description: 'Optional: Defaults to true'
                      type: boolean
                    enable-prevote:
                      description: 'Prevote is true to enable Raft Pre-Vote. If enabled,
                        Raft runs an additional election phase to check whether it
                        would get enough votes to win an election, thus minimizing
                        disruptions. Optional: Defaults to true'
                      type: boolean
                    force-new-cluster:
                      type: boolean
                    label-property:
                      type: object
                    lease:
                      description: 'LeaderLease time, if leader doesn''t update its
                        TTL in etcd after lease time, etcd will expire the leader
                        key and other servers can campaign the leader again. Etcd
                        only supports seconds TTL, so here is second too. Optional:
                        Defaults to 3'
                      format: int64
                      type: integer
                    log:
                      description: PDLogConfig serializes log related config in toml/json.
>>>>>>> 7bbb1528
                      properties:
                        preferredDuringSchedulingIgnoredDuringExecution:
                          description: The scheduler will prefer to schedule pods
                            to nodes that satisfy the affinity expressions specified
                            by this field, but it may choose a node that violates
                            one or more of the expressions. The node that is most
                            preferred is the one with the greatest sum of weights,
                            i.e. for each node that meets all of the scheduling requirements
                            (resource request, requiredDuringScheduling affinity expressions,
                            etc.), compute a sum by iterating through the elements
                            of this field and adding "weight" to the sum if the node
                            matches the corresponding matchExpressions; the node(s)
                            with the highest sum are the most preferred.
                          items:
                            description: An empty preferred scheduling term matches
                              all objects with implicit weight 0 (i.e. it's a no-op).
                              A null preferred scheduling term matches no objects
                              (i.e. is also a no-op).
                            properties:
                              preference:
                                description: A null or empty node selector term matches
                                  no objects. The requirements of them are ANDed.
                                  The TopologySelectorTerm type implements a subset
                                  of the NodeSelectorTerm.
                                properties:
                                  matchExpressions:
                                    description: A list of node selector requirements
                                      by node's labels.
                                    items:
                                      description: A node selector requirement is
                                        a selector that contains values, a key, and
                                        an operator that relates the key and values.
                                      properties:
                                        key:
                                          description: The label key that the selector
                                            applies to.
                                          type: string
                                        operator:
                                          description: Represents a key's relationship
                                            to a set of values. Valid operators are
                                            In, NotIn, Exists, DoesNotExist. Gt, and
                                            Lt.
                                          type: string
                                        values:
                                          description: An array of string values.
                                            If the operator is In or NotIn, the values
                                            array must be non-empty. If the operator
                                            is Exists or DoesNotExist, the values
                                            array must be empty. If the operator is
                                            Gt or Lt, the values array must have a
                                            single element, which will be interpreted
                                            as an integer. This array is replaced
                                            during a strategic merge patch.
                                          items:
                                            type: string
                                          type: array
                                      required:
                                      - key
                                      - operator
                                      type: object
                                    type: array
                                  matchFields:
                                    description: A list of node selector requirements
                                      by node's fields.
                                    items:
                                      description: A node selector requirement is
                                        a selector that contains values, a key, and
                                        an operator that relates the key and values.
                                      properties:
                                        key:
                                          description: The label key that the selector
                                            applies to.
                                          type: string
                                        operator:
                                          description: Represents a key's relationship
                                            to a set of values. Valid operators are
                                            In, NotIn, Exists, DoesNotExist. Gt, and
                                            Lt.
                                          type: string
                                        values:
                                          description: An array of string values.
                                            If the operator is In or NotIn, the values
                                            array must be non-empty. If the operator
                                            is Exists or DoesNotExist, the values
                                            array must be empty. If the operator is
                                            Gt or Lt, the values array must have a
                                            single element, which will be interpreted
                                            as an integer. This array is replaced
                                            during a strategic merge patch.
                                          items:
                                            type: string
                                          type: array
                                      required:
                                      - key
                                      - operator
                                      type: object
                                    type: array
                                type: object
                              weight:
                                description: Weight associated with matching the corresponding
                                  nodeSelectorTerm, in the range 1-100.
                                format: int32
                                type: integer
                            required:
                            - weight
                            - preference
                            type: object
                          type: array
                        requiredDuringSchedulingIgnoredDuringExecution:
                          description: A node selector represents the union of the
                            results of one or more label queries over a set of nodes;
                            that is, it represents the OR of the selectors represented
                            by the node selector terms.
                          properties:
                            nodeSelectorTerms:
                              description: Required. A list of node selector terms.
                                The terms are ORed.
                              items:
                                description: A null or empty node selector term matches
                                  no objects. The requirements of them are ANDed.
                                  The TopologySelectorTerm type implements a subset
                                  of the NodeSelectorTerm.
                                properties:
                                  matchExpressions:
                                    description: A list of node selector requirements
                                      by node's labels.
                                    items:
                                      description: A node selector requirement is
                                        a selector that contains values, a key, and
                                        an operator that relates the key and values.
                                      properties:
                                        key:
                                          description: The label key that the selector
                                            applies to.
                                          type: string
                                        operator:
                                          description: Represents a key's relationship
                                            to a set of values. Valid operators are
                                            In, NotIn, Exists, DoesNotExist. Gt, and
                                            Lt.
                                          type: string
                                        values:
                                          description: An array of string values.
                                            If the operator is In or NotIn, the values
                                            array must be non-empty. If the operator
                                            is Exists or DoesNotExist, the values
                                            array must be empty. If the operator is
                                            Gt or Lt, the values array must have a
                                            single element, which will be interpreted
                                            as an integer. This array is replaced
                                            during a strategic merge patch.
                                          items:
                                            type: string
                                          type: array
                                      required:
                                      - key
                                      - operator
                                      type: object
                                    type: array
                                  matchFields:
                                    description: A list of node selector requirements
                                      by node's fields.
                                    items:
                                      description: A node selector requirement is
                                        a selector that contains values, a key, and
                                        an operator that relates the key and values.
                                      properties:
                                        key:
                                          description: The label key that the selector
                                            applies to.
                                          type: string
                                        operator:
                                          description: Represents a key's relationship
                                            to a set of values. Valid operators are
                                            In, NotIn, Exists, DoesNotExist. Gt, and
                                            Lt.
                                          type: string
                                        values:
                                          description: An array of string values.
                                            If the operator is In or NotIn, the values
                                            array must be non-empty. If the operator
                                            is Exists or DoesNotExist, the values
                                            array must be empty. If the operator is
                                            Gt or Lt, the values array must have a
                                            single element, which will be interpreted
                                            as an integer. This array is replaced
                                            during a strategic merge patch.
                                          items:
                                            type: string
                                          type: array
                                      required:
                                      - key
                                      - operator
                                      type: object
                                    type: array
                                type: object
                              type: array
                          required:
                          - nodeSelectorTerms
                          type: object
<<<<<<< HEAD
                      type: object
                    podAffinity:
                      description: Pod affinity is a group of inter pod affinity scheduling
                        rules.
                      properties:
                        preferredDuringSchedulingIgnoredDuringExecution:
                          description: The scheduler will prefer to schedule pods
                            to nodes that satisfy the affinity expressions specified
                            by this field, but it may choose a node that violates
                            one or more of the expressions. The node that is most
                            preferred is the one with the greatest sum of weights,
                            i.e. for each node that meets all of the scheduling requirements
                            (resource request, requiredDuringScheduling affinity expressions,
                            etc.), compute a sum by iterating through the elements
                            of this field and adding "weight" to the sum if the node
                            has pods which matches the corresponding podAffinityTerm;
                            the node(s) with the highest sum are the most preferred.
=======
                        format:
                          description: Log format. one of json, text, or console.
                          type: string
                        level:
                          description: 'Log level. Optional: Defaults to info'
                          type: string
                      type: object
                    log-file:
                      description: Backward compatibility.
                      type: string
                    log-level:
                      type: string
                    metric:
                      properties:
                        address:
                          type: string
                        interval:
                          type: string
                        job:
                          type: string
                      type: object
                    namespace:
                      type: object
                    namespace-classifier:
                      description: 'NamespaceClassifier is for classifying stores/regions
                        into different namespaces. Optional: Defaults to true'
                      type: string
                    pd-server:
                      description: PDServerConfig is the configuration for pd server.
                      properties:
                        use-region-storage:
                          description: UseRegionStorage enables the independent region
                            storage.
                          type: string
                      type: object
                    quota-backend-bytes:
                      description: QuotaBackendBytes Raise alarms when backend size
                        exceeds the given quota. 0 means use the default quota. the
                        default size is 2GB, the maximum is 8GB.
                      type: string
                    replication:
                      description: PDReplicationConfig is the replication configuration.
                      properties:
                        location-labels:
                          description: The label keys specified the location of a
                            store. The placement priorities is implied by the order
                            of label keys. For example, ["zone", "rack"] means that
                            we should place replicas to different zones first, then
                            to different racks if we don't have enough zones. Immutable,
                            change should be made through pd-ctl after cluster creation
>>>>>>> 7bbb1528
                          items:
                            description: The weights of all of the matched WeightedPodAffinityTerm
                              fields are added per-node to find the most preferred
                              node(s)
                            properties:
                              podAffinityTerm:
                                description: Defines a set of pods (namely those matching
                                  the labelSelector relative to the given namespace(s))
                                  that this pod should be co-located (affinity) or
                                  not co-located (anti-affinity) with, where co-located
                                  is defined as running on a node whose value of the
                                  label with key <topologyKey> matches that of any
                                  node on which a pod of the set of pods is running
                                properties:
                                  labelSelector:
                                    description: A label selector is a label query
                                      over a set of resources. The result of matchLabels
                                      and matchExpressions are ANDed. An empty label
                                      selector matches all objects. A null label selector
                                      matches no objects.
                                    properties:
                                      matchExpressions:
                                        description: matchExpressions is a list of
                                          label selector requirements. The requirements
                                          are ANDed.
                                        items:
                                          description: A label selector requirement
                                            is a selector that contains values, a
                                            key, and an operator that relates the
                                            key and values.
                                          properties:
                                            key:
                                              description: key is the label key that
                                                the selector applies to.
                                              type: string
                                            operator:
                                              description: operator represents a key's
                                                relationship to a set of values. Valid
                                                operators are In, NotIn, Exists and
                                                DoesNotExist.
                                              type: string
                                            values:
                                              description: values is an array of string
                                                values. If the operator is In or NotIn,
                                                the values array must be non-empty.
                                                If the operator is Exists or DoesNotExist,
                                                the values array must be empty. This
                                                array is replaced during a strategic
                                                merge patch.
                                              items:
                                                type: string
                                              type: array
                                          required:
                                          - key
                                          - operator
                                          type: object
                                        type: array
                                      matchLabels:
                                        description: matchLabels is a map of {key,value}
                                          pairs. A single {key,value} in the matchLabels
                                          map is equivalent to an element of matchExpressions,
                                          whose key field is "key", the operator is
                                          "In", and the values array contains only
                                          "value". The requirements are ANDed.
                                        type: object
                                    type: object
                                  namespaces:
                                    description: namespaces specifies which namespaces
                                      the labelSelector applies to (matches against);
                                      null or empty list means "this pod's namespace"
                                    items:
                                      type: string
                                    type: array
                                  topologyKey:
                                    description: This pod should be co-located (affinity)
                                      or not co-located (anti-affinity) with the pods
                                      matching the labelSelector in the specified
                                      namespaces, where co-located is defined as running
                                      on a node whose value of the label with key
                                      topologyKey matches that of any node on which
                                      any of the selected pods is running. Empty topologyKey
                                      is not allowed.
                                    type: string
                                required:
                                - topologyKey
                                type: object
                              weight:
                                description: weight associated with matching the corresponding
                                  podAffinityTerm, in the range 1-100.
                                format: int32
                                type: integer
                            required:
                            - weight
                            - podAffinityTerm
                            type: object
                          type: array
<<<<<<< HEAD
                        requiredDuringSchedulingIgnoredDuringExecution:
                          description: If the affinity requirements specified by this
                            field are not met at scheduling time, the pod will not
                            be scheduled onto the node. If the affinity requirements
                            specified by this field cease to be met at some point
                            during pod execution (e.g. due to a pod label update),
                            the system may or may not try to eventually evict the
                            pod from its node. When there are multiple elements, the
                            lists of nodes corresponding to each podAffinityTerm are
                            intersected, i.e. all terms must be satisfied.
                          items:
                            description: Defines a set of pods (namely those matching
                              the labelSelector relative to the given namespace(s))
                              that this pod should be co-located (affinity) or not
                              co-located (anti-affinity) with, where co-located is
                              defined as running on a node whose value of the label
                              with key <topologyKey> matches that of any node on which
                              a pod of the set of pods is running
                            properties:
                              labelSelector:
                                description: A label selector is a label query over
                                  a set of resources. The result of matchLabels and
                                  matchExpressions are ANDed. An empty label selector
                                  matches all objects. A null label selector matches
                                  no objects.
                                properties:
                                  matchExpressions:
                                    description: matchExpressions is a list of label
                                      selector requirements. The requirements are
                                      ANDed.
                                    items:
                                      description: A label selector requirement is
                                        a selector that contains values, a key, and
                                        an operator that relates the key and values.
                                      properties:
                                        key:
                                          description: key is the label key that the
                                            selector applies to.
                                          type: string
                                        operator:
                                          description: operator represents a key's
                                            relationship to a set of values. Valid
                                            operators are In, NotIn, Exists and DoesNotExist.
                                          type: string
                                        values:
                                          description: values is an array of string
                                            values. If the operator is In or NotIn,
                                            the values array must be non-empty. If
                                            the operator is Exists or DoesNotExist,
                                            the values array must be empty. This array
                                            is replaced during a strategic merge patch.
                                          items:
                                            type: string
                                          type: array
                                      required:
                                      - key
                                      - operator
                                      type: object
                                    type: array
                                  matchLabels:
                                    description: matchLabels is a map of {key,value}
                                      pairs. A single {key,value} in the matchLabels
                                      map is equivalent to an element of matchExpressions,
                                      whose key field is "key", the operator is "In",
                                      and the values array contains only "value".
                                      The requirements are ANDed.
                                    type: object
                                type: object
                              namespaces:
                                description: namespaces specifies which namespaces
                                  the labelSelector applies to (matches against);
                                  null or empty list means "this pod's namespace"
                                items:
                                  type: string
                                type: array
                              topologyKey:
                                description: This pod should be co-located (affinity)
                                  or not co-located (anti-affinity) with the pods
                                  matching the labelSelector in the specified namespaces,
                                  where co-located is defined as running on a node
                                  whose value of the label with key topologyKey matches
                                  that of any node on which any of the selected pods
                                  is running. Empty topologyKey is not allowed.
                                type: string
                            required:
                            - topologyKey
                            type: object
                          type: array
                      type: object
                    podAntiAffinity:
                      description: Pod anti affinity is a group of inter pod anti
                        affinity scheduling rules.
                      properties:
                        preferredDuringSchedulingIgnoredDuringExecution:
                          description: The scheduler will prefer to schedule pods
                            to nodes that satisfy the anti-affinity expressions specified
                            by this field, but it may choose a node that violates
                            one or more of the expressions. The node that is most
                            preferred is the one with the greatest sum of weights,
                            i.e. for each node that meets all of the scheduling requirements
                            (resource request, requiredDuringScheduling anti-affinity
                            expressions, etc.), compute a sum by iterating through
                            the elements of this field and adding "weight" to the
                            sum if the node has pods which matches the corresponding
                            podAffinityTerm; the node(s) with the highest sum are
                            the most preferred.
                          items:
                            description: The weights of all of the matched WeightedPodAffinityTerm
                              fields are added per-node to find the most preferred
                              node(s)
                            properties:
                              podAffinityTerm:
                                description: Defines a set of pods (namely those matching
                                  the labelSelector relative to the given namespace(s))
                                  that this pod should be co-located (affinity) or
                                  not co-located (anti-affinity) with, where co-located
                                  is defined as running on a node whose value of the
                                  label with key <topologyKey> matches that of any
                                  node on which a pod of the set of pods is running
                                properties:
                                  labelSelector:
                                    description: A label selector is a label query
                                      over a set of resources. The result of matchLabels
                                      and matchExpressions are ANDed. An empty label
                                      selector matches all objects. A null label selector
                                      matches no objects.
                                    properties:
                                      matchExpressions:
                                        description: matchExpressions is a list of
                                          label selector requirements. The requirements
                                          are ANDed.
                                        items:
                                          description: A label selector requirement
                                            is a selector that contains values, a
                                            key, and an operator that relates the
                                            key and values.
                                          properties:
                                            key:
                                              description: key is the label key that
                                                the selector applies to.
                                              type: string
                                            operator:
                                              description: operator represents a key's
                                                relationship to a set of values. Valid
                                                operators are In, NotIn, Exists and
                                                DoesNotExist.
                                              type: string
                                            values:
                                              description: values is an array of string
                                                values. If the operator is In or NotIn,
                                                the values array must be non-empty.
                                                If the operator is Exists or DoesNotExist,
                                                the values array must be empty. This
                                                array is replaced during a strategic
                                                merge patch.
                                              items:
                                                type: string
                                              type: array
                                          required:
                                          - key
                                          - operator
                                          type: object
                                        type: array
                                      matchLabels:
                                        description: matchLabels is a map of {key,value}
                                          pairs. A single {key,value} in the matchLabels
                                          map is equivalent to an element of matchExpressions,
                                          whose key field is "key", the operator is
                                          "In", and the values array contains only
                                          "value". The requirements are ANDed.
                                        type: object
                                    type: object
                                  namespaces:
                                    description: namespaces specifies which namespaces
                                      the labelSelector applies to (matches against);
                                      null or empty list means "this pod's namespace"
                                    items:
                                      type: string
                                    type: array
                                  topologyKey:
                                    description: This pod should be co-located (affinity)
                                      or not co-located (anti-affinity) with the pods
                                      matching the labelSelector in the specified
                                      namespaces, where co-located is defined as running
                                      on a node whose value of the label with key
                                      topologyKey matches that of any node on which
                                      any of the selected pods is running. Empty topologyKey
                                      is not allowed.
                                    type: string
                                required:
                                - topologyKey
                                type: object
                              weight:
                                description: weight associated with matching the corresponding
                                  podAffinityTerm, in the range 1-100.
                                format: int32
                                type: integer
                            required:
                            - weight
                            - podAffinityTerm
                            type: object
                          type: array
                        requiredDuringSchedulingIgnoredDuringExecution:
                          description: If the anti-affinity requirements specified
                            by this field are not met at scheduling time, the pod
                            will not be scheduled onto the node. If the anti-affinity
                            requirements specified by this field cease to be met at
                            some point during pod execution (e.g. due to a pod label
                            update), the system may or may not try to eventually evict
                            the pod from its node. When there are multiple elements,
                            the lists of nodes corresponding to each podAffinityTerm
                            are intersected, i.e. all terms must be satisfied.
                          items:
                            description: Defines a set of pods (namely those matching
                              the labelSelector relative to the given namespace(s))
                              that this pod should be co-located (affinity) or not
                              co-located (anti-affinity) with, where co-located is
                              defined as running on a node whose value of the label
                              with key <topologyKey> matches that of any node on which
                              a pod of the set of pods is running
                            properties:
                              labelSelector:
                                description: A label selector is a label query over
                                  a set of resources. The result of matchLabels and
                                  matchExpressions are ANDed. An empty label selector
                                  matches all objects. A null label selector matches
                                  no objects.
                                properties:
                                  matchExpressions:
                                    description: matchExpressions is a list of label
                                      selector requirements. The requirements are
                                      ANDed.
                                    items:
                                      description: A label selector requirement is
                                        a selector that contains values, a key, and
                                        an operator that relates the key and values.
                                      properties:
                                        key:
                                          description: key is the label key that the
                                            selector applies to.
                                          type: string
                                        operator:
                                          description: operator represents a key's
                                            relationship to a set of values. Valid
                                            operators are In, NotIn, Exists and DoesNotExist.
                                          type: string
                                        values:
                                          description: values is an array of string
                                            values. If the operator is In or NotIn,
                                            the values array must be non-empty. If
                                            the operator is Exists or DoesNotExist,
                                            the values array must be empty. This array
                                            is replaced during a strategic merge patch.
                                          items:
                                            type: string
                                          type: array
                                      required:
                                      - key
                                      - operator
                                      type: object
                                    type: array
                                  matchLabels:
                                    description: matchLabels is a map of {key,value}
                                      pairs. A single {key,value} in the matchLabels
                                      map is equivalent to an element of matchExpressions,
                                      whose key field is "key", the operator is "In",
                                      and the values array contains only "value".
                                      The requirements are ANDed.
                                    type: object
                                type: object
                              namespaces:
                                description: namespaces specifies which namespaces
                                  the labelSelector applies to (matches against);
                                  null or empty list means "this pod's namespace"
                                items:
                                  type: string
                                type: array
                              topologyKey:
                                description: This pod should be co-located (affinity)
                                  or not co-located (anti-affinity) with the pods
                                  matching the labelSelector in the specified namespaces,
                                  where co-located is defined as running on a node
                                  whose value of the label with key topologyKey matches
                                  that of any node on which any of the selected pods
                                  is running. Empty topologyKey is not allowed.
                                type: string
                            required:
                            - topologyKey
                            type: object
                          type: array
                      type: object
                  type: object
                annotations:
                  description: 'Annotations of the component. Merged into the cluster-level
                    annotations if non-empty Optional: Defaults to cluster-level setting'
                  type: object
                baseImage:
                  description: Base image of the component, image tag is now allowed
                    during validation
                  type: string
                config:
                  description: PDConfig is the configuration of pd-server
                  properties:
                    advertise-client-urls:
                      type: string
                    advertise-peer-urls:
                      type: string
                    auto-compaction-mode:
                      description: AutoCompactionMode is either 'periodic' or 'revision'.
                        The default value is 'periodic'.
                      type: string
                    auto-compaction-retention-v2:
                      description: AutoCompactionRetention is either duration string
                        with time unit (e.g. '5m' for 5-minute), or revision unit
                        (e.g. '5000'). If no time unit is provided and compaction
                        mode is 'periodic', the unit defaults to hour. For example,
                        '5' translates into 5-hour. The default retention is 1 hour.
                        Before etcd v3.3.x, the type of retention is int. We add 'v2'
                        suffix to make it backward compatible.
                      type: string
                    client-urls:
                      type: string
                    cluster-version:
                      type: string
                    data-dir:
                      type: string
                    election-interval:
                      description: ElectionInterval is the interval for etcd Raft
                        election.
                      type: string
                    enable-grpc-gateway:
                      type: boolean
                    enable-prevote:
                      description: Prevote is true to enable Raft Pre-Vote. If enabled,
                        Raft runs an additional election phase to check whether it
                        would get enough votes to win an election, thus minimizing
                        disruptions.
                      type: boolean
                    force-new-cluster:
                      type: boolean
                    initial-cluster:
                      type: string
                    initial-cluster-state:
                      type: string
                    join:
                      description: Join to an existing pd cluster, a string of endpoints.
                      type: string
                    label-property:
                      type: object
                    lease:
                      description: LeaderLease time, if leader doesn't update its
                        TTL in etcd after lease time, etcd will expire the leader
                        key and other servers can campaign the leader again. Etcd
                        only supports seconds TTL, so here is second too.
                      format: int64
                      type: integer
                    log:
                      description: PDLogConfig serializes log related config in toml/json.
                      properties:
                        development:
                          description: Development puts the logger in development
                            mode, which changes the behavior of DPanicLevel and takes
                            stacktraces more liberally.
                          type: boolean
                        disable-caller:
                          description: DisableCaller stops annotating logs with the
                            calling function's file name and line number. By default,
                            all logs are annotated.
                          type: boolean
                        disable-error-verbose:
                          description: DisableErrorVerbose stops annotating logs with
                            the full verbose error message.
                          type: boolean
                        disable-stacktrace:
                          description: DisableStacktrace completely disables automatic
                            stacktrace capturing. By default, stacktraces are captured
                            for WarnLevel and above logs in development and ErrorLevel
                            and above in production.
                          type: boolean
                        disable-timestamp:
                          description: Disable automatic timestamps in output.
                          type: boolean
                        file:
                          properties:
                            filename:
                              description: Log filename, leave empty to disable file
                                log.
                              type: string
                            log-rotate:
                              description: Is log rotate enabled.
                              type: boolean
                            max-backups:
                              description: Maximum number of old log files to retain.
                              format: int32
                              type: integer
                            max-days:
                              description: Max log keep days, default is never deleting.
                              format: int32
                              type: integer
                            max-size:
                              description: Max size for a single file, in MB.
                              format: int32
                              type: integer
                          type: object
                        format:
                          description: Log format. one of json, text, or console.
                          type: string
                        level:
                          description: Log level.
                          type: string
                      type: object
                    log-file:
                      description: Backward compatibility.
                      type: string
                    log-level:
                      type: string
                    metric:
                      properties:
                        address:
                          type: string
                        interval:
                          type: string
                        job:
                          type: string
                      type: object
                    name:
                      type: string
                    namespace:
                      type: object
                    namespace-classifier:
                      description: NamespaceClassifier is for classifying stores/regions
                        into different namespaces.
                      type: string
                    pd-server:
                      description: PDServerConfig is the configuration for pd server.
                      properties:
                        use-region-storage:
                          description: UseRegionStorage enables the independent region
                            storage.
                          type: string
                      type: object
                    peer-urls:
                      type: string
                    quota-backend-bytes:
                      description: QuotaBackendBytes Raise alarms when backend size
                        exceeds the given quota. 0 means use the default quota. the
                        default size is 2GB, the maximum is 8GB.
                      type: string
                    replication:
                      description: PDReplicationConfig is the replication configuration.
                      properties:
                        location-labels:
                          description: The label keys specified the location of a
                            store. The placement priorities is implied by the order
                            of label keys. For example, ["zone", "rack"] means that
                            we should place replicas to different zones first, then
                            to different racks if we don't have enough zones.
                          items:
                            type: string
                          type: array
                        max-replicas:
                          description: MaxReplicas is the number of replicas for each
                            region.
=======
                        max-replicas:
                          description: 'MaxReplicas is the number of replicas for
                            each region. Immutable, change should be made through
                            pd-ctl after cluster creation Optional: Defaults to 3'
>>>>>>> 7bbb1528
                          format: int64
                          type: integer
                        strictly-match-label:
                          description: StrictlyMatchLabel strictly checks if the label
<<<<<<< HEAD
                            of TiKV is matched with LocaltionLabels.
=======
                            of TiKV is matched with LocaltionLabels. Immutable, change
                            should be made through pd-ctl after cluster creation
>>>>>>> 7bbb1528
                          type: string
                      type: object
                    schedule:
                      description: ScheduleConfig is the schedule configuration.
<<<<<<< HEAD
                      properties:
                        disable-location-replacement:
                          description: DisableLocationReplacement is the option to
                            prevent replica checker from moving replica to a better
                            location.
                          type: string
                        disable-make-up-replica:
                          description: DisableMakeUpReplica is the option to prevent
                            replica checker from making up replicas when replica count
                            is less than expected.
                          type: string
                        disable-namespace-relocation:
                          description: DisableNamespaceRelocation is the option to
                            prevent namespace checker from moving replica to the target
                            namespace.
                          type: string
                        disable-raft-learner:
                          description: DisableLearner is the option to disable using
                            AddLearnerNode instead of AddNode
                          type: string
                        disable-remove-down-replica:
                          description: DisableRemoveDownReplica is the option to prevent
                            replica checker from removing down replicas.
                          type: string
                        disable-remove-extra-replica:
                          description: DisableRemoveExtraReplica is the option to
                            prevent replica checker from removing extra replicas.
                          type: string
                        disable-replace-offline-replica:
                          description: DisableReplaceOfflineReplica is the option
                            to prevent replica checker from repalcing offline replicas.
                          type: string
                        high-space-ratio:
                          description: HighSpaceRatio is the highest usage ratio of
                            store which regraded as high space. High space means there
                            is a lot of spare capacity, and store region score varies
                            directly with used size.
                          format: double
                          type: number
                        hot-region-cache-hits-threshold:
                          description: HotRegionCacheHitThreshold is the cache hits
                            threshold of the hot region. If the number of times a
                            region hits the hot cache is greater than this threshold,
                            it is considered a hot region.
                          format: int64
                          type: integer
                        hot-region-schedule-limit:
                          description: HotRegionScheduleLimit is the max coexist hot
                            region schedules.
                          format: int64
                          type: integer
                        leader-schedule-limit:
                          description: LeaderScheduleLimit is the max coexist leader
                            schedules.
                          format: int64
                          type: integer
                        low-space-ratio:
                          description: |2-

                                 high space stage         transition stage           low space stage
                              |--------------------|-----------------------------|-------------------------|
                              ^                    ^                             ^                         ^
                              0       HighSpaceRatio * capacity       LowSpaceRatio * capacity          capacity

                            LowSpaceRatio is the lowest usage ratio of store which regraded as low space. When in low space, store region score increases to very large and varies inversely with available size.
                          format: double
                          type: number
                        max-merge-region-keys:
                          format: int64
                          type: integer
                        max-merge-region-size:
                          description: If both the size of region is smaller than
                            MaxMergeRegionSize and the number of rows in region is
                            smaller than MaxMergeRegionKeys, it will try to merge
                            with adjacent regions.
                          format: int64
                          type: integer
                        max-pending-peer-count:
                          format: int64
                          type: integer
                        max-snapshot-count:
                          description: If the snapshot count of one store is greater
                            than this value, it will never be used as a source or
                            target store.
                          format: int64
                          type: integer
                        max-store-down-time:
                          description: MaxStoreDownTime is the max duration after
                            which a store will be considered to be down if it hasn't
                            reported heartbeats.
                          type: string
                        merge-schedule-limit:
                          description: MergeScheduleLimit is the max coexist merge
                            schedules.
                          format: int64
                          type: integer
                        patrol-region-interval:
                          description: PatrolRegionInterval is the interval for scanning
                            region during patrol.
                          type: string
                        region-schedule-limit:
                          description: RegionScheduleLimit is the max coexist region
                            schedules.
                          format: int64
                          type: integer
                        replica-schedule-limit:
                          description: ReplicaScheduleLimit is the max coexist replica
                            schedules.
                          format: int64
                          type: integer
                        schedulers-v2:
                          description: Schedulers support for loding customized schedulers
                          items:
                            description: PDSchedulerConfig is customized scheduler
                              configuration
                            properties:
                              args:
                                items:
                                  type: string
                                type: array
                              disable:
                                type: boolean
                              type:
                                type: string
                            type: object
                          type: array
                        split-merge-interval:
                          description: SplitMergeInterval is the minimum interval
                            time to permit merge after split.
                          type: string
                        tolerant-size-ratio:
                          description: TolerantSizeRatio is the ratio of buffer size
                            for balance scheduler.
                          format: double
                          type: number
                      type: object
                    security:
                      description: PDSecurityConfig is the configuration for supporting
                        tls.
                      properties:
                        cacert-path:
                          description: CAPath is the path of file that contains list
                            of trusted SSL CAs. if set, following four settings shouldn't
                            be empty
                          type: string
                        cert-path:
                          description: CertPath is the path of file that contains
                            X509 certificate in PEM format.
                          type: string
                        key-path:
                          description: KeyPath is the path of file that contains X509
                            key in PEM format.
                          type: string
                      type: object
                    tikv-interval:
                      description: TickInterval is the interval for etcd Raft tick.
                      type: string
                    tso-save-interval:
                      description: TsoSaveInterval is the interval to save timestamp.
                      type: string
                  type: object
                configUpdateStrategy:
                  description: 'ConfigUpdateStrategy of the component. Override the
                    cluster-level updateStrategy if present Optional: Defaults to
                    cluster-level setting'
                  type: string
                hostNetwork:
                  description: 'Whether Hostnetwork of the component is enabled. Override
                    the cluster-level setting if present Optional: Defaults to cluster-level
                    setting'
                  type: boolean
                imagePullPolicy:
                  description: 'ImagePullPolicy of the component. Override the cluster-level
                    imagePullPolicy if present Optional: Defaults to cluster-level
                    setting'
                  type: string
                limits:
                  description: 'Limits describes the maximum amount of compute resources
                    allowed. More info: https://kubernetes.io/docs/concepts/configuration/manage-compute-resources-container/'
                  type: object
                nodeSelector:
                  description: 'NodeSelector of the component. Merged into the cluster-level
                    nodeSelector if non-empty Optional: Defaults to cluster-level
                    setting'
                  type: object
                podSecurityContext:
                  description: PodSecurityContext holds pod-level security attributes
                    and common container settings. Some fields are also present in
                    container.securityContext.  Field values of container.securityContext
                    take precedence over field values of PodSecurityContext.
                  properties:
                    fsGroup:
                      description: |-
                        A special supplemental group that applies to all containers in a pod. Some volume types allow the Kubelet to change the ownership of that volume to be owned by the pod:

                        1. The owning GID will be the FSGroup 2. The setgid bit is set (new files created in the volume will be owned by FSGroup) 3. The permission bits are OR'd with rw-rw----

                        If unset, the Kubelet will not modify the ownership and permissions of any volume.
                      format: int64
                      type: integer
                    runAsGroup:
                      description: The GID to run the entrypoint of the container
                        process. Uses runtime default if unset. May also be set in
                        SecurityContext.  If set in both SecurityContext and PodSecurityContext,
                        the value specified in SecurityContext takes precedence for
                        that container.
                      format: int64
                      type: integer
                    runAsNonRoot:
                      description: Indicates that the container must run as a non-root
                        user. If true, the Kubelet will validate the image at runtime
                        to ensure that it does not run as UID 0 (root) and fail to
                        start the container if it does. If unset or false, no such
                        validation will be performed. May also be set in SecurityContext.  If
                        set in both SecurityContext and PodSecurityContext, the value
                        specified in SecurityContext takes precedence.
                      type: boolean
                    runAsUser:
                      description: The UID to run the entrypoint of the container
                        process. Defaults to user specified in image metadata if unspecified.
                        May also be set in SecurityContext.  If set in both SecurityContext
                        and PodSecurityContext, the value specified in SecurityContext
                        takes precedence for that container.
                      format: int64
                      type: integer
                    seLinuxOptions:
                      description: SELinuxOptions are the labels to be applied to
                        the container
                      properties:
                        level:
                          description: Level is SELinux level label that applies to
                            the container.
                          type: string
                        role:
                          description: Role is a SELinux role label that applies to
                            the container.
                          type: string
                        type:
                          description: Type is a SELinux type label that applies to
                            the container.
                          type: string
                        user:
                          description: User is a SELinux user label that applies to
                            the container.
                          type: string
                      type: object
                    supplementalGroups:
                      description: A list of groups applied to the first process run
                        in each container, in addition to the container's primary
                        GID.  If unspecified, no groups will be added to any container.
                      items:
                        format: int64
                        type: integer
                      type: array
                    sysctls:
                      description: Sysctls hold a list of namespaced sysctls used
                        for the pod. Pods with unsupported sysctls (by the container
                        runtime) might fail to launch.
                      items:
                        description: Sysctl defines a kernel parameter to be set
                        properties:
                          name:
                            description: Name of a property to set
                            type: string
                          value:
                            description: Value of a property to set
                            type: string
                        required:
                        - name
                        - value
                        type: object
                      type: array
                    windowsOptions:
                      description: WindowsSecurityContextOptions contain Windows-specific
                        options and credentials.
                      properties:
                        gmsaCredentialSpec:
                          description: GMSACredentialSpec is where the GMSA admission
                            webhook (https://github.com/kubernetes-sigs/windows-gmsa)
                            inlines the contents of the GMSA credential spec named
                            by the GMSACredentialSpecName field. This field is alpha-level
                            and is only honored by servers that enable the WindowsGMSA
                            feature flag.
                          type: string
                        gmsaCredentialSpecName:
                          description: GMSACredentialSpecName is the name of the GMSA
                            credential spec to use. This field is alpha-level and
                            is only honored by servers that enable the WindowsGMSA
                            feature flag.
                          type: string
                        runAsUserName:
                          description: The UserName in Windows to run the entrypoint
                            of the container process. Defaults to the user specified
                            in image metadata if unspecified. May also be set in PodSecurityContext.
                            If set in both SecurityContext and PodSecurityContext,
                            the value specified in SecurityContext takes precedence.
                            This field is alpha-level and it is only honored by servers
                            that enable the WindowsRunAsUserName feature flag.
                          type: string
                      type: object
                  type: object
                priorityClassName:
                  description: 'PriorityClassName of the component. Override the cluster-level
                    one if present Optional: Defaults to cluster-level setting'
                  type: string
                replicas:
                  description: The desired ready replicas
                  format: int32
                  type: integer
                requests:
                  description: 'Requests describes the minimum amount of compute resources
                    required. If Requests is omitted for a container, it defaults
                    to Limits if that is explicitly specified, otherwise to an implementation-defined
                    value. More info: https://kubernetes.io/docs/concepts/configuration/manage-compute-resources-container/'
                  type: object
                schedulerName:
                  description: 'SchedulerName of the component. Override the cluster-level
                    one if present Optional: Defaults to cluster-level setting'
                  type: string
                service:
                  properties:
                    annotations:
                      description: Additional annotations of the kubernetes service
                        object
                      type: object
                    loadBalancerIP:
                      description: 'LoadBalancerIP is the loadBalancerIP of service
                        Optional: Defaults to omitted'
                      type: string
                    type:
                      description: Type of the real kubernetes service
                      type: string
                  type: object
                storageClassName:
                  description: 'The storageClassName of the persistent volume for
                    PD data storage, empty string means not explicitly set and use
                    the cluster default set by admission controller. Optionals: Defaults
                    to the default-storage-class-name set in the tidb-operator'
                  type: string
                tolerations:
                  description: 'Tolerations of the component. Override the cluster-level
                    tolerations if non-empty Optional: Defaults to cluster-level setting'
                  items:
                    description: The pod this Toleration is attached to tolerates
                      any taint that matches the triple <key,value,effect> using the
                      matching operator <operator>.
                    properties:
                      effect:
                        description: Effect indicates the taint effect to match. Empty
                          means match all taint effects. When specified, allowed values
                          are NoSchedule, PreferNoSchedule and NoExecute.
                        type: string
                      key:
                        description: Key is the taint key that the toleration applies
                          to. Empty means match all taint keys. If the key is empty,
                          operator must be Exists; this combination means to match
                          all values and all keys.
                        type: string
                      operator:
                        description: Operator represents a key's relationship to the
                          value. Valid operators are Exists and Equal. Defaults to
                          Equal. Exists is equivalent to wildcard for value, so that
                          a pod can tolerate all taints of a particular category.
                        type: string
                      tolerationSeconds:
                        description: TolerationSeconds represents the period of time
                          the toleration (which must be of effect NoExecute, otherwise
                          this field is ignored) tolerates the taint. By default,
                          it is not set, which means tolerate the taint forever (do
                          not evict). Zero and negative values will be treated as
                          0 (evict immediately) by the system.
                        format: int64
                        type: integer
                      value:
                        description: Value is the taint value the toleration matches
                          to. If the operator is Exists, the value should be empty,
                          otherwise just a regular string.
                        type: string
                    type: object
                  type: array
                version:
                  description: 'Version of the component. Override the cluster-level
                    version if non-empty Optional: Defaults to cluster-level setting'
                  type: string
              required:
              - replicas
              type: object
            priorityClassName:
              description: 'PriorityClassName of TiDB cluster Pods Optional: Defaults
                to omitted'
              type: string
            pump:
              description: PumpSpec contains details of Pump members
              properties:
                affinity:
                  description: Affinity is a group of affinity scheduling rules.
                  properties:
                    nodeAffinity:
                      description: Node affinity is a group of node affinity scheduling
                        rules.
                      properties:
                        preferredDuringSchedulingIgnoredDuringExecution:
                          description: The scheduler will prefer to schedule pods
                            to nodes that satisfy the affinity expressions specified
                            by this field, but it may choose a node that violates
                            one or more of the expressions. The node that is most
                            preferred is the one with the greatest sum of weights,
                            i.e. for each node that meets all of the scheduling requirements
                            (resource request, requiredDuringScheduling affinity expressions,
                            etc.), compute a sum by iterating through the elements
                            of this field and adding "weight" to the sum if the node
                            matches the corresponding matchExpressions; the node(s)
                            with the highest sum are the most preferred.
                          items:
                            description: An empty preferred scheduling term matches
                              all objects with implicit weight 0 (i.e. it's a no-op).
                              A null preferred scheduling term matches no objects
                              (i.e. is also a no-op).
                            properties:
                              preference:
                                description: A null or empty node selector term matches
                                  no objects. The requirements of them are ANDed.
                                  The TopologySelectorTerm type implements a subset
                                  of the NodeSelectorTerm.
                                properties:
                                  matchExpressions:
                                    description: A list of node selector requirements
                                      by node's labels.
                                    items:
                                      description: A node selector requirement is
                                        a selector that contains values, a key, and
                                        an operator that relates the key and values.
                                      properties:
                                        key:
                                          description: The label key that the selector
                                            applies to.
                                          type: string
                                        operator:
                                          description: Represents a key's relationship
                                            to a set of values. Valid operators are
                                            In, NotIn, Exists, DoesNotExist. Gt, and
                                            Lt.
                                          type: string
                                        values:
                                          description: An array of string values.
                                            If the operator is In or NotIn, the values
                                            array must be non-empty. If the operator
                                            is Exists or DoesNotExist, the values
                                            array must be empty. If the operator is
                                            Gt or Lt, the values array must have a
                                            single element, which will be interpreted
                                            as an integer. This array is replaced
                                            during a strategic merge patch.
                                          items:
                                            type: string
                                          type: array
                                      required:
                                      - key
                                      - operator
                                      type: object
                                    type: array
                                  matchFields:
                                    description: A list of node selector requirements
                                      by node's fields.
                                    items:
                                      description: A node selector requirement is
                                        a selector that contains values, a key, and
                                        an operator that relates the key and values.
                                      properties:
                                        key:
                                          description: The label key that the selector
                                            applies to.
                                          type: string
                                        operator:
                                          description: Represents a key's relationship
                                            to a set of values. Valid operators are
                                            In, NotIn, Exists, DoesNotExist. Gt, and
                                            Lt.
                                          type: string
                                        values:
                                          description: An array of string values.
                                            If the operator is In or NotIn, the values
                                            array must be non-empty. If the operator
                                            is Exists or DoesNotExist, the values
                                            array must be empty. If the operator is
                                            Gt or Lt, the values array must have a
                                            single element, which will be interpreted
                                            as an integer. This array is replaced
                                            during a strategic merge patch.
                                          items:
                                            type: string
                                          type: array
                                      required:
                                      - key
                                      - operator
                                      type: object
                                    type: array
                                type: object
                              weight:
                                description: Weight associated with matching the corresponding
                                  nodeSelectorTerm, in the range 1-100.
                                format: int32
                                type: integer
                            required:
                            - weight
                            - preference
                            type: object
                          type: array
                        requiredDuringSchedulingIgnoredDuringExecution:
                          description: A node selector represents the union of the
                            results of one or more label queries over a set of nodes;
                            that is, it represents the OR of the selectors represented
                            by the node selector terms.
                          properties:
                            nodeSelectorTerms:
                              description: Required. A list of node selector terms.
                                The terms are ORed.
                              items:
                                description: A null or empty node selector term matches
                                  no objects. The requirements of them are ANDed.
                                  The TopologySelectorTerm type implements a subset
                                  of the NodeSelectorTerm.
                                properties:
                                  matchExpressions:
                                    description: A list of node selector requirements
                                      by node's labels.
                                    items:
                                      description: A node selector requirement is
                                        a selector that contains values, a key, and
                                        an operator that relates the key and values.
                                      properties:
                                        key:
                                          description: The label key that the selector
                                            applies to.
                                          type: string
                                        operator:
                                          description: Represents a key's relationship
                                            to a set of values. Valid operators are
                                            In, NotIn, Exists, DoesNotExist. Gt, and
                                            Lt.
                                          type: string
                                        values:
                                          description: An array of string values.
                                            If the operator is In or NotIn, the values
                                            array must be non-empty. If the operator
                                            is Exists or DoesNotExist, the values
                                            array must be empty. If the operator is
                                            Gt or Lt, the values array must have a
                                            single element, which will be interpreted
                                            as an integer. This array is replaced
                                            during a strategic merge patch.
                                          items:
                                            type: string
                                          type: array
                                      required:
                                      - key
                                      - operator
                                      type: object
                                    type: array
                                  matchFields:
                                    description: A list of node selector requirements
                                      by node's fields.
                                    items:
                                      description: A node selector requirement is
                                        a selector that contains values, a key, and
                                        an operator that relates the key and values.
                                      properties:
                                        key:
                                          description: The label key that the selector
                                            applies to.
                                          type: string
                                        operator:
                                          description: Represents a key's relationship
                                            to a set of values. Valid operators are
                                            In, NotIn, Exists, DoesNotExist. Gt, and
                                            Lt.
                                          type: string
                                        values:
                                          description: An array of string values.
                                            If the operator is In or NotIn, the values
                                            array must be non-empty. If the operator
                                            is Exists or DoesNotExist, the values
                                            array must be empty. If the operator is
                                            Gt or Lt, the values array must have a
                                            single element, which will be interpreted
                                            as an integer. This array is replaced
                                            during a strategic merge patch.
                                          items:
                                            type: string
                                          type: array
                                      required:
                                      - key
                                      - operator
                                      type: object
                                    type: array
                                type: object
                              type: array
                          required:
                          - nodeSelectorTerms
                          type: object
                      type: object
                    podAffinity:
                      description: Pod affinity is a group of inter pod affinity scheduling
                        rules.
                      properties:
                        preferredDuringSchedulingIgnoredDuringExecution:
                          description: The scheduler will prefer to schedule pods
                            to nodes that satisfy the affinity expressions specified
                            by this field, but it may choose a node that violates
                            one or more of the expressions. The node that is most
                            preferred is the one with the greatest sum of weights,
                            i.e. for each node that meets all of the scheduling requirements
                            (resource request, requiredDuringScheduling affinity expressions,
                            etc.), compute a sum by iterating through the elements
                            of this field and adding "weight" to the sum if the node
                            has pods which matches the corresponding podAffinityTerm;
                            the node(s) with the highest sum are the most preferred.
                          items:
                            description: The weights of all of the matched WeightedPodAffinityTerm
                              fields are added per-node to find the most preferred
                              node(s)
                            properties:
                              podAffinityTerm:
                                description: Defines a set of pods (namely those matching
                                  the labelSelector relative to the given namespace(s))
                                  that this pod should be co-located (affinity) or
                                  not co-located (anti-affinity) with, where co-located
                                  is defined as running on a node whose value of the
                                  label with key <topologyKey> matches that of any
                                  node on which a pod of the set of pods is running
                                properties:
                                  labelSelector:
                                    description: A label selector is a label query
                                      over a set of resources. The result of matchLabels
                                      and matchExpressions are ANDed. An empty label
                                      selector matches all objects. A null label selector
                                      matches no objects.
                                    properties:
                                      matchExpressions:
                                        description: matchExpressions is a list of
                                          label selector requirements. The requirements
                                          are ANDed.
                                        items:
                                          description: A label selector requirement
                                            is a selector that contains values, a
                                            key, and an operator that relates the
                                            key and values.
                                          properties:
                                            key:
                                              description: key is the label key that
                                                the selector applies to.
                                              type: string
                                            operator:
                                              description: operator represents a key's
                                                relationship to a set of values. Valid
                                                operators are In, NotIn, Exists and
                                                DoesNotExist.
                                              type: string
                                            values:
                                              description: values is an array of string
                                                values. If the operator is In or NotIn,
                                                the values array must be non-empty.
                                                If the operator is Exists or DoesNotExist,
                                                the values array must be empty. This
                                                array is replaced during a strategic
                                                merge patch.
                                              items:
                                                type: string
                                              type: array
                                          required:
                                          - key
                                          - operator
                                          type: object
                                        type: array
                                      matchLabels:
                                        description: matchLabels is a map of {key,value}
                                          pairs. A single {key,value} in the matchLabels
                                          map is equivalent to an element of matchExpressions,
                                          whose key field is "key", the operator is
                                          "In", and the values array contains only
                                          "value". The requirements are ANDed.
                                        type: object
                                    type: object
                                  namespaces:
                                    description: namespaces specifies which namespaces
                                      the labelSelector applies to (matches against);
                                      null or empty list means "this pod's namespace"
                                    items:
                                      type: string
                                    type: array
                                  topologyKey:
                                    description: This pod should be co-located (affinity)
                                      or not co-located (anti-affinity) with the pods
                                      matching the labelSelector in the specified
                                      namespaces, where co-located is defined as running
                                      on a node whose value of the label with key
                                      topologyKey matches that of any node on which
                                      any of the selected pods is running. Empty topologyKey
                                      is not allowed.
                                    type: string
                                required:
                                - topologyKey
                                type: object
                              weight:
                                description: weight associated with matching the corresponding
                                  podAffinityTerm, in the range 1-100.
                                format: int32
                                type: integer
                            required:
                            - weight
                            - podAffinityTerm
                            type: object
                          type: array
                        requiredDuringSchedulingIgnoredDuringExecution:
                          description: If the affinity requirements specified by this
                            field are not met at scheduling time, the pod will not
                            be scheduled onto the node. If the affinity requirements
                            specified by this field cease to be met at some point
                            during pod execution (e.g. due to a pod label update),
                            the system may or may not try to eventually evict the
                            pod from its node. When there are multiple elements, the
                            lists of nodes corresponding to each podAffinityTerm are
                            intersected, i.e. all terms must be satisfied.
                          items:
                            description: Defines a set of pods (namely those matching
                              the labelSelector relative to the given namespace(s))
                              that this pod should be co-located (affinity) or not
                              co-located (anti-affinity) with, where co-located is
                              defined as running on a node whose value of the label
                              with key <topologyKey> matches that of any node on which
                              a pod of the set of pods is running
                            properties:
                              labelSelector:
                                description: A label selector is a label query over
                                  a set of resources. The result of matchLabels and
                                  matchExpressions are ANDed. An empty label selector
                                  matches all objects. A null label selector matches
                                  no objects.
                                properties:
                                  matchExpressions:
                                    description: matchExpressions is a list of label
                                      selector requirements. The requirements are
                                      ANDed.
                                    items:
                                      description: A label selector requirement is
                                        a selector that contains values, a key, and
                                        an operator that relates the key and values.
                                      properties:
                                        key:
                                          description: key is the label key that the
                                            selector applies to.
                                          type: string
                                        operator:
                                          description: operator represents a key's
                                            relationship to a set of values. Valid
                                            operators are In, NotIn, Exists and DoesNotExist.
                                          type: string
                                        values:
                                          description: values is an array of string
                                            values. If the operator is In or NotIn,
                                            the values array must be non-empty. If
                                            the operator is Exists or DoesNotExist,
                                            the values array must be empty. This array
                                            is replaced during a strategic merge patch.
                                          items:
                                            type: string
                                          type: array
                                      required:
                                      - key
                                      - operator
                                      type: object
                                    type: array
                                  matchLabels:
                                    description: matchLabels is a map of {key,value}
                                      pairs. A single {key,value} in the matchLabels
                                      map is equivalent to an element of matchExpressions,
                                      whose key field is "key", the operator is "In",
                                      and the values array contains only "value".
                                      The requirements are ANDed.
                                    type: object
                                type: object
                              namespaces:
                                description: namespaces specifies which namespaces
                                  the labelSelector applies to (matches against);
                                  null or empty list means "this pod's namespace"
                                items:
                                  type: string
                                type: array
                              topologyKey:
                                description: This pod should be co-located (affinity)
                                  or not co-located (anti-affinity) with the pods
                                  matching the labelSelector in the specified namespaces,
                                  where co-located is defined as running on a node
                                  whose value of the label with key topologyKey matches
                                  that of any node on which any of the selected pods
                                  is running. Empty topologyKey is not allowed.
                                type: string
                            required:
                            - topologyKey
                            type: object
                          type: array
                      type: object
                    podAntiAffinity:
                      description: Pod anti affinity is a group of inter pod anti
                        affinity scheduling rules.
                      properties:
                        preferredDuringSchedulingIgnoredDuringExecution:
                          description: The scheduler will prefer to schedule pods
                            to nodes that satisfy the anti-affinity expressions specified
                            by this field, but it may choose a node that violates
                            one or more of the expressions. The node that is most
                            preferred is the one with the greatest sum of weights,
                            i.e. for each node that meets all of the scheduling requirements
                            (resource request, requiredDuringScheduling anti-affinity
                            expressions, etc.), compute a sum by iterating through
                            the elements of this field and adding "weight" to the
                            sum if the node has pods which matches the corresponding
                            podAffinityTerm; the node(s) with the highest sum are
                            the most preferred.
                          items:
                            description: The weights of all of the matched WeightedPodAffinityTerm
                              fields are added per-node to find the most preferred
                              node(s)
                            properties:
                              podAffinityTerm:
                                description: Defines a set of pods (namely those matching
                                  the labelSelector relative to the given namespace(s))
                                  that this pod should be co-located (affinity) or
                                  not co-located (anti-affinity) with, where co-located
                                  is defined as running on a node whose value of the
                                  label with key <topologyKey> matches that of any
                                  node on which a pod of the set of pods is running
                                properties:
                                  labelSelector:
                                    description: A label selector is a label query
                                      over a set of resources. The result of matchLabels
                                      and matchExpressions are ANDed. An empty label
                                      selector matches all objects. A null label selector
                                      matches no objects.
                                    properties:
                                      matchExpressions:
                                        description: matchExpressions is a list of
                                          label selector requirements. The requirements
                                          are ANDed.
                                        items:
                                          description: A label selector requirement
                                            is a selector that contains values, a
                                            key, and an operator that relates the
                                            key and values.
                                          properties:
                                            key:
                                              description: key is the label key that
                                                the selector applies to.
                                              type: string
                                            operator:
                                              description: operator represents a key's
                                                relationship to a set of values. Valid
                                                operators are In, NotIn, Exists and
                                                DoesNotExist.
                                              type: string
                                            values:
                                              description: values is an array of string
                                                values. If the operator is In or NotIn,
                                                the values array must be non-empty.
                                                If the operator is Exists or DoesNotExist,
                                                the values array must be empty. This
                                                array is replaced during a strategic
                                                merge patch.
                                              items:
                                                type: string
                                              type: array
                                          required:
                                          - key
                                          - operator
                                          type: object
                                        type: array
                                      matchLabels:
                                        description: matchLabels is a map of {key,value}
                                          pairs. A single {key,value} in the matchLabels
                                          map is equivalent to an element of matchExpressions,
                                          whose key field is "key", the operator is
                                          "In", and the values array contains only
                                          "value". The requirements are ANDed.
                                        type: object
                                    type: object
                                  namespaces:
                                    description: namespaces specifies which namespaces
                                      the labelSelector applies to (matches against);
                                      null or empty list means "this pod's namespace"
                                    items:
                                      type: string
                                    type: array
                                  topologyKey:
                                    description: This pod should be co-located (affinity)
                                      or not co-located (anti-affinity) with the pods
                                      matching the labelSelector in the specified
                                      namespaces, where co-located is defined as running
                                      on a node whose value of the label with key
                                      topologyKey matches that of any node on which
                                      any of the selected pods is running. Empty topologyKey
                                      is not allowed.
                                    type: string
                                required:
                                - topologyKey
                                type: object
                              weight:
                                description: weight associated with matching the corresponding
                                  podAffinityTerm, in the range 1-100.
                                format: int32
                                type: integer
                            required:
                            - weight
                            - podAffinityTerm
                            type: object
                          type: array
                        requiredDuringSchedulingIgnoredDuringExecution:
                          description: If the anti-affinity requirements specified
                            by this field are not met at scheduling time, the pod
                            will not be scheduled onto the node. If the anti-affinity
                            requirements specified by this field cease to be met at
                            some point during pod execution (e.g. due to a pod label
                            update), the system may or may not try to eventually evict
                            the pod from its node. When there are multiple elements,
                            the lists of nodes corresponding to each podAffinityTerm
                            are intersected, i.e. all terms must be satisfied.
                          items:
                            description: Defines a set of pods (namely those matching
                              the labelSelector relative to the given namespace(s))
                              that this pod should be co-located (affinity) or not
                              co-located (anti-affinity) with, where co-located is
                              defined as running on a node whose value of the label
                              with key <topologyKey> matches that of any node on which
                              a pod of the set of pods is running
                            properties:
                              labelSelector:
                                description: A label selector is a label query over
                                  a set of resources. The result of matchLabels and
                                  matchExpressions are ANDed. An empty label selector
                                  matches all objects. A null label selector matches
                                  no objects.
                                properties:
                                  matchExpressions:
                                    description: matchExpressions is a list of label
                                      selector requirements. The requirements are
                                      ANDed.
                                    items:
                                      description: A label selector requirement is
                                        a selector that contains values, a key, and
                                        an operator that relates the key and values.
                                      properties:
                                        key:
                                          description: key is the label key that the
                                            selector applies to.
                                          type: string
                                        operator:
                                          description: operator represents a key's
                                            relationship to a set of values. Valid
                                            operators are In, NotIn, Exists and DoesNotExist.
                                          type: string
                                        values:
                                          description: values is an array of string
                                            values. If the operator is In or NotIn,
                                            the values array must be non-empty. If
                                            the operator is Exists or DoesNotExist,
                                            the values array must be empty. This array
                                            is replaced during a strategic merge patch.
                                          items:
                                            type: string
                                          type: array
                                      required:
                                      - key
                                      - operator
                                      type: object
                                    type: array
                                  matchLabels:
                                    description: matchLabels is a map of {key,value}
                                      pairs. A single {key,value} in the matchLabels
                                      map is equivalent to an element of matchExpressions,
                                      whose key field is "key", the operator is "In",
                                      and the values array contains only "value".
                                      The requirements are ANDed.
                                    type: object
                                type: object
                              namespaces:
                                description: namespaces specifies which namespaces
                                  the labelSelector applies to (matches against);
                                  null or empty list means "this pod's namespace"
                                items:
                                  type: string
                                type: array
                              topologyKey:
                                description: This pod should be co-located (affinity)
                                  or not co-located (anti-affinity) with the pods
                                  matching the labelSelector in the specified namespaces,
                                  where co-located is defined as running on a node
                                  whose value of the label with key topologyKey matches
                                  that of any node on which any of the selected pods
                                  is running. Empty topologyKey is not allowed.
                                type: string
                            required:
                            - topologyKey
                            type: object
                          type: array
                      type: object
                  type: object
                annotations:
                  description: 'Annotations of the component. Merged into the cluster-level
                    annotations if non-empty Optional: Defaults to cluster-level setting'
                  type: object
                baseImage:
                  description: Base image of the component, image tag is now allowed
                    during validation
                  type: string
                config:
                  type: object
                configUpdateStrategy:
                  description: 'ConfigUpdateStrategy of the component. Override the
                    cluster-level updateStrategy if present Optional: Defaults to
                    cluster-level setting'
                  type: string
                hostNetwork:
                  description: 'Whether Hostnetwork of the component is enabled. Override
                    the cluster-level setting if present Optional: Defaults to cluster-level
                    setting'
                  type: boolean
                imagePullPolicy:
                  description: 'ImagePullPolicy of the component. Override the cluster-level
                    imagePullPolicy if present Optional: Defaults to cluster-level
                    setting'
                  type: string
                limits:
                  description: 'Limits describes the maximum amount of compute resources
                    allowed. More info: https://kubernetes.io/docs/concepts/configuration/manage-compute-resources-container/'
                  type: object
                nodeSelector:
                  description: 'NodeSelector of the component. Merged into the cluster-level
                    nodeSelector if non-empty Optional: Defaults to cluster-level
                    setting'
                  type: object
                podSecurityContext:
                  description: PodSecurityContext holds pod-level security attributes
                    and common container settings. Some fields are also present in
                    container.securityContext.  Field values of container.securityContext
                    take precedence over field values of PodSecurityContext.
                  properties:
                    fsGroup:
                      description: |-
                        A special supplemental group that applies to all containers in a pod. Some volume types allow the Kubelet to change the ownership of that volume to be owned by the pod:

                        1. The owning GID will be the FSGroup 2. The setgid bit is set (new files created in the volume will be owned by FSGroup) 3. The permission bits are OR'd with rw-rw----

                        If unset, the Kubelet will not modify the ownership and permissions of any volume.
                      format: int64
                      type: integer
                    runAsGroup:
                      description: The GID to run the entrypoint of the container
                        process. Uses runtime default if unset. May also be set in
                        SecurityContext.  If set in both SecurityContext and PodSecurityContext,
                        the value specified in SecurityContext takes precedence for
                        that container.
                      format: int64
                      type: integer
                    runAsNonRoot:
                      description: Indicates that the container must run as a non-root
                        user. If true, the Kubelet will validate the image at runtime
                        to ensure that it does not run as UID 0 (root) and fail to
                        start the container if it does. If unset or false, no such
                        validation will be performed. May also be set in SecurityContext.  If
                        set in both SecurityContext and PodSecurityContext, the value
                        specified in SecurityContext takes precedence.
                      type: boolean
                    runAsUser:
                      description: The UID to run the entrypoint of the container
                        process. Defaults to user specified in image metadata if unspecified.
                        May also be set in SecurityContext.  If set in both SecurityContext
                        and PodSecurityContext, the value specified in SecurityContext
                        takes precedence for that container.
                      format: int64
                      type: integer
                    seLinuxOptions:
                      description: SELinuxOptions are the labels to be applied to
                        the container
                      properties:
                        level:
                          description: Level is SELinux level label that applies to
                            the container.
                          type: string
                        role:
                          description: Role is a SELinux role label that applies to
                            the container.
                          type: string
                        type:
                          description: Type is a SELinux type label that applies to
                            the container.
                          type: string
                        user:
                          description: User is a SELinux user label that applies to
                            the container.
                          type: string
                      type: object
                    supplementalGroups:
                      description: A list of groups applied to the first process run
                        in each container, in addition to the container's primary
                        GID.  If unspecified, no groups will be added to any container.
                      items:
                        format: int64
                        type: integer
                      type: array
                    sysctls:
                      description: Sysctls hold a list of namespaced sysctls used
                        for the pod. Pods with unsupported sysctls (by the container
                        runtime) might fail to launch.
                      items:
                        description: Sysctl defines a kernel parameter to be set
                        properties:
                          name:
                            description: Name of a property to set
                            type: string
                          value:
                            description: Value of a property to set
                            type: string
                        required:
                        - name
                        - value
                        type: object
                      type: array
                    windowsOptions:
                      description: WindowsSecurityContextOptions contain Windows-specific
                        options and credentials.
                      properties:
                        gmsaCredentialSpec:
                          description: GMSACredentialSpec is where the GMSA admission
                            webhook (https://github.com/kubernetes-sigs/windows-gmsa)
                            inlines the contents of the GMSA credential spec named
                            by the GMSACredentialSpecName field. This field is alpha-level
                            and is only honored by servers that enable the WindowsGMSA
                            feature flag.
                          type: string
                        gmsaCredentialSpecName:
                          description: GMSACredentialSpecName is the name of the GMSA
                            credential spec to use. This field is alpha-level and
                            is only honored by servers that enable the WindowsGMSA
                            feature flag.
                          type: string
                        runAsUserName:
                          description: The UserName in Windows to run the entrypoint
                            of the container process. Defaults to the user specified
                            in image metadata if unspecified. May also be set in PodSecurityContext.
                            If set in both SecurityContext and PodSecurityContext,
                            the value specified in SecurityContext takes precedence.
                            This field is alpha-level and it is only honored by servers
                            that enable the WindowsRunAsUserName feature flag.
                          type: string
                      type: object
                  type: object
                priorityClassName:
                  description: 'PriorityClassName of the component. Override the cluster-level
                    one if present Optional: Defaults to cluster-level setting'
                  type: string
                replicas:
                  description: The desired ready replicas
                  format: int32
                  type: integer
                requests:
                  description: 'Requests describes the minimum amount of compute resources
                    required. If Requests is omitted for a container, it defaults
                    to Limits if that is explicitly specified, otherwise to an implementation-defined
                    value. More info: https://kubernetes.io/docs/concepts/configuration/manage-compute-resources-container/'
                  type: object
                schedulerName:
                  description: 'SchedulerName of the component. Override the cluster-level
                    one if present Optional: Defaults to cluster-level setting'
                  type: string
                storageClassName:
                  description: 'The storageClassName of the persistent volume for
                    Pump data storage, empty string means not explicitly set and use
                    the cluster default set by admission controller. Optionals: Defaults
                    to the default-storage-class-name set in the tidb-operator'
                  type: string
                tolerations:
                  description: 'Tolerations of the component. Override the cluster-level
                    tolerations if non-empty Optional: Defaults to cluster-level setting'
                  items:
                    description: The pod this Toleration is attached to tolerates
                      any taint that matches the triple <key,value,effect> using the
                      matching operator <operator>.
                    properties:
                      effect:
                        description: Effect indicates the taint effect to match. Empty
                          means match all taint effects. When specified, allowed values
                          are NoSchedule, PreferNoSchedule and NoExecute.
                        type: string
                      key:
                        description: Key is the taint key that the toleration applies
                          to. Empty means match all taint keys. If the key is empty,
                          operator must be Exists; this combination means to match
                          all values and all keys.
                        type: string
                      operator:
                        description: Operator represents a key's relationship to the
                          value. Valid operators are Exists and Equal. Defaults to
                          Equal. Exists is equivalent to wildcard for value, so that
                          a pod can tolerate all taints of a particular category.
                        type: string
                      tolerationSeconds:
                        description: TolerationSeconds represents the period of time
                          the toleration (which must be of effect NoExecute, otherwise
                          this field is ignored) tolerates the taint. By default,
                          it is not set, which means tolerate the taint forever (do
                          not evict). Zero and negative values will be treated as
                          0 (evict immediately) by the system.
                        format: int64
                        type: integer
                      value:
                        description: Value is the taint value the toleration matches
                          to. If the operator is Exists, the value should be empty,
                          otherwise just a regular string.
                        type: string
                    type: object
                  type: array
                version:
                  description: 'Version of the component. Override the cluster-level
                    version if non-empty Optional: Defaults to cluster-level setting'
                  type: string
              required:
              - replicas
              type: object
            pvReclaimPolicy:
              description: Persistent volume reclaim policy applied to the PVs that
                consumed by TiDB cluster
              type: string
            schedulerName:
              description: SchedulerName of TiDB cluster Pods
              type: string
            tidb:
              description: TiDBSpec contains details of TiDB members
              properties:
                affinity:
                  description: Affinity is a group of affinity scheduling rules.
                  properties:
                    nodeAffinity:
                      description: Node affinity is a group of node affinity scheduling
                        rules.
                      properties:
                        preferredDuringSchedulingIgnoredDuringExecution:
                          description: The scheduler will prefer to schedule pods
                            to nodes that satisfy the affinity expressions specified
                            by this field, but it may choose a node that violates
                            one or more of the expressions. The node that is most
                            preferred is the one with the greatest sum of weights,
                            i.e. for each node that meets all of the scheduling requirements
                            (resource request, requiredDuringScheduling affinity expressions,
                            etc.), compute a sum by iterating through the elements
                            of this field and adding "weight" to the sum if the node
                            matches the corresponding matchExpressions; the node(s)
                            with the highest sum are the most preferred.
                          items:
                            description: An empty preferred scheduling term matches
                              all objects with implicit weight 0 (i.e. it's a no-op).
                              A null preferred scheduling term matches no objects
                              (i.e. is also a no-op).
                            properties:
                              preference:
                                description: A null or empty node selector term matches
                                  no objects. The requirements of them are ANDed.
                                  The TopologySelectorTerm type implements a subset
                                  of the NodeSelectorTerm.
                                properties:
                                  matchExpressions:
                                    description: A list of node selector requirements
                                      by node's labels.
                                    items:
                                      description: A node selector requirement is
                                        a selector that contains values, a key, and
                                        an operator that relates the key and values.
                                      properties:
                                        key:
                                          description: The label key that the selector
                                            applies to.
                                          type: string
                                        operator:
                                          description: Represents a key's relationship
                                            to a set of values. Valid operators are
                                            In, NotIn, Exists, DoesNotExist. Gt, and
                                            Lt.
                                          type: string
                                        values:
                                          description: An array of string values.
                                            If the operator is In or NotIn, the values
                                            array must be non-empty. If the operator
                                            is Exists or DoesNotExist, the values
                                            array must be empty. If the operator is
                                            Gt or Lt, the values array must have a
                                            single element, which will be interpreted
                                            as an integer. This array is replaced
                                            during a strategic merge patch.
                                          items:
                                            type: string
                                          type: array
                                      required:
                                      - key
                                      - operator
                                      type: object
                                    type: array
                                  matchFields:
                                    description: A list of node selector requirements
                                      by node's fields.
                                    items:
                                      description: A node selector requirement is
                                        a selector that contains values, a key, and
                                        an operator that relates the key and values.
                                      properties:
                                        key:
                                          description: The label key that the selector
                                            applies to.
                                          type: string
                                        operator:
                                          description: Represents a key's relationship
                                            to a set of values. Valid operators are
                                            In, NotIn, Exists, DoesNotExist. Gt, and
                                            Lt.
                                          type: string
                                        values:
                                          description: An array of string values.
                                            If the operator is In or NotIn, the values
                                            array must be non-empty. If the operator
                                            is Exists or DoesNotExist, the values
                                            array must be empty. If the operator is
                                            Gt or Lt, the values array must have a
                                            single element, which will be interpreted
                                            as an integer. This array is replaced
                                            during a strategic merge patch.
                                          items:
                                            type: string
                                          type: array
                                      required:
                                      - key
                                      - operator
                                      type: object
                                    type: array
                                type: object
                              weight:
                                description: Weight associated with matching the corresponding
                                  nodeSelectorTerm, in the range 1-100.
                                format: int32
                                type: integer
                            required:
                            - weight
                            - preference
                            type: object
                          type: array
                        requiredDuringSchedulingIgnoredDuringExecution:
                          description: A node selector represents the union of the
                            results of one or more label queries over a set of nodes;
                            that is, it represents the OR of the selectors represented
                            by the node selector terms.
                          properties:
                            nodeSelectorTerms:
                              description: Required. A list of node selector terms.
                                The terms are ORed.
                              items:
                                description: A null or empty node selector term matches
                                  no objects. The requirements of them are ANDed.
                                  The TopologySelectorTerm type implements a subset
                                  of the NodeSelectorTerm.
                                properties:
                                  matchExpressions:
                                    description: A list of node selector requirements
                                      by node's labels.
                                    items:
                                      description: A node selector requirement is
                                        a selector that contains values, a key, and
                                        an operator that relates the key and values.
                                      properties:
                                        key:
                                          description: The label key that the selector
                                            applies to.
                                          type: string
                                        operator:
                                          description: Represents a key's relationship
                                            to a set of values. Valid operators are
                                            In, NotIn, Exists, DoesNotExist. Gt, and
                                            Lt.
                                          type: string
                                        values:
                                          description: An array of string values.
                                            If the operator is In or NotIn, the values
                                            array must be non-empty. If the operator
                                            is Exists or DoesNotExist, the values
                                            array must be empty. If the operator is
                                            Gt or Lt, the values array must have a
                                            single element, which will be interpreted
                                            as an integer. This array is replaced
                                            during a strategic merge patch.
                                          items:
                                            type: string
                                          type: array
                                      required:
                                      - key
                                      - operator
                                      type: object
                                    type: array
                                  matchFields:
                                    description: A list of node selector requirements
                                      by node's fields.
                                    items:
                                      description: A node selector requirement is
                                        a selector that contains values, a key, and
                                        an operator that relates the key and values.
                                      properties:
                                        key:
                                          description: The label key that the selector
                                            applies to.
                                          type: string
                                        operator:
                                          description: Represents a key's relationship
                                            to a set of values. Valid operators are
                                            In, NotIn, Exists, DoesNotExist. Gt, and
                                            Lt.
                                          type: string
                                        values:
                                          description: An array of string values.
                                            If the operator is In or NotIn, the values
                                            array must be non-empty. If the operator
                                            is Exists or DoesNotExist, the values
                                            array must be empty. If the operator is
                                            Gt or Lt, the values array must have a
                                            single element, which will be interpreted
                                            as an integer. This array is replaced
                                            during a strategic merge patch.
                                          items:
                                            type: string
                                          type: array
                                      required:
                                      - key
                                      - operator
                                      type: object
                                    type: array
                                type: object
                              type: array
                          required:
                          - nodeSelectorTerms
                          type: object
                      type: object
                    podAffinity:
                      description: Pod affinity is a group of inter pod affinity scheduling
                        rules.
                      properties:
                        preferredDuringSchedulingIgnoredDuringExecution:
                          description: The scheduler will prefer to schedule pods
                            to nodes that satisfy the affinity expressions specified
                            by this field, but it may choose a node that violates
                            one or more of the expressions. The node that is most
                            preferred is the one with the greatest sum of weights,
                            i.e. for each node that meets all of the scheduling requirements
                            (resource request, requiredDuringScheduling affinity expressions,
                            etc.), compute a sum by iterating through the elements
                            of this field and adding "weight" to the sum if the node
                            has pods which matches the corresponding podAffinityTerm;
                            the node(s) with the highest sum are the most preferred.
=======
                      properties:
                        disable-location-replacement:
                          description: DisableLocationReplacement is the option to
                            prevent replica checker from moving replica to a better
                            location. Immutable, change should be made through pd-ctl
                            after cluster creation
                          type: string
                        disable-make-up-replica:
                          description: DisableMakeUpReplica is the option to prevent
                            replica checker from making up replicas when replica count
                            is less than expected. Immutable, change should be made
                            through pd-ctl after cluster creation
                          type: string
                        disable-namespace-relocation:
                          description: DisableNamespaceRelocation is the option to
                            prevent namespace checker from moving replica to the target
                            namespace. Immutable, change should be made through pd-ctl
                            after cluster creation
                          type: string
                        disable-raft-learner:
                          description: DisableLearner is the option to disable using
                            AddLearnerNode instead of AddNode Immutable, change should
                            be made through pd-ctl after cluster creation
                          type: string
                        disable-remove-down-replica:
                          description: DisableRemoveDownReplica is the option to prevent
                            replica checker from removing down replicas. Immutable,
                            change should be made through pd-ctl after cluster creation
                          type: string
                        disable-remove-extra-replica:
                          description: DisableRemoveExtraReplica is the option to
                            prevent replica checker from removing extra replicas.
                            Immutable, change should be made through pd-ctl after
                            cluster creation
                          type: string
                        disable-replace-offline-replica:
                          description: DisableReplaceOfflineReplica is the option
                            to prevent replica checker from repalcing offline replicas.
                            Immutable, change should be made through pd-ctl after
                            cluster creation
                          type: string
                        high-space-ratio:
                          description: HighSpaceRatio is the highest usage ratio of
                            store which regraded as high space. High space means there
                            is a lot of spare capacity, and store region score varies
                            directly with used size. Immutable, change should be made
                            through pd-ctl after cluster creation
                          format: double
                          type: number
                        hot-region-cache-hits-threshold:
                          description: HotRegionCacheHitThreshold is the cache hits
                            threshold of the hot region. If the number of times a
                            region hits the hot cache is greater than this threshold,
                            it is considered a hot region. Immutable, change should
                            be made through pd-ctl after cluster creation
                          format: int64
                          type: integer
                        hot-region-schedule-limit:
                          description: 'HotRegionScheduleLimit is the max coexist
                            hot region schedules. Immutable, change should be made
                            through pd-ctl after cluster creation Optional: Defaults
                            to 4'
                          format: int64
                          type: integer
                        leader-schedule-limit:
                          description: 'LeaderScheduleLimit is the max coexist leader
                            schedules. Immutable, change should be made through pd-ctl
                            after cluster creation Optional: Defaults to 4'
                          format: int64
                          type: integer
                        low-space-ratio:
                          description: |2-

                                 high space stage         transition stage           low space stage
                              |--------------------|-----------------------------|-------------------------|
                              ^                    ^                             ^                         ^
                              0       HighSpaceRatio * capacity       LowSpaceRatio * capacity          capacity

                            LowSpaceRatio is the lowest usage ratio of store which regraded as low space. When in low space, store region score increases to very large and varies inversely with available size. Immutable, change should be made through pd-ctl after cluster creation
                          format: double
                          type: number
                        max-merge-region-keys:
                          description: 'Immutable, change should be made through pd-ctl
                            after cluster creation Optional: Defaults to 200000'
                          format: int64
                          type: integer
                        max-merge-region-size:
                          description: 'If both the size of region is smaller than
                            MaxMergeRegionSize and the number of rows in region is
                            smaller than MaxMergeRegionKeys, it will try to merge
                            with adjacent regions. Immutable, change should be made
                            through pd-ctl after cluster creation Optional: Defaults
                            to 20'
                          format: int64
                          type: integer
                        max-pending-peer-count:
                          description: 'Immutable, change should be made through pd-ctl
                            after cluster creation Optional: Defaults to 16'
                          format: int64
                          type: integer
                        max-snapshot-count:
                          description: 'If the snapshot count of one store is greater
                            than this value, it will never be used as a source or
                            target store. Immutable, change should be made through
                            pd-ctl after cluster creation Optional: Defaults to 3'
                          format: int64
                          type: integer
                        max-store-down-time:
                          description: 'MaxStoreDownTime is the max duration after
                            which a store will be considered to be down if it hasn''t
                            reported heartbeats. Immutable, change should be made
                            through pd-ctl after cluster creation Optional: Defaults
                            to 30m'
                          type: string
                        merge-schedule-limit:
                          description: 'MergeScheduleLimit is the max coexist merge
                            schedules. Immutable, change should be made through pd-ctl
                            after cluster creation Optional: Defaults to 8'
                          format: int64
                          type: integer
                        patrol-region-interval:
                          description: PatrolRegionInterval is the interval for scanning
                            region during patrol. Immutable, change should be made
                            through pd-ctl after cluster creation
                          type: string
                        region-schedule-limit:
                          description: 'RegionScheduleLimit is the max coexist region
                            schedules. Immutable, change should be made through pd-ctl
                            after cluster creation Optional: Defaults to 2048'
                          format: int64
                          type: integer
                        replica-schedule-limit:
                          description: 'ReplicaScheduleLimit is the max coexist replica
                            schedules. Immutable, change should be made through pd-ctl
                            after cluster creation Optional: Defaults to 64'
                          format: int64
                          type: integer
                        schedulers-v2:
                          description: Schedulers support for loding customized schedulers
                            Immutable, change should be made through pd-ctl after
                            cluster creation
>>>>>>> 7bbb1528
                          items:
                            description: The weights of all of the matched WeightedPodAffinityTerm
                              fields are added per-node to find the most preferred
                              node(s)
                            properties:
<<<<<<< HEAD
                              podAffinityTerm:
                                description: Defines a set of pods (namely those matching
                                  the labelSelector relative to the given namespace(s))
                                  that this pod should be co-located (affinity) or
                                  not co-located (anti-affinity) with, where co-located
                                  is defined as running on a node whose value of the
                                  label with key <topologyKey> matches that of any
                                  node on which a pod of the set of pods is running
                                properties:
                                  labelSelector:
                                    description: A label selector is a label query
                                      over a set of resources. The result of matchLabels
                                      and matchExpressions are ANDed. An empty label
                                      selector matches all objects. A null label selector
                                      matches no objects.
                                    properties:
                                      matchExpressions:
                                        description: matchExpressions is a list of
                                          label selector requirements. The requirements
                                          are ANDed.
                                        items:
                                          description: A label selector requirement
                                            is a selector that contains values, a
                                            key, and an operator that relates the
                                            key and values.
                                          properties:
                                            key:
                                              description: key is the label key that
                                                the selector applies to.
                                              type: string
                                            operator:
                                              description: operator represents a key's
                                                relationship to a set of values. Valid
                                                operators are In, NotIn, Exists and
                                                DoesNotExist.
                                              type: string
                                            values:
                                              description: values is an array of string
                                                values. If the operator is In or NotIn,
                                                the values array must be non-empty.
                                                If the operator is Exists or DoesNotExist,
                                                the values array must be empty. This
                                                array is replaced during a strategic
                                                merge patch.
                                              items:
                                                type: string
                                              type: array
                                          required:
                                          - key
                                          - operator
                                          type: object
                                        type: array
                                      matchLabels:
                                        description: matchLabels is a map of {key,value}
                                          pairs. A single {key,value} in the matchLabels
                                          map is equivalent to an element of matchExpressions,
                                          whose key field is "key", the operator is
                                          "In", and the values array contains only
                                          "value". The requirements are ANDed.
                                        type: object
                                    type: object
                                  namespaces:
                                    description: namespaces specifies which namespaces
                                      the labelSelector applies to (matches against);
                                      null or empty list means "this pod's namespace"
                                    items:
                                      type: string
                                    type: array
                                  topologyKey:
                                    description: This pod should be co-located (affinity)
                                      or not co-located (anti-affinity) with the pods
                                      matching the labelSelector in the specified
                                      namespaces, where co-located is defined as running
                                      on a node whose value of the label with key
                                      topologyKey matches that of any node on which
                                      any of the selected pods is running. Empty topologyKey
                                      is not allowed.
                                    type: string
                                required:
                                - topologyKey
                                type: object
                              weight:
                                description: weight associated with matching the corresponding
                                  podAffinityTerm, in the range 1-100.
                                format: int32
                                type: integer
                            required:
                            - weight
                            - podAffinityTerm
                            type: object
                          type: array
                        requiredDuringSchedulingIgnoredDuringExecution:
                          description: If the affinity requirements specified by this
                            field are not met at scheduling time, the pod will not
                            be scheduled onto the node. If the affinity requirements
                            specified by this field cease to be met at some point
                            during pod execution (e.g. due to a pod label update),
                            the system may or may not try to eventually evict the
                            pod from its node. When there are multiple elements, the
                            lists of nodes corresponding to each podAffinityTerm are
                            intersected, i.e. all terms must be satisfied.
                          items:
                            description: Defines a set of pods (namely those matching
                              the labelSelector relative to the given namespace(s))
                              that this pod should be co-located (affinity) or not
                              co-located (anti-affinity) with, where co-located is
                              defined as running on a node whose value of the label
                              with key <topologyKey> matches that of any node on which
                              a pod of the set of pods is running
                            properties:
                              labelSelector:
                                description: A label selector is a label query over
                                  a set of resources. The result of matchLabels and
                                  matchExpressions are ANDed. An empty label selector
                                  matches all objects. A null label selector matches
                                  no objects.
                                properties:
                                  matchExpressions:
                                    description: matchExpressions is a list of label
                                      selector requirements. The requirements are
                                      ANDed.
                                    items:
                                      description: A label selector requirement is
                                        a selector that contains values, a key, and
                                        an operator that relates the key and values.
                                      properties:
                                        key:
                                          description: key is the label key that the
                                            selector applies to.
                                          type: string
                                        operator:
                                          description: operator represents a key's
                                            relationship to a set of values. Valid
                                            operators are In, NotIn, Exists and DoesNotExist.
                                          type: string
                                        values:
                                          description: values is an array of string
                                            values. If the operator is In or NotIn,
                                            the values array must be non-empty. If
                                            the operator is Exists or DoesNotExist,
                                            the values array must be empty. This array
                                            is replaced during a strategic merge patch.
                                          items:
                                            type: string
                                          type: array
                                      required:
                                      - key
                                      - operator
                                      type: object
                                    type: array
                                  matchLabels:
                                    description: matchLabels is a map of {key,value}
                                      pairs. A single {key,value} in the matchLabels
                                      map is equivalent to an element of matchExpressions,
                                      whose key field is "key", the operator is "In",
                                      and the values array contains only "value".
                                      The requirements are ANDed.
                                    type: object
                                type: object
                              namespaces:
                                description: namespaces specifies which namespaces
                                  the labelSelector applies to (matches against);
                                  null or empty list means "this pod's namespace"
                                items:
                                  type: string
                                type: array
                              topologyKey:
                                description: This pod should be co-located (affinity)
                                  or not co-located (anti-affinity) with the pods
                                  matching the labelSelector in the specified namespaces,
                                  where co-located is defined as running on a node
                                  whose value of the label with key topologyKey matches
                                  that of any node on which any of the selected pods
                                  is running. Empty topologyKey is not allowed.
=======
                              args:
                                description: Immutable, change should be made through
                                  pd-ctl after cluster creation
                                items:
                                  type: string
                                type: array
                              disable:
                                description: Immutable, change should be made through
                                  pd-ctl after cluster creation
                                type: boolean
                              type:
                                description: Immutable, change should be made through
                                  pd-ctl after cluster creation
>>>>>>> 7bbb1528
                                type: string
                            required:
                            - topologyKey
                            type: object
                          type: array
<<<<<<< HEAD
=======
                        split-merge-interval:
                          description: 'SplitMergeInterval is the minimum interval
                            time to permit merge after split. Immutable, change should
                            be made through pd-ctl after cluster creation Optional:
                            Defaults to 1h'
                          type: string
                        tolerant-size-ratio:
                          description: TolerantSizeRatio is the ratio of buffer size
                            for balance scheduler. Immutable, change should be made
                            through pd-ctl after cluster creation
                          format: double
                          type: number
>>>>>>> 7bbb1528
                      type: object
                    podAntiAffinity:
                      description: Pod anti affinity is a group of inter pod anti
                        affinity scheduling rules.
                      properties:
<<<<<<< HEAD
                        preferredDuringSchedulingIgnoredDuringExecution:
                          description: The scheduler will prefer to schedule pods
                            to nodes that satisfy the anti-affinity expressions specified
                            by this field, but it may choose a node that violates
                            one or more of the expressions. The node that is most
                            preferred is the one with the greatest sum of weights,
                            i.e. for each node that meets all of the scheduling requirements
                            (resource request, requiredDuringScheduling anti-affinity
                            expressions, etc.), compute a sum by iterating through
                            the elements of this field and adding "weight" to the
                            sum if the node has pods which matches the corresponding
                            podAffinityTerm; the node(s) with the highest sum are
                            the most preferred.
                          items:
                            description: The weights of all of the matched WeightedPodAffinityTerm
                              fields are added per-node to find the most preferred
                              node(s)
                            properties:
                              podAffinityTerm:
                                description: Defines a set of pods (namely those matching
                                  the labelSelector relative to the given namespace(s))
                                  that this pod should be co-located (affinity) or
                                  not co-located (anti-affinity) with, where co-located
                                  is defined as running on a node whose value of the
                                  label with key <topologyKey> matches that of any
                                  node on which a pod of the set of pods is running
                                properties:
                                  labelSelector:
                                    description: A label selector is a label query
                                      over a set of resources. The result of matchLabels
                                      and matchExpressions are ANDed. An empty label
                                      selector matches all objects. A null label selector
                                      matches no objects.
                                    properties:
                                      matchExpressions:
                                        description: matchExpressions is a list of
                                          label selector requirements. The requirements
                                          are ANDed.
                                        items:
                                          description: A label selector requirement
                                            is a selector that contains values, a
                                            key, and an operator that relates the
                                            key and values.
                                          properties:
                                            key:
                                              description: key is the label key that
                                                the selector applies to.
                                              type: string
                                            operator:
                                              description: operator represents a key's
                                                relationship to a set of values. Valid
                                                operators are In, NotIn, Exists and
                                                DoesNotExist.
                                              type: string
                                            values:
                                              description: values is an array of string
                                                values. If the operator is In or NotIn,
                                                the values array must be non-empty.
                                                If the operator is Exists or DoesNotExist,
                                                the values array must be empty. This
                                                array is replaced during a strategic
                                                merge patch.
                                              items:
                                                type: string
                                              type: array
                                          required:
                                          - key
                                          - operator
                                          type: object
                                        type: array
                                      matchLabels:
                                        description: matchLabels is a map of {key,value}
                                          pairs. A single {key,value} in the matchLabels
                                          map is equivalent to an element of matchExpressions,
                                          whose key field is "key", the operator is
                                          "In", and the values array contains only
                                          "value". The requirements are ANDed.
                                        type: object
                                    type: object
                                  namespaces:
                                    description: namespaces specifies which namespaces
                                      the labelSelector applies to (matches against);
                                      null or empty list means "this pod's namespace"
                                    items:
                                      type: string
                                    type: array
                                  topologyKey:
                                    description: This pod should be co-located (affinity)
                                      or not co-located (anti-affinity) with the pods
                                      matching the labelSelector in the specified
                                      namespaces, where co-located is defined as running
                                      on a node whose value of the label with key
                                      topologyKey matches that of any node on which
                                      any of the selected pods is running. Empty topologyKey
                                      is not allowed.
                                    type: string
                                required:
                                - topologyKey
                                type: object
                              weight:
                                description: weight associated with matching the corresponding
                                  podAffinityTerm, in the range 1-100.
                                format: int32
                                type: integer
                            required:
                            - weight
                            - podAffinityTerm
                            type: object
                          type: array
                        requiredDuringSchedulingIgnoredDuringExecution:
                          description: If the anti-affinity requirements specified
                            by this field are not met at scheduling time, the pod
                            will not be scheduled onto the node. If the anti-affinity
                            requirements specified by this field cease to be met at
                            some point during pod execution (e.g. due to a pod label
                            update), the system may or may not try to eventually evict
                            the pod from its node. When there are multiple elements,
                            the lists of nodes corresponding to each podAffinityTerm
                            are intersected, i.e. all terms must be satisfied.
                          items:
                            description: Defines a set of pods (namely those matching
                              the labelSelector relative to the given namespace(s))
                              that this pod should be co-located (affinity) or not
                              co-located (anti-affinity) with, where co-located is
                              defined as running on a node whose value of the label
                              with key <topologyKey> matches that of any node on which
                              a pod of the set of pods is running
                            properties:
                              labelSelector:
                                description: A label selector is a label query over
                                  a set of resources. The result of matchLabels and
                                  matchExpressions are ANDed. An empty label selector
                                  matches all objects. A null label selector matches
                                  no objects.
                                properties:
                                  matchExpressions:
                                    description: matchExpressions is a list of label
                                      selector requirements. The requirements are
                                      ANDed.
                                    items:
                                      description: A label selector requirement is
                                        a selector that contains values, a key, and
                                        an operator that relates the key and values.
                                      properties:
                                        key:
                                          description: key is the label key that the
                                            selector applies to.
                                          type: string
                                        operator:
                                          description: operator represents a key's
                                            relationship to a set of values. Valid
                                            operators are In, NotIn, Exists and DoesNotExist.
                                          type: string
                                        values:
                                          description: values is an array of string
                                            values. If the operator is In or NotIn,
                                            the values array must be non-empty. If
                                            the operator is Exists or DoesNotExist,
                                            the values array must be empty. This array
                                            is replaced during a strategic merge patch.
                                          items:
                                            type: string
                                          type: array
                                      required:
                                      - key
                                      - operator
                                      type: object
                                    type: array
                                  matchLabels:
                                    description: matchLabels is a map of {key,value}
                                      pairs. A single {key,value} in the matchLabels
                                      map is equivalent to an element of matchExpressions,
                                      whose key field is "key", the operator is "In",
                                      and the values array contains only "value".
                                      The requirements are ANDed.
                                    type: object
                                type: object
                              namespaces:
                                description: namespaces specifies which namespaces
                                  the labelSelector applies to (matches against);
                                  null or empty list means "this pod's namespace"
                                items:
                                  type: string
                                type: array
                              topologyKey:
                                description: This pod should be co-located (affinity)
                                  or not co-located (anti-affinity) with the pods
                                  matching the labelSelector in the specified namespaces,
                                  where co-located is defined as running on a node
                                  whose value of the label with key topologyKey matches
                                  that of any node on which any of the selected pods
                                  is running. Empty topologyKey is not allowed.
                                type: string
                            required:
                            - topologyKey
                            type: object
                          type: array
                      type: object
=======
                        cacert-path:
                          description: CAPath is the path of file that contains list
                            of trusted SSL CAs. if set, following four settings shouldn't
                            be empty
                          type: string
                        cert-path:
                          description: CertPath is the path of file that contains
                            X509 certificate in PEM format.
                          type: string
                        key-path:
                          description: KeyPath is the path of file that contains X509
                            key in PEM format.
                          type: string
                      type: object
                    tikv-interval:
                      description: TickInterval is the interval for etcd Raft tick.
                      type: string
                    tso-save-interval:
                      description: 'TsoSaveInterval is the interval to save timestamp.
                        Optional: Defaults to 3s'
                      type: string
                  type: object
                configUpdateStrategy:
                  type: string
                limits:
                  description: 'Limits describes the maximum amount of compute resources
                    allowed. More info: https://kubernetes.io/docs/concepts/configuration/manage-compute-resources-container/'
                  type: object
                replicas:
                  format: int32
                  type: integer
                requests:
                  description: 'Requests describes the minimum amount of compute resources
                    required. If Requests is omitted for a container, it defaults
                    to Limits if that is explicitly specified, otherwise to an implementation-defined
                    value. More info: https://kubernetes.io/docs/concepts/configuration/manage-compute-resources-container/'
                  type: object
                storageClassName:
                  type: string
                service:
                  description: pd service
                  items:
                    properties:
                      name:
                        type: string
                      type:
                        type: string
                    type: object
                  type: array
              required:
              - replicas
              type: object
            priorityClassName:
              description: PriorityClassName of TiDB cluster Pods
              type: string
            pump:
              description: PumpSpec contains details of Pump members
              properties:
                configUpdateStrategy:
                  description: ConfigUpdateStrategy determines how to apply the configuration
                    change, change this field without actually changing the configuration
                    will not trigger rolling-update
                  type: string
                limits:
                  description: 'Limits describes the maximum amount of compute resources
                    allowed. More info: https://kubernetes.io/docs/concepts/configuration/manage-compute-resources-container/'
>>>>>>> 7bbb1528
                  type: object
                annotations:
                  description: 'Annotations of the component. Merged into the cluster-level
                    annotations if non-empty Optional: Defaults to cluster-level setting'
                  type: object
                baseImage:
                  description: Base image of the component, image tag is now allowed
                    during validation
                  type: string
                binlogEnabled:
                  description: 'Whether enable TiDB Binlog, it is encouraged to not
                    set this field and rely on the default behavior Optional: Defaults
                    to true if PumpSpec is non-nil, otherwise false'
                  type: boolean
                config:
                  description: TiDBConfig is the configuration of tidb-server
                  properties:
                    alter-primary-key:
                      description: 'Optional: Defaults to false'
                      type: boolean
                    binlog:
                      description: Binlog is the config for binlog.
                      properties:
                        binlog-socket:
                          description: Use socket file to write binlog, for compatible
                            with kafka version tidb-binlog.
                          type: string
                        ignore-error:
                          description: If IgnoreError is true, when writing binlog
                            meets error, TiDB would ignore the error.
                          type: boolean
                        strategy:
                          description: 'The strategy for sending binlog to pump, value
                            can be "range,omitempty" or "hash,omitempty" now. Optional:
                            Defaults to range'
                          type: string
                        write-timeout:
                          description: 'Optional: Defaults to 15s'
                          type: string
                      type: object
                    check-mb4-value-in-utf8:
                      description: 'Optional: Defaults to true'
                      type: boolean
                    compatible-kill-query:
                      type: boolean
                    cors:
                      type: string
                    enable-batch-dml:
                      description: 'Optional: Defaults to false'
                      type: boolean
                    enable-streaming:
                      description: 'Optional: Defaults to false'
                      type: boolean
                    lease:
                      description: 'Optional: Defaults to 45s'
                      type: string
                    log:
                      description: Log is the log section of config.
                      properties:
                        disable-timestamp:
                          description: Disable automatic timestamps in output.
                          type: boolean
                        expensive-threshold:
                          description: 'Optional: Defaults to 10000'
                          format: int32
                          type: integer
                        file:
                          properties:
                            filename:
                              description: Log filename, leave empty to disable file
                                log.
                              type: string
                            log-rotate:
                              description: Is log rotate enabled.
                              type: boolean
                            max-backups:
                              description: Maximum number of old log files to retain.
                              format: int32
                              type: integer
                            max-days:
                              description: Max log keep days, default is never deleting.
                              format: int32
                              type: integer
                            max-size:
                              description: Max size for a single file, in MB.
                              format: int32
                              type: integer
                          type: object
                        format:
                          description: 'Log format. one of json, text, or console.
                            Optional: Defaults to text'
                          type: string
                        level:
                          description: 'Log level. Optional: Defaults to info'
                          type: string
                        query-log-max-len:
                          description: 'Optional: Defaults to 2048'
                          format: int64
                          type: integer
                        record-plan-in-slow-log:
                          description: 'Optional: Defaults to 1'
                          format: int64
                          type: integer
                        slow-threshold:
                          description: 'Optional: Defaults to 300'
                          format: int64
                          type: integer
                      type: object
                    lower-case-table-names:
                      format: int32
                      type: integer
                    mem-quota-query:
                      description: 'Optional: Defaults to 34359738368'
                      format: int64
                      type: integer
                    oom-action:
                      description: 'Optional: Defaults to log'
                      type: string
                    opentracing:
                      description: OpenTracing is the opentracing section of the config.
                      properties:
                        enable:
                          description: 'Optional: Defaults to false'
                          type: boolean
                        reporter:
                          description: OpenTracingReporter is the config for opentracing
                            reporter. See https://godoc.org/github.com/uber/jaeger-client-go/config#ReporterConfig
                          properties:
                            buffer-flush-interval:
                              format: int64
                              type: integer
                            local-agent-host-port:
                              type: string
                            log-spans:
                              type: boolean
                            queue-size:
                              format: int32
                              type: integer
                          type: object
                        rpc-metrics:
                          type: boolean
                        sampler:
                          description: OpenTracingSampler is the config for opentracing
                            sampler. See https://godoc.org/github.com/uber/jaeger-client-go/config#SamplerConfig
                          properties:
                            max-operations:
                              format: int32
                              type: integer
                            param:
                              format: double
                              type: number
                            sampling-refresh-interval:
                              format: int64
                              type: integer
                            sampling-server-url:
                              type: string
                            type:
                              type: string
                          type: object
                      type: object
                    performance:
                      description: Performance is the performance section of the config.
                      properties:
                        bind-info-lease:
                          description: 'Optional: Defaults to 3s'
                          type: string
                        cross-join:
                          description: 'Optional: Defaults to true'
                          type: boolean
                        feedback-probability:
                          description: 'Optional: Defaults to 0.05'
                          format: double
                          type: number
                        force-priority:
                          description: 'Optional: Defaults to NO_PRIORITY'
                          type: string
                        max-memory:
                          description: 'Optional: Defaults to 0'
                          format: int64
                          type: integer
                        max-procs:
                          format: int32
                          type: integer
                        pseudo-estimate-ratio:
                          description: 'Optional: Defaults to 0.8'
                          format: double
                          type: number
                        query-feedback-limit:
                          description: 'Optional: Defaults to 1024'
                          format: int32
                          type: integer
                        run-auto-analyze:
                          description: 'Optional: Defaults to true'
                          type: boolean
                        stats-lease:
                          description: 'Optional: Defaults to 3s'
                          type: string
                        stmt-count-limit:
                          description: 'Optional: Defaults to 5000'
                          format: int32
                          type: integer
                        tcp-keep-alive:
                          description: 'Optional: Defaults to true'
                          type: boolean
                        txn-entry-count-limit:
                          description: 'Optional: Defaults to 300000'
                          format: int64
                          type: integer
                        txn-total-size-limit:
                          description: 'Optional: Defaults to 104857600'
                          format: int64
                          type: integer
                      type: object
                    pessimistic-txn:
                      description: PessimisticTxn is the config for pessimistic transaction.
                      properties:
                        enable:
                          description: 'Enable must be true for ''begin lock'' or
                            session variable to start a pessimistic transaction. Optional:
                            Defaults to true'
                          type: boolean
                        max-retry-count:
                          description: 'The max count of retry for a single statement
                            in a pessimistic transaction. Optional: Defaults to 256'
                          format: int32
                          type: integer
                      type: object
                    plugin:
                      description: Plugin is the config for plugin
                      properties:
                        dir:
                          type: string
                        load:
                          type: string
                      type: object
                    prepared-plan-cache:
                      description: PreparedPlanCache is the PreparedPlanCache section
                        of the config.
                      properties:
                        capacity:
                          description: 'Optional: Defaults to 100'
                          format: int32
                          type: integer
                        enabled:
                          description: 'Optional: Defaults to false'
                          type: boolean
                        memory-guard-ratio:
                          description: 'Optional: Defaults to 0.1'
                          format: double
                          type: number
                      type: object
                    proxy-protocol:
                      description: ProxyProtocol is the PROXY protocol section of
                        the config.
                      properties:
                        header-timeout:
                          description: PROXY protocol header read timeout, Unit is
                            second.
                          format: int32
                          type: integer
                        networks:
                          description: PROXY protocol acceptable client networks.
                            Empty *string means disable PROXY protocol, * means all
                            networks.
                          type: string
                      type: object
                    run-ddl:
                      description: 'Optional: Defaults to true'
                      type: boolean
                    security:
                      description: Security is the security section of the config.
                      properties:
                        cluster-ssl-ca:
                          type: string
                        cluster-ssl-cert:
                          type: string
                        cluster-ssl-key:
                          type: string
                        skip-grant-table:
                          type: boolean
                        ssl-ca:
                          type: string
                        ssl-cert:
                          type: string
                        ssl-key:
                          type: string
                      type: object
                    socket:
                      type: string
                    split-region-max-num:
                      description: 'Optional: Defaults to 1000'
                      format: int64
                      type: integer
                    split-table:
                      description: 'Optional: Defaults to true'
                      type: boolean
                    status:
                      description: Status is the status section of the config.
                      properties:
                        metrics-addr:
                          type: string
                        metrics-interval:
                          description: 'Optional: Defaults to 15'
                          format: int32
                          type: integer
                        record-db-qps:
                          description: 'Optional: Defaults to false'
                          type: boolean
                        report-status:
                          description: 'Optional: Defaults to true'
                          type: boolean
                      type: object
                    stmt-summary:
                      description: StmtSummary is the config for statement summary.
                      properties:
                        max-sql-length:
                          description: 'The maximum length of displayed normalized
                            SQL and sample SQL. Optional: Defaults to 4096'
                          format: int32
                          type: integer
                        max-stmt-count:
                          description: 'The maximum number of statements kept in memory.
                            Optional: Defaults to 100'
                          format: int32
                          type: integer
                      type: object
                    tikv-client:
                      description: TiKVClient is the config for tikv client.
                      properties:
                        batch-wait-size:
                          description: 'BatchWaitSize is the max wait size for batch.
                            Optional: Defaults to 8'
                          format: int32
                          type: integer
                        commit-timeout:
                          description: 'CommitTimeout is the max time which command
                            ''commit'' will wait. Optional: Defaults to 41s'
                          type: string
                        grpc-connection-count:
                          description: 'GrpcConnectionCount is the max gRPC connections
                            that will be established with each tikv-server. Optional:
                            Defaults to 16'
                          format: int32
                          type: integer
                        grpc-keepalive-time:
                          description: 'After a duration of this time in seconds if
                            the client doesn''t see any activity it pings the server
                            to see if the transport is still alive. Optional: Defaults
                            to 10'
                          format: int32
                          type: integer
                        grpc-keepalive-timeout:
                          description: 'After having pinged for keepalive check, the
                            client waits for a duration of Timeout in seconds and
                            if no activity is seen even after that the connection
                            is closed. Optional: Defaults to 3'
                          format: int32
                          type: integer
                        max-batch-size:
                          description: 'MaxBatchSize is the max batch size when calling
                            batch commands API. Optional: Defaults to 128'
                          format: int32
                          type: integer
                        max-batch-wait-time:
                          description: 'MaxBatchWaitTime in nanosecond is the max
                            wait time for batch. Optional: Defaults to 0'
                          format: int64
                          type: integer
                        max-txn-time-use:
                          description: 'MaxTxnTimeUse is the max time a Txn may use
                            (in seconds) from its startTS to commitTS. Optional: Defaults
                            to 590'
                          format: int32
                          type: integer
                        overload-threshold:
                          description: 'If TiKV load is greater than this, TiDB will
                            wait for a while to avoid little batch. Optional: Defaults
                            to 200'
                          format: int32
                          type: integer
                        region-cache-ttl:
                          description: 'If a Region has not been accessed for more
                            than the given duration (in seconds), it will be reloaded
                            from the PD. Optional: Defaults to 600'
                          format: int32
                          type: integer
                        store-limit:
                          description: 'If a store has been up to the limit, it will
                            return error for successive request to prevent the store
                            occupying too much token in dispatching level. Optional:
                            Defaults to 0'
                          format: int64
                          type: integer
                      type: object
                    token-limit:
<<<<<<< HEAD
                      format: int32
                      type: integer
                    treat-old-version-utf8-as-utf8mb4:
=======
                      description: 'Optional: Defaults to 1000'
                      format: int32
                      type: integer
                    treat-old-version-utf8-as-utf8mb4:
                      description: 'Optional: Defaults to true'
>>>>>>> 7bbb1528
                      type: boolean
                    txn-local-latches:
                      description: TxnLocalLatches is the TxnLocalLatches section
                        of the config.
<<<<<<< HEAD
                      properties:
                        capacity:
                          format: int32
                          type: integer
                        enabled:
                          type: boolean
                      type: object
                  type: object
                configUpdateStrategy:
                  description: 'ConfigUpdateStrategy of the component. Override the
                    cluster-level updateStrategy if present Optional: Defaults to
                    cluster-level setting'
                  type: string
                enableTLSClient:
                  description: 'Whether enable the TLS connection between the SQL
                    client and TiDB server Optional: Defaults to false'
                  type: boolean
                hostNetwork:
                  description: 'Whether Hostnetwork of the component is enabled. Override
                    the cluster-level setting if present Optional: Defaults to cluster-level
                    setting'
                  type: boolean
                imagePullPolicy:
                  description: 'ImagePullPolicy of the component. Override the cluster-level
                    imagePullPolicy if present Optional: Defaults to cluster-level
                    setting'
                  type: string
                limits:
                  description: 'Limits describes the maximum amount of compute resources
                    allowed. More info: https://kubernetes.io/docs/concepts/configuration/manage-compute-resources-container/'
                  type: object
                maxFailoverCount:
                  description: 'MaxFailoverCount limit the max replicas could be added
                    in failover, 0 means unlimited Optional: Defaults to 0'
                  format: int32
                  type: integer
                nodeSelector:
                  description: 'NodeSelector of the component. Merged into the cluster-level
                    nodeSelector if non-empty Optional: Defaults to cluster-level
                    setting'
                  type: object
                plugins:
                  description: Plugins is a list of plugins that are loaded by TiDB
                    server, empty means plugin disabled
                  items:
                    type: string
                  type: array
                podSecurityContext:
                  description: PodSecurityContext holds pod-level security attributes
                    and common container settings. Some fields are also present in
                    container.securityContext.  Field values of container.securityContext
                    take precedence over field values of PodSecurityContext.
                  properties:
                    fsGroup:
                      description: |-
                        A special supplemental group that applies to all containers in a pod. Some volume types allow the Kubelet to change the ownership of that volume to be owned by the pod:

                        1. The owning GID will be the FSGroup 2. The setgid bit is set (new files created in the volume will be owned by FSGroup) 3. The permission bits are OR'd with rw-rw----

                        If unset, the Kubelet will not modify the ownership and permissions of any volume.
                      format: int64
                      type: integer
                    runAsGroup:
                      description: The GID to run the entrypoint of the container
                        process. Uses runtime default if unset. May also be set in
                        SecurityContext.  If set in both SecurityContext and PodSecurityContext,
                        the value specified in SecurityContext takes precedence for
                        that container.
                      format: int64
                      type: integer
                    runAsNonRoot:
                      description: Indicates that the container must run as a non-root
                        user. If true, the Kubelet will validate the image at runtime
                        to ensure that it does not run as UID 0 (root) and fail to
                        start the container if it does. If unset or false, no such
                        validation will be performed. May also be set in SecurityContext.  If
                        set in both SecurityContext and PodSecurityContext, the value
                        specified in SecurityContext takes precedence.
                      type: boolean
                    runAsUser:
                      description: The UID to run the entrypoint of the container
                        process. Defaults to user specified in image metadata if unspecified.
                        May also be set in SecurityContext.  If set in both SecurityContext
                        and PodSecurityContext, the value specified in SecurityContext
                        takes precedence for that container.
                      format: int64
                      type: integer
                    seLinuxOptions:
                      description: SELinuxOptions are the labels to be applied to
                        the container
                      properties:
                        level:
                          description: Level is SELinux level label that applies to
                            the container.
                          type: string
                        role:
                          description: Role is a SELinux role label that applies to
                            the container.
                          type: string
                        type:
                          description: Type is a SELinux type label that applies to
                            the container.
                          type: string
                        user:
                          description: User is a SELinux user label that applies to
                            the container.
                          type: string
                      type: object
                    supplementalGroups:
                      description: A list of groups applied to the first process run
                        in each container, in addition to the container's primary
                        GID.  If unspecified, no groups will be added to any container.
                      items:
                        format: int64
                        type: integer
                      type: array
                    sysctls:
                      description: Sysctls hold a list of namespaced sysctls used
                        for the pod. Pods with unsupported sysctls (by the container
                        runtime) might fail to launch.
                      items:
                        description: Sysctl defines a kernel parameter to be set
                        properties:
                          name:
                            description: Name of a property to set
                            type: string
                          value:
                            description: Value of a property to set
                            type: string
                        required:
                        - name
                        - value
                        type: object
                      type: array
                    windowsOptions:
                      description: WindowsSecurityContextOptions contain Windows-specific
                        options and credentials.
                      properties:
                        gmsaCredentialSpec:
                          description: GMSACredentialSpec is where the GMSA admission
                            webhook (https://github.com/kubernetes-sigs/windows-gmsa)
                            inlines the contents of the GMSA credential spec named
                            by the GMSACredentialSpecName field. This field is alpha-level
                            and is only honored by servers that enable the WindowsGMSA
                            feature flag.
                          type: string
                        gmsaCredentialSpecName:
                          description: GMSACredentialSpecName is the name of the GMSA
                            credential spec to use. This field is alpha-level and
                            is only honored by servers that enable the WindowsGMSA
                            feature flag.
                          type: string
                        runAsUserName:
                          description: The UserName in Windows to run the entrypoint
                            of the container process. Defaults to the user specified
                            in image metadata if unspecified. May also be set in PodSecurityContext.
                            If set in both SecurityContext and PodSecurityContext,
                            the value specified in SecurityContext takes precedence.
                            This field is alpha-level and it is only honored by servers
                            that enable the WindowsRunAsUserName feature flag.
                          type: string
                      type: object
                  type: object
                priorityClassName:
                  description: 'PriorityClassName of the component. Override the cluster-level
                    one if present Optional: Defaults to cluster-level setting'
                  type: string
                replicas:
                  description: The desired ready replicas
                  format: int32
                  type: integer
                requests:
                  description: 'Requests describes the minimum amount of compute resources
                    required. If Requests is omitted for a container, it defaults
                    to Limits if that is explicitly specified, otherwise to an implementation-defined
                    value. More info: https://kubernetes.io/docs/concepts/configuration/manage-compute-resources-container/'
                  type: object
                schedulerName:
                  description: 'SchedulerName of the component. Override the cluster-level
                    one if present Optional: Defaults to cluster-level setting'
                  type: string
                separateSlowLog:
                  description: 'Whether output the slow log in an separate sidecar
                    container Optional: Defaults to true'
                  type: boolean
                service:
                  properties:
                    exposeStatus:
                      description: 'Whether expose the status port Optional: Defaults
                        to true'
                      type: boolean
                    externalTrafficPolicy:
                      description: 'ExternalTrafficPolicy of the service Optional:
                        Defaults to omitted'
                      type: string
                  type: object
                slowLogTailer:
                  description: TiDBSlowLogTailerSpec represents an optional log tailer
                    sidecar with TiDB
                  properties:
                    limits:
                      description: 'Limits describes the maximum amount of compute
                        resources allowed. More info: https://kubernetes.io/docs/concepts/configuration/manage-compute-resources-container/'
                      type: object
                    requests:
                      description: 'Requests describes the minimum amount of compute
                        resources required. If Requests is omitted for a container,
                        it defaults to Limits if that is explicitly specified, otherwise
                        to an implementation-defined value. More info: https://kubernetes.io/docs/concepts/configuration/manage-compute-resources-container/'
                      type: object
                  type: object
                tolerations:
                  description: 'Tolerations of the component. Override the cluster-level
                    tolerations if non-empty Optional: Defaults to cluster-level setting'
                  items:
                    description: The pod this Toleration is attached to tolerates
                      any taint that matches the triple <key,value,effect> using the
                      matching operator <operator>.
                    properties:
                      effect:
                        description: Effect indicates the taint effect to match. Empty
                          means match all taint effects. When specified, allowed values
                          are NoSchedule, PreferNoSchedule and NoExecute.
                        type: string
                      key:
                        description: Key is the taint key that the toleration applies
                          to. Empty means match all taint keys. If the key is empty,
                          operator must be Exists; this combination means to match
                          all values and all keys.
                        type: string
                      operator:
                        description: Operator represents a key's relationship to the
                          value. Valid operators are Exists and Equal. Defaults to
                          Equal. Exists is equivalent to wildcard for value, so that
                          a pod can tolerate all taints of a particular category.
                        type: string
                      tolerationSeconds:
                        description: TolerationSeconds represents the period of time
                          the toleration (which must be of effect NoExecute, otherwise
                          this field is ignored) tolerates the taint. By default,
                          it is not set, which means tolerate the taint forever (do
                          not evict). Zero and negative values will be treated as
                          0 (evict immediately) by the system.
                        format: int64
                        type: integer
                      value:
                        description: Value is the taint value the toleration matches
                          to. If the operator is Exists, the value should be empty,
                          otherwise just a regular string.
                        type: string
                    type: object
                  type: array
                version:
                  description: 'Version of the component. Override the cluster-level
                    version if non-empty Optional: Defaults to cluster-level setting'
                  type: string
              required:
              - replicas
              type: object
            tikv:
              description: TiKVSpec contains details of TiKV members
              properties:
                affinity:
                  description: Affinity is a group of affinity scheduling rules.
                  properties:
                    nodeAffinity:
                      description: Node affinity is a group of node affinity scheduling
                        rules.
                      properties:
                        preferredDuringSchedulingIgnoredDuringExecution:
                          description: The scheduler will prefer to schedule pods
                            to nodes that satisfy the affinity expressions specified
                            by this field, but it may choose a node that violates
                            one or more of the expressions. The node that is most
                            preferred is the one with the greatest sum of weights,
                            i.e. for each node that meets all of the scheduling requirements
                            (resource request, requiredDuringScheduling affinity expressions,
                            etc.), compute a sum by iterating through the elements
                            of this field and adding "weight" to the sum if the node
                            matches the corresponding matchExpressions; the node(s)
                            with the highest sum are the most preferred.
                          items:
                            description: An empty preferred scheduling term matches
                              all objects with implicit weight 0 (i.e. it's a no-op).
                              A null preferred scheduling term matches no objects
                              (i.e. is also a no-op).
                            properties:
                              preference:
                                description: A null or empty node selector term matches
                                  no objects. The requirements of them are ANDed.
                                  The TopologySelectorTerm type implements a subset
                                  of the NodeSelectorTerm.
                                properties:
                                  matchExpressions:
                                    description: A list of node selector requirements
                                      by node's labels.
                                    items:
                                      description: A node selector requirement is
                                        a selector that contains values, a key, and
                                        an operator that relates the key and values.
                                      properties:
                                        key:
                                          description: The label key that the selector
                                            applies to.
                                          type: string
                                        operator:
                                          description: Represents a key's relationship
                                            to a set of values. Valid operators are
                                            In, NotIn, Exists, DoesNotExist. Gt, and
                                            Lt.
                                          type: string
                                        values:
                                          description: An array of string values.
                                            If the operator is In or NotIn, the values
                                            array must be non-empty. If the operator
                                            is Exists or DoesNotExist, the values
                                            array must be empty. If the operator is
                                            Gt or Lt, the values array must have a
                                            single element, which will be interpreted
                                            as an integer. This array is replaced
                                            during a strategic merge patch.
                                          items:
                                            type: string
                                          type: array
                                      required:
                                      - key
                                      - operator
                                      type: object
                                    type: array
                                  matchFields:
                                    description: A list of node selector requirements
                                      by node's fields.
                                    items:
                                      description: A node selector requirement is
                                        a selector that contains values, a key, and
                                        an operator that relates the key and values.
                                      properties:
                                        key:
                                          description: The label key that the selector
                                            applies to.
                                          type: string
                                        operator:
                                          description: Represents a key's relationship
                                            to a set of values. Valid operators are
                                            In, NotIn, Exists, DoesNotExist. Gt, and
                                            Lt.
                                          type: string
                                        values:
                                          description: An array of string values.
                                            If the operator is In or NotIn, the values
                                            array must be non-empty. If the operator
                                            is Exists or DoesNotExist, the values
                                            array must be empty. If the operator is
                                            Gt or Lt, the values array must have a
                                            single element, which will be interpreted
                                            as an integer. This array is replaced
                                            during a strategic merge patch.
                                          items:
                                            type: string
                                          type: array
                                      required:
                                      - key
                                      - operator
                                      type: object
                                    type: array
                                type: object
                              weight:
                                description: Weight associated with matching the corresponding
                                  nodeSelectorTerm, in the range 1-100.
                                format: int32
                                type: integer
                            required:
                            - weight
                            - preference
                            type: object
                          type: array
                        requiredDuringSchedulingIgnoredDuringExecution:
                          description: A node selector represents the union of the
                            results of one or more label queries over a set of nodes;
                            that is, it represents the OR of the selectors represented
                            by the node selector terms.
                          properties:
                            nodeSelectorTerms:
                              description: Required. A list of node selector terms.
                                The terms are ORed.
                              items:
                                description: A null or empty node selector term matches
                                  no objects. The requirements of them are ANDed.
                                  The TopologySelectorTerm type implements a subset
                                  of the NodeSelectorTerm.
                                properties:
                                  matchExpressions:
                                    description: A list of node selector requirements
                                      by node's labels.
                                    items:
                                      description: A node selector requirement is
                                        a selector that contains values, a key, and
                                        an operator that relates the key and values.
                                      properties:
                                        key:
                                          description: The label key that the selector
                                            applies to.
                                          type: string
                                        operator:
                                          description: Represents a key's relationship
                                            to a set of values. Valid operators are
                                            In, NotIn, Exists, DoesNotExist. Gt, and
                                            Lt.
                                          type: string
                                        values:
                                          description: An array of string values.
                                            If the operator is In or NotIn, the values
                                            array must be non-empty. If the operator
                                            is Exists or DoesNotExist, the values
                                            array must be empty. If the operator is
                                            Gt or Lt, the values array must have a
                                            single element, which will be interpreted
                                            as an integer. This array is replaced
                                            during a strategic merge patch.
                                          items:
                                            type: string
                                          type: array
                                      required:
                                      - key
                                      - operator
                                      type: object
                                    type: array
                                  matchFields:
                                    description: A list of node selector requirements
                                      by node's fields.
                                    items:
                                      description: A node selector requirement is
                                        a selector that contains values, a key, and
                                        an operator that relates the key and values.
                                      properties:
                                        key:
                                          description: The label key that the selector
                                            applies to.
                                          type: string
                                        operator:
                                          description: Represents a key's relationship
                                            to a set of values. Valid operators are
                                            In, NotIn, Exists, DoesNotExist. Gt, and
                                            Lt.
                                          type: string
                                        values:
                                          description: An array of string values.
                                            If the operator is In or NotIn, the values
                                            array must be non-empty. If the operator
                                            is Exists or DoesNotExist, the values
                                            array must be empty. If the operator is
                                            Gt or Lt, the values array must have a
                                            single element, which will be interpreted
                                            as an integer. This array is replaced
                                            during a strategic merge patch.
                                          items:
                                            type: string
                                          type: array
                                      required:
                                      - key
                                      - operator
                                      type: object
                                    type: array
                                type: object
                              type: array
                          required:
                          - nodeSelectorTerms
                          type: object
                      type: object
                    podAffinity:
                      description: Pod affinity is a group of inter pod affinity scheduling
                        rules.
                      properties:
                        preferredDuringSchedulingIgnoredDuringExecution:
                          description: The scheduler will prefer to schedule pods
                            to nodes that satisfy the affinity expressions specified
                            by this field, but it may choose a node that violates
                            one or more of the expressions. The node that is most
                            preferred is the one with the greatest sum of weights,
                            i.e. for each node that meets all of the scheduling requirements
                            (resource request, requiredDuringScheduling affinity expressions,
                            etc.), compute a sum by iterating through the elements
                            of this field and adding "weight" to the sum if the node
                            has pods which matches the corresponding podAffinityTerm;
                            the node(s) with the highest sum are the most preferred.
                          items:
                            description: The weights of all of the matched WeightedPodAffinityTerm
                              fields are added per-node to find the most preferred
                              node(s)
                            properties:
                              podAffinityTerm:
                                description: Defines a set of pods (namely those matching
                                  the labelSelector relative to the given namespace(s))
                                  that this pod should be co-located (affinity) or
                                  not co-located (anti-affinity) with, where co-located
                                  is defined as running on a node whose value of the
                                  label with key <topologyKey> matches that of any
                                  node on which a pod of the set of pods is running
                                properties:
                                  labelSelector:
                                    description: A label selector is a label query
                                      over a set of resources. The result of matchLabels
                                      and matchExpressions are ANDed. An empty label
                                      selector matches all objects. A null label selector
                                      matches no objects.
                                    properties:
                                      matchExpressions:
                                        description: matchExpressions is a list of
                                          label selector requirements. The requirements
                                          are ANDed.
                                        items:
                                          description: A label selector requirement
                                            is a selector that contains values, a
                                            key, and an operator that relates the
                                            key and values.
                                          properties:
                                            key:
                                              description: key is the label key that
                                                the selector applies to.
                                              type: string
                                            operator:
                                              description: operator represents a key's
                                                relationship to a set of values. Valid
                                                operators are In, NotIn, Exists and
                                                DoesNotExist.
                                              type: string
                                            values:
                                              description: values is an array of string
                                                values. If the operator is In or NotIn,
                                                the values array must be non-empty.
                                                If the operator is Exists or DoesNotExist,
                                                the values array must be empty. This
                                                array is replaced during a strategic
                                                merge patch.
                                              items:
                                                type: string
                                              type: array
                                          required:
                                          - key
                                          - operator
                                          type: object
                                        type: array
                                      matchLabels:
                                        description: matchLabels is a map of {key,value}
                                          pairs. A single {key,value} in the matchLabels
                                          map is equivalent to an element of matchExpressions,
                                          whose key field is "key", the operator is
                                          "In", and the values array contains only
                                          "value". The requirements are ANDed.
                                        type: object
                                    type: object
                                  namespaces:
                                    description: namespaces specifies which namespaces
                                      the labelSelector applies to (matches against);
                                      null or empty list means "this pod's namespace"
                                    items:
                                      type: string
                                    type: array
                                  topologyKey:
                                    description: This pod should be co-located (affinity)
                                      or not co-located (anti-affinity) with the pods
                                      matching the labelSelector in the specified
                                      namespaces, where co-located is defined as running
                                      on a node whose value of the label with key
                                      topologyKey matches that of any node on which
                                      any of the selected pods is running. Empty topologyKey
                                      is not allowed.
                                    type: string
                                required:
                                - topologyKey
                                type: object
                              weight:
                                description: weight associated with matching the corresponding
                                  podAffinityTerm, in the range 1-100.
                                format: int32
                                type: integer
                            required:
                            - weight
                            - podAffinityTerm
                            type: object
                          type: array
                        requiredDuringSchedulingIgnoredDuringExecution:
                          description: If the affinity requirements specified by this
                            field are not met at scheduling time, the pod will not
                            be scheduled onto the node. If the affinity requirements
                            specified by this field cease to be met at some point
                            during pod execution (e.g. due to a pod label update),
                            the system may or may not try to eventually evict the
                            pod from its node. When there are multiple elements, the
                            lists of nodes corresponding to each podAffinityTerm are
                            intersected, i.e. all terms must be satisfied.
                          items:
                            description: Defines a set of pods (namely those matching
                              the labelSelector relative to the given namespace(s))
                              that this pod should be co-located (affinity) or not
                              co-located (anti-affinity) with, where co-located is
                              defined as running on a node whose value of the label
                              with key <topologyKey> matches that of any node on which
                              a pod of the set of pods is running
                            properties:
                              labelSelector:
                                description: A label selector is a label query over
                                  a set of resources. The result of matchLabels and
                                  matchExpressions are ANDed. An empty label selector
                                  matches all objects. A null label selector matches
                                  no objects.
                                properties:
                                  matchExpressions:
                                    description: matchExpressions is a list of label
                                      selector requirements. The requirements are
                                      ANDed.
                                    items:
                                      description: A label selector requirement is
                                        a selector that contains values, a key, and
                                        an operator that relates the key and values.
                                      properties:
                                        key:
                                          description: key is the label key that the
                                            selector applies to.
                                          type: string
                                        operator:
                                          description: operator represents a key's
                                            relationship to a set of values. Valid
                                            operators are In, NotIn, Exists and DoesNotExist.
                                          type: string
                                        values:
                                          description: values is an array of string
                                            values. If the operator is In or NotIn,
                                            the values array must be non-empty. If
                                            the operator is Exists or DoesNotExist,
                                            the values array must be empty. This array
                                            is replaced during a strategic merge patch.
                                          items:
                                            type: string
                                          type: array
                                      required:
                                      - key
                                      - operator
                                      type: object
                                    type: array
                                  matchLabels:
                                    description: matchLabels is a map of {key,value}
                                      pairs. A single {key,value} in the matchLabels
                                      map is equivalent to an element of matchExpressions,
                                      whose key field is "key", the operator is "In",
                                      and the values array contains only "value".
                                      The requirements are ANDed.
                                    type: object
                                type: object
                              namespaces:
                                description: namespaces specifies which namespaces
                                  the labelSelector applies to (matches against);
                                  null or empty list means "this pod's namespace"
                                items:
                                  type: string
                                type: array
                              topologyKey:
                                description: This pod should be co-located (affinity)
                                  or not co-located (anti-affinity) with the pods
                                  matching the labelSelector in the specified namespaces,
                                  where co-located is defined as running on a node
                                  whose value of the label with key topologyKey matches
                                  that of any node on which any of the selected pods
                                  is running. Empty topologyKey is not allowed.
                                type: string
                            required:
                            - topologyKey
                            type: object
                          type: array
                      type: object
                    podAntiAffinity:
                      description: Pod anti affinity is a group of inter pod anti
                        affinity scheduling rules.
=======
>>>>>>> 7bbb1528
                      properties:
                        preferredDuringSchedulingIgnoredDuringExecution:
                          description: The scheduler will prefer to schedule pods
                            to nodes that satisfy the anti-affinity expressions specified
                            by this field, but it may choose a node that violates
                            one or more of the expressions. The node that is most
                            preferred is the one with the greatest sum of weights,
                            i.e. for each node that meets all of the scheduling requirements
                            (resource request, requiredDuringScheduling anti-affinity
                            expressions, etc.), compute a sum by iterating through
                            the elements of this field and adding "weight" to the
                            sum if the node has pods which matches the corresponding
                            podAffinityTerm; the node(s) with the highest sum are
                            the most preferred.
                          items:
                            description: The weights of all of the matched WeightedPodAffinityTerm
                              fields are added per-node to find the most preferred
                              node(s)
                            properties:
                              podAffinityTerm:
                                description: Defines a set of pods (namely those matching
                                  the labelSelector relative to the given namespace(s))
                                  that this pod should be co-located (affinity) or
                                  not co-located (anti-affinity) with, where co-located
                                  is defined as running on a node whose value of the
                                  label with key <topologyKey> matches that of any
                                  node on which a pod of the set of pods is running
                                properties:
                                  labelSelector:
                                    description: A label selector is a label query
                                      over a set of resources. The result of matchLabels
                                      and matchExpressions are ANDed. An empty label
                                      selector matches all objects. A null label selector
                                      matches no objects.
                                    properties:
                                      matchExpressions:
                                        description: matchExpressions is a list of
                                          label selector requirements. The requirements
                                          are ANDed.
                                        items:
                                          description: A label selector requirement
                                            is a selector that contains values, a
                                            key, and an operator that relates the
                                            key and values.
                                          properties:
                                            key:
                                              description: key is the label key that
                                                the selector applies to.
                                              type: string
                                            operator:
                                              description: operator represents a key's
                                                relationship to a set of values. Valid
                                                operators are In, NotIn, Exists and
                                                DoesNotExist.
                                              type: string
                                            values:
                                              description: values is an array of string
                                                values. If the operator is In or NotIn,
                                                the values array must be non-empty.
                                                If the operator is Exists or DoesNotExist,
                                                the values array must be empty. This
                                                array is replaced during a strategic
                                                merge patch.
                                              items:
                                                type: string
                                              type: array
                                          required:
                                          - key
                                          - operator
                                          type: object
                                        type: array
                                      matchLabels:
                                        description: matchLabels is a map of {key,value}
                                          pairs. A single {key,value} in the matchLabels
                                          map is equivalent to an element of matchExpressions,
                                          whose key field is "key", the operator is
                                          "In", and the values array contains only
                                          "value". The requirements are ANDed.
                                        type: object
                                    type: object
                                  namespaces:
                                    description: namespaces specifies which namespaces
                                      the labelSelector applies to (matches against);
                                      null or empty list means "this pod's namespace"
                                    items:
                                      type: string
                                    type: array
                                  topologyKey:
                                    description: This pod should be co-located (affinity)
                                      or not co-located (anti-affinity) with the pods
                                      matching the labelSelector in the specified
                                      namespaces, where co-located is defined as running
                                      on a node whose value of the label with key
                                      topologyKey matches that of any node on which
                                      any of the selected pods is running. Empty topologyKey
                                      is not allowed.
                                    type: string
                                required:
                                - topologyKey
                                type: object
                              weight:
                                description: weight associated with matching the corresponding
                                  podAffinityTerm, in the range 1-100.
                                format: int32
                                type: integer
                            required:
                            - weight
                            - podAffinityTerm
                            type: object
                          type: array
                        requiredDuringSchedulingIgnoredDuringExecution:
                          description: If the anti-affinity requirements specified
                            by this field are not met at scheduling time, the pod
                            will not be scheduled onto the node. If the anti-affinity
                            requirements specified by this field cease to be met at
                            some point during pod execution (e.g. due to a pod label
                            update), the system may or may not try to eventually evict
                            the pod from its node. When there are multiple elements,
                            the lists of nodes corresponding to each podAffinityTerm
                            are intersected, i.e. all terms must be satisfied.
                          items:
                            description: Defines a set of pods (namely those matching
                              the labelSelector relative to the given namespace(s))
                              that this pod should be co-located (affinity) or not
                              co-located (anti-affinity) with, where co-located is
                              defined as running on a node whose value of the label
                              with key <topologyKey> matches that of any node on which
                              a pod of the set of pods is running
                            properties:
                              labelSelector:
                                description: A label selector is a label query over
                                  a set of resources. The result of matchLabels and
                                  matchExpressions are ANDed. An empty label selector
                                  matches all objects. A null label selector matches
                                  no objects.
                                properties:
                                  matchExpressions:
                                    description: matchExpressions is a list of label
                                      selector requirements. The requirements are
                                      ANDed.
                                    items:
                                      description: A label selector requirement is
                                        a selector that contains values, a key, and
                                        an operator that relates the key and values.
                                      properties:
                                        key:
                                          description: key is the label key that the
                                            selector applies to.
                                          type: string
                                        operator:
                                          description: operator represents a key's
                                            relationship to a set of values. Valid
                                            operators are In, NotIn, Exists and DoesNotExist.
                                          type: string
                                        values:
                                          description: values is an array of string
                                            values. If the operator is In or NotIn,
                                            the values array must be non-empty. If
                                            the operator is Exists or DoesNotExist,
                                            the values array must be empty. This array
                                            is replaced during a strategic merge patch.
                                          items:
                                            type: string
                                          type: array
                                      required:
                                      - key
                                      - operator
                                      type: object
                                    type: array
                                  matchLabels:
                                    description: matchLabels is a map of {key,value}
                                      pairs. A single {key,value} in the matchLabels
                                      map is equivalent to an element of matchExpressions,
                                      whose key field is "key", the operator is "In",
                                      and the values array contains only "value".
                                      The requirements are ANDed.
                                    type: object
                                type: object
                              namespaces:
                                description: namespaces specifies which namespaces
                                  the labelSelector applies to (matches against);
                                  null or empty list means "this pod's namespace"
                                items:
                                  type: string
                                type: array
                              topologyKey:
                                description: This pod should be co-located (affinity)
                                  or not co-located (anti-affinity) with the pods
                                  matching the labelSelector in the specified namespaces,
                                  where co-located is defined as running on a node
                                  whose value of the label with key topologyKey matches
                                  that of any node on which any of the selected pods
                                  is running. Empty topologyKey is not allowed.
                                type: string
                            required:
                            - topologyKey
                            type: object
                          type: array
                      type: object
                  type: object
                annotations:
                  description: 'Annotations of the component. Merged into the cluster-level
                    annotations if non-empty Optional: Defaults to cluster-level setting'
                  type: object
                baseImage:
                  description: Base image of the component, image tag is now allowed
                    during validation
                  type: string
                config:
                  description: TiKVConfig is the configuration of TiKV.
                  properties:
                    coprocessor:
                      description: TiKVCoprocessorConfig is the configuration of TiKV
                        Coprocessor component.
                      properties:
                        batch-split-limit:
                          description: One split check produces several split keys
                            in batch. This config limits the number of produced split
                            keys in one batch. optional
                          format: int64
                          type: integer
                        region-max-keys:
                          description: 'When the number of keys in Region [a,e) exceeds
                            the `region_max_keys`, it will be split into several Regions
                            [a,b), [b,c), [c,d), [d,e) and the number of keys in [a,b),
                            [b,c), [c,d) will be `region_split_keys`. See also: region-split-keys
                            Optional: Defaults to 1440000 optional'
                          format: int64
                          type: integer
                        region-max-size:
                          description: 'When Region [a,e) size exceeds `region_max_size`,
                            it will be split into several Regions [a,b), [b,c), [c,d),
                            [d,e) and the size of [a,b), [b,c), [c,d) will be `region_split_size`
                            (or a little larger). See also: region-split-size Optional:
                            Defaults to 144MB optional'
                          type: string
                        region-split-keys:
                          description: 'When the number of keys in Region [a,e) exceeds
                            the `region_max_keys`, it will be split into several Regions
                            [a,b), [b,c), [c,d), [d,e) and the number of keys in [a,b),
                            [b,c), [c,d) will be `region_split_keys`. See also: region-max-keys
                            Optional: Defaults to 960000 optional'
                          format: int64
                          type: integer
                        region-split-size:
                          description: 'When Region [a,e) size exceeds `region_max_size`,
                            it will be split into several Regions [a,b), [b,c), [c,d),
                            [d,e) and the size of [a,b), [b,c), [c,d) will be `region_split_size`
                            (or a little larger). See also: region-max-size Optional:
                            Defaults to 96MB optional'
                          type: string
                        split-region-on-table:
                          description: 'When it is set to `true`, TiKV will try to
                            split a Region with table prefix if that Region crosses
                            tables. It is recommended to turn off this option if there
                            will be a large number of tables created. Optional: Defaults
                            to false optional'
                          type: boolean
                      type: object
                    gc:
                      properties:
                        "\tbatch_keys":
                          description: 'Optional: Defaults to 512'
                          format: int64
                          type: integer
                        "\tmax_write_bytes_per_sec":
                          type: string
                      type: object
                    import:
                      properties:
                        import_dir:
                          type: string
                        max_open_engines:
                          format: int64
                          type: integer
                        max_prepare_duration:
                          type: string
                        num_import_jobs:
                          format: int64
                          type: integer
                        num_import_sst_jobs:
                          format: int64
                          type: integer
                        num_threads:
                          format: int64
                          type: integer
                        region_split_size:
                          type: string
                        stream_channel_window:
                          format: int64
                          type: integer
                        upload_speed_limit:
                          type: string
                      type: object
                    log-file:
                      type: string
                    log-level:
                      description: 'Optional: Defaults to info'
                      type: string
                    log-rotation-timespan:
                      description: 'Optional: Defaults to 24h'
                      type: string
                    panic-when-unexpected-key-or-data:
                      type: boolean
                    pd:
                      properties:
                        endpoints:
                          description: |-
                            The PD endpoints for the client.

                            Default is empty.
                          items:
                            type: string
                          type: array
                        retry_interval:
                          description: |-
                            The interval at which to retry a PD connection initialization.

                            Default is 300ms. Optional: Defaults to 300ms
                          type: string
                        retry_log_every:
                          description: |-
                            If the client observes the same error message on retry, it can repeat the message only every `n` times.

                            Default is 10. Set to 1 to disable this feature. Optional: Defaults to 10
                          format: int64
                          type: integer
                        retry_max_count:
                          description: |-
                            The maximum number of times to retry a PD connection initialization.

                            Default is isize::MAX, represented by -1. Optional: Defaults to -1
                          format: int64
                          type: integer
                      type: object
                    raftdb:
                      properties:
                        allow_concurrent_memtable_write:
                          type: boolean
                        bytes_per_sync:
                          type: string
                        compaction_readahead_size:
                          type: string
                        create_if_missing:
                          type: boolean
                        defaultcf:
                          description: TiKVCfConfig is the config of a cf
                          properties:
                            block-based-bloom-filter:
                              type: boolean
                            block-cache-size:
                              type: string
                            block-size:
                              type: string
                            bloom-filter-bits-per-key:
                              format: int64
                              type: integer
                            cache-index-and-filter-blocks:
                              type: boolean
                            compaction-pri:
                              format: int64
                              type: integer
                            compaction-style:
                              format: int64
                              type: integer
                            compression-per-level:
                              items:
                                type: string
                              type: array
                            disable-auto-compactions:
                              type: boolean
                            disable-block-cache:
                              type: boolean
                            dynamic-level-bytes:
                              type: boolean
                            enable-doubly-skiplist:
                              type: boolean
                            force-consistency-checks:
                              type: boolean
                            hard-pending-compaction-bytes-limit:
                              type: string
                            level0-file-num-compaction-trigger:
                              format: int64
                              type: integer
                            level0-slowdown-writes-trigger:
                              format: int64
                              type: integer
                            level0-stop-writes-trigger:
                              format: int64
                              type: integer
                            max-bytes-for-level-base:
                              type: string
                            max-bytes-for-level-multiplier:
                              format: int64
                              type: integer
                            max-compaction-bytes:
                              type: string
                            max-write-buffer-number:
                              format: int64
                              type: integer
                            min-write-buffer-number-to-merge:
                              format: int64
                              type: integer
                            num-levels:
                              format: int64
                              type: integer
                            optimize-filters-for-hits:
                              type: boolean
                            pin-l0-filter-and-index-blocks:
                              type: boolean
                            prop-keys-index-distance:
                              format: int64
                              type: integer
                            prop-size-index-distance:
                              format: int64
                              type: integer
                            read-amp-bytes-per-bit:
                              format: int64
                              type: integer
                            soft-pending-compaction-bytes-limit:
                              type: string
                            target-file-size-base:
                              type: string
                            titan:
                              description: TiKVTitanCfConfig is the titian config.
                              properties:
                                blob-cache-size:
                                  type: string
                                blob-file-compression:
                                  type: string
                                blob-run-mode:
                                  type: string
                                discardable-ratio:
                                  format: double
                                  type: number
                                max-gc-batch-size:
                                  type: string
                                merge-small-file-threshold:
                                  type: string
                                min-blob-size:
                                  type: string
                                min-gc-batch-size:
                                  type: string
                                sample-ratio:
                                  format: double
                                  type: number
                              type: object
                            use-bloom-filter:
                              type: boolean
                            whole-key-filtering:
                              type: boolean
                            write-buffer-size:
                              type: string
                          type: object
                        enable_pipelined_write:
                          type: boolean
                        enable_statistics:
                          type: boolean
                        info_log_dir:
                          type: string
                        info_log_keep_log_file_num:
                          format: int64
                          type: integer
                        info_log_max_size:
                          type: string
                        info_log_roll_time:
                          type: string
                        max_background_jobs:
                          format: int64
                          type: integer
                        max_manifest_file_size:
                          type: string
                        max_open_files:
                          format: int64
                          type: integer
                        max_sub_compactions:
                          format: int64
                          type: integer
                        max_total_wal_size:
                          type: string
                        stats_dump_period:
                          type: string
                        use_direct_io_for_flush_and_compaction:
                          type: boolean
                        wal_bytes_per_sync:
                          type: string
                        wal_dir:
                          type: string
                        wal_recovery_mode:
                          type: string
                        wal_size_limit:
                          type: string
                        wal_ttl_seconds:
                          format: int64
                          type: integer
                        writable_file_max_buffer_size:
                          type: string
                      type: object
                    raftstore:
                      description: TiKVRaftstoreConfig is the configuration of TiKV
                        raftstore component.
                      properties:
                        abnormal-leader-missing-duration:
                          description: / Similar to the max-leader-missing-duration,
                            instead it will log warnings and / try to alert monitoring
                            systems, if there is any.
                          type: string
                        allow-remove-leader:
                          type: boolean
                        apply-max-batch-size:
                          format: int64
                          type: integer
                        apply-pool-size:
                          description: 'Optional: Defaults to 2'
                          format: int64
                          type: integer
                        clean-stale-peer-delay:
                          description: 'delay time before deleting a stale peer Optional:
                            Defaults to 10m'
                          type: string
                        cleanup-import-sst-interval:
                          description: 'Optional: Defaults to 10m'
                          type: string
                        consistency-check-interval:
                          description: 'Interval (ms) to check region whether the
                            data is consistent. Optional: Defaults to 0'
                          type: string
                        hibernate-regions:
                          type: boolean
                        leader-transfer-max-log-lag:
                          format: int64
                          type: integer
                        lock-cf-compact-bytes-threshold:
                          description: 'Optional: Defaults to 256MB'
                          type: string
                        lock-cf-compact-interval:
                          description: 'Optional: Defaults to 10m'
                          type: string
                        max-leader-missing-duration:
                          description: / If the leader of a peer is missing for longer
                            than max-leader-missing-duration / the peer would ask
                            pd to confirm whether it is valid in any region. / If
                            the peer is stale and is not valid in any region, it will
                            destroy itself.
                          type: string
                        max-peer-down-duration:
                          description: '/ When a peer is not active for max-peer-down-duration
                            / the peer is considered to be down and is reported to
                            PD. Optional: Defaults to 5m'
                          type: string
                        merge-check-tick-interval:
                          description: / Interval to re-propose merge.
                          type: string
                        merge-max-log-gap:
                          description: / Max log gap allowed to propose merge.
                          format: int64
                          type: integer
                        messages-per-tick:
                          format: int64
                          type: integer
                        notify-capacity:
                          format: int64
                          type: integer
                        pd-heartbeat-tick-interval:
                          description: 'Optional: Defaults to 60s'
                          type: string
                        pd-store-heartbeat-tick-interval:
                          description: 'Optional: Defaults to 10s'
                          type: string
                        peer-stale-state-check-interval:
                          type: string
                        prevote:
                          description: 'Optional: Defaults to true'
                          type: boolean
                        raft-base-tick-interval:
                          description: raft-base-tick-interval is a base tick interval
                            (ms).
                          type: string
                        raft-election-timeout-ticks:
                          format: int64
                          type: integer
                        raft-entry-cache-life-time:
                          description: When a peer is not responding for this time,
                            leader will not keep entry cache for it.
                          type: string
                        raft-entry-max-size:
                          description: 'When the entry exceed the max size, reject
                            to propose it. Optional: Defaults to 8MB'
                          type: string
                        raft-heartbeat-ticks:
                          format: int64
                          type: integer
                        raft-log-gc-count-limit:
                          description: 'When entry count exceed this value, gc will
                            be forced trigger. Optional: Defaults to 72000'
                          format: int64
                          type: integer
                        raft-log-gc-size-limit:
                          description: 'When the approximate size of raft log entries
                            exceed this value gc will be forced trigger. Optional:
                            Defaults to 72MB'
                          type: string
                        raft-log-gc-threshold:
                          description: 'A threshold to gc stale raft log, must >=
                            1. Optional: Defaults to 50'
                          format: int64
                          type: integer
                        raft-log-gc-tick-interval:
                          description: 'Interval to gc unnecessary raft log (ms).
                            Optional: Defaults to 10s'
                          type: string
                        raft-reject-transfer-leader-duration:
                          description: When a peer is newly added, reject transferring
                            leader to the peer for a while.
                          type: string
                        raft-store-max-leader-lease:
                          description: The lease provided by a successfully proposed
                            and applied entry.
                          type: string
                        region-compact-check-interval:
                          description: '/ Interval (ms) to check whether start compaction
                            for a region. Optional: Defaults to 5m'
                          type: string
                        region-compact-check-step:
                          description: '/ Number of regions for each time checking.
                            Optional: Defaults to 100'
                          format: int64
                          type: integer
                        region-compact-min-tombstones:
                          description: '/ Minimum number of tombstones to trigger
                            manual compaction. Optional: Defaults to 10000'
                          format: int64
                          type: integer
                        region-compact-tombstones-percent:
                          description: '/ Minimum percentage of tombstones to trigger
                            manual compaction. / Should between 1 and 100. Optional:
                            Defaults to 30'
                          format: int64
                          type: integer
                        region-split-check-diff:
                          description: '/ When size change of region exceed the diff
                            since last check, it / will be checked again whether it
                            should be split. Optional: Defaults to 6MB'
                          type: string
                        report-region-flow-interval:
                          type: string
                        right-derive-when-split:
                          description: Right region derive origin region id when split.
                          type: boolean
                        snap-apply-batch-size:
                          type: string
                        snap-gc-timeout:
                          type: string
                        snap-mgr-gc-tick-interval:
                          type: string
                        split-region-check-tick-interval:
                          description: 'Interval (ms) to check region whether need
                            to be split or not. Optional: Defaults to 10s'
                          type: string
                        store-max-batch-size:
                          format: int64
                          type: integer
                        store-pool-size:
                          description: 'Optional: Defaults to 2'
                          format: int64
                          type: integer
                        sync-log:
                          description: 'true for high reliability, prevent data loss
                            when power failure. Optional: Defaults to true'
                          type: boolean
                        use-delete-range:
                          type: boolean
                      type: object
                    readpool:
                      properties:
                        coprocessor:
                          properties:
                            high_concurrency:
                              description: 'Optional: Defaults to 8'
                              format: int64
                              type: integer
                            low_concurrency:
                              description: 'Optional: Defaults to 8'
                              format: int64
                              type: integer
                            max_tasks_per_worker_high:
                              description: 'Optional: Defaults to 2000'
                              format: int64
                              type: integer
                            max_tasks_per_worker_low:
                              description: 'Optional: Defaults to 2000'
                              format: int64
                              type: integer
                            max_tasks_per_worker_normal:
                              description: 'Optional: Defaults to 2000'
                              format: int64
                              type: integer
                            normal_concurrency:
                              description: 'Optional: Defaults to 8'
                              format: int64
                              type: integer
                            stack_size:
                              description: 'Optional: Defaults to 10MB'
                              type: string
                          type: object
                        storage:
                          properties:
                            high_concurrency:
                              description: 'Optional: Defaults to 4'
                              format: int64
                              type: integer
                            low_concurrency:
                              description: 'Optional: Defaults to 4'
                              format: int64
                              type: integer
                            max_tasks_per_worker_high:
                              description: 'Optional: Defaults to 2000'
                              format: int64
                              type: integer
                            max_tasks_per_worker_low:
                              description: 'Optional: Defaults to 2000'
                              format: int64
                              type: integer
                            max_tasks_per_worker_normal:
                              description: 'Optional: Defaults to 2000'
                              format: int64
                              type: integer
                            normal_concurrency:
                              description: 'Optional: Defaults to 4'
                              format: int64
                              type: integer
                            stack_size:
                              description: 'Optional: Defaults to 10MB'
                              type: string
                          type: object
                      type: object
                    rocksdb:
                      description: TiKVDbConfig is the rocksdb config.
                      properties:
                        auto-tuned:
                          type: boolean
                        bytes-per-sync:
                          type: string
                        compaction-readahead-size:
                          description: 'Optional: Defaults to 0'
                          type: string
                        create-if-missing:
                          description: 'Optional: Defaults to true'
                          type: boolean
                        defaultcf:
                          description: TiKVCfConfig is the config of a cf
                          properties:
                            block-based-bloom-filter:
                              type: boolean
                            block-cache-size:
                              type: string
                            block-size:
                              type: string
                            bloom-filter-bits-per-key:
                              format: int64
                              type: integer
                            cache-index-and-filter-blocks:
                              type: boolean
                            compaction-pri:
                              format: int64
                              type: integer
                            compaction-style:
                              format: int64
                              type: integer
                            compression-per-level:
                              items:
                                type: string
                              type: array
                            disable-auto-compactions:
                              type: boolean
                            disable-block-cache:
                              type: boolean
                            dynamic-level-bytes:
                              type: boolean
                            enable-doubly-skiplist:
                              type: boolean
                            force-consistency-checks:
                              type: boolean
                            hard-pending-compaction-bytes-limit:
                              type: string
                            level0-file-num-compaction-trigger:
                              format: int64
                              type: integer
                            level0-slowdown-writes-trigger:
                              format: int64
                              type: integer
                            level0-stop-writes-trigger:
                              format: int64
                              type: integer
                            max-bytes-for-level-base:
                              type: string
                            max-bytes-for-level-multiplier:
                              format: int64
                              type: integer
                            max-compaction-bytes:
                              type: string
                            max-write-buffer-number:
                              format: int64
                              type: integer
                            min-write-buffer-number-to-merge:
                              format: int64
                              type: integer
                            num-levels:
                              format: int64
                              type: integer
                            optimize-filters-for-hits:
                              type: boolean
                            pin-l0-filter-and-index-blocks:
                              type: boolean
                            prop-keys-index-distance:
                              format: int64
                              type: integer
                            prop-size-index-distance:
                              format: int64
                              type: integer
                            read-amp-bytes-per-bit:
                              format: int64
                              type: integer
                            soft-pending-compaction-bytes-limit:
                              type: string
                            target-file-size-base:
                              type: string
                            titan:
                              description: TiKVTitanCfConfig is the titian config.
                              properties:
                                blob-cache-size:
                                  type: string
                                blob-file-compression:
                                  type: string
                                blob-run-mode:
                                  type: string
                                discardable-ratio:
                                  format: double
                                  type: number
                                max-gc-batch-size:
                                  type: string
                                merge-small-file-threshold:
                                  type: string
                                min-blob-size:
                                  type: string
                                min-gc-batch-size:
                                  type: string
                                sample-ratio:
                                  format: double
                                  type: number
                              type: object
                            use-bloom-filter:
                              type: boolean
                            whole-key-filtering:
                              type: boolean
                            write-buffer-size:
                              type: string
                          type: object
                        enable-pipelined-write:
                          type: boolean
                        enable-statistics:
                          description: 'Optional: Defaults to true'
                          type: boolean
                        info-log-dir:
                          type: string
                        info-log-keep-log-file-num:
                          format: int64
                          type: integer
                        info-log-max-size:
                          type: string
                        info-log-roll-time:
                          type: string
                        lockcf:
                          description: TiKVCfConfig is the config of a cf
                          properties:
                            block-based-bloom-filter:
                              type: boolean
                            block-cache-size:
                              type: string
                            block-size:
                              type: string
                            bloom-filter-bits-per-key:
                              format: int64
                              type: integer
                            cache-index-and-filter-blocks:
                              type: boolean
                            compaction-pri:
                              format: int64
                              type: integer
                            compaction-style:
                              format: int64
                              type: integer
                            compression-per-level:
                              items:
                                type: string
                              type: array
                            disable-auto-compactions:
                              type: boolean
                            disable-block-cache:
                              type: boolean
                            dynamic-level-bytes:
                              type: boolean
                            enable-doubly-skiplist:
                              type: boolean
                            force-consistency-checks:
                              type: boolean
                            hard-pending-compaction-bytes-limit:
                              type: string
                            level0-file-num-compaction-trigger:
                              format: int64
                              type: integer
                            level0-slowdown-writes-trigger:
                              format: int64
                              type: integer
                            level0-stop-writes-trigger:
                              format: int64
                              type: integer
                            max-bytes-for-level-base:
                              type: string
                            max-bytes-for-level-multiplier:
                              format: int64
                              type: integer
                            max-compaction-bytes:
                              type: string
                            max-write-buffer-number:
                              format: int64
                              type: integer
                            min-write-buffer-number-to-merge:
                              format: int64
                              type: integer
                            num-levels:
                              format: int64
                              type: integer
                            optimize-filters-for-hits:
                              type: boolean
                            pin-l0-filter-and-index-blocks:
                              type: boolean
                            prop-keys-index-distance:
                              format: int64
                              type: integer
                            prop-size-index-distance:
                              format: int64
                              type: integer
                            read-amp-bytes-per-bit:
                              format: int64
                              type: integer
                            soft-pending-compaction-bytes-limit:
                              type: string
                            target-file-size-base:
                              type: string
                            titan:
                              description: TiKVTitanCfConfig is the titian config.
                              properties:
                                blob-cache-size:
                                  type: string
                                blob-file-compression:
                                  type: string
                                blob-run-mode:
                                  type: string
                                discardable-ratio:
                                  format: double
                                  type: number
                                max-gc-batch-size:
                                  type: string
                                merge-small-file-threshold:
                                  type: string
                                min-blob-size:
                                  type: string
                                min-gc-batch-size:
                                  type: string
                                sample-ratio:
                                  format: double
                                  type: number
                              type: object
                            use-bloom-filter:
                              type: boolean
                            whole-key-filtering:
                              type: boolean
                            write-buffer-size:
                              type: string
                          type: object
                        max-background-jobs:
                          description: 'Optional: Defaults to 8'
                          format: int64
                          type: integer
                        max-manifest-file-size:
                          description: 'Optional: Defaults to 128MB'
                          type: string
                        max-open-files:
                          description: 'Optional: Defaults to 40960'
                          format: int64
                          type: integer
                        max-sub-compactions:
                          description: 'Optional: Defaults to 3'
                          format: int64
                          type: integer
                        max-total-wal-size:
                          description: 'Optional: Defaults to 4GB'
                          type: string
                        raftcf:
                          description: TiKVCfConfig is the config of a cf
                          properties:
                            block-based-bloom-filter:
                              type: boolean
                            block-cache-size:
                              type: string
                            block-size:
                              type: string
                            bloom-filter-bits-per-key:
                              format: int64
                              type: integer
                            cache-index-and-filter-blocks:
                              type: boolean
                            compaction-pri:
                              format: int64
                              type: integer
                            compaction-style:
                              format: int64
                              type: integer
                            compression-per-level:
                              items:
                                type: string
                              type: array
                            disable-auto-compactions:
                              type: boolean
                            disable-block-cache:
                              type: boolean
                            dynamic-level-bytes:
                              type: boolean
                            enable-doubly-skiplist:
                              type: boolean
                            force-consistency-checks:
                              type: boolean
                            hard-pending-compaction-bytes-limit:
                              type: string
                            level0-file-num-compaction-trigger:
                              format: int64
                              type: integer
                            level0-slowdown-writes-trigger:
                              format: int64
                              type: integer
                            level0-stop-writes-trigger:
                              format: int64
                              type: integer
                            max-bytes-for-level-base:
                              type: string
                            max-bytes-for-level-multiplier:
                              format: int64
                              type: integer
                            max-compaction-bytes:
                              type: string
                            max-write-buffer-number:
                              format: int64
                              type: integer
                            min-write-buffer-number-to-merge:
                              format: int64
                              type: integer
                            num-levels:
                              format: int64
                              type: integer
                            optimize-filters-for-hits:
                              type: boolean
                            pin-l0-filter-and-index-blocks:
                              type: boolean
                            prop-keys-index-distance:
                              format: int64
                              type: integer
                            prop-size-index-distance:
                              format: int64
                              type: integer
                            read-amp-bytes-per-bit:
                              format: int64
                              type: integer
                            soft-pending-compaction-bytes-limit:
                              type: string
                            target-file-size-base:
                              type: string
                            titan:
                              description: TiKVTitanCfConfig is the titian config.
                              properties:
                                blob-cache-size:
                                  type: string
                                blob-file-compression:
                                  type: string
                                blob-run-mode:
                                  type: string
                                discardable-ratio:
                                  format: double
                                  type: number
                                max-gc-batch-size:
                                  type: string
                                merge-small-file-threshold:
                                  type: string
                                min-blob-size:
                                  type: string
                                min-gc-batch-size:
                                  type: string
                                sample-ratio:
                                  format: double
                                  type: number
                              type: object
                            use-bloom-filter:
                              type: boolean
                            whole-key-filtering:
                              type: boolean
                            write-buffer-size:
                              type: string
                          type: object
                        rate-bytes-per-sec:
                          type: string
                        rate-limiter-mode:
                          format: int64
                          type: integer
                        stats-dump-period:
                          description: 'Optional: Defaults to 10m'
                          type: string
                        titan:
                          description: TiKVTitanDBConfig is the config a titian db.
                          properties:
                            dirname:
                              type: string
                            disable-gc:
                              type: boolean
                            enabled:
                              type: boolean
                            max-background-gc:
                              format: int64
                              type: integer
                            purge-obsolete-files-period:
                              description: The value of this field will be truncated
                                to seconds.
                              type: string
                          type: object
                        use-direct-io-for-flush-and-compaction:
                          type: boolean
                        wal-bytes-per-sync:
                          type: string
                        wal-recovery-mode:
                          description: 'Optional: Defaults to 2'
                          format: int64
                          type: integer
                        wal-size-limit:
                          type: string
                        wal-ttl-seconds:
                          format: int64
                          type: integer
                        writable-file-max-buffer-size:
                          type: string
                        writecf:
                          description: TiKVCfConfig is the config of a cf
                          properties:
                            block-based-bloom-filter:
                              type: boolean
                            block-cache-size:
                              type: string
                            block-size:
                              type: string
                            bloom-filter-bits-per-key:
                              format: int64
                              type: integer
                            cache-index-and-filter-blocks:
                              type: boolean
                            compaction-pri:
                              format: int64
                              type: integer
                            compaction-style:
                              format: int64
                              type: integer
                            compression-per-level:
                              items:
                                type: string
                              type: array
                            disable-auto-compactions:
                              type: boolean
                            disable-block-cache:
                              type: boolean
                            dynamic-level-bytes:
                              type: boolean
                            enable-doubly-skiplist:
                              type: boolean
                            force-consistency-checks:
                              type: boolean
                            hard-pending-compaction-bytes-limit:
                              type: string
                            level0-file-num-compaction-trigger:
                              format: int64
                              type: integer
                            level0-slowdown-writes-trigger:
                              format: int64
                              type: integer
                            level0-stop-writes-trigger:
                              format: int64
                              type: integer
                            max-bytes-for-level-base:
                              type: string
                            max-bytes-for-level-multiplier:
                              format: int64
                              type: integer
                            max-compaction-bytes:
                              type: string
                            max-write-buffer-number:
                              format: int64
                              type: integer
                            min-write-buffer-number-to-merge:
                              format: int64
                              type: integer
                            num-levels:
                              format: int64
                              type: integer
                            optimize-filters-for-hits:
                              type: boolean
                            pin-l0-filter-and-index-blocks:
                              type: boolean
                            prop-keys-index-distance:
                              format: int64
                              type: integer
                            prop-size-index-distance:
                              format: int64
                              type: integer
                            read-amp-bytes-per-bit:
                              format: int64
                              type: integer
                            soft-pending-compaction-bytes-limit:
                              type: string
                            target-file-size-base:
                              type: string
                            titan:
                              description: TiKVTitanCfConfig is the titian config.
                              properties:
                                blob-cache-size:
                                  type: string
                                blob-file-compression:
                                  type: string
                                blob-run-mode:
                                  type: string
                                discardable-ratio:
                                  format: double
                                  type: number
                                max-gc-batch-size:
                                  type: string
                                merge-small-file-threshold:
                                  type: string
                                min-blob-size:
                                  type: string
                                min-gc-batch-size:
                                  type: string
                                sample-ratio:
                                  format: double
                                  type: number
                              type: object
                            use-bloom-filter:
                              type: boolean
                            whole-key-filtering:
                              type: boolean
                            write-buffer-size:
                              type: string
                          type: object
                      type: object
                    security:
                      properties:
                        ca_path:
                          type: string
                        cert_path:
                          type: string
                        cipher_file:
                          type: string
                        key_path:
                          type: string
                        override_ssl_target:
                          type: string
                      type: object
                    server:
                      description: TiKVServerConfig is the configuration of TiKV server.
                      properties:
                        concurrent-recv-snap-limit:
                          description: 'Optional: Defaults to 32'
                          format: int32
                          type: integer
                        concurrent-send-snap-limit:
                          description: 'Optional: Defaults to 32'
                          format: int32
                          type: integer
                        end-point-batch-row-limit:
                          format: int32
                          type: integer
                        end-point-enable-batch-if-possible:
                          format: int32
                          type: integer
                        end-point-recursion-limit:
                          description: 'Optional: Defaults to 1000'
                          format: int32
                          type: integer
                        end-point-request-max-handle-duration:
                          type: string
                        end-point-stream-batch-row-limit:
                          format: int32
                          type: integer
                        end-point-stream-channel-size:
                          format: int32
                          type: integer
                        grpc-compression-type:
                          description: 'Optional: Defaults to none'
                          type: string
                        grpc-concurrency:
                          description: 'Optional: Defaults to 4'
                          format: int32
                          type: integer
                        grpc-concurrent-stream:
                          description: 'Optional: Defaults to 1024'
                          format: int32
                          type: integer
                        grpc-keepalive-time:
                          description: 'Optional: Defaults to 10s'
                          type: string
                        grpc-keepalive-timeout:
                          description: 'Optional: Defaults to 3s'
                          type: string
                        grpc-raft-conn-num:
                          description: 'Optional: Defaults to 10'
                          format: int32
                          type: integer
                        grpc-stream-initial-window-size:
                          description: 'Optional: Defaults to 2MB'
                          type: string
                        grpc_memory_pool_quota:
                          description: 'Optional: Defaults to 32G'
                          type: string
                        heavy-load-threshold:
                          format: int32
                          type: integer
                        heavy-load-wait-duration:
                          description: 'Optional: Defaults to 60s'
                          type: string
                        labels:
                          type: object
                        snap-max-total-size:
                          type: string
                        snap-max-write-bytes-per-sec:
                          description: 'Optional: Defaults to 100MB'
                          type: string
                        stats-concurrency:
                          format: int32
                          type: integer
                        status-thread-pool-size:
                          description: 'Optional: Defaults to 1'
                          type: string
                      type: object
                    storage:
                      description: TiKVStorageConfig is the config of storage
                      properties:
                        block-cache:
                          description: TiKVBlockCacheConfig is the config of a block
                            cache
                          properties:
                            capacity:
                              type: string
                            high-pri-pool-ratio:
                              format: double
                              type: number
                            memory-allocator:
                              type: string
                            num-shard-bits:
                              format: int64
                              type: integer
                            shared:
                              description: 'Optional: Defaults to true'
                              type: boolean
                            strict-capacity-limit:
                              type: boolean
                          type: object
                        max-key-size:
                          format: int64
                          type: integer
                        scheduler-concurrency:
                          description: 'Optional: Defaults to 2048000'
                          format: int64
                          type: integer
                        scheduler-notify-capacity:
                          format: int64
                          type: integer
                        scheduler-pending-write-threshold:
                          description: 'Optional: Defaults to 100MB'
                          type: string
                        scheduler-worker-pool-size:
                          description: 'Optional: Defaults to 4'
                          format: int64
                          type: integer
                      type: object
                  type: object
                configUpdateStrategy:
                  description: 'ConfigUpdateStrategy of the component. Override the
                    cluster-level updateStrategy if present Optional: Defaults to
                    cluster-level setting'
                  type: string
                hostNetwork:
                  description: 'Whether Hostnetwork of the component is enabled. Override
                    the cluster-level setting if present Optional: Defaults to cluster-level
                    setting'
                  type: boolean
                imagePullPolicy:
                  description: 'ImagePullPolicy of the component. Override the cluster-level
                    imagePullPolicy if present Optional: Defaults to cluster-level
                    setting'
                  type: string
                limits:
                  description: 'Limits describes the maximum amount of compute resources
                    allowed. More info: https://kubernetes.io/docs/concepts/configuration/manage-compute-resources-container/'
                  type: object
                maxFailoverCount:
                  description: 'MaxFailoverCount limit the max replicas could be added
                    in failover, 0 means unlimited Optional: Defaults to 0'
                  format: int32
                  type: integer
                nodeSelector:
                  description: 'NodeSelector of the component. Merged into the cluster-level
                    nodeSelector if non-empty Optional: Defaults to cluster-level
                    setting'
                  type: object
                podSecurityContext:
                  description: PodSecurityContext holds pod-level security attributes
                    and common container settings. Some fields are also present in
                    container.securityContext.  Field values of container.securityContext
                    take precedence over field values of PodSecurityContext.
                  properties:
                    fsGroup:
                      description: |-
                        A special supplemental group that applies to all containers in a pod. Some volume types allow the Kubelet to change the ownership of that volume to be owned by the pod:

                        1. The owning GID will be the FSGroup 2. The setgid bit is set (new files created in the volume will be owned by FSGroup) 3. The permission bits are OR'd with rw-rw----

                        If unset, the Kubelet will not modify the ownership and permissions of any volume.
                      format: int64
                      type: integer
                    runAsGroup:
                      description: The GID to run the entrypoint of the container
                        process. Uses runtime default if unset. May also be set in
                        SecurityContext.  If set in both SecurityContext and PodSecurityContext,
                        the value specified in SecurityContext takes precedence for
                        that container.
                      format: int64
                      type: integer
                    runAsNonRoot:
                      description: Indicates that the container must run as a non-root
                        user. If true, the Kubelet will validate the image at runtime
                        to ensure that it does not run as UID 0 (root) and fail to
                        start the container if it does. If unset or false, no such
                        validation will be performed. May also be set in SecurityContext.  If
                        set in both SecurityContext and PodSecurityContext, the value
                        specified in SecurityContext takes precedence.
                      type: boolean
                    runAsUser:
                      description: The UID to run the entrypoint of the container
                        process. Defaults to user specified in image metadata if unspecified.
                        May also be set in SecurityContext.  If set in both SecurityContext
                        and PodSecurityContext, the value specified in SecurityContext
                        takes precedence for that container.
                      format: int64
                      type: integer
                    seLinuxOptions:
                      description: SELinuxOptions are the labels to be applied to
                        the container
                      properties:
                        level:
                          description: Level is SELinux level label that applies to
                            the container.
                          type: string
                        role:
                          description: Role is a SELinux role label that applies to
                            the container.
                          type: string
                        type:
                          description: Type is a SELinux type label that applies to
                            the container.
                          type: string
                        user:
                          description: User is a SELinux user label that applies to
                            the container.
                          type: string
                      type: object
                    supplementalGroups:
                      description: A list of groups applied to the first process run
                        in each container, in addition to the container's primary
                        GID.  If unspecified, no groups will be added to any container.
                      items:
                        format: int64
                        type: integer
                      type: array
                    sysctls:
                      description: Sysctls hold a list of namespaced sysctls used
                        for the pod. Pods with unsupported sysctls (by the container
                        runtime) might fail to launch.
                      items:
                        description: Sysctl defines a kernel parameter to be set
                        properties:
                          name:
                            description: Name of a property to set
                            type: string
                          value:
                            description: Value of a property to set
                            type: string
                        required:
                        - name
                        - value
                        type: object
                      type: array
                    windowsOptions:
                      description: WindowsSecurityContextOptions contain Windows-specific
                        options and credentials.
                      properties:
                        gmsaCredentialSpec:
                          description: GMSACredentialSpec is where the GMSA admission
                            webhook (https://github.com/kubernetes-sigs/windows-gmsa)
                            inlines the contents of the GMSA credential spec named
                            by the GMSACredentialSpecName field. This field is alpha-level
                            and is only honored by servers that enable the WindowsGMSA
                            feature flag.
                          type: string
                        gmsaCredentialSpecName:
                          description: GMSACredentialSpecName is the name of the GMSA
                            credential spec to use. This field is alpha-level and
                            is only honored by servers that enable the WindowsGMSA
                            feature flag.
                          type: string
                        runAsUserName:
                          description: The UserName in Windows to run the entrypoint
                            of the container process. Defaults to the user specified
                            in image metadata if unspecified. May also be set in PodSecurityContext.
                            If set in both SecurityContext and PodSecurityContext,
                            the value specified in SecurityContext takes precedence.
                            This field is alpha-level and it is only honored by servers
                            that enable the WindowsRunAsUserName feature flag.
                          type: string
                      type: object
                  type: object
                priorityClassName:
                  description: 'PriorityClassName of the component. Override the cluster-level
                    one if present Optional: Defaults to cluster-level setting'
                  type: string
                privileged:
                  description: 'Whether create the TiKV container in privileged mode,
                    it is highly discouraged to enable this in critical environment.
                    Optional: defaults to false'
                  type: boolean
                replicas:
                  description: The desired ready replicas
                  format: int32
                  type: integer
                requests:
                  description: 'Requests describes the minimum amount of compute resources
                    required. If Requests is omitted for a container, it defaults
                    to Limits if that is explicitly specified, otherwise to an implementation-defined
                    value. More info: https://kubernetes.io/docs/concepts/configuration/manage-compute-resources-container/'
                  type: object
                schedulerName:
                  description: 'SchedulerName of the component. Override the cluster-level
                    one if present Optional: Defaults to cluster-level setting'
                  type: string
                storageClassName:
                  description: 'The storageClassName of the persistent volume for
                    TiKV data storage, empty string means not explicitly set and use
                    the cluster default set by admission controller. Optionals: Defaults
                    to the default-storage-class-name set in the tidb-operator'
                  type: string
                tolerations:
                  description: 'Tolerations of the component. Override the cluster-level
                    tolerations if non-empty Optional: Defaults to cluster-level setting'
                  items:
                    description: The pod this Toleration is attached to tolerates
                      any taint that matches the triple <key,value,effect> using the
                      matching operator <operator>.
                    properties:
                      effect:
                        description: Effect indicates the taint effect to match. Empty
                          means match all taint effects. When specified, allowed values
                          are NoSchedule, PreferNoSchedule and NoExecute.
                        type: string
                      key:
                        description: Key is the taint key that the toleration applies
                          to. Empty means match all taint keys. If the key is empty,
                          operator must be Exists; this combination means to match
                          all values and all keys.
                        type: string
                      operator:
                        description: Operator represents a key's relationship to the
                          value. Valid operators are Exists and Equal. Defaults to
                          Equal. Exists is equivalent to wildcard for value, so that
                          a pod can tolerate all taints of a particular category.
                        type: string
                      tolerationSeconds:
                        description: TolerationSeconds represents the period of time
                          the toleration (which must be of effect NoExecute, otherwise
                          this field is ignored) tolerates the taint. By default,
                          it is not set, which means tolerate the taint forever (do
                          not evict). Zero and negative values will be treated as
                          0 (evict immediately) by the system.
                        format: int64
                        type: integer
                      value:
                        description: Value is the taint value the toleration matches
                          to. If the operator is Exists, the value should be empty,
                          otherwise just a regular string.
                        type: string
                    type: object
                  type: array
                version:
                  description: 'Version of the component. Override the cluster-level
                    version if non-empty Optional: Defaults to cluster-level setting'
                  type: string
              required:
              - replicas
              type: object
            timezone:
              description: 'Time zone of TiDB cluster Pods Optional: Defaults to UTC'
              type: string
            tolerations:
              description: Base tolerations of TiDB cluster Pods, components may add
                more tolreations upon this respectively
              items:
                description: The pod this Toleration is attached to tolerates any
                  taint that matches the triple <key,value,effect> using the matching
                  operator <operator>.
                properties:
                  effect:
                    description: Effect indicates the taint effect to match. Empty
                      means match all taint effects. When specified, allowed values
                      are NoSchedule, PreferNoSchedule and NoExecute.
                    type: string
                  key:
                    description: Key is the taint key that the toleration applies
                      to. Empty means match all taint keys. If the key is empty, operator
                      must be Exists; this combination means to match all values and
                      all keys.
                    type: string
                  operator:
                    description: Operator represents a key's relationship to the value.
                      Valid operators are Exists and Equal. Defaults to Equal. Exists
                      is equivalent to wildcard for value, so that a pod can tolerate
                      all taints of a particular category.
                    type: string
                  tolerationSeconds:
                    description: TolerationSeconds represents the period of time the
                      toleration (which must be of effect NoExecute, otherwise this
                      field is ignored) tolerates the taint. By default, it is not
                      set, which means tolerate the taint forever (do not evict).
                      Zero and negative values will be treated as 0 (evict immediately)
                      by the system.
                    format: int64
                    type: integer
                  value:
                    description: Value is the taint value the toleration matches to.
                      If the operator is Exists, the value should be empty, otherwise
                      just a regular string.
                    type: string
                type: object
              type: array
            version:
              description: TiDB cluster version
              type: string
          required:
          - pd
          - tidb
          - tikv
          type: object
      type: object
  version: v1alpha1
---
apiVersion: apiextensions.k8s.io/v1beta1
kind: CustomResourceDefinition
metadata:
  creationTimestamp: null
  name: backups.pingcap.com
spec:
  additionalPrinterColumns:
  - JSONPath: .status.backupPath
    description: The full path of backup data
    name: BackupPath
    type: string
  - JSONPath: .status.backupSize
    description: The data size of the backup
    name: BackupSize
    type: integer
  - JSONPath: .status.commitTs
    description: The commit ts of tidb cluster dump
    name: CommitTS
    type: string
  - JSONPath: .status.timeStarted
    description: The time at which the backup was started
    name: Started
    priority: 1
    type: date
  - JSONPath: .status.timeCompleted
    description: The time at which the backup was completed
    name: Completed
    priority: 1
    type: date
  group: pingcap.com
  names:
    kind: Backup
    plural: backups
    shortNames:
    - bk
  scope: Namespaced
  validation:
    openAPIV3Schema:
      properties:
        apiVersion:
          description: 'APIVersion defines the versioned schema of this representation
            of an object. Servers should convert recognized schemas to the latest
            internal value, and may reject unrecognized values. More info: https://git.k8s.io/community/contributors/devel/sig-architecture/api-conventions.md#resources'
          type: string
        kind:
          description: 'Kind is a string value representing the REST resource this
            object represents. Servers may infer this from the endpoint the client
            submits requests to. Cannot be updated. In CamelCase. More info: https://git.k8s.io/community/contributors/devel/sig-architecture/api-conventions.md#types-kinds'
          type: string
        spec:
          description: BackupSpec contains the backup specification for a tidb cluster.
          properties:
            backupType:
              description: Type is the backup type for tidb cluster.
              type: string
            from:
              description: TiDBAccessConfig defines the configuration for access tidb
                cluster
              properties:
                host:
                  description: Host is the tidb cluster access address
                  type: string
                port:
                  description: Port is the port number to use for connecting tidb
                    cluster
                  format: int32
                  type: integer
                secretName:
                  description: SecretName is the name of secret which stores tidb
                    cluster's password.
                  type: string
                user:
                  description: User is the user for login tidb cluster
                  type: string
              required:
              - host
              - secretName
              type: object
            gcs:
              description: GcsStorageProvider represents the google cloud storage
                for storing backups.
              properties:
                bucket:
                  description: Bucket in which to store the backup data.
                  type: string
                bucketAcl:
                  description: BucketAcl represents the access control list for new
                    buckets
                  type: string
                location:
                  description: Location in which the gcs bucket is located.
                  type: string
                objectAcl:
                  description: ObjectAcl represents the access control list for new
                    objects
                  type: string
                path:
                  description: 'Path is the full path where the backup is saved. The
                    format of the path must be: "<bucket-name>/<path-to-backup-file>"'
                  type: string
                projectId:
                  description: ProjectId represents the project that organizes all
                    your Google Cloud Platform resources
                  type: string
                secretName:
                  description: SecretName is the name of secret which stores the gcs
                    service account credentials JSON .
                  type: string
                storageClass:
                  description: StorageClass represents the storage class
                  type: string
              required:
              - projectId
              - secretName
              type: object
            s3:
              description: S3StorageProvider represents a S3 compliant storage for
                storing backups.
              properties:
                acl:
                  description: Acl represents access control permissions for this
                    bucket
                  type: string
                bucket:
                  description: Bucket in which to store the backup data.
                  type: string
                endpoint:
                  description: Endpoint of S3 compatible storage service
                  type: string
                path:
                  description: 'Path is the full path where the backup is saved. The
                    format of the path must be: "<bucket-name>/<path-to-backup-file>"'
                  type: string
                provider:
                  description: Provider represents the specific storage provider that
                    implements the S3 interface
                  type: string
                region:
                  description: Region in which the S3 compatible bucket is located.
                  type: string
                secretName:
                  description: SecretName is the name of secret which stores S3 compliant
                    storage access key and secret key.
                  type: string
                storageClass:
                  description: StorageClass represents the storage class
                  type: string
              required:
              - provider
              - secretName
              type: object
            storageClassName:
              description: StorageClassName is the storage class for backup job's
                PV.
              type: string
            storageSize:
              description: StorageSize is the request storage size for backup job
              type: string
          required:
          - from
          - storageClassName
          - storageSize
          type: object
      type: object
  version: v1alpha1
---
apiVersion: apiextensions.k8s.io/v1beta1
kind: CustomResourceDefinition
metadata:
  creationTimestamp: null
  name: restores.pingcap.com
spec:
  additionalPrinterColumns:
  - JSONPath: .status.timeStarted
    description: The time at which the backup was started
    name: Started
    type: date
  - JSONPath: .status.timeCompleted
    description: The time at which the restore was completed
    name: Completed
    type: date
  group: pingcap.com
  names:
    kind: Restore
    plural: restores
    shortNames:
    - rt
  scope: Namespaced
  validation:
    openAPIV3Schema:
      properties:
        apiVersion:
          description: 'APIVersion defines the versioned schema of this representation
            of an object. Servers should convert recognized schemas to the latest
            internal value, and may reject unrecognized values. More info: https://git.k8s.io/community/contributors/devel/sig-architecture/api-conventions.md#resources'
          type: string
        kind:
          description: 'Kind is a string value representing the REST resource this
            object represents. Servers may infer this from the endpoint the client
            submits requests to. Cannot be updated. In CamelCase. More info: https://git.k8s.io/community/contributors/devel/sig-architecture/api-conventions.md#types-kinds'
          type: string
        spec:
          description: RestoreSpec contains the specification for a restore of a tidb
            cluster backup.
          properties:
            backupType:
              description: Type is the backup type for tidb cluster.
              type: string
            gcs:
              description: GcsStorageProvider represents the google cloud storage
                for storing backups.
              properties:
                bucket:
                  description: Bucket in which to store the backup data.
                  type: string
                bucketAcl:
                  description: BucketAcl represents the access control list for new
                    buckets
                  type: string
                location:
                  description: Location in which the gcs bucket is located.
                  type: string
                objectAcl:
                  description: ObjectAcl represents the access control list for new
                    objects
                  type: string
                path:
                  description: 'Path is the full path where the backup is saved. The
                    format of the path must be: "<bucket-name>/<path-to-backup-file>"'
                  type: string
                projectId:
                  description: ProjectId represents the project that organizes all
                    your Google Cloud Platform resources
                  type: string
                secretName:
                  description: SecretName is the name of secret which stores the gcs
                    service account credentials JSON .
                  type: string
                storageClass:
                  description: StorageClass represents the storage class
                  type: string
              required:
              - projectId
              - secretName
              type: object
            s3:
              description: S3StorageProvider represents a S3 compliant storage for
                storing backups.
              properties:
                acl:
                  description: Acl represents access control permissions for this
                    bucket
                  type: string
                bucket:
                  description: Bucket in which to store the backup data.
                  type: string
                endpoint:
                  description: Endpoint of S3 compatible storage service
                  type: string
                path:
                  description: 'Path is the full path where the backup is saved. The
                    format of the path must be: "<bucket-name>/<path-to-backup-file>"'
                  type: string
                provider:
                  description: Provider represents the specific storage provider that
                    implements the S3 interface
                  type: string
                region:
                  description: Region in which the S3 compatible bucket is located.
                  type: string
                secretName:
                  description: SecretName is the name of secret which stores S3 compliant
                    storage access key and secret key.
                  type: string
                storageClass:
                  description: StorageClass represents the storage class
                  type: string
              required:
              - provider
              - secretName
              type: object
            storageClassName:
              description: StorageClassName is the storage class for backup job's
                PV.
              type: string
            storageSize:
              description: StorageSize is the request storage size for backup job
              type: string
            to:
              description: TiDBAccessConfig defines the configuration for access tidb
                cluster
              properties:
                host:
                  description: Host is the tidb cluster access address
                  type: string
                port:
                  description: Port is the port number to use for connecting tidb
                    cluster
                  format: int32
                  type: integer
                secretName:
                  description: SecretName is the name of secret which stores tidb
                    cluster's password.
                  type: string
                user:
                  description: User is the user for login tidb cluster
                  type: string
              required:
              - host
              - secretName
              type: object
          required:
          - to
          - storageClassName
          - storageSize
          type: object
      type: object
  version: v1alpha1
---
apiVersion: apiextensions.k8s.io/v1beta1
kind: CustomResourceDefinition
metadata:
  creationTimestamp: null
  name: backupschedules.pingcap.com
spec:
  additionalPrinterColumns:
  - JSONPath: .spec.schedule
    description: The cron format string used for backup scheduling.
    name: Schedule
    type: string
  - JSONPath: .spec.maxBackups
    description: The max number of backups we want to keep.
    name: MaxBackups
    type: integer
  - JSONPath: .status.lastBackup
    description: The last backup CR name
    name: LastBackup
    priority: 1
    type: string
  - JSONPath: .status.lastBackupTime
    description: The last time the backup was successfully created
    name: LastBackupTime
    priority: 1
    type: date
  group: pingcap.com
  names:
    kind: BackupSchedule
    plural: backupschedules
    shortNames:
    - bks
  scope: Namespaced
  validation:
    openAPIV3Schema:
      properties:
        apiVersion:
          description: 'APIVersion defines the versioned schema of this representation
            of an object. Servers should convert recognized schemas to the latest
            internal value, and may reject unrecognized values. More info: https://git.k8s.io/community/contributors/devel/sig-architecture/api-conventions.md#resources'
          type: string
        kind:
          description: 'Kind is a string value representing the REST resource this
            object represents. Servers may infer this from the endpoint the client
            submits requests to. Cannot be updated. In CamelCase. More info: https://git.k8s.io/community/contributors/devel/sig-architecture/api-conventions.md#types-kinds'
          type: string
        spec:
          description: BackupScheduleSpec contains the backup schedule specification
            for a tidb cluster.
          properties:
            backupTemplate:
              description: BackupSpec contains the backup specification for a tidb
                cluster.
              properties:
                backupType:
                  description: Type is the backup type for tidb cluster.
                  type: string
                from:
                  description: TiDBAccessConfig defines the configuration for access
                    tidb cluster
                  properties:
                    host:
                      description: Host is the tidb cluster access address
                      type: string
                    port:
                      description: Port is the port number to use for connecting tidb
                        cluster
                      format: int32
                      type: integer
                    secretName:
                      description: SecretName is the name of secret which stores tidb
                        cluster's password.
                      type: string
                    user:
                      description: User is the user for login tidb cluster
                      type: string
                  required:
                  - host
                  - secretName
                  type: object
                gcs:
                  description: GcsStorageProvider represents the google cloud storage
                    for storing backups.
                  properties:
                    bucket:
                      description: Bucket in which to store the backup data.
                      type: string
                    bucketAcl:
                      description: BucketAcl represents the access control list for
                        new buckets
                      type: string
                    location:
                      description: Location in which the gcs bucket is located.
                      type: string
                    objectAcl:
                      description: ObjectAcl represents the access control list for
                        new objects
                      type: string
                    path:
                      description: 'Path is the full path where the backup is saved.
                        The format of the path must be: "<bucket-name>/<path-to-backup-file>"'
                      type: string
                    projectId:
                      description: ProjectId represents the project that organizes
                        all your Google Cloud Platform resources
                      type: string
                    secretName:
                      description: SecretName is the name of secret which stores the
                        gcs service account credentials JSON .
                      type: string
                    storageClass:
                      description: StorageClass represents the storage class
                      type: string
                  required:
                  - projectId
                  - secretName
                  type: object
                s3:
                  description: S3StorageProvider represents a S3 compliant storage
                    for storing backups.
                  properties:
                    acl:
                      description: Acl represents access control permissions for this
                        bucket
                      type: string
                    bucket:
                      description: Bucket in which to store the backup data.
                      type: string
                    endpoint:
                      description: Endpoint of S3 compatible storage service
                      type: string
                    path:
                      description: 'Path is the full path where the backup is saved.
                        The format of the path must be: "<bucket-name>/<path-to-backup-file>"'
                      type: string
                    provider:
                      description: Provider represents the specific storage provider
                        that implements the S3 interface
                      type: string
                    region:
                      description: Region in which the S3 compatible bucket is located.
                      type: string
                    secretName:
                      description: SecretName is the name of secret which stores S3
                        compliant storage access key and secret key.
                      type: string
                    storageClass:
                      description: StorageClass represents the storage class
                      type: string
                  required:
                  - provider
                  - secretName
                  type: object
                storageClassName:
                  description: StorageClassName is the storage class for backup job's
                    PV.
                  type: string
                storageSize:
                  description: StorageSize is the request storage size for backup
                    job
                  type: string
              required:
              - from
              - storageClassName
              - storageSize
              type: object
            maxBackups:
              description: MaxBackups is to specify how many backups we want to keep
                0 is magic number to indicate un-limited backups.
              format: int32
              type: integer
            maxReservedTime:
              description: MaxReservedTime is to specify how long backups we want
                to keep.
              type: string
            pause:
              description: Pause means paused backupSchedule
              type: boolean
            schedule:
              description: Schedule specifies the cron string used for backup scheduling.
              type: string
            storageClassName:
              description: StorageClassName is the storage class for backup job's
                PV.
              type: string
            storageSize:
              description: StorageSize is the request storage size for backup job
              type: string
          required:
          - schedule
          - backupTemplate
          type: object
      type: object
  version: v1alpha1
---
apiVersion: apiextensions.k8s.io/v1beta1
kind: CustomResourceDefinition
metadata:
  creationTimestamp: null
  name: tidbmonitors.pingcap.com
spec:
  group: pingcap.com
  names:
    kind: TidbMonitor
    plural: tidbmonitors
  scope: Namespaced
  validation:
    openAPIV3Schema:
      properties:
        apiVersion:
          description: 'APIVersion defines the versioned schema of this representation
            of an object. Servers should convert recognized schemas to the latest
            internal value, and may reject unrecognized values. More info: https://git.k8s.io/community/contributors/devel/sig-architecture/api-conventions.md#resources'
          type: string
        kind:
          description: 'Kind is a string value representing the REST resource this
            object represents. Servers may infer this from the endpoint the client
            submits requests to. Cannot be updated. In CamelCase. More info: https://git.k8s.io/community/contributors/devel/sig-architecture/api-conventions.md#types-kinds'
          type: string
        spec:
          description: TidbMonitor spec encode the desired state of tidb monitoring
            component
          properties:
            alertmanagerURL:
              description: 'alertmanagerURL is where tidb-monitoring push alerts to.
                Ref: https://prometheus.io/docs/alerting/alertmanager/'
              type: string
            annotations:
              type: object
            clusters:
              items:
                description: TidbClusterRef reference to a TidbCluster
                properties:
                  name:
                    description: Name is the name of TidbCluster object
                    type: string
                  namespace:
                    description: Namespace is the namespace that TidbCluster object
                      locates, default to the same namespace with TidbMonitor
                    type: string
                required:
                - name
                type: object
              type: array
            grafana: {}
            imagePullPolicy:
              type: string
            initializer: {}
            kubePrometheusURL:
              description: 'kubePrometheusURL is where tidb-monitoring get the  common
                metrics of kube-prometheus. Ref: https://github.com/coreos/kube-prometheus'
              type: string
            nodeSelector:
              type: object
            persistent:
              type: boolean
            prometheus: {}
            reloader: {}
            storage:
              type: string
            storageClassName:
              type: string
            tolerations:
              items:
                description: The pod this Toleration is attached to tolerates any
                  taint that matches the triple <key,value,effect> using the matching
                  operator <operator>.
                properties:
                  effect:
                    description: Effect indicates the taint effect to match. Empty
                      means match all taint effects. When specified, allowed values
                      are NoSchedule, PreferNoSchedule and NoExecute.
                    type: string
                  key:
                    description: Key is the taint key that the toleration applies
                      to. Empty means match all taint keys. If the key is empty, operator
                      must be Exists; this combination means to match all values and
                      all keys.
                    type: string
                  operator:
                    description: Operator represents a key's relationship to the value.
                      Valid operators are Exists and Equal. Defaults to Equal. Exists
                      is equivalent to wildcard for value, so that a pod can tolerate
                      all taints of a particular category.
                    type: string
                  tolerationSeconds:
                    description: TolerationSeconds represents the period of time the
                      toleration (which must be of effect NoExecute, otherwise this
                      field is ignored) tolerates the taint. By default, it is not
                      set, which means tolerate the taint forever (do not evict).
                      Zero and negative values will be treated as 0 (evict immediately)
                      by the system.
                    format: int64
                    type: integer
                  value:
                    description: Value is the taint value the toleration matches to.
                      If the operator is Exists, the value should be empty, otherwise
                      just a regular string.
                    type: string
                type: object
              type: array
          required:
          - clusters
          - prometheus
          - reloader
          - initializer
          type: object
      type: object
  version: v1alpha1
---
apiVersion: apiextensions.k8s.io/v1beta1
kind: CustomResourceDefinition
metadata:
  creationTimestamp: null
  name: tidbinitializers.pingcap.com
spec:
  additionalPrinterColumns:
  - JSONPath: .status.phase
    description: The current phase of initialization
    name: Phase
    priority: 1
    type: string
  group: pingcap.com
  names:
    kind: TidbInitializer
    plural: tidbinitializers
    shortNames:
    - ti
  scope: Namespaced
  validation:
    openAPIV3Schema:
      properties:
        apiVersion:
          description: 'APIVersion defines the versioned schema of this representation
            of an object. Servers should convert recognized schemas to the latest
            internal value, and may reject unrecognized values. More info: https://git.k8s.io/community/contributors/devel/sig-architecture/api-conventions.md#resources'
          type: string
        kind:
          description: 'Kind is a string value representing the REST resource this
            object represents. Servers may infer this from the endpoint the client
            submits requests to. Cannot be updated. In CamelCase. More info: https://git.k8s.io/community/contributors/devel/sig-architecture/api-conventions.md#types-kinds'
          type: string
        spec:
          description: TidbInitializer spec encode the desired state of tidb initializer
            Job
          properties:
            cluster:
              description: TidbClusterRef reference to a TidbCluster
              properties:
                name:
                  description: Name is the name of TidbCluster object
                  type: string
                namespace:
                  description: Namespace is the namespace that TidbCluster object
                    locates, default to the same namespace with TidbMonitor
                  type: string
              required:
              - name
              type: object
            image:
              type: string
            imagePullPolicy:
              type: string
            initSql:
              description: InitSql is the SQL statements executed after the TiDB cluster
                is bootstrapped.
              type: string
            initSqlConfigMap:
              description: InitSqlConfigMapName reference a configmap that provide
                init-sql, take high precedence than initSql if set
              type: string
            passwordSecret:
              type: string
            permitHost:
              description: permitHost is the host which will only be allowed to connect
                to the TiDB.
              type: string
            resources:
              description: ResourceRequirements describes the compute resource requirements.
              properties:
                limits:
                  description: 'Limits describes the maximum amount of compute resources
                    allowed. More info: https://kubernetes.io/docs/concepts/configuration/manage-compute-resources-container/'
                  type: object
                requests:
                  description: 'Requests describes the minimum amount of compute resources
                    required. If Requests is omitted for a container, it defaults
                    to Limits if that is explicitly specified, otherwise to an implementation-defined
                    value. More info: https://kubernetes.io/docs/concepts/configuration/manage-compute-resources-container/'
                  type: object
              type: object
            timezone:
              description: Time zone of TiDB initializer Pods
              type: string
          required:
          - image
          - cluster
          type: object
      type: object
  version: v1alpha1<|MERGE_RESOLUTION|>--- conflicted
+++ resolved
@@ -710,54 +710,9 @@
                 affinity:
                   description: Affinity is a group of affinity scheduling rules.
                   properties:
-<<<<<<< HEAD
                     nodeAffinity:
                       description: Node affinity is a group of node affinity scheduling
                         rules.
-=======
-                    auto-compaction-mode:
-                      description: AutoCompactionMode is either 'periodic' or 'revision'.
-                        The default value is 'periodic'.
-                      type: string
-                    auto-compaction-retention-v2:
-                      description: AutoCompactionRetention is either duration string
-                        with time unit (e.g. '5m' for 5-minute), or revision unit
-                        (e.g. '5000'). If no time unit is provided and compaction
-                        mode is 'periodic', the unit defaults to hour. For example,
-                        '5' translates into 5-hour. The default retention is 1 hour.
-                        Before etcd v3.3.x, the type of retention is int. We add 'v2'
-                        suffix to make it backward compatible.
-                      type: string
-                    cluster-version:
-                      type: string
-                    election-interval:
-                      description: ElectionInterval is the interval for etcd Raft
-                        election.
-                      type: string
-                    enable-grpc-gateway:
-                      description: 'Optional: Defaults to true'
-                      type: boolean
-                    enable-prevote:
-                      description: 'Prevote is true to enable Raft Pre-Vote. If enabled,
-                        Raft runs an additional election phase to check whether it
-                        would get enough votes to win an election, thus minimizing
-                        disruptions. Optional: Defaults to true'
-                      type: boolean
-                    force-new-cluster:
-                      type: boolean
-                    label-property:
-                      type: object
-                    lease:
-                      description: 'LeaderLease time, if leader doesn''t update its
-                        TTL in etcd after lease time, etcd will expire the leader
-                        key and other servers can campaign the leader again. Etcd
-                        only supports seconds TTL, so here is second too. Optional:
-                        Defaults to 3'
-                      format: int64
-                      type: integer
-                    log:
-                      description: PDLogConfig serializes log related config in toml/json.
->>>>>>> 7bbb1528
                       properties:
                         preferredDuringSchedulingIgnoredDuringExecution:
                           description: The scheduler will prefer to schedule pods
@@ -958,7 +913,6 @@
                           required:
                           - nodeSelectorTerms
                           type: object
-<<<<<<< HEAD
                       type: object
                     podAffinity:
                       description: Pod affinity is a group of inter pod affinity scheduling
@@ -976,58 +930,6 @@
                             of this field and adding "weight" to the sum if the node
                             has pods which matches the corresponding podAffinityTerm;
                             the node(s) with the highest sum are the most preferred.
-=======
-                        format:
-                          description: Log format. one of json, text, or console.
-                          type: string
-                        level:
-                          description: 'Log level. Optional: Defaults to info'
-                          type: string
-                      type: object
-                    log-file:
-                      description: Backward compatibility.
-                      type: string
-                    log-level:
-                      type: string
-                    metric:
-                      properties:
-                        address:
-                          type: string
-                        interval:
-                          type: string
-                        job:
-                          type: string
-                      type: object
-                    namespace:
-                      type: object
-                    namespace-classifier:
-                      description: 'NamespaceClassifier is for classifying stores/regions
-                        into different namespaces. Optional: Defaults to true'
-                      type: string
-                    pd-server:
-                      description: PDServerConfig is the configuration for pd server.
-                      properties:
-                        use-region-storage:
-                          description: UseRegionStorage enables the independent region
-                            storage.
-                          type: string
-                      type: object
-                    quota-backend-bytes:
-                      description: QuotaBackendBytes Raise alarms when backend size
-                        exceeds the given quota. 0 means use the default quota. the
-                        default size is 2GB, the maximum is 8GB.
-                      type: string
-                    replication:
-                      description: PDReplicationConfig is the replication configuration.
-                      properties:
-                        location-labels:
-                          description: The label keys specified the location of a
-                            store. The placement priorities is implied by the order
-                            of label keys. For example, ["zone", "rack"] means that
-                            we should place replicas to different zones first, then
-                            to different racks if we don't have enough zones. Immutable,
-                            change should be made through pd-ctl after cluster creation
->>>>>>> 7bbb1528
                           items:
                             description: The weights of all of the matched WeightedPodAffinityTerm
                               fields are added per-node to find the most preferred
@@ -1124,7 +1026,6 @@
                             - podAffinityTerm
                             type: object
                           type: array
-<<<<<<< HEAD
                         requiredDuringSchedulingIgnoredDuringExecution:
                           description: If the affinity requirements specified by this
                             field are not met at scheduling time, the pod will not
@@ -1428,10 +1329,6 @@
                 config:
                   description: PDConfig is the configuration of pd-server
                   properties:
-                    advertise-client-urls:
-                      type: string
-                    advertise-peer-urls:
-                      type: string
                     auto-compaction-mode:
                       description: AutoCompactionMode is either 'periodic' or 'revision'.
                         The default value is 'periodic'.
@@ -1445,40 +1342,31 @@
                         Before etcd v3.3.x, the type of retention is int. We add 'v2'
                         suffix to make it backward compatible.
                       type: string
-                    client-urls:
-                      type: string
                     cluster-version:
-                      type: string
-                    data-dir:
                       type: string
                     election-interval:
                       description: ElectionInterval is the interval for etcd Raft
                         election.
                       type: string
                     enable-grpc-gateway:
+                      description: 'Optional: Defaults to true'
                       type: boolean
                     enable-prevote:
-                      description: Prevote is true to enable Raft Pre-Vote. If enabled,
+                      description: 'Prevote is true to enable Raft Pre-Vote. If enabled,
                         Raft runs an additional election phase to check whether it
                         would get enough votes to win an election, thus minimizing
-                        disruptions.
+                        disruptions. Optional: Defaults to true'
                       type: boolean
                     force-new-cluster:
                       type: boolean
-                    initial-cluster:
-                      type: string
-                    initial-cluster-state:
-                      type: string
-                    join:
-                      description: Join to an existing pd cluster, a string of endpoints.
-                      type: string
                     label-property:
                       type: object
                     lease:
-                      description: LeaderLease time, if leader doesn't update its
+                      description: 'LeaderLease time, if leader doesn''t update its
                         TTL in etcd after lease time, etcd will expire the leader
                         key and other servers can campaign the leader again. Etcd
-                        only supports seconds TTL, so here is second too.
+                        only supports seconds TTL, so here is second too. Optional:
+                        Defaults to 3'
                       format: int64
                       type: integer
                     log:
@@ -1533,7 +1421,7 @@
                           description: Log format. one of json, text, or console.
                           type: string
                         level:
-                          description: Log level.
+                          description: 'Log level. Optional: Defaults to info'
                           type: string
                       type: object
                     log-file:
@@ -1550,13 +1438,11 @@
                         job:
                           type: string
                       type: object
-                    name:
-                      type: string
                     namespace:
                       type: object
                     namespace-classifier:
-                      description: NamespaceClassifier is for classifying stores/regions
-                        into different namespaces.
+                      description: 'NamespaceClassifier is for classifying stores/regions
+                        into different namespaces. Optional: Defaults to true'
                       type: string
                     pd-server:
                       description: PDServerConfig is the configuration for pd server.
@@ -1566,8 +1452,6 @@
                             storage.
                           type: string
                       type: object
-                    peer-urls:
-                      type: string
                     quota-backend-bytes:
                       description: QuotaBackendBytes Raise alarms when backend size
                         exceeds the given quota. 0 means use the default quota. the
@@ -1581,88 +1465,93 @@
                             store. The placement priorities is implied by the order
                             of label keys. For example, ["zone", "rack"] means that
                             we should place replicas to different zones first, then
-                            to different racks if we don't have enough zones.
+                            to different racks if we don't have enough zones. Immutable,
+                            change should be made through pd-ctl after cluster creation
                           items:
                             type: string
                           type: array
                         max-replicas:
-                          description: MaxReplicas is the number of replicas for each
-                            region.
-=======
-                        max-replicas:
                           description: 'MaxReplicas is the number of replicas for
                             each region. Immutable, change should be made through
                             pd-ctl after cluster creation Optional: Defaults to 3'
->>>>>>> 7bbb1528
                           format: int64
                           type: integer
                         strictly-match-label:
                           description: StrictlyMatchLabel strictly checks if the label
-<<<<<<< HEAD
-                            of TiKV is matched with LocaltionLabels.
-=======
                             of TiKV is matched with LocaltionLabels. Immutable, change
                             should be made through pd-ctl after cluster creation
->>>>>>> 7bbb1528
                           type: string
                       type: object
                     schedule:
                       description: ScheduleConfig is the schedule configuration.
-<<<<<<< HEAD
                       properties:
                         disable-location-replacement:
                           description: DisableLocationReplacement is the option to
                             prevent replica checker from moving replica to a better
-                            location.
+                            location. Immutable, change should be made through pd-ctl
+                            after cluster creation
                           type: string
                         disable-make-up-replica:
                           description: DisableMakeUpReplica is the option to prevent
                             replica checker from making up replicas when replica count
-                            is less than expected.
+                            is less than expected. Immutable, change should be made
+                            through pd-ctl after cluster creation
                           type: string
                         disable-namespace-relocation:
                           description: DisableNamespaceRelocation is the option to
                             prevent namespace checker from moving replica to the target
-                            namespace.
+                            namespace. Immutable, change should be made through pd-ctl
+                            after cluster creation
                           type: string
                         disable-raft-learner:
                           description: DisableLearner is the option to disable using
-                            AddLearnerNode instead of AddNode
+                            AddLearnerNode instead of AddNode Immutable, change should
+                            be made through pd-ctl after cluster creation
                           type: string
                         disable-remove-down-replica:
                           description: DisableRemoveDownReplica is the option to prevent
-                            replica checker from removing down replicas.
+                            replica checker from removing down replicas. Immutable,
+                            change should be made through pd-ctl after cluster creation
                           type: string
                         disable-remove-extra-replica:
                           description: DisableRemoveExtraReplica is the option to
                             prevent replica checker from removing extra replicas.
+                            Immutable, change should be made through pd-ctl after
+                            cluster creation
                           type: string
                         disable-replace-offline-replica:
                           description: DisableReplaceOfflineReplica is the option
                             to prevent replica checker from repalcing offline replicas.
+                            Immutable, change should be made through pd-ctl after
+                            cluster creation
                           type: string
                         high-space-ratio:
                           description: HighSpaceRatio is the highest usage ratio of
                             store which regraded as high space. High space means there
                             is a lot of spare capacity, and store region score varies
-                            directly with used size.
+                            directly with used size. Immutable, change should be made
+                            through pd-ctl after cluster creation
                           format: double
                           type: number
                         hot-region-cache-hits-threshold:
                           description: HotRegionCacheHitThreshold is the cache hits
                             threshold of the hot region. If the number of times a
                             region hits the hot cache is greater than this threshold,
-                            it is considered a hot region.
+                            it is considered a hot region. Immutable, change should
+                            be made through pd-ctl after cluster creation
                           format: int64
                           type: integer
                         hot-region-schedule-limit:
-                          description: HotRegionScheduleLimit is the max coexist hot
-                            region schedules.
+                          description: 'HotRegionScheduleLimit is the max coexist
+                            hot region schedules. Immutable, change should be made
+                            through pd-ctl after cluster creation Optional: Defaults
+                            to 4'
                           format: int64
                           type: integer
                         leader-schedule-limit:
-                          description: LeaderScheduleLimit is the max coexist leader
-                            schedules.
+                          description: 'LeaderScheduleLimit is the max coexist leader
+                            schedules. Immutable, change should be made through pd-ctl
+                            after cluster creation Optional: Defaults to 4'
                           format: int64
                           type: integer
                         low-space-ratio:
@@ -1673,75 +1562,99 @@
                               ^                    ^                             ^                         ^
                               0       HighSpaceRatio * capacity       LowSpaceRatio * capacity          capacity
 
-                            LowSpaceRatio is the lowest usage ratio of store which regraded as low space. When in low space, store region score increases to very large and varies inversely with available size.
+                            LowSpaceRatio is the lowest usage ratio of store which regraded as low space. When in low space, store region score increases to very large and varies inversely with available size. Immutable, change should be made through pd-ctl after cluster creation
                           format: double
                           type: number
                         max-merge-region-keys:
+                          description: 'Immutable, change should be made through pd-ctl
+                            after cluster creation Optional: Defaults to 200000'
                           format: int64
                           type: integer
                         max-merge-region-size:
-                          description: If both the size of region is smaller than
+                          description: 'If both the size of region is smaller than
                             MaxMergeRegionSize and the number of rows in region is
                             smaller than MaxMergeRegionKeys, it will try to merge
-                            with adjacent regions.
+                            with adjacent regions. Immutable, change should be made
+                            through pd-ctl after cluster creation Optional: Defaults
+                            to 20'
                           format: int64
                           type: integer
                         max-pending-peer-count:
+                          description: 'Immutable, change should be made through pd-ctl
+                            after cluster creation Optional: Defaults to 16'
                           format: int64
                           type: integer
                         max-snapshot-count:
-                          description: If the snapshot count of one store is greater
+                          description: 'If the snapshot count of one store is greater
                             than this value, it will never be used as a source or
-                            target store.
+                            target store. Immutable, change should be made through
+                            pd-ctl after cluster creation Optional: Defaults to 3'
                           format: int64
                           type: integer
                         max-store-down-time:
-                          description: MaxStoreDownTime is the max duration after
-                            which a store will be considered to be down if it hasn't
-                            reported heartbeats.
+                          description: 'MaxStoreDownTime is the max duration after
+                            which a store will be considered to be down if it hasn''t
+                            reported heartbeats. Immutable, change should be made
+                            through pd-ctl after cluster creation Optional: Defaults
+                            to 30m'
                           type: string
                         merge-schedule-limit:
-                          description: MergeScheduleLimit is the max coexist merge
-                            schedules.
+                          description: 'MergeScheduleLimit is the max coexist merge
+                            schedules. Immutable, change should be made through pd-ctl
+                            after cluster creation Optional: Defaults to 8'
                           format: int64
                           type: integer
                         patrol-region-interval:
                           description: PatrolRegionInterval is the interval for scanning
-                            region during patrol.
+                            region during patrol. Immutable, change should be made
+                            through pd-ctl after cluster creation
                           type: string
                         region-schedule-limit:
-                          description: RegionScheduleLimit is the max coexist region
-                            schedules.
+                          description: 'RegionScheduleLimit is the max coexist region
+                            schedules. Immutable, change should be made through pd-ctl
+                            after cluster creation Optional: Defaults to 2048'
                           format: int64
                           type: integer
                         replica-schedule-limit:
-                          description: ReplicaScheduleLimit is the max coexist replica
-                            schedules.
+                          description: 'ReplicaScheduleLimit is the max coexist replica
+                            schedules. Immutable, change should be made through pd-ctl
+                            after cluster creation Optional: Defaults to 64'
                           format: int64
                           type: integer
                         schedulers-v2:
                           description: Schedulers support for loding customized schedulers
+                            Immutable, change should be made through pd-ctl after
+                            cluster creation
                           items:
                             description: PDSchedulerConfig is customized scheduler
                               configuration
                             properties:
                               args:
+                                description: Immutable, change should be made through
+                                  pd-ctl after cluster creation
                                 items:
                                   type: string
                                 type: array
                               disable:
+                                description: Immutable, change should be made through
+                                  pd-ctl after cluster creation
                                 type: boolean
                               type:
+                                description: Immutable, change should be made through
+                                  pd-ctl after cluster creation
                                 type: string
                             type: object
                           type: array
                         split-merge-interval:
-                          description: SplitMergeInterval is the minimum interval
-                            time to permit merge after split.
+                          description: 'SplitMergeInterval is the minimum interval
+                            time to permit merge after split. Immutable, change should
+                            be made through pd-ctl after cluster creation Optional:
+                            Defaults to 1h'
                           type: string
                         tolerant-size-ratio:
                           description: TolerantSizeRatio is the ratio of buffer size
-                            for balance scheduler.
+                            for balance scheduler. Immutable, change should be made
+                            through pd-ctl after cluster creation
                           format: double
                           type: number
                       type: object
@@ -1767,7 +1680,8 @@
                       description: TickInterval is the interval for etcd Raft tick.
                       type: string
                     tso-save-interval:
-                      description: TsoSaveInterval is the interval to save timestamp.
+                      description: 'TsoSaveInterval is the interval to save timestamp.
+                        Optional: Defaults to 3s'
                       type: string
                   type: object
                 configUpdateStrategy:
@@ -1934,6 +1848,9 @@
                       description: Additional annotations of the kubernetes service
                         object
                       type: object
+                    clusterIP:
+                      description: ClusterIP is the clusterIP of service
+                      type: string
                     loadBalancerIP:
                       description: 'LoadBalancerIP is the loadBalancerIP of service
                         Optional: Defaults to omitted'
@@ -3069,155 +2986,11 @@
                             of this field and adding "weight" to the sum if the node
                             has pods which matches the corresponding podAffinityTerm;
                             the node(s) with the highest sum are the most preferred.
-=======
-                      properties:
-                        disable-location-replacement:
-                          description: DisableLocationReplacement is the option to
-                            prevent replica checker from moving replica to a better
-                            location. Immutable, change should be made through pd-ctl
-                            after cluster creation
-                          type: string
-                        disable-make-up-replica:
-                          description: DisableMakeUpReplica is the option to prevent
-                            replica checker from making up replicas when replica count
-                            is less than expected. Immutable, change should be made
-                            through pd-ctl after cluster creation
-                          type: string
-                        disable-namespace-relocation:
-                          description: DisableNamespaceRelocation is the option to
-                            prevent namespace checker from moving replica to the target
-                            namespace. Immutable, change should be made through pd-ctl
-                            after cluster creation
-                          type: string
-                        disable-raft-learner:
-                          description: DisableLearner is the option to disable using
-                            AddLearnerNode instead of AddNode Immutable, change should
-                            be made through pd-ctl after cluster creation
-                          type: string
-                        disable-remove-down-replica:
-                          description: DisableRemoveDownReplica is the option to prevent
-                            replica checker from removing down replicas. Immutable,
-                            change should be made through pd-ctl after cluster creation
-                          type: string
-                        disable-remove-extra-replica:
-                          description: DisableRemoveExtraReplica is the option to
-                            prevent replica checker from removing extra replicas.
-                            Immutable, change should be made through pd-ctl after
-                            cluster creation
-                          type: string
-                        disable-replace-offline-replica:
-                          description: DisableReplaceOfflineReplica is the option
-                            to prevent replica checker from repalcing offline replicas.
-                            Immutable, change should be made through pd-ctl after
-                            cluster creation
-                          type: string
-                        high-space-ratio:
-                          description: HighSpaceRatio is the highest usage ratio of
-                            store which regraded as high space. High space means there
-                            is a lot of spare capacity, and store region score varies
-                            directly with used size. Immutable, change should be made
-                            through pd-ctl after cluster creation
-                          format: double
-                          type: number
-                        hot-region-cache-hits-threshold:
-                          description: HotRegionCacheHitThreshold is the cache hits
-                            threshold of the hot region. If the number of times a
-                            region hits the hot cache is greater than this threshold,
-                            it is considered a hot region. Immutable, change should
-                            be made through pd-ctl after cluster creation
-                          format: int64
-                          type: integer
-                        hot-region-schedule-limit:
-                          description: 'HotRegionScheduleLimit is the max coexist
-                            hot region schedules. Immutable, change should be made
-                            through pd-ctl after cluster creation Optional: Defaults
-                            to 4'
-                          format: int64
-                          type: integer
-                        leader-schedule-limit:
-                          description: 'LeaderScheduleLimit is the max coexist leader
-                            schedules. Immutable, change should be made through pd-ctl
-                            after cluster creation Optional: Defaults to 4'
-                          format: int64
-                          type: integer
-                        low-space-ratio:
-                          description: |2-
-
-                                 high space stage         transition stage           low space stage
-                              |--------------------|-----------------------------|-------------------------|
-                              ^                    ^                             ^                         ^
-                              0       HighSpaceRatio * capacity       LowSpaceRatio * capacity          capacity
-
-                            LowSpaceRatio is the lowest usage ratio of store which regraded as low space. When in low space, store region score increases to very large and varies inversely with available size. Immutable, change should be made through pd-ctl after cluster creation
-                          format: double
-                          type: number
-                        max-merge-region-keys:
-                          description: 'Immutable, change should be made through pd-ctl
-                            after cluster creation Optional: Defaults to 200000'
-                          format: int64
-                          type: integer
-                        max-merge-region-size:
-                          description: 'If both the size of region is smaller than
-                            MaxMergeRegionSize and the number of rows in region is
-                            smaller than MaxMergeRegionKeys, it will try to merge
-                            with adjacent regions. Immutable, change should be made
-                            through pd-ctl after cluster creation Optional: Defaults
-                            to 20'
-                          format: int64
-                          type: integer
-                        max-pending-peer-count:
-                          description: 'Immutable, change should be made through pd-ctl
-                            after cluster creation Optional: Defaults to 16'
-                          format: int64
-                          type: integer
-                        max-snapshot-count:
-                          description: 'If the snapshot count of one store is greater
-                            than this value, it will never be used as a source or
-                            target store. Immutable, change should be made through
-                            pd-ctl after cluster creation Optional: Defaults to 3'
-                          format: int64
-                          type: integer
-                        max-store-down-time:
-                          description: 'MaxStoreDownTime is the max duration after
-                            which a store will be considered to be down if it hasn''t
-                            reported heartbeats. Immutable, change should be made
-                            through pd-ctl after cluster creation Optional: Defaults
-                            to 30m'
-                          type: string
-                        merge-schedule-limit:
-                          description: 'MergeScheduleLimit is the max coexist merge
-                            schedules. Immutable, change should be made through pd-ctl
-                            after cluster creation Optional: Defaults to 8'
-                          format: int64
-                          type: integer
-                        patrol-region-interval:
-                          description: PatrolRegionInterval is the interval for scanning
-                            region during patrol. Immutable, change should be made
-                            through pd-ctl after cluster creation
-                          type: string
-                        region-schedule-limit:
-                          description: 'RegionScheduleLimit is the max coexist region
-                            schedules. Immutable, change should be made through pd-ctl
-                            after cluster creation Optional: Defaults to 2048'
-                          format: int64
-                          type: integer
-                        replica-schedule-limit:
-                          description: 'ReplicaScheduleLimit is the max coexist replica
-                            schedules. Immutable, change should be made through pd-ctl
-                            after cluster creation Optional: Defaults to 64'
-                          format: int64
-                          type: integer
-                        schedulers-v2:
-                          description: Schedulers support for loding customized schedulers
-                            Immutable, change should be made through pd-ctl after
-                            cluster creation
->>>>>>> 7bbb1528
                           items:
                             description: The weights of all of the matched WeightedPodAffinityTerm
                               fields are added per-node to find the most preferred
                               node(s)
                             properties:
-<<<<<<< HEAD
                               podAffinityTerm:
                                 description: Defines a set of pods (namely those matching
                                   the labelSelector relative to the given namespace(s))
@@ -3392,47 +3165,16 @@
                                   whose value of the label with key topologyKey matches
                                   that of any node on which any of the selected pods
                                   is running. Empty topologyKey is not allowed.
-=======
-                              args:
-                                description: Immutable, change should be made through
-                                  pd-ctl after cluster creation
-                                items:
-                                  type: string
-                                type: array
-                              disable:
-                                description: Immutable, change should be made through
-                                  pd-ctl after cluster creation
-                                type: boolean
-                              type:
-                                description: Immutable, change should be made through
-                                  pd-ctl after cluster creation
->>>>>>> 7bbb1528
                                 type: string
                             required:
                             - topologyKey
                             type: object
                           type: array
-<<<<<<< HEAD
-=======
-                        split-merge-interval:
-                          description: 'SplitMergeInterval is the minimum interval
-                            time to permit merge after split. Immutable, change should
-                            be made through pd-ctl after cluster creation Optional:
-                            Defaults to 1h'
-                          type: string
-                        tolerant-size-ratio:
-                          description: TolerantSizeRatio is the ratio of buffer size
-                            for balance scheduler. Immutable, change should be made
-                            through pd-ctl after cluster creation
-                          format: double
-                          type: number
->>>>>>> 7bbb1528
                       type: object
                     podAntiAffinity:
                       description: Pod anti affinity is a group of inter pod anti
                         affinity scheduling rules.
                       properties:
-<<<<<<< HEAD
                         preferredDuringSchedulingIgnoredDuringExecution:
                           description: The scheduler will prefer to schedule pods
                             to nodes that satisfy the anti-affinity expressions specified
@@ -3631,74 +3373,6 @@
                             type: object
                           type: array
                       type: object
-=======
-                        cacert-path:
-                          description: CAPath is the path of file that contains list
-                            of trusted SSL CAs. if set, following four settings shouldn't
-                            be empty
-                          type: string
-                        cert-path:
-                          description: CertPath is the path of file that contains
-                            X509 certificate in PEM format.
-                          type: string
-                        key-path:
-                          description: KeyPath is the path of file that contains X509
-                            key in PEM format.
-                          type: string
-                      type: object
-                    tikv-interval:
-                      description: TickInterval is the interval for etcd Raft tick.
-                      type: string
-                    tso-save-interval:
-                      description: 'TsoSaveInterval is the interval to save timestamp.
-                        Optional: Defaults to 3s'
-                      type: string
-                  type: object
-                configUpdateStrategy:
-                  type: string
-                limits:
-                  description: 'Limits describes the maximum amount of compute resources
-                    allowed. More info: https://kubernetes.io/docs/concepts/configuration/manage-compute-resources-container/'
-                  type: object
-                replicas:
-                  format: int32
-                  type: integer
-                requests:
-                  description: 'Requests describes the minimum amount of compute resources
-                    required. If Requests is omitted for a container, it defaults
-                    to Limits if that is explicitly specified, otherwise to an implementation-defined
-                    value. More info: https://kubernetes.io/docs/concepts/configuration/manage-compute-resources-container/'
-                  type: object
-                storageClassName:
-                  type: string
-                service:
-                  description: pd service
-                  items:
-                    properties:
-                      name:
-                        type: string
-                      type:
-                        type: string
-                    type: object
-                  type: array
-              required:
-              - replicas
-              type: object
-            priorityClassName:
-              description: PriorityClassName of TiDB cluster Pods
-              type: string
-            pump:
-              description: PumpSpec contains details of Pump members
-              properties:
-                configUpdateStrategy:
-                  description: ConfigUpdateStrategy determines how to apply the configuration
-                    change, change this field without actually changing the configuration
-                    will not trigger rolling-update
-                  type: string
-                limits:
-                  description: 'Limits describes the maximum amount of compute resources
-                    allowed. More info: https://kubernetes.io/docs/concepts/configuration/manage-compute-resources-container/'
->>>>>>> 7bbb1528
                   type: object
                 annotations:
                   description: 'Annotations of the component. Merged into the cluster-level
@@ -4094,22 +3768,15 @@
                           type: integer
                       type: object
                     token-limit:
-<<<<<<< HEAD
-                      format: int32
-                      type: integer
-                    treat-old-version-utf8-as-utf8mb4:
-=======
                       description: 'Optional: Defaults to 1000'
                       format: int32
                       type: integer
                     treat-old-version-utf8-as-utf8mb4:
                       description: 'Optional: Defaults to true'
->>>>>>> 7bbb1528
                       type: boolean
                     txn-local-latches:
                       description: TxnLocalLatches is the TxnLocalLatches section
                         of the config.
-<<<<<<< HEAD
                       properties:
                         capacity:
                           format: int32
@@ -4783,8 +4450,6 @@
                     podAntiAffinity:
                       description: Pod anti affinity is a group of inter pod anti
                         affinity scheduling rules.
-=======
->>>>>>> 7bbb1528
                       properties:
                         preferredDuringSchedulingIgnoredDuringExecution:
                           description: The scheduler will prefer to schedule pods
