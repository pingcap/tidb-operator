--- conflicted
+++ resolved
@@ -6054,7 +6054,8 @@
           type: string
         spec:
           properties:
-<<<<<<< HEAD
+            alertManagerRulesVersion:
+              type: string
             additionalContainers:
               items:
                 properties:
@@ -6560,10 +6561,6 @@
                 - name
                 type: object
               type: array
-=======
-            alertManagerRulesVersion:
-              type: string
->>>>>>> a852e2aa
             alertmanagerURL:
               type: string
             annotations:
