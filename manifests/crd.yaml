--- conflicted
+++ resolved
@@ -6175,9 +6175,6 @@
                     that execute the backup task
                   format: int64
                   type: integer
-                db:
-                  description: DB is the specific DB which will be backed-up or restored
-                  type: string
                 key:
                   description: Key is the private key path for TLS connection
                   type: string
@@ -6202,10 +6199,6 @@
                 statusAddr:
                   description: StatusAddr is the HTTP listening address for the status
                     report service. Set to empty string to disable
-                  type: string
-                table:
-                  description: Table is the specific table which will be backed-up
-                    or restored
                   type: string
                 timeAgo:
                   description: TimeAgo is the history version of the backup task,
@@ -6369,62 +6362,6 @@
             backupType:
               description: Type is the backup type for tidb cluster.
               type: string
-            br:
-              description: BRConfig contains config for BR
-              properties:
-                ca:
-                  description: CA is the CA certificate path for TLS connection
-                  type: string
-                cert:
-                  description: Cert is the certificate path for TLS connection
-                  type: string
-                checksum:
-                  description: Checksum specifies whether to run checksum after backup
-                  type: boolean
-                concurrency:
-                  description: Concurrency is the size of thread pool on each node
-                    that execute the backup task
-                  format: int64
-                  type: integer
-                db:
-                  description: DB is the specific DB which will be backed-up or restored
-                  type: string
-                key:
-                  description: Key is the private key path for TLS connection
-                  type: string
-                logLevel:
-                  description: LogLevel is the log level
-                  type: string
-                onLine:
-                  description: OnLine specifies whether online during restore
-                  type: boolean
-                pd:
-                  description: PDAddress is the PD address of the tidb cluster
-                  type: string
-                rateLimit:
-                  description: RateLimit is the rate limit of the backup task, MB/s
-                    per node
-                  format: int32
-                  type: integer
-                sendCredToTikv:
-                  description: SendCredToTikv specifies whether to send credentials
-                    to TiKV
-                  type: boolean
-                statusAddr:
-                  description: StatusAddr is the HTTP listening address for the status
-                    report service. Set to empty string to disable
-                  type: string
-                table:
-                  description: Table is the specific table which will be backed-up
-                    or restored
-                  type: string
-                timeAgo:
-                  description: TimeAgo is the history version of the backup task,
-                    e.g. 1m, 1h
-                  type: string
-              required:
-              - pd
-              type: object
             gcs:
               description: GcsStorageProvider represents the google cloud storage
                 for storing backups.
@@ -6534,12 +6471,9 @@
               - host
               - secretName
               type: object
-<<<<<<< HEAD
-=======
           required:
           - to
           - storageSize
->>>>>>> 8d70894e
           type: object
       type: object
   version: v1alpha1
@@ -6618,10 +6552,6 @@
                         node that execute the backup task
                       format: int64
                       type: integer
-                    db:
-                      description: DB is the specific DB which will be backed-up or
-                        restored
-                      type: string
                     key:
                       description: Key is the private key path for TLS connection
                       type: string
@@ -6646,10 +6576,6 @@
                     statusAddr:
                       description: StatusAddr is the HTTP listening address for the
                         status report service. Set to empty string to disable
-                      type: string
-                    table:
-                      description: Table is the specific table which will be backed-up
-                        or restored
                       type: string
                     timeAgo:
                       description: TimeAgo is the history version of the backup task,
