---
apiVersion: apiextensions.k8s.io/v1beta1
kind: CustomResourceDefinition
metadata:
  creationTimestamp: null
  name: tidbclusters.pingcap.com
spec:
  additionalPrinterColumns:
  - JSONPath: .spec.pd.image
    description: The image for PD cluster
    name: PD
    type: string
  - JSONPath: .spec.pd.requests.storage
    description: The storage size specified for PD node
    name: Storage
    type: string
  - JSONPath: .status.pd.statefulSet.readyReplicas
    description: The desired replicas number of PD cluster
    name: Ready
    type: integer
  - JSONPath: .spec.pd.replicas
    description: The desired replicas number of PD cluster
    name: Desire
    type: integer
  - JSONPath: .spec.tikv.image
    description: The image for TiKV cluster
    name: TiKV
    type: string
  - JSONPath: .spec.tikv.requests.storage
    description: The storage size specified for TiKV node
    name: Storage
    type: string
  - JSONPath: .status.tikv.statefulSet.readyReplicas
    description: The ready replicas number of TiKV cluster
    name: Ready
    type: integer
  - JSONPath: .spec.tikv.replicas
    description: The desired replicas number of TiKV cluster
    name: Desire
    type: integer
  - JSONPath: .spec.tidb.image
    description: The image for TiDB cluster
    name: TiDB
    type: string
  - JSONPath: .status.tidb.statefulSet.readyReplicas
    description: The ready replicas number of TiDB cluster
    name: Ready
    type: integer
  - JSONPath: .spec.tidb.replicas
    description: The desired replicas number of TiDB cluster
    name: Desire
    type: integer
  group: pingcap.com
  names:
    kind: TidbCluster
    plural: tidbclusters
    shortNames:
    - tc
  scope: Namespaced
  validation:
    openAPIV3Schema:
      properties:
        apiVersion:
          description: 'APIVersion defines the versioned schema of this representation
            of an object. Servers should convert recognized schemas to the latest
            internal value, and may reject unrecognized values. More info: https://git.k8s.io/community/contributors/devel/sig-architecture/api-conventions.md#resources'
          type: string
        kind:
          description: 'Kind is a string value representing the REST resource this
            object represents. Servers may infer this from the endpoint the client
            submits requests to. Cannot be updated. In CamelCase. More info: https://git.k8s.io/community/contributors/devel/sig-architecture/api-conventions.md#types-kinds'
          type: string
        spec:
          description: TidbClusterSpec describes the attributes that a user creates
            on a tidb cluster
          properties:
            affinity:
              description: Affinity is a group of affinity scheduling rules.
              properties:
                nodeAffinity:
                  description: Node affinity is a group of node affinity scheduling
                    rules.
                  properties:
                    preferredDuringSchedulingIgnoredDuringExecution:
                      description: The scheduler will prefer to schedule pods to nodes
                        that satisfy the affinity expressions specified by this field,
                        but it may choose a node that violates one or more of the
                        expressions. The node that is most preferred is the one with
                        the greatest sum of weights, i.e. for each node that meets
                        all of the scheduling requirements (resource request, requiredDuringScheduling
                        affinity expressions, etc.), compute a sum by iterating through
                        the elements of this field and adding "weight" to the sum
                        if the node matches the corresponding matchExpressions; the
                        node(s) with the highest sum are the most preferred.
                      items:
                        description: An empty preferred scheduling term matches all
                          objects with implicit weight 0 (i.e. it's a no-op). A null
                          preferred scheduling term matches no objects (i.e. is also
                          a no-op).
                        properties:
                          preference:
                            description: A null or empty node selector term matches
                              no objects. The requirements of them are ANDed. The
                              TopologySelectorTerm type implements a subset of the
                              NodeSelectorTerm.
                            properties:
                              matchExpressions:
                                description: A list of node selector requirements
                                  by node's labels.
                                items:
                                  description: A node selector requirement is a selector
                                    that contains values, a key, and an operator that
                                    relates the key and values.
                                  properties:
                                    key:
                                      description: The label key that the selector
                                        applies to.
                                      type: string
                                    operator:
                                      description: Represents a key's relationship
                                        to a set of values. Valid operators are In,
                                        NotIn, Exists, DoesNotExist. Gt, and Lt.
                                      type: string
                                    values:
                                      description: An array of string values. If the
                                        operator is In or NotIn, the values array
                                        must be non-empty. If the operator is Exists
                                        or DoesNotExist, the values array must be
                                        empty. If the operator is Gt or Lt, the values
                                        array must have a single element, which will
                                        be interpreted as an integer. This array is
                                        replaced during a strategic merge patch.
                                      items:
                                        type: string
                                      type: array
                                  required:
                                  - key
                                  - operator
                                  type: object
                                type: array
                              matchFields:
                                description: A list of node selector requirements
                                  by node's fields.
                                items:
                                  description: A node selector requirement is a selector
                                    that contains values, a key, and an operator that
                                    relates the key and values.
                                  properties:
                                    key:
                                      description: The label key that the selector
                                        applies to.
                                      type: string
                                    operator:
                                      description: Represents a key's relationship
                                        to a set of values. Valid operators are In,
                                        NotIn, Exists, DoesNotExist. Gt, and Lt.
                                      type: string
                                    values:
                                      description: An array of string values. If the
                                        operator is In or NotIn, the values array
                                        must be non-empty. If the operator is Exists
                                        or DoesNotExist, the values array must be
                                        empty. If the operator is Gt or Lt, the values
                                        array must have a single element, which will
                                        be interpreted as an integer. This array is
                                        replaced during a strategic merge patch.
                                      items:
                                        type: string
                                      type: array
                                  required:
                                  - key
                                  - operator
                                  type: object
                                type: array
                            type: object
                          weight:
                            description: Weight associated with matching the corresponding
                              nodeSelectorTerm, in the range 1-100.
                            format: int32
                            type: integer
                        required:
                        - weight
                        - preference
                        type: object
                      type: array
                    requiredDuringSchedulingIgnoredDuringExecution:
                      description: A node selector represents the union of the results
                        of one or more label queries over a set of nodes; that is,
                        it represents the OR of the selectors represented by the node
                        selector terms.
                      properties:
                        nodeSelectorTerms:
                          description: Required. A list of node selector terms. The
                            terms are ORed.
                          items:
                            description: A null or empty node selector term matches
                              no objects. The requirements of them are ANDed. The
                              TopologySelectorTerm type implements a subset of the
                              NodeSelectorTerm.
                            properties:
                              matchExpressions:
                                description: A list of node selector requirements
                                  by node's labels.
                                items:
                                  description: A node selector requirement is a selector
                                    that contains values, a key, and an operator that
                                    relates the key and values.
                                  properties:
                                    key:
                                      description: The label key that the selector
                                        applies to.
                                      type: string
                                    operator:
                                      description: Represents a key's relationship
                                        to a set of values. Valid operators are In,
                                        NotIn, Exists, DoesNotExist. Gt, and Lt.
                                      type: string
                                    values:
                                      description: An array of string values. If the
                                        operator is In or NotIn, the values array
                                        must be non-empty. If the operator is Exists
                                        or DoesNotExist, the values array must be
                                        empty. If the operator is Gt or Lt, the values
                                        array must have a single element, which will
                                        be interpreted as an integer. This array is
                                        replaced during a strategic merge patch.
                                      items:
                                        type: string
                                      type: array
                                  required:
                                  - key
                                  - operator
                                  type: object
                                type: array
                              matchFields:
                                description: A list of node selector requirements
                                  by node's fields.
                                items:
                                  description: A node selector requirement is a selector
                                    that contains values, a key, and an operator that
                                    relates the key and values.
                                  properties:
                                    key:
                                      description: The label key that the selector
                                        applies to.
                                      type: string
                                    operator:
                                      description: Represents a key's relationship
                                        to a set of values. Valid operators are In,
                                        NotIn, Exists, DoesNotExist. Gt, and Lt.
                                      type: string
                                    values:
                                      description: An array of string values. If the
                                        operator is In or NotIn, the values array
                                        must be non-empty. If the operator is Exists
                                        or DoesNotExist, the values array must be
                                        empty. If the operator is Gt or Lt, the values
                                        array must have a single element, which will
                                        be interpreted as an integer. This array is
                                        replaced during a strategic merge patch.
                                      items:
                                        type: string
                                      type: array
                                  required:
                                  - key
                                  - operator
                                  type: object
                                type: array
                            type: object
                          type: array
                      required:
                      - nodeSelectorTerms
                      type: object
                  type: object
                podAffinity:
                  description: Pod affinity is a group of inter pod affinity scheduling
                    rules.
                  properties:
                    preferredDuringSchedulingIgnoredDuringExecution:
                      description: The scheduler will prefer to schedule pods to nodes
                        that satisfy the affinity expressions specified by this field,
                        but it may choose a node that violates one or more of the
                        expressions. The node that is most preferred is the one with
                        the greatest sum of weights, i.e. for each node that meets
                        all of the scheduling requirements (resource request, requiredDuringScheduling
                        affinity expressions, etc.), compute a sum by iterating through
                        the elements of this field and adding "weight" to the sum
                        if the node has pods which matches the corresponding podAffinityTerm;
                        the node(s) with the highest sum are the most preferred.
                      items:
                        description: The weights of all of the matched WeightedPodAffinityTerm
                          fields are added per-node to find the most preferred node(s)
                        properties:
                          podAffinityTerm:
                            description: Defines a set of pods (namely those matching
                              the labelSelector relative to the given namespace(s))
                              that this pod should be co-located (affinity) or not
                              co-located (anti-affinity) with, where co-located is
                              defined as running on a node whose value of the label
                              with key <topologyKey> matches that of any node on which
                              a pod of the set of pods is running
                            properties:
                              labelSelector:
                                description: A label selector is a label query over
                                  a set of resources. The result of matchLabels and
                                  matchExpressions are ANDed. An empty label selector
                                  matches all objects. A null label selector matches
                                  no objects.
                                properties:
                                  matchExpressions:
                                    description: matchExpressions is a list of label
                                      selector requirements. The requirements are
                                      ANDed.
                                    items:
                                      description: A label selector requirement is
                                        a selector that contains values, a key, and
                                        an operator that relates the key and values.
                                      properties:
                                        key:
                                          description: key is the label key that the
                                            selector applies to.
                                          type: string
                                        operator:
                                          description: operator represents a key's
                                            relationship to a set of values. Valid
                                            operators are In, NotIn, Exists and DoesNotExist.
                                          type: string
                                        values:
                                          description: values is an array of string
                                            values. If the operator is In or NotIn,
                                            the values array must be non-empty. If
                                            the operator is Exists or DoesNotExist,
                                            the values array must be empty. This array
                                            is replaced during a strategic merge patch.
                                          items:
                                            type: string
                                          type: array
                                      required:
                                      - key
                                      - operator
                                      type: object
                                    type: array
                                  matchLabels:
                                    description: matchLabels is a map of {key,value}
                                      pairs. A single {key,value} in the matchLabels
                                      map is equivalent to an element of matchExpressions,
                                      whose key field is "key", the operator is "In",
                                      and the values array contains only "value".
                                      The requirements are ANDed.
                                    type: object
                                type: object
                              namespaces:
                                description: namespaces specifies which namespaces
                                  the labelSelector applies to (matches against);
                                  null or empty list means "this pod's namespace"
                                items:
                                  type: string
                                type: array
                              topologyKey:
                                description: This pod should be co-located (affinity)
                                  or not co-located (anti-affinity) with the pods
                                  matching the labelSelector in the specified namespaces,
                                  where co-located is defined as running on a node
                                  whose value of the label with key topologyKey matches
                                  that of any node on which any of the selected pods
                                  is running. Empty topologyKey is not allowed.
                                type: string
                            required:
                            - topologyKey
                            type: object
                          weight:
                            description: weight associated with matching the corresponding
                              podAffinityTerm, in the range 1-100.
                            format: int32
                            type: integer
                        required:
                        - weight
                        - podAffinityTerm
                        type: object
                      type: array
                    requiredDuringSchedulingIgnoredDuringExecution:
                      description: If the affinity requirements specified by this
                        field are not met at scheduling time, the pod will not be
                        scheduled onto the node. If the affinity requirements specified
                        by this field cease to be met at some point during pod execution
                        (e.g. due to a pod label update), the system may or may not
                        try to eventually evict the pod from its node. When there
                        are multiple elements, the lists of nodes corresponding to
                        each podAffinityTerm are intersected, i.e. all terms must
                        be satisfied.
                      items:
                        description: Defines a set of pods (namely those matching
                          the labelSelector relative to the given namespace(s)) that
                          this pod should be co-located (affinity) or not co-located
                          (anti-affinity) with, where co-located is defined as running
                          on a node whose value of the label with key <topologyKey>
                          matches that of any node on which a pod of the set of pods
                          is running
                        properties:
                          labelSelector:
                            description: A label selector is a label query over a
                              set of resources. The result of matchLabels and matchExpressions
                              are ANDed. An empty label selector matches all objects.
                              A null label selector matches no objects.
                            properties:
                              matchExpressions:
                                description: matchExpressions is a list of label selector
                                  requirements. The requirements are ANDed.
                                items:
                                  description: A label selector requirement is a selector
                                    that contains values, a key, and an operator that
                                    relates the key and values.
                                  properties:
                                    key:
                                      description: key is the label key that the selector
                                        applies to.
                                      type: string
                                    operator:
                                      description: operator represents a key's relationship
                                        to a set of values. Valid operators are In,
                                        NotIn, Exists and DoesNotExist.
                                      type: string
                                    values:
                                      description: values is an array of string values.
                                        If the operator is In or NotIn, the values
                                        array must be non-empty. If the operator is
                                        Exists or DoesNotExist, the values array must
                                        be empty. This array is replaced during a
                                        strategic merge patch.
                                      items:
                                        type: string
                                      type: array
                                  required:
                                  - key
                                  - operator
                                  type: object
                                type: array
                              matchLabels:
                                description: matchLabels is a map of {key,value} pairs.
                                  A single {key,value} in the matchLabels map is equivalent
                                  to an element of matchExpressions, whose key field
                                  is "key", the operator is "In", and the values array
                                  contains only "value". The requirements are ANDed.
                                type: object
                            type: object
                          namespaces:
                            description: namespaces specifies which namespaces the
                              labelSelector applies to (matches against); null or
                              empty list means "this pod's namespace"
                            items:
                              type: string
                            type: array
                          topologyKey:
                            description: This pod should be co-located (affinity)
                              or not co-located (anti-affinity) with the pods matching
                              the labelSelector in the specified namespaces, where
                              co-located is defined as running on a node whose value
                              of the label with key topologyKey matches that of any
                              node on which any of the selected pods is running. Empty
                              topologyKey is not allowed.
                            type: string
                        required:
                        - topologyKey
                        type: object
                      type: array
                  type: object
                podAntiAffinity:
                  description: Pod anti affinity is a group of inter pod anti affinity
                    scheduling rules.
                  properties:
                    preferredDuringSchedulingIgnoredDuringExecution:
                      description: The scheduler will prefer to schedule pods to nodes
                        that satisfy the anti-affinity expressions specified by this
                        field, but it may choose a node that violates one or more
                        of the expressions. The node that is most preferred is the
                        one with the greatest sum of weights, i.e. for each node that
                        meets all of the scheduling requirements (resource request,
                        requiredDuringScheduling anti-affinity expressions, etc.),
                        compute a sum by iterating through the elements of this field
                        and adding "weight" to the sum if the node has pods which
                        matches the corresponding podAffinityTerm; the node(s) with
                        the highest sum are the most preferred.
                      items:
                        description: The weights of all of the matched WeightedPodAffinityTerm
                          fields are added per-node to find the most preferred node(s)
                        properties:
                          podAffinityTerm:
                            description: Defines a set of pods (namely those matching
                              the labelSelector relative to the given namespace(s))
                              that this pod should be co-located (affinity) or not
                              co-located (anti-affinity) with, where co-located is
                              defined as running on a node whose value of the label
                              with key <topologyKey> matches that of any node on which
                              a pod of the set of pods is running
                            properties:
                              labelSelector:
                                description: A label selector is a label query over
                                  a set of resources. The result of matchLabels and
                                  matchExpressions are ANDed. An empty label selector
                                  matches all objects. A null label selector matches
                                  no objects.
                                properties:
                                  matchExpressions:
                                    description: matchExpressions is a list of label
                                      selector requirements. The requirements are
                                      ANDed.
                                    items:
                                      description: A label selector requirement is
                                        a selector that contains values, a key, and
                                        an operator that relates the key and values.
                                      properties:
                                        key:
                                          description: key is the label key that the
                                            selector applies to.
                                          type: string
                                        operator:
                                          description: operator represents a key's
                                            relationship to a set of values. Valid
                                            operators are In, NotIn, Exists and DoesNotExist.
                                          type: string
                                        values:
                                          description: values is an array of string
                                            values. If the operator is In or NotIn,
                                            the values array must be non-empty. If
                                            the operator is Exists or DoesNotExist,
                                            the values array must be empty. This array
                                            is replaced during a strategic merge patch.
                                          items:
                                            type: string
                                          type: array
                                      required:
                                      - key
                                      - operator
                                      type: object
                                    type: array
                                  matchLabels:
                                    description: matchLabels is a map of {key,value}
                                      pairs. A single {key,value} in the matchLabels
                                      map is equivalent to an element of matchExpressions,
                                      whose key field is "key", the operator is "In",
                                      and the values array contains only "value".
                                      The requirements are ANDed.
                                    type: object
                                type: object
                              namespaces:
                                description: namespaces specifies which namespaces
                                  the labelSelector applies to (matches against);
                                  null or empty list means "this pod's namespace"
                                items:
                                  type: string
                                type: array
                              topologyKey:
                                description: This pod should be co-located (affinity)
                                  or not co-located (anti-affinity) with the pods
                                  matching the labelSelector in the specified namespaces,
                                  where co-located is defined as running on a node
                                  whose value of the label with key topologyKey matches
                                  that of any node on which any of the selected pods
                                  is running. Empty topologyKey is not allowed.
                                type: string
                            required:
                            - topologyKey
                            type: object
                          weight:
                            description: weight associated with matching the corresponding
                              podAffinityTerm, in the range 1-100.
                            format: int32
                            type: integer
                        required:
                        - weight
                        - podAffinityTerm
                        type: object
                      type: array
                    requiredDuringSchedulingIgnoredDuringExecution:
                      description: If the anti-affinity requirements specified by
                        this field are not met at scheduling time, the pod will not
                        be scheduled onto the node. If the anti-affinity requirements
                        specified by this field cease to be met at some point during
                        pod execution (e.g. due to a pod label update), the system
                        may or may not try to eventually evict the pod from its node.
                        When there are multiple elements, the lists of nodes corresponding
                        to each podAffinityTerm are intersected, i.e. all terms must
                        be satisfied.
                      items:
                        description: Defines a set of pods (namely those matching
                          the labelSelector relative to the given namespace(s)) that
                          this pod should be co-located (affinity) or not co-located
                          (anti-affinity) with, where co-located is defined as running
                          on a node whose value of the label with key <topologyKey>
                          matches that of any node on which a pod of the set of pods
                          is running
                        properties:
                          labelSelector:
                            description: A label selector is a label query over a
                              set of resources. The result of matchLabels and matchExpressions
                              are ANDed. An empty label selector matches all objects.
                              A null label selector matches no objects.
                            properties:
                              matchExpressions:
                                description: matchExpressions is a list of label selector
                                  requirements. The requirements are ANDed.
                                items:
                                  description: A label selector requirement is a selector
                                    that contains values, a key, and an operator that
                                    relates the key and values.
                                  properties:
                                    key:
                                      description: key is the label key that the selector
                                        applies to.
                                      type: string
                                    operator:
                                      description: operator represents a key's relationship
                                        to a set of values. Valid operators are In,
                                        NotIn, Exists and DoesNotExist.
                                      type: string
                                    values:
                                      description: values is an array of string values.
                                        If the operator is In or NotIn, the values
                                        array must be non-empty. If the operator is
                                        Exists or DoesNotExist, the values array must
                                        be empty. This array is replaced during a
                                        strategic merge patch.
                                      items:
                                        type: string
                                      type: array
                                  required:
                                  - key
                                  - operator
                                  type: object
                                type: array
                              matchLabels:
                                description: matchLabels is a map of {key,value} pairs.
                                  A single {key,value} in the matchLabels map is equivalent
                                  to an element of matchExpressions, whose key field
                                  is "key", the operator is "In", and the values array
                                  contains only "value". The requirements are ANDed.
                                type: object
                            type: object
                          namespaces:
                            description: namespaces specifies which namespaces the
                              labelSelector applies to (matches against); null or
                              empty list means "this pod's namespace"
                            items:
                              type: string
                            type: array
                          topologyKey:
                            description: This pod should be co-located (affinity)
                              or not co-located (anti-affinity) with the pods matching
                              the labelSelector in the specified namespaces, where
                              co-located is defined as running on a node whose value
                              of the label with key topologyKey matches that of any
                              node on which any of the selected pods is running. Empty
                              topologyKey is not allowed.
                            type: string
                        required:
                        - topologyKey
                        type: object
                      type: array
                  type: object
              type: object
            annotations:
              description: Base annotations of TiDB cluster Pods, components may add
                or override selectors upon this respectively
              type: object
            configUpdateStrategy:
              description: ConfigUpdateStrategy determines how the configuration change
                is applied to the cluster. UpdateStrategyInPlace will update the ConfigMap
                of configuration in-place and an extra rolling-update of the cluster
                component is needed to reload the configuration change. UpdateStrategyRollingUpdate
                will create a new ConfigMap with the new configuration and rolling-update
                the related components to use the new ConfigMap, that is, the new
                configuration will be applied automatically.
              type: string
            enablePVReclaim:
              description: 'Whether enable PVC reclaim for orphan PVC left by statefulset
                scale-in Optional: Defaults to false'
              type: boolean
            enableTLSCluster:
              description: 'Enable TLS connection between TiDB server components Optional:
                Defaults to false'
              type: boolean
            helper:
              description: HelperSpec contains details of helper component
              properties:
                image:
                  description: 'Image used to tail slow log and set kernel parameters
                    if necessary, must have `tail` and `sysctl` installed Optional:
                    Defaults to busybox:1.26.2'
                  type: string
                imagePullPolicy:
                  description: 'ImagePullPolicy of the component. Override the cluster-level
                    imagePullPolicy if present Optional: Defaults to the cluster-level
                    setting'
                  type: string
              type: object
            hostNetwork:
              description: 'Whether Hostnetwork is enabled for TiDB cluster Pods Optional:
                Defaults to false'
              type: boolean
            imagePullPolicy:
              description: ImagePullPolicy of TiDB cluster Pods
              type: string
            nodeSelector:
              description: Base node selectors of TiDB cluster Pods, components may
                add or override selectors upon this respectively
              type: object
            pd:
              description: PDSpec contains details of PD members
              properties:
                affinity:
                  description: Affinity is a group of affinity scheduling rules.
                  properties:
                    nodeAffinity:
                      description: Node affinity is a group of node affinity scheduling
                        rules.
                      properties:
                        preferredDuringSchedulingIgnoredDuringExecution:
                          description: The scheduler will prefer to schedule pods
                            to nodes that satisfy the affinity expressions specified
                            by this field, but it may choose a node that violates
                            one or more of the expressions. The node that is most
                            preferred is the one with the greatest sum of weights,
                            i.e. for each node that meets all of the scheduling requirements
                            (resource request, requiredDuringScheduling affinity expressions,
                            etc.), compute a sum by iterating through the elements
                            of this field and adding "weight" to the sum if the node
                            matches the corresponding matchExpressions; the node(s)
                            with the highest sum are the most preferred.
                          items:
                            description: An empty preferred scheduling term matches
                              all objects with implicit weight 0 (i.e. it's a no-op).
                              A null preferred scheduling term matches no objects
                              (i.e. is also a no-op).
                            properties:
                              preference:
                                description: A null or empty node selector term matches
                                  no objects. The requirements of them are ANDed.
                                  The TopologySelectorTerm type implements a subset
                                  of the NodeSelectorTerm.
                                properties:
                                  matchExpressions:
                                    description: A list of node selector requirements
                                      by node's labels.
                                    items:
                                      description: A node selector requirement is
                                        a selector that contains values, a key, and
                                        an operator that relates the key and values.
                                      properties:
                                        key:
                                          description: The label key that the selector
                                            applies to.
                                          type: string
                                        operator:
                                          description: Represents a key's relationship
                                            to a set of values. Valid operators are
                                            In, NotIn, Exists, DoesNotExist. Gt, and
                                            Lt.
                                          type: string
                                        values:
                                          description: An array of string values.
                                            If the operator is In or NotIn, the values
                                            array must be non-empty. If the operator
                                            is Exists or DoesNotExist, the values
                                            array must be empty. If the operator is
                                            Gt or Lt, the values array must have a
                                            single element, which will be interpreted
                                            as an integer. This array is replaced
                                            during a strategic merge patch.
                                          items:
                                            type: string
                                          type: array
                                      required:
                                      - key
                                      - operator
                                      type: object
                                    type: array
                                  matchFields:
                                    description: A list of node selector requirements
                                      by node's fields.
                                    items:
                                      description: A node selector requirement is
                                        a selector that contains values, a key, and
                                        an operator that relates the key and values.
                                      properties:
                                        key:
                                          description: The label key that the selector
                                            applies to.
                                          type: string
                                        operator:
                                          description: Represents a key's relationship
                                            to a set of values. Valid operators are
                                            In, NotIn, Exists, DoesNotExist. Gt, and
                                            Lt.
                                          type: string
                                        values:
                                          description: An array of string values.
                                            If the operator is In or NotIn, the values
                                            array must be non-empty. If the operator
                                            is Exists or DoesNotExist, the values
                                            array must be empty. If the operator is
                                            Gt or Lt, the values array must have a
                                            single element, which will be interpreted
                                            as an integer. This array is replaced
                                            during a strategic merge patch.
                                          items:
                                            type: string
                                          type: array
                                      required:
                                      - key
                                      - operator
                                      type: object
                                    type: array
                                type: object
                              weight:
                                description: Weight associated with matching the corresponding
                                  nodeSelectorTerm, in the range 1-100.
                                format: int32
                                type: integer
                            required:
                            - weight
                            - preference
                            type: object
                          type: array
                        requiredDuringSchedulingIgnoredDuringExecution:
                          description: A node selector represents the union of the
                            results of one or more label queries over a set of nodes;
                            that is, it represents the OR of the selectors represented
                            by the node selector terms.
                          properties:
                            nodeSelectorTerms:
                              description: Required. A list of node selector terms.
                                The terms are ORed.
                              items:
                                description: A null or empty node selector term matches
                                  no objects. The requirements of them are ANDed.
                                  The TopologySelectorTerm type implements a subset
                                  of the NodeSelectorTerm.
                                properties:
                                  matchExpressions:
                                    description: A list of node selector requirements
                                      by node's labels.
                                    items:
                                      description: A node selector requirement is
                                        a selector that contains values, a key, and
                                        an operator that relates the key and values.
                                      properties:
                                        key:
                                          description: The label key that the selector
                                            applies to.
                                          type: string
                                        operator:
                                          description: Represents a key's relationship
                                            to a set of values. Valid operators are
                                            In, NotIn, Exists, DoesNotExist. Gt, and
                                            Lt.
                                          type: string
                                        values:
                                          description: An array of string values.
                                            If the operator is In or NotIn, the values
                                            array must be non-empty. If the operator
                                            is Exists or DoesNotExist, the values
                                            array must be empty. If the operator is
                                            Gt or Lt, the values array must have a
                                            single element, which will be interpreted
                                            as an integer. This array is replaced
                                            during a strategic merge patch.
                                          items:
                                            type: string
                                          type: array
                                      required:
                                      - key
                                      - operator
                                      type: object
                                    type: array
                                  matchFields:
                                    description: A list of node selector requirements
                                      by node's fields.
                                    items:
                                      description: A node selector requirement is
                                        a selector that contains values, a key, and
                                        an operator that relates the key and values.
                                      properties:
                                        key:
                                          description: The label key that the selector
                                            applies to.
                                          type: string
                                        operator:
                                          description: Represents a key's relationship
                                            to a set of values. Valid operators are
                                            In, NotIn, Exists, DoesNotExist. Gt, and
                                            Lt.
                                          type: string
                                        values:
                                          description: An array of string values.
                                            If the operator is In or NotIn, the values
                                            array must be non-empty. If the operator
                                            is Exists or DoesNotExist, the values
                                            array must be empty. If the operator is
                                            Gt or Lt, the values array must have a
                                            single element, which will be interpreted
                                            as an integer. This array is replaced
                                            during a strategic merge patch.
                                          items:
                                            type: string
                                          type: array
                                      required:
                                      - key
                                      - operator
                                      type: object
                                    type: array
                                type: object
                              type: array
                          required:
                          - nodeSelectorTerms
                          type: object
                      type: object
                    podAffinity:
                      description: Pod affinity is a group of inter pod affinity scheduling
                        rules.
                      properties:
<<<<<<< HEAD
                        preferredDuringSchedulingIgnoredDuringExecution:
                          description: The scheduler will prefer to schedule pods
                            to nodes that satisfy the affinity expressions specified
                            by this field, but it may choose a node that violates
                            one or more of the expressions. The node that is most
                            preferred is the one with the greatest sum of weights,
                            i.e. for each node that meets all of the scheduling requirements
                            (resource request, requiredDuringScheduling affinity expressions,
                            etc.), compute a sum by iterating through the elements
                            of this field and adding "weight" to the sum if the node
                            has pods which matches the corresponding podAffinityTerm;
                            the node(s) with the highest sum are the most preferred.
                          items:
                            description: The weights of all of the matched WeightedPodAffinityTerm
                              fields are added per-node to find the most preferred
                              node(s)
                            properties:
                              podAffinityTerm:
                                description: Defines a set of pods (namely those matching
                                  the labelSelector relative to the given namespace(s))
                                  that this pod should be co-located (affinity) or
                                  not co-located (anti-affinity) with, where co-located
                                  is defined as running on a node whose value of the
                                  label with key <topologyKey> matches that of any
                                  node on which a pod of the set of pods is running
                                properties:
                                  labelSelector:
                                    description: A label selector is a label query
                                      over a set of resources. The result of matchLabels
                                      and matchExpressions are ANDed. An empty label
                                      selector matches all objects. A null label selector
                                      matches no objects.
                                    properties:
                                      matchExpressions:
                                        description: matchExpressions is a list of
                                          label selector requirements. The requirements
                                          are ANDed.
                                        items:
                                          description: A label selector requirement
                                            is a selector that contains values, a
                                            key, and an operator that relates the
                                            key and values.
                                          properties:
                                            key:
                                              description: key is the label key that
                                                the selector applies to.
                                              type: string
                                            operator:
                                              description: operator represents a key's
                                                relationship to a set of values. Valid
                                                operators are In, NotIn, Exists and
                                                DoesNotExist.
                                              type: string
                                            values:
                                              description: values is an array of string
                                                values. If the operator is In or NotIn,
                                                the values array must be non-empty.
                                                If the operator is Exists or DoesNotExist,
                                                the values array must be empty. This
                                                array is replaced during a strategic
                                                merge patch.
                                              items:
                                                type: string
                                              type: array
                                          required:
                                          - key
                                          - operator
                                          type: object
                                        type: array
                                      matchLabels:
                                        description: matchLabels is a map of {key,value}
                                          pairs. A single {key,value} in the matchLabels
                                          map is equivalent to an element of matchExpressions,
                                          whose key field is "key", the operator is
                                          "In", and the values array contains only
                                          "value". The requirements are ANDed.
                                        type: object
                                    type: object
                                  namespaces:
                                    description: namespaces specifies which namespaces
                                      the labelSelector applies to (matches against);
                                      null or empty list means "this pod's namespace"
                                    items:
                                      type: string
                                    type: array
                                  topologyKey:
                                    description: This pod should be co-located (affinity)
                                      or not co-located (anti-affinity) with the pods
                                      matching the labelSelector in the specified
                                      namespaces, where co-located is defined as running
                                      on a node whose value of the label with key
                                      topologyKey matches that of any node on which
                                      any of the selected pods is running. Empty topologyKey
                                      is not allowed.
                                    type: string
                                required:
                                - topologyKey
                                type: object
                              weight:
                                description: weight associated with matching the corresponding
                                  podAffinityTerm, in the range 1-100.
                                format: int32
                                type: integer
                            required:
                            - weight
                            - podAffinityTerm
                            type: object
                          type: array
                        requiredDuringSchedulingIgnoredDuringExecution:
                          description: If the affinity requirements specified by this
                            field are not met at scheduling time, the pod will not
                            be scheduled onto the node. If the affinity requirements
                            specified by this field cease to be met at some point
                            during pod execution (e.g. due to a pod label update),
                            the system may or may not try to eventually evict the
                            pod from its node. When there are multiple elements, the
                            lists of nodes corresponding to each podAffinityTerm are
                            intersected, i.e. all terms must be satisfied.
                          items:
                            description: Defines a set of pods (namely those matching
                              the labelSelector relative to the given namespace(s))
                              that this pod should be co-located (affinity) or not
                              co-located (anti-affinity) with, where co-located is
                              defined as running on a node whose value of the label
                              with key <topologyKey> matches that of any node on which
                              a pod of the set of pods is running
                            properties:
                              labelSelector:
                                description: A label selector is a label query over
                                  a set of resources. The result of matchLabels and
                                  matchExpressions are ANDed. An empty label selector
                                  matches all objects. A null label selector matches
                                  no objects.
                                properties:
                                  matchExpressions:
                                    description: matchExpressions is a list of label
                                      selector requirements. The requirements are
                                      ANDed.
                                    items:
                                      description: A label selector requirement is
                                        a selector that contains values, a key, and
                                        an operator that relates the key and values.
                                      properties:
                                        key:
                                          description: key is the label key that the
                                            selector applies to.
                                          type: string
                                        operator:
                                          description: operator represents a key's
                                            relationship to a set of values. Valid
                                            operators are In, NotIn, Exists and DoesNotExist.
                                          type: string
                                        values:
                                          description: values is an array of string
                                            values. If the operator is In or NotIn,
                                            the values array must be non-empty. If
                                            the operator is Exists or DoesNotExist,
                                            the values array must be empty. This array
                                            is replaced during a strategic merge patch.
                                          items:
                                            type: string
                                          type: array
                                      required:
                                      - key
                                      - operator
                                      type: object
                                    type: array
                                  matchLabels:
                                    description: matchLabels is a map of {key,value}
                                      pairs. A single {key,value} in the matchLabels
                                      map is equivalent to an element of matchExpressions,
                                      whose key field is "key", the operator is "In",
                                      and the values array contains only "value".
                                      The requirements are ANDed.
                                    type: object
                                type: object
                              namespaces:
                                description: namespaces specifies which namespaces
                                  the labelSelector applies to (matches against);
                                  null or empty list means "this pod's namespace"
                                items:
                                  type: string
                                type: array
                              topologyKey:
                                description: This pod should be co-located (affinity)
                                  or not co-located (anti-affinity) with the pods
                                  matching the labelSelector in the specified namespaces,
                                  where co-located is defined as running on a node
                                  whose value of the label with key topologyKey matches
                                  that of any node on which any of the selected pods
                                  is running. Empty topologyKey is not allowed.
                                type: string
                            required:
                            - topologyKey
                            type: object
                          type: array
                      type: object
                    podAntiAffinity:
                      description: Pod anti affinity is a group of inter pod anti
                        affinity scheduling rules.
                      properties:
                        preferredDuringSchedulingIgnoredDuringExecution:
                          description: The scheduler will prefer to schedule pods
                            to nodes that satisfy the anti-affinity expressions specified
                            by this field, but it may choose a node that violates
                            one or more of the expressions. The node that is most
                            preferred is the one with the greatest sum of weights,
                            i.e. for each node that meets all of the scheduling requirements
                            (resource request, requiredDuringScheduling anti-affinity
                            expressions, etc.), compute a sum by iterating through
                            the elements of this field and adding "weight" to the
                            sum if the node has pods which matches the corresponding
                            podAffinityTerm; the node(s) with the highest sum are
                            the most preferred.
                          items:
                            description: The weights of all of the matched WeightedPodAffinityTerm
                              fields are added per-node to find the most preferred
                              node(s)
                            properties:
                              podAffinityTerm:
                                description: Defines a set of pods (namely those matching
                                  the labelSelector relative to the given namespace(s))
                                  that this pod should be co-located (affinity) or
                                  not co-located (anti-affinity) with, where co-located
                                  is defined as running on a node whose value of the
                                  label with key <topologyKey> matches that of any
                                  node on which a pod of the set of pods is running
                                properties:
                                  labelSelector:
                                    description: A label selector is a label query
                                      over a set of resources. The result of matchLabels
                                      and matchExpressions are ANDed. An empty label
                                      selector matches all objects. A null label selector
                                      matches no objects.
                                    properties:
                                      matchExpressions:
                                        description: matchExpressions is a list of
                                          label selector requirements. The requirements
                                          are ANDed.
                                        items:
                                          description: A label selector requirement
                                            is a selector that contains values, a
                                            key, and an operator that relates the
                                            key and values.
                                          properties:
                                            key:
                                              description: key is the label key that
                                                the selector applies to.
                                              type: string
                                            operator:
                                              description: operator represents a key's
                                                relationship to a set of values. Valid
                                                operators are In, NotIn, Exists and
                                                DoesNotExist.
                                              type: string
                                            values:
                                              description: values is an array of string
                                                values. If the operator is In or NotIn,
                                                the values array must be non-empty.
                                                If the operator is Exists or DoesNotExist,
                                                the values array must be empty. This
                                                array is replaced during a strategic
                                                merge patch.
                                              items:
                                                type: string
                                              type: array
                                          required:
                                          - key
                                          - operator
                                          type: object
                                        type: array
                                      matchLabels:
                                        description: matchLabels is a map of {key,value}
                                          pairs. A single {key,value} in the matchLabels
                                          map is equivalent to an element of matchExpressions,
                                          whose key field is "key", the operator is
                                          "In", and the values array contains only
                                          "value". The requirements are ANDed.
                                        type: object
                                    type: object
                                  namespaces:
                                    description: namespaces specifies which namespaces
                                      the labelSelector applies to (matches against);
                                      null or empty list means "this pod's namespace"
                                    items:
                                      type: string
                                    type: array
                                  topologyKey:
                                    description: This pod should be co-located (affinity)
                                      or not co-located (anti-affinity) with the pods
                                      matching the labelSelector in the specified
                                      namespaces, where co-located is defined as running
                                      on a node whose value of the label with key
                                      topologyKey matches that of any node on which
                                      any of the selected pods is running. Empty topologyKey
                                      is not allowed.
                                    type: string
                                required:
                                - topologyKey
                                type: object
                              weight:
                                description: weight associated with matching the corresponding
                                  podAffinityTerm, in the range 1-100.
                                format: int32
                                type: integer
                            required:
                            - weight
                            - podAffinityTerm
                            type: object
                          type: array
                        requiredDuringSchedulingIgnoredDuringExecution:
                          description: If the anti-affinity requirements specified
                            by this field are not met at scheduling time, the pod
                            will not be scheduled onto the node. If the anti-affinity
                            requirements specified by this field cease to be met at
                            some point during pod execution (e.g. due to a pod label
                            update), the system may or may not try to eventually evict
                            the pod from its node. When there are multiple elements,
                            the lists of nodes corresponding to each podAffinityTerm
                            are intersected, i.e. all terms must be satisfied.
                          items:
                            description: Defines a set of pods (namely those matching
                              the labelSelector relative to the given namespace(s))
                              that this pod should be co-located (affinity) or not
                              co-located (anti-affinity) with, where co-located is
                              defined as running on a node whose value of the label
                              with key <topologyKey> matches that of any node on which
                              a pod of the set of pods is running
                            properties:
                              labelSelector:
                                description: A label selector is a label query over
                                  a set of resources. The result of matchLabels and
                                  matchExpressions are ANDed. An empty label selector
                                  matches all objects. A null label selector matches
                                  no objects.
                                properties:
                                  matchExpressions:
                                    description: matchExpressions is a list of label
                                      selector requirements. The requirements are
                                      ANDed.
                                    items:
                                      description: A label selector requirement is
                                        a selector that contains values, a key, and
                                        an operator that relates the key and values.
                                      properties:
                                        key:
                                          description: key is the label key that the
                                            selector applies to.
                                          type: string
                                        operator:
                                          description: operator represents a key's
                                            relationship to a set of values. Valid
                                            operators are In, NotIn, Exists and DoesNotExist.
                                          type: string
                                        values:
                                          description: values is an array of string
                                            values. If the operator is In or NotIn,
                                            the values array must be non-empty. If
                                            the operator is Exists or DoesNotExist,
                                            the values array must be empty. This array
                                            is replaced during a strategic merge patch.
                                          items:
                                            type: string
                                          type: array
                                      required:
                                      - key
                                      - operator
                                      type: object
                                    type: array
                                  matchLabels:
                                    description: matchLabels is a map of {key,value}
                                      pairs. A single {key,value} in the matchLabels
                                      map is equivalent to an element of matchExpressions,
                                      whose key field is "key", the operator is "In",
                                      and the values array contains only "value".
                                      The requirements are ANDed.
                                    type: object
                                type: object
                              namespaces:
                                description: namespaces specifies which namespaces
                                  the labelSelector applies to (matches against);
                                  null or empty list means "this pod's namespace"
                                items:
                                  type: string
                                type: array
                              topologyKey:
                                description: This pod should be co-located (affinity)
                                  or not co-located (anti-affinity) with the pods
                                  matching the labelSelector in the specified namespaces,
                                  where co-located is defined as running on a node
                                  whose value of the label with key topologyKey matches
                                  that of any node on which any of the selected pods
                                  is running. Empty topologyKey is not allowed.
                                type: string
                            required:
                            - topologyKey
                            type: object
                          type: array
                      type: object
                  type: object
                annotations:
                  description: 'Annotations of the component. Merged into the cluster-level
                    annotations if non-empty Optional: Defaults to cluster-level setting'
                  type: object
                baseImage:
                  description: Base image of the component, image tag is now allowed
                    during validation
                  type: string
                config:
                  description: PDConfig is the configuration of pd-server
                  properties:
                    auto-compaction-mode:
                      description: AutoCompactionMode is either 'periodic' or 'revision'.
                        The default value is 'periodic'.
                      type: string
                    auto-compaction-retention-v2:
                      description: AutoCompactionRetention is either duration string
                        with time unit (e.g. '5m' for 5-minute), or revision unit
                        (e.g. '5000'). If no time unit is provided and compaction
                        mode is 'periodic', the unit defaults to hour. For example,
                        '5' translates into 5-hour. The default retention is 1 hour.
                        Before etcd v3.3.x, the type of retention is int. We add 'v2'
                        suffix to make it backward compatible.
                      type: string
                    cluster-version:
                      type: string
                    election-interval:
                      description: ElectionInterval is the interval for etcd Raft
                        election.
                      type: string
                    enable-grpc-gateway:
                      description: 'Optional: Defaults to true'
                      type: boolean
                    enable-prevote:
                      description: 'Prevote is true to enable Raft Pre-Vote. If enabled,
                        Raft runs an additional election phase to check whether it
                        would get enough votes to win an election, thus minimizing
                        disruptions. Optional: Defaults to true'
                      type: boolean
                    force-new-cluster:
                      type: boolean
                    label-property:
                      type: object
                    lease:
                      description: 'LeaderLease time, if leader doesn''t update its
                        TTL in etcd after lease time, etcd will expire the leader
                        key and other servers can campaign the leader again. Etcd
                        only supports seconds TTL, so here is second too. Optional:
                        Defaults to 3'
                      format: int64
                      type: integer
                    log:
                      description: PDLogConfig serializes log related config in toml/json.
                      properties:
                        development:
                          description: Development puts the logger in development
                            mode, which changes the behavior of DPanicLevel and takes
                            stacktraces more liberally.
                          type: boolean
                        disable-caller:
                          description: DisableCaller stops annotating logs with the
                            calling function's file name and line number. By default,
                            all logs are annotated.
                          type: boolean
                        disable-error-verbose:
                          description: DisableErrorVerbose stops annotating logs with
                            the full verbose error message.
                          type: boolean
                        disable-stacktrace:
                          description: DisableStacktrace completely disables automatic
                            stacktrace capturing. By default, stacktraces are captured
                            for WarnLevel and above logs in development and ErrorLevel
                            and above in production.
                          type: boolean
                        disable-timestamp:
                          description: Disable automatic timestamps in output.
                          type: boolean
                        file:
                          properties:
                            filename:
                              description: Log filename, leave empty to disable file
                                log.
                              type: string
                            log-rotate:
                              description: Is log rotate enabled.
                              type: boolean
                            max-backups:
                              description: Maximum number of old log files to retain.
                              format: int32
                              type: integer
                            max-days:
                              description: Max log keep days, default is never deleting.
                              format: int32
                              type: integer
                            max-size:
                              description: Max size for a single file, in MB.
                              format: int32
                              type: integer
                          type: object
                        format:
                          description: Log format. one of json, text, or console.
                          type: string
                        level:
                          description: 'Log level. Optional: Defaults to info'
                          type: string
                      type: object
                    log-file:
                      description: Backward compatibility.
                      type: string
                    log-level:
                      type: string
                    metric:
                      properties:
                        address:
                          type: string
                        interval:
                          type: string
                        job:
                          type: string
                      type: object
                    namespace:
                      type: object
                    namespace-classifier:
                      description: 'NamespaceClassifier is for classifying stores/regions
                        into different namespaces. Optional: Defaults to true'
                      type: string
                    pd-server:
                      description: PDServerConfig is the configuration for pd server.
                      properties:
                        use-region-storage:
                          description: UseRegionStorage enables the independent region
                            storage.
                          type: string
                      type: object
                    quota-backend-bytes:
                      description: QuotaBackendBytes Raise alarms when backend size
                        exceeds the given quota. 0 means use the default quota. the
                        default size is 2GB, the maximum is 8GB.
                      type: string
                    replication:
                      description: PDReplicationConfig is the replication configuration.
                      properties:
                        location-labels:
                          description: The label keys specified the location of a
                            store. The placement priorities is implied by the order
                            of label keys. For example, ["zone", "rack"] means that
                            we should place replicas to different zones first, then
                            to different racks if we don't have enough zones. Immutable,
                            change should be made through pd-ctl after cluster creation
                          items:
                            type: string
                          type: array
=======
>>>>>>> 4cec198c
                        max-replicas:
                          description: 'MaxReplicas is the number of replicas for
                            each region. Immutable, change should be made through
                            pd-ctl after cluster creation Optional: Defaults to 3'
                          format: int64
                          type: integer
                        strictly-match-label:
                          description: StrictlyMatchLabel strictly checks if the label
                            of TiKV is matched with LocaltionLabels. Immutable, change
                            should be made through pd-ctl after cluster creation
                          type: string
                      type: object
                    schedule:
                      description: ScheduleConfig is the schedule configuration.
                      properties:
                        disable-location-replacement:
                          description: DisableLocationReplacement is the option to
                            prevent replica checker from moving replica to a better
                            location. Immutable, change should be made through pd-ctl
                            after cluster creation
                          type: string
                        disable-make-up-replica:
                          description: DisableMakeUpReplica is the option to prevent
                            replica checker from making up replicas when replica count
                            is less than expected. Immutable, change should be made
                            through pd-ctl after cluster creation
                          type: string
                        disable-namespace-relocation:
                          description: DisableNamespaceRelocation is the option to
                            prevent namespace checker from moving replica to the target
                            namespace. Immutable, change should be made through pd-ctl
                            after cluster creation
                          type: string
                        disable-raft-learner:
                          description: DisableLearner is the option to disable using
                            AddLearnerNode instead of AddNode Immutable, change should
                            be made through pd-ctl after cluster creation
                          type: string
                        disable-remove-down-replica:
                          description: DisableRemoveDownReplica is the option to prevent
                            replica checker from removing down replicas. Immutable,
                            change should be made through pd-ctl after cluster creation
                          type: string
                        disable-remove-extra-replica:
                          description: DisableRemoveExtraReplica is the option to
                            prevent replica checker from removing extra replicas.
                            Immutable, change should be made through pd-ctl after
                            cluster creation
                          type: string
                        disable-replace-offline-replica:
                          description: DisableReplaceOfflineReplica is the option
                            to prevent replica checker from repalcing offline replicas.
                            Immutable, change should be made through pd-ctl after
                            cluster creation
                          type: string
                        high-space-ratio:
                          description: HighSpaceRatio is the highest usage ratio of
                            store which regraded as high space. High space means there
                            is a lot of spare capacity, and store region score varies
                            directly with used size. Immutable, change should be made
                            through pd-ctl after cluster creation
                          format: double
                          type: number
                        hot-region-cache-hits-threshold:
                          description: HotRegionCacheHitThreshold is the cache hits
                            threshold of the hot region. If the number of times a
                            region hits the hot cache is greater than this threshold,
                            it is considered a hot region. Immutable, change should
                            be made through pd-ctl after cluster creation
                          format: int64
                          type: integer
                        hot-region-schedule-limit:
                          description: 'HotRegionScheduleLimit is the max coexist
                            hot region schedules. Immutable, change should be made
                            through pd-ctl after cluster creation Optional: Defaults
                            to 4'
                          format: int64
                          type: integer
                        leader-schedule-limit:
                          description: 'LeaderScheduleLimit is the max coexist leader
                            schedules. Immutable, change should be made through pd-ctl
                            after cluster creation Optional: Defaults to 4'
                          format: int64
                          type: integer
                        low-space-ratio:
                          description: |2-

                                 high space stage         transition stage           low space stage
                              |--------------------|-----------------------------|-------------------------|
                              ^                    ^                             ^                         ^
                              0       HighSpaceRatio * capacity       LowSpaceRatio * capacity          capacity

                            LowSpaceRatio is the lowest usage ratio of store which regraded as low space. When in low space, store region score increases to very large and varies inversely with available size. Immutable, change should be made through pd-ctl after cluster creation
                          format: double
                          type: number
                        max-merge-region-keys:
                          description: 'Immutable, change should be made through pd-ctl
                            after cluster creation Optional: Defaults to 200000'
                          format: int64
                          type: integer
                        max-merge-region-size:
                          description: 'If both the size of region is smaller than
                            MaxMergeRegionSize and the number of rows in region is
                            smaller than MaxMergeRegionKeys, it will try to merge
                            with adjacent regions. Immutable, change should be made
                            through pd-ctl after cluster creation Optional: Defaults
                            to 20'
                          format: int64
                          type: integer
                        max-pending-peer-count:
                          description: 'Immutable, change should be made through pd-ctl
                            after cluster creation Optional: Defaults to 16'
                          format: int64
                          type: integer
                        max-snapshot-count:
                          description: 'If the snapshot count of one store is greater
                            than this value, it will never be used as a source or
                            target store. Immutable, change should be made through
                            pd-ctl after cluster creation Optional: Defaults to 3'
                          format: int64
                          type: integer
                        max-store-down-time:
                          description: 'MaxStoreDownTime is the max duration after
                            which a store will be considered to be down if it hasn''t
                            reported heartbeats. Immutable, change should be made
                            through pd-ctl after cluster creation Optional: Defaults
                            to 30m'
                          type: string
                        merge-schedule-limit:
                          description: 'MergeScheduleLimit is the max coexist merge
                            schedules. Immutable, change should be made through pd-ctl
                            after cluster creation Optional: Defaults to 8'
                          format: int64
                          type: integer
                        patrol-region-interval:
                          description: PatrolRegionInterval is the interval for scanning
                            region during patrol. Immutable, change should be made
                            through pd-ctl after cluster creation
                          type: string
                        region-schedule-limit:
                          description: 'RegionScheduleLimit is the max coexist region
                            schedules. Immutable, change should be made through pd-ctl
                            after cluster creation Optional: Defaults to 2048'
                          format: int64
                          type: integer
                        replica-schedule-limit:
                          description: 'ReplicaScheduleLimit is the max coexist replica
                            schedules. Immutable, change should be made through pd-ctl
                            after cluster creation Optional: Defaults to 64'
                          format: int64
                          type: integer
                        schedulers-v2:
                          description: Schedulers support for loding customized schedulers
                            Immutable, change should be made through pd-ctl after
                            cluster creation
                          items:
                            description: PDSchedulerConfig is customized scheduler
                              configuration
                            properties:
                              args:
                                description: Immutable, change should be made through
                                  pd-ctl after cluster creation
                                items:
                                  type: string
                                type: array
                              disable:
                                description: Immutable, change should be made through
                                  pd-ctl after cluster creation
                                type: boolean
                              type:
                                description: Immutable, change should be made through
                                  pd-ctl after cluster creation
                                type: string
                            type: object
                          type: array
                        split-merge-interval:
                          description: 'SplitMergeInterval is the minimum interval
                            time to permit merge after split. Immutable, change should
                            be made through pd-ctl after cluster creation Optional:
                            Defaults to 1h'
                          type: string
                        tolerant-size-ratio:
                          description: TolerantSizeRatio is the ratio of buffer size
                            for balance scheduler. Immutable, change should be made
                            through pd-ctl after cluster creation
                          format: double
                          type: number
                      type: object
                    security:
                      description: PDSecurityConfig is the configuration for supporting
                        tls.
                      properties:
                        cacert-path:
                          description: CAPath is the path of file that contains list
                            of trusted SSL CAs. if set, following four settings shouldn't
                            be empty
                          type: string
                        cert-path:
                          description: CertPath is the path of file that contains
                            X509 certificate in PEM format.
                          type: string
                        key-path:
                          description: KeyPath is the path of file that contains X509
                            key in PEM format.
                          type: string
                      type: object
                    tikv-interval:
                      description: TickInterval is the interval for etcd Raft tick.
                      type: string
                    tso-save-interval:
                      description: 'TsoSaveInterval is the interval to save timestamp.
                        Optional: Defaults to 3s'
                      type: string
                  type: object
                configUpdateStrategy:
                  description: 'ConfigUpdateStrategy of the component. Override the
                    cluster-level updateStrategy if present Optional: Defaults to
                    cluster-level setting'
                  type: string
                hostNetwork:
                  description: 'Whether Hostnetwork of the component is enabled. Override
                    the cluster-level setting if present Optional: Defaults to cluster-level
                    setting'
                  type: boolean
                imagePullPolicy:
                  description: 'ImagePullPolicy of the component. Override the cluster-level
                    imagePullPolicy if present Optional: Defaults to cluster-level
                    setting'
                  type: string
                limits:
                  description: 'Limits describes the maximum amount of compute resources
                    allowed. More info: https://kubernetes.io/docs/concepts/configuration/manage-compute-resources-container/'
                  type: object
                nodeSelector:
                  description: 'NodeSelector of the component. Merged into the cluster-level
                    nodeSelector if non-empty Optional: Defaults to cluster-level
                    setting'
                  type: object
                podSecurityContext:
                  description: PodSecurityContext holds pod-level security attributes
                    and common container settings. Some fields are also present in
                    container.securityContext.  Field values of container.securityContext
                    take precedence over field values of PodSecurityContext.
                  properties:
                    fsGroup:
                      description: |-
                        A special supplemental group that applies to all containers in a pod. Some volume types allow the Kubelet to change the ownership of that volume to be owned by the pod:

                        1. The owning GID will be the FSGroup 2. The setgid bit is set (new files created in the volume will be owned by FSGroup) 3. The permission bits are OR'd with rw-rw----

                        If unset, the Kubelet will not modify the ownership and permissions of any volume.
                      format: int64
                      type: integer
                    runAsGroup:
                      description: The GID to run the entrypoint of the container
                        process. Uses runtime default if unset. May also be set in
                        SecurityContext.  If set in both SecurityContext and PodSecurityContext,
                        the value specified in SecurityContext takes precedence for
                        that container.
                      format: int64
                      type: integer
                    runAsNonRoot:
                      description: Indicates that the container must run as a non-root
                        user. If true, the Kubelet will validate the image at runtime
                        to ensure that it does not run as UID 0 (root) and fail to
                        start the container if it does. If unset or false, no such
                        validation will be performed. May also be set in SecurityContext.  If
                        set in both SecurityContext and PodSecurityContext, the value
                        specified in SecurityContext takes precedence.
                      type: boolean
                    runAsUser:
                      description: The UID to run the entrypoint of the container
                        process. Defaults to user specified in image metadata if unspecified.
                        May also be set in SecurityContext.  If set in both SecurityContext
                        and PodSecurityContext, the value specified in SecurityContext
                        takes precedence for that container.
                      format: int64
                      type: integer
                    seLinuxOptions:
                      description: SELinuxOptions are the labels to be applied to
                        the container
                      properties:
                        level:
                          description: Level is SELinux level label that applies to
                            the container.
                          type: string
                        role:
                          description: Role is a SELinux role label that applies to
                            the container.
                          type: string
                        type:
                          description: Type is a SELinux type label that applies to
                            the container.
                          type: string
                        user:
                          description: User is a SELinux user label that applies to
                            the container.
                          type: string
                      type: object
                    supplementalGroups:
                      description: A list of groups applied to the first process run
                        in each container, in addition to the container's primary
                        GID.  If unspecified, no groups will be added to any container.
                      items:
                        format: int64
                        type: integer
                      type: array
                    sysctls:
                      description: Sysctls hold a list of namespaced sysctls used
                        for the pod. Pods with unsupported sysctls (by the container
                        runtime) might fail to launch.
                      items:
                        description: Sysctl defines a kernel parameter to be set
                        properties:
                          name:
                            description: Name of a property to set
                            type: string
                          value:
                            description: Value of a property to set
                            type: string
                        required:
                        - name
                        - value
                        type: object
                      type: array
                    windowsOptions:
                      description: WindowsSecurityContextOptions contain Windows-specific
                        options and credentials.
                      properties:
                        gmsaCredentialSpec:
                          description: GMSACredentialSpec is where the GMSA admission
                            webhook (https://github.com/kubernetes-sigs/windows-gmsa)
                            inlines the contents of the GMSA credential spec named
                            by the GMSACredentialSpecName field. This field is alpha-level
                            and is only honored by servers that enable the WindowsGMSA
                            feature flag.
                          type: string
                        gmsaCredentialSpecName:
                          description: GMSACredentialSpecName is the name of the GMSA
                            credential spec to use. This field is alpha-level and
                            is only honored by servers that enable the WindowsGMSA
                            feature flag.
                          type: string
                        runAsUserName:
                          description: The UserName in Windows to run the entrypoint
                            of the container process. Defaults to the user specified
                            in image metadata if unspecified. May also be set in PodSecurityContext.
                            If set in both SecurityContext and PodSecurityContext,
                            the value specified in SecurityContext takes precedence.
                            This field is alpha-level and it is only honored by servers
                            that enable the WindowsRunAsUserName feature flag.
                          type: string
                      type: object
                  type: object
                priorityClassName:
                  description: 'PriorityClassName of the component. Override the cluster-level
                    one if present Optional: Defaults to cluster-level setting'
                  type: string
                replicas:
                  description: The desired ready replicas
                  format: int32
                  type: integer
                requests:
                  description: 'Requests describes the minimum amount of compute resources
                    required. If Requests is omitted for a container, it defaults
                    to Limits if that is explicitly specified, otherwise to an implementation-defined
                    value. More info: https://kubernetes.io/docs/concepts/configuration/manage-compute-resources-container/'
                  type: object
                schedulerName:
                  description: 'SchedulerName of the component. Override the cluster-level
                    one if present Optional: Defaults to cluster-level setting'
                  type: string
                service:
                  properties:
                    annotations:
                      description: Additional annotations of the kubernetes service
                        object
                      type: object
                    clusterIP:
                      description: ClusterIP is the clusterIP of service
                      type: string
                    loadBalancerIP:
                      description: 'LoadBalancerIP is the loadBalancerIP of service
                        Optional: Defaults to omitted'
                      type: string
                    type:
                      description: Type of the real kubernetes service
                      type: string
                  type: object
                storageClassName:
                  description: 'The storageClassName of the persistent volume for
                    PD data storage, empty string means not explicitly set and use
                    the cluster default set by admission controller. Optionals: Defaults
                    to the default-storage-class-name set in the tidb-operator'
                  type: string
                tolerations:
                  description: 'Tolerations of the component. Override the cluster-level
                    tolerations if non-empty Optional: Defaults to cluster-level setting'
                  items:
                    description: The pod this Toleration is attached to tolerates
                      any taint that matches the triple <key,value,effect> using the
                      matching operator <operator>.
                    properties:
                      effect:
                        description: Effect indicates the taint effect to match. Empty
                          means match all taint effects. When specified, allowed values
                          are NoSchedule, PreferNoSchedule and NoExecute.
                        type: string
                      key:
                        description: Key is the taint key that the toleration applies
                          to. Empty means match all taint keys. If the key is empty,
                          operator must be Exists; this combination means to match
                          all values and all keys.
                        type: string
                      operator:
                        description: Operator represents a key's relationship to the
                          value. Valid operators are Exists and Equal. Defaults to
                          Equal. Exists is equivalent to wildcard for value, so that
                          a pod can tolerate all taints of a particular category.
                        type: string
                      tolerationSeconds:
                        description: TolerationSeconds represents the period of time
                          the toleration (which must be of effect NoExecute, otherwise
                          this field is ignored) tolerates the taint. By default,
                          it is not set, which means tolerate the taint forever (do
                          not evict). Zero and negative values will be treated as
                          0 (evict immediately) by the system.
                        format: int64
                        type: integer
                      value:
                        description: Value is the taint value the toleration matches
                          to. If the operator is Exists, the value should be empty,
                          otherwise just a regular string.
                        type: string
                    type: object
                  type: array
                version:
                  description: 'Version of the component. Override the cluster-level
                    version if non-empty Optional: Defaults to cluster-level setting'
                  type: string
              required:
              - replicas
              type: object
            priorityClassName:
              description: 'PriorityClassName of TiDB cluster Pods Optional: Defaults
                to omitted'
              type: string
            pump:
              description: PumpSpec contains details of Pump members
              properties:
                affinity:
                  description: Affinity is a group of affinity scheduling rules.
                  properties:
                    nodeAffinity:
                      description: Node affinity is a group of node affinity scheduling
                        rules.
                      properties:
                        preferredDuringSchedulingIgnoredDuringExecution:
                          description: The scheduler will prefer to schedule pods
                            to nodes that satisfy the affinity expressions specified
                            by this field, but it may choose a node that violates
                            one or more of the expressions. The node that is most
                            preferred is the one with the greatest sum of weights,
                            i.e. for each node that meets all of the scheduling requirements
                            (resource request, requiredDuringScheduling affinity expressions,
                            etc.), compute a sum by iterating through the elements
                            of this field and adding "weight" to the sum if the node
                            matches the corresponding matchExpressions; the node(s)
                            with the highest sum are the most preferred.
                          items:
                            description: An empty preferred scheduling term matches
                              all objects with implicit weight 0 (i.e. it's a no-op).
                              A null preferred scheduling term matches no objects
                              (i.e. is also a no-op).
                            properties:
                              preference:
                                description: A null or empty node selector term matches
                                  no objects. The requirements of them are ANDed.
                                  The TopologySelectorTerm type implements a subset
                                  of the NodeSelectorTerm.
                                properties:
                                  matchExpressions:
                                    description: A list of node selector requirements
                                      by node's labels.
                                    items:
                                      description: A node selector requirement is
                                        a selector that contains values, a key, and
                                        an operator that relates the key and values.
                                      properties:
                                        key:
                                          description: The label key that the selector
                                            applies to.
                                          type: string
                                        operator:
                                          description: Represents a key's relationship
                                            to a set of values. Valid operators are
                                            In, NotIn, Exists, DoesNotExist. Gt, and
                                            Lt.
                                          type: string
                                        values:
                                          description: An array of string values.
                                            If the operator is In or NotIn, the values
                                            array must be non-empty. If the operator
                                            is Exists or DoesNotExist, the values
                                            array must be empty. If the operator is
                                            Gt or Lt, the values array must have a
                                            single element, which will be interpreted
                                            as an integer. This array is replaced
                                            during a strategic merge patch.
                                          items:
                                            type: string
                                          type: array
                                      required:
                                      - key
                                      - operator
                                      type: object
                                    type: array
                                  matchFields:
                                    description: A list of node selector requirements
                                      by node's fields.
                                    items:
                                      description: A node selector requirement is
                                        a selector that contains values, a key, and
                                        an operator that relates the key and values.
                                      properties:
                                        key:
                                          description: The label key that the selector
                                            applies to.
                                          type: string
                                        operator:
                                          description: Represents a key's relationship
                                            to a set of values. Valid operators are
                                            In, NotIn, Exists, DoesNotExist. Gt, and
                                            Lt.
                                          type: string
                                        values:
                                          description: An array of string values.
                                            If the operator is In or NotIn, the values
                                            array must be non-empty. If the operator
                                            is Exists or DoesNotExist, the values
                                            array must be empty. If the operator is
                                            Gt or Lt, the values array must have a
                                            single element, which will be interpreted
                                            as an integer. This array is replaced
                                            during a strategic merge patch.
                                          items:
                                            type: string
                                          type: array
                                      required:
                                      - key
                                      - operator
                                      type: object
                                    type: array
                                type: object
                              weight:
                                description: Weight associated with matching the corresponding
                                  nodeSelectorTerm, in the range 1-100.
                                format: int32
                                type: integer
                            required:
                            - weight
                            - preference
                            type: object
                          type: array
                        requiredDuringSchedulingIgnoredDuringExecution:
                          description: A node selector represents the union of the
                            results of one or more label queries over a set of nodes;
                            that is, it represents the OR of the selectors represented
                            by the node selector terms.
                          properties:
                            nodeSelectorTerms:
                              description: Required. A list of node selector terms.
                                The terms are ORed.
                              items:
                                description: A null or empty node selector term matches
                                  no objects. The requirements of them are ANDed.
                                  The TopologySelectorTerm type implements a subset
                                  of the NodeSelectorTerm.
                                properties:
                                  matchExpressions:
                                    description: A list of node selector requirements
                                      by node's labels.
                                    items:
                                      description: A node selector requirement is
                                        a selector that contains values, a key, and
                                        an operator that relates the key and values.
                                      properties:
                                        key:
                                          description: The label key that the selector
                                            applies to.
                                          type: string
                                        operator:
                                          description: Represents a key's relationship
                                            to a set of values. Valid operators are
                                            In, NotIn, Exists, DoesNotExist. Gt, and
                                            Lt.
                                          type: string
                                        values:
                                          description: An array of string values.
                                            If the operator is In or NotIn, the values
                                            array must be non-empty. If the operator
                                            is Exists or DoesNotExist, the values
                                            array must be empty. If the operator is
                                            Gt or Lt, the values array must have a
                                            single element, which will be interpreted
                                            as an integer. This array is replaced
                                            during a strategic merge patch.
                                          items:
                                            type: string
                                          type: array
                                      required:
                                      - key
                                      - operator
                                      type: object
                                    type: array
                                  matchFields:
                                    description: A list of node selector requirements
                                      by node's fields.
                                    items:
                                      description: A node selector requirement is
                                        a selector that contains values, a key, and
                                        an operator that relates the key and values.
                                      properties:
                                        key:
                                          description: The label key that the selector
                                            applies to.
                                          type: string
                                        operator:
                                          description: Represents a key's relationship
                                            to a set of values. Valid operators are
                                            In, NotIn, Exists, DoesNotExist. Gt, and
                                            Lt.
                                          type: string
                                        values:
                                          description: An array of string values.
                                            If the operator is In or NotIn, the values
                                            array must be non-empty. If the operator
                                            is Exists or DoesNotExist, the values
                                            array must be empty. If the operator is
                                            Gt or Lt, the values array must have a
                                            single element, which will be interpreted
                                            as an integer. This array is replaced
                                            during a strategic merge patch.
                                          items:
                                            type: string
                                          type: array
                                      required:
                                      - key
                                      - operator
                                      type: object
                                    type: array
                                type: object
                              type: array
                          required:
                          - nodeSelectorTerms
                          type: object
                      type: object
                    podAffinity:
                      description: Pod affinity is a group of inter pod affinity scheduling
                        rules.
                      properties:
                        preferredDuringSchedulingIgnoredDuringExecution:
                          description: The scheduler will prefer to schedule pods
                            to nodes that satisfy the affinity expressions specified
                            by this field, but it may choose a node that violates
                            one or more of the expressions. The node that is most
                            preferred is the one with the greatest sum of weights,
                            i.e. for each node that meets all of the scheduling requirements
                            (resource request, requiredDuringScheduling affinity expressions,
                            etc.), compute a sum by iterating through the elements
                            of this field and adding "weight" to the sum if the node
                            has pods which matches the corresponding podAffinityTerm;
                            the node(s) with the highest sum are the most preferred.
                          items:
                            description: The weights of all of the matched WeightedPodAffinityTerm
                              fields are added per-node to find the most preferred
                              node(s)
                            properties:
                              podAffinityTerm:
                                description: Defines a set of pods (namely those matching
                                  the labelSelector relative to the given namespace(s))
                                  that this pod should be co-located (affinity) or
                                  not co-located (anti-affinity) with, where co-located
                                  is defined as running on a node whose value of the
                                  label with key <topologyKey> matches that of any
                                  node on which a pod of the set of pods is running
                                properties:
                                  labelSelector:
                                    description: A label selector is a label query
                                      over a set of resources. The result of matchLabels
                                      and matchExpressions are ANDed. An empty label
                                      selector matches all objects. A null label selector
                                      matches no objects.
                                    properties:
                                      matchExpressions:
                                        description: matchExpressions is a list of
                                          label selector requirements. The requirements
                                          are ANDed.
                                        items:
                                          description: A label selector requirement
                                            is a selector that contains values, a
                                            key, and an operator that relates the
                                            key and values.
                                          properties:
                                            key:
                                              description: key is the label key that
                                                the selector applies to.
                                              type: string
                                            operator:
                                              description: operator represents a key's
                                                relationship to a set of values. Valid
                                                operators are In, NotIn, Exists and
                                                DoesNotExist.
                                              type: string
                                            values:
                                              description: values is an array of string
                                                values. If the operator is In or NotIn,
                                                the values array must be non-empty.
                                                If the operator is Exists or DoesNotExist,
                                                the values array must be empty. This
                                                array is replaced during a strategic
                                                merge patch.
                                              items:
                                                type: string
                                              type: array
                                          required:
                                          - key
                                          - operator
                                          type: object
                                        type: array
                                      matchLabels:
                                        description: matchLabels is a map of {key,value}
                                          pairs. A single {key,value} in the matchLabels
                                          map is equivalent to an element of matchExpressions,
                                          whose key field is "key", the operator is
                                          "In", and the values array contains only
                                          "value". The requirements are ANDed.
                                        type: object
                                    type: object
                                  namespaces:
                                    description: namespaces specifies which namespaces
                                      the labelSelector applies to (matches against);
                                      null or empty list means "this pod's namespace"
                                    items:
                                      type: string
                                    type: array
                                  topologyKey:
                                    description: This pod should be co-located (affinity)
                                      or not co-located (anti-affinity) with the pods
                                      matching the labelSelector in the specified
                                      namespaces, where co-located is defined as running
                                      on a node whose value of the label with key
                                      topologyKey matches that of any node on which
                                      any of the selected pods is running. Empty topologyKey
                                      is not allowed.
                                    type: string
                                required:
                                - topologyKey
                                type: object
                              weight:
                                description: weight associated with matching the corresponding
                                  podAffinityTerm, in the range 1-100.
                                format: int32
                                type: integer
                            required:
                            - weight
                            - podAffinityTerm
                            type: object
                          type: array
                        requiredDuringSchedulingIgnoredDuringExecution:
                          description: If the affinity requirements specified by this
                            field are not met at scheduling time, the pod will not
                            be scheduled onto the node. If the affinity requirements
                            specified by this field cease to be met at some point
                            during pod execution (e.g. due to a pod label update),
                            the system may or may not try to eventually evict the
                            pod from its node. When there are multiple elements, the
                            lists of nodes corresponding to each podAffinityTerm are
                            intersected, i.e. all terms must be satisfied.
                          items:
                            description: Defines a set of pods (namely those matching
                              the labelSelector relative to the given namespace(s))
                              that this pod should be co-located (affinity) or not
                              co-located (anti-affinity) with, where co-located is
                              defined as running on a node whose value of the label
                              with key <topologyKey> matches that of any node on which
                              a pod of the set of pods is running
                            properties:
                              labelSelector:
                                description: A label selector is a label query over
                                  a set of resources. The result of matchLabels and
                                  matchExpressions are ANDed. An empty label selector
                                  matches all objects. A null label selector matches
                                  no objects.
                                properties:
                                  matchExpressions:
                                    description: matchExpressions is a list of label
                                      selector requirements. The requirements are
                                      ANDed.
                                    items:
                                      description: A label selector requirement is
                                        a selector that contains values, a key, and
                                        an operator that relates the key and values.
                                      properties:
                                        key:
                                          description: key is the label key that the
                                            selector applies to.
                                          type: string
                                        operator:
                                          description: operator represents a key's
                                            relationship to a set of values. Valid
                                            operators are In, NotIn, Exists and DoesNotExist.
                                          type: string
                                        values:
                                          description: values is an array of string
                                            values. If the operator is In or NotIn,
                                            the values array must be non-empty. If
                                            the operator is Exists or DoesNotExist,
                                            the values array must be empty. This array
                                            is replaced during a strategic merge patch.
                                          items:
                                            type: string
                                          type: array
                                      required:
                                      - key
                                      - operator
                                      type: object
                                    type: array
                                  matchLabels:
                                    description: matchLabels is a map of {key,value}
                                      pairs. A single {key,value} in the matchLabels
                                      map is equivalent to an element of matchExpressions,
                                      whose key field is "key", the operator is "In",
                                      and the values array contains only "value".
                                      The requirements are ANDed.
                                    type: object
                                type: object
                              namespaces:
                                description: namespaces specifies which namespaces
                                  the labelSelector applies to (matches against);
                                  null or empty list means "this pod's namespace"
                                items:
                                  type: string
                                type: array
                              topologyKey:
                                description: This pod should be co-located (affinity)
                                  or not co-located (anti-affinity) with the pods
                                  matching the labelSelector in the specified namespaces,
                                  where co-located is defined as running on a node
                                  whose value of the label with key topologyKey matches
                                  that of any node on which any of the selected pods
                                  is running. Empty topologyKey is not allowed.
                                type: string
                            required:
                            - topologyKey
                            type: object
                          type: array
                      type: object
                    podAntiAffinity:
                      description: Pod anti affinity is a group of inter pod anti
                        affinity scheduling rules.
                      properties:
                        preferredDuringSchedulingIgnoredDuringExecution:
                          description: The scheduler will prefer to schedule pods
                            to nodes that satisfy the anti-affinity expressions specified
                            by this field, but it may choose a node that violates
                            one or more of the expressions. The node that is most
                            preferred is the one with the greatest sum of weights,
                            i.e. for each node that meets all of the scheduling requirements
                            (resource request, requiredDuringScheduling anti-affinity
                            expressions, etc.), compute a sum by iterating through
                            the elements of this field and adding "weight" to the
                            sum if the node has pods which matches the corresponding
                            podAffinityTerm; the node(s) with the highest sum are
                            the most preferred.
                          items:
                            description: The weights of all of the matched WeightedPodAffinityTerm
                              fields are added per-node to find the most preferred
                              node(s)
                            properties:
                              podAffinityTerm:
                                description: Defines a set of pods (namely those matching
                                  the labelSelector relative to the given namespace(s))
                                  that this pod should be co-located (affinity) or
                                  not co-located (anti-affinity) with, where co-located
                                  is defined as running on a node whose value of the
                                  label with key <topologyKey> matches that of any
                                  node on which a pod of the set of pods is running
                                properties:
                                  labelSelector:
                                    description: A label selector is a label query
                                      over a set of resources. The result of matchLabels
                                      and matchExpressions are ANDed. An empty label
                                      selector matches all objects. A null label selector
                                      matches no objects.
                                    properties:
                                      matchExpressions:
                                        description: matchExpressions is a list of
                                          label selector requirements. The requirements
                                          are ANDed.
                                        items:
                                          description: A label selector requirement
                                            is a selector that contains values, a
                                            key, and an operator that relates the
                                            key and values.
                                          properties:
                                            key:
                                              description: key is the label key that
                                                the selector applies to.
                                              type: string
                                            operator:
                                              description: operator represents a key's
                                                relationship to a set of values. Valid
                                                operators are In, NotIn, Exists and
                                                DoesNotExist.
                                              type: string
                                            values:
                                              description: values is an array of string
                                                values. If the operator is In or NotIn,
                                                the values array must be non-empty.
                                                If the operator is Exists or DoesNotExist,
                                                the values array must be empty. This
                                                array is replaced during a strategic
                                                merge patch.
                                              items:
                                                type: string
                                              type: array
                                          required:
                                          - key
                                          - operator
                                          type: object
                                        type: array
                                      matchLabels:
                                        description: matchLabels is a map of {key,value}
                                          pairs. A single {key,value} in the matchLabels
                                          map is equivalent to an element of matchExpressions,
                                          whose key field is "key", the operator is
                                          "In", and the values array contains only
                                          "value". The requirements are ANDed.
                                        type: object
                                    type: object
                                  namespaces:
                                    description: namespaces specifies which namespaces
                                      the labelSelector applies to (matches against);
                                      null or empty list means "this pod's namespace"
                                    items:
                                      type: string
                                    type: array
                                  topologyKey:
                                    description: This pod should be co-located (affinity)
                                      or not co-located (anti-affinity) with the pods
                                      matching the labelSelector in the specified
                                      namespaces, where co-located is defined as running
                                      on a node whose value of the label with key
                                      topologyKey matches that of any node on which
                                      any of the selected pods is running. Empty topologyKey
                                      is not allowed.
                                    type: string
                                required:
                                - topologyKey
                                type: object
                              weight:
                                description: weight associated with matching the corresponding
                                  podAffinityTerm, in the range 1-100.
                                format: int32
                                type: integer
                            required:
                            - weight
                            - podAffinityTerm
                            type: object
                          type: array
                        requiredDuringSchedulingIgnoredDuringExecution:
                          description: If the anti-affinity requirements specified
                            by this field are not met at scheduling time, the pod
                            will not be scheduled onto the node. If the anti-affinity
                            requirements specified by this field cease to be met at
                            some point during pod execution (e.g. due to a pod label
                            update), the system may or may not try to eventually evict
                            the pod from its node. When there are multiple elements,
                            the lists of nodes corresponding to each podAffinityTerm
                            are intersected, i.e. all terms must be satisfied.
                          items:
                            description: Defines a set of pods (namely those matching
                              the labelSelector relative to the given namespace(s))
                              that this pod should be co-located (affinity) or not
                              co-located (anti-affinity) with, where co-located is
                              defined as running on a node whose value of the label
                              with key <topologyKey> matches that of any node on which
                              a pod of the set of pods is running
                            properties:
                              labelSelector:
                                description: A label selector is a label query over
                                  a set of resources. The result of matchLabels and
                                  matchExpressions are ANDed. An empty label selector
                                  matches all objects. A null label selector matches
                                  no objects.
                                properties:
                                  matchExpressions:
                                    description: matchExpressions is a list of label
                                      selector requirements. The requirements are
                                      ANDed.
                                    items:
                                      description: A label selector requirement is
                                        a selector that contains values, a key, and
                                        an operator that relates the key and values.
                                      properties:
                                        key:
                                          description: key is the label key that the
                                            selector applies to.
                                          type: string
                                        operator:
                                          description: operator represents a key's
                                            relationship to a set of values. Valid
                                            operators are In, NotIn, Exists and DoesNotExist.
                                          type: string
                                        values:
                                          description: values is an array of string
                                            values. If the operator is In or NotIn,
                                            the values array must be non-empty. If
                                            the operator is Exists or DoesNotExist,
                                            the values array must be empty. This array
                                            is replaced during a strategic merge patch.
                                          items:
                                            type: string
                                          type: array
                                      required:
                                      - key
                                      - operator
                                      type: object
                                    type: array
                                  matchLabels:
                                    description: matchLabels is a map of {key,value}
                                      pairs. A single {key,value} in the matchLabels
                                      map is equivalent to an element of matchExpressions,
                                      whose key field is "key", the operator is "In",
                                      and the values array contains only "value".
                                      The requirements are ANDed.
                                    type: object
                                type: object
                              namespaces:
                                description: namespaces specifies which namespaces
                                  the labelSelector applies to (matches against);
                                  null or empty list means "this pod's namespace"
                                items:
                                  type: string
                                type: array
                              topologyKey:
                                description: This pod should be co-located (affinity)
                                  or not co-located (anti-affinity) with the pods
                                  matching the labelSelector in the specified namespaces,
                                  where co-located is defined as running on a node
                                  whose value of the label with key topologyKey matches
                                  that of any node on which any of the selected pods
                                  is running. Empty topologyKey is not allowed.
                                type: string
                            required:
                            - topologyKey
                            type: object
                          type: array
                      type: object
                  type: object
                annotations:
                  description: 'Annotations of the component. Merged into the cluster-level
                    annotations if non-empty Optional: Defaults to cluster-level setting'
                  type: object
                baseImage:
                  description: Base image of the component, image tag is now allowed
                    during validation
                  type: string
                config:
                  type: object
                configUpdateStrategy:
                  description: 'ConfigUpdateStrategy of the component. Override the
                    cluster-level updateStrategy if present Optional: Defaults to
                    cluster-level setting'
                  type: string
                hostNetwork:
                  description: 'Whether Hostnetwork of the component is enabled. Override
                    the cluster-level setting if present Optional: Defaults to cluster-level
                    setting'
                  type: boolean
                imagePullPolicy:
                  description: 'ImagePullPolicy of the component. Override the cluster-level
                    imagePullPolicy if present Optional: Defaults to cluster-level
                    setting'
                  type: string
                limits:
                  description: 'Limits describes the maximum amount of compute resources
                    allowed. More info: https://kubernetes.io/docs/concepts/configuration/manage-compute-resources-container/'
                  type: object
                nodeSelector:
                  description: 'NodeSelector of the component. Merged into the cluster-level
                    nodeSelector if non-empty Optional: Defaults to cluster-level
                    setting'
                  type: object
                podSecurityContext:
                  description: PodSecurityContext holds pod-level security attributes
                    and common container settings. Some fields are also present in
                    container.securityContext.  Field values of container.securityContext
                    take precedence over field values of PodSecurityContext.
                  properties:
                    fsGroup:
                      description: |-
                        A special supplemental group that applies to all containers in a pod. Some volume types allow the Kubelet to change the ownership of that volume to be owned by the pod:

                        1. The owning GID will be the FSGroup 2. The setgid bit is set (new files created in the volume will be owned by FSGroup) 3. The permission bits are OR'd with rw-rw----

                        If unset, the Kubelet will not modify the ownership and permissions of any volume.
                      format: int64
                      type: integer
                    runAsGroup:
                      description: The GID to run the entrypoint of the container
                        process. Uses runtime default if unset. May also be set in
                        SecurityContext.  If set in both SecurityContext and PodSecurityContext,
                        the value specified in SecurityContext takes precedence for
                        that container.
                      format: int64
                      type: integer
                    runAsNonRoot:
                      description: Indicates that the container must run as a non-root
                        user. If true, the Kubelet will validate the image at runtime
                        to ensure that it does not run as UID 0 (root) and fail to
                        start the container if it does. If unset or false, no such
                        validation will be performed. May also be set in SecurityContext.  If
                        set in both SecurityContext and PodSecurityContext, the value
                        specified in SecurityContext takes precedence.
                      type: boolean
                    runAsUser:
                      description: The UID to run the entrypoint of the container
                        process. Defaults to user specified in image metadata if unspecified.
                        May also be set in SecurityContext.  If set in both SecurityContext
                        and PodSecurityContext, the value specified in SecurityContext
                        takes precedence for that container.
                      format: int64
                      type: integer
                    seLinuxOptions:
                      description: SELinuxOptions are the labels to be applied to
                        the container
                      properties:
                        level:
                          description: Level is SELinux level label that applies to
                            the container.
                          type: string
                        role:
                          description: Role is a SELinux role label that applies to
                            the container.
                          type: string
                        type:
                          description: Type is a SELinux type label that applies to
                            the container.
                          type: string
                        user:
                          description: User is a SELinux user label that applies to
                            the container.
                          type: string
                      type: object
                    supplementalGroups:
                      description: A list of groups applied to the first process run
                        in each container, in addition to the container's primary
                        GID.  If unspecified, no groups will be added to any container.
                      items:
                        format: int64
                        type: integer
                      type: array
                    sysctls:
                      description: Sysctls hold a list of namespaced sysctls used
                        for the pod. Pods with unsupported sysctls (by the container
                        runtime) might fail to launch.
                      items:
                        description: Sysctl defines a kernel parameter to be set
                        properties:
                          name:
                            description: Name of a property to set
                            type: string
                          value:
                            description: Value of a property to set
                            type: string
                        required:
                        - name
                        - value
                        type: object
                      type: array
                    windowsOptions:
                      description: WindowsSecurityContextOptions contain Windows-specific
                        options and credentials.
                      properties:
                        gmsaCredentialSpec:
                          description: GMSACredentialSpec is where the GMSA admission
                            webhook (https://github.com/kubernetes-sigs/windows-gmsa)
                            inlines the contents of the GMSA credential spec named
                            by the GMSACredentialSpecName field. This field is alpha-level
                            and is only honored by servers that enable the WindowsGMSA
                            feature flag.
                          type: string
                        gmsaCredentialSpecName:
                          description: GMSACredentialSpecName is the name of the GMSA
                            credential spec to use. This field is alpha-level and
                            is only honored by servers that enable the WindowsGMSA
                            feature flag.
                          type: string
                        runAsUserName:
                          description: The UserName in Windows to run the entrypoint
                            of the container process. Defaults to the user specified
                            in image metadata if unspecified. May also be set in PodSecurityContext.
                            If set in both SecurityContext and PodSecurityContext,
                            the value specified in SecurityContext takes precedence.
                            This field is alpha-level and it is only honored by servers
                            that enable the WindowsRunAsUserName feature flag.
                          type: string
                      type: object
                  type: object
                priorityClassName:
                  description: 'PriorityClassName of the component. Override the cluster-level
                    one if present Optional: Defaults to cluster-level setting'
                  type: string
                replicas:
                  description: The desired ready replicas
                  format: int32
                  type: integer
                requests:
                  description: 'Requests describes the minimum amount of compute resources
                    required. If Requests is omitted for a container, it defaults
                    to Limits if that is explicitly specified, otherwise to an implementation-defined
                    value. More info: https://kubernetes.io/docs/concepts/configuration/manage-compute-resources-container/'
                  type: object
                schedulerName:
                  description: 'SchedulerName of the component. Override the cluster-level
                    one if present Optional: Defaults to cluster-level setting'
                  type: string
                storageClassName:
                  description: 'The storageClassName of the persistent volume for
                    Pump data storage, empty string means not explicitly set and use
                    the cluster default set by admission controller. Optionals: Defaults
                    to the default-storage-class-name set in the tidb-operator'
                  type: string
                tolerations:
                  description: 'Tolerations of the component. Override the cluster-level
                    tolerations if non-empty Optional: Defaults to cluster-level setting'
                  items:
                    description: The pod this Toleration is attached to tolerates
                      any taint that matches the triple <key,value,effect> using the
                      matching operator <operator>.
                    properties:
                      effect:
                        description: Effect indicates the taint effect to match. Empty
                          means match all taint effects. When specified, allowed values
                          are NoSchedule, PreferNoSchedule and NoExecute.
                        type: string
                      key:
                        description: Key is the taint key that the toleration applies
                          to. Empty means match all taint keys. If the key is empty,
                          operator must be Exists; this combination means to match
                          all values and all keys.
                        type: string
                      operator:
                        description: Operator represents a key's relationship to the
                          value. Valid operators are Exists and Equal. Defaults to
                          Equal. Exists is equivalent to wildcard for value, so that
                          a pod can tolerate all taints of a particular category.
                        type: string
                      tolerationSeconds:
                        description: TolerationSeconds represents the period of time
                          the toleration (which must be of effect NoExecute, otherwise
                          this field is ignored) tolerates the taint. By default,
                          it is not set, which means tolerate the taint forever (do
                          not evict). Zero and negative values will be treated as
                          0 (evict immediately) by the system.
                        format: int64
                        type: integer
                      value:
                        description: Value is the taint value the toleration matches
                          to. If the operator is Exists, the value should be empty,
                          otherwise just a regular string.
                        type: string
                    type: object
                  type: array
                version:
                  description: 'Version of the component. Override the cluster-level
                    version if non-empty Optional: Defaults to cluster-level setting'
                  type: string
              required:
              - replicas
              type: object
            pvReclaimPolicy:
              description: Persistent volume reclaim policy applied to the PVs that
                consumed by TiDB cluster
              type: string
            schedulerName:
              description: SchedulerName of TiDB cluster Pods
              type: string
            tidb:
              description: TiDBSpec contains details of TiDB members
              properties:
                affinity:
                  description: Affinity is a group of affinity scheduling rules.
                  properties:
                    nodeAffinity:
                      description: Node affinity is a group of node affinity scheduling
                        rules.
                      properties:
                        preferredDuringSchedulingIgnoredDuringExecution:
                          description: The scheduler will prefer to schedule pods
                            to nodes that satisfy the affinity expressions specified
                            by this field, but it may choose a node that violates
                            one or more of the expressions. The node that is most
                            preferred is the one with the greatest sum of weights,
                            i.e. for each node that meets all of the scheduling requirements
                            (resource request, requiredDuringScheduling affinity expressions,
                            etc.), compute a sum by iterating through the elements
                            of this field and adding "weight" to the sum if the node
                            matches the corresponding matchExpressions; the node(s)
                            with the highest sum are the most preferred.
                          items:
                            description: An empty preferred scheduling term matches
                              all objects with implicit weight 0 (i.e. it's a no-op).
                              A null preferred scheduling term matches no objects
                              (i.e. is also a no-op).
                            properties:
                              preference:
                                description: A null or empty node selector term matches
                                  no objects. The requirements of them are ANDed.
                                  The TopologySelectorTerm type implements a subset
                                  of the NodeSelectorTerm.
                                properties:
                                  matchExpressions:
                                    description: A list of node selector requirements
                                      by node's labels.
                                    items:
                                      description: A node selector requirement is
                                        a selector that contains values, a key, and
                                        an operator that relates the key and values.
                                      properties:
                                        key:
                                          description: The label key that the selector
                                            applies to.
                                          type: string
                                        operator:
                                          description: Represents a key's relationship
                                            to a set of values. Valid operators are
                                            In, NotIn, Exists, DoesNotExist. Gt, and
                                            Lt.
                                          type: string
                                        values:
                                          description: An array of string values.
                                            If the operator is In or NotIn, the values
                                            array must be non-empty. If the operator
                                            is Exists or DoesNotExist, the values
                                            array must be empty. If the operator is
                                            Gt or Lt, the values array must have a
                                            single element, which will be interpreted
                                            as an integer. This array is replaced
                                            during a strategic merge patch.
                                          items:
                                            type: string
                                          type: array
                                      required:
                                      - key
                                      - operator
                                      type: object
                                    type: array
                                  matchFields:
                                    description: A list of node selector requirements
                                      by node's fields.
                                    items:
                                      description: A node selector requirement is
                                        a selector that contains values, a key, and
                                        an operator that relates the key and values.
                                      properties:
                                        key:
                                          description: The label key that the selector
                                            applies to.
                                          type: string
                                        operator:
                                          description: Represents a key's relationship
                                            to a set of values. Valid operators are
                                            In, NotIn, Exists, DoesNotExist. Gt, and
                                            Lt.
                                          type: string
                                        values:
                                          description: An array of string values.
                                            If the operator is In or NotIn, the values
                                            array must be non-empty. If the operator
                                            is Exists or DoesNotExist, the values
                                            array must be empty. If the operator is
                                            Gt or Lt, the values array must have a
                                            single element, which will be interpreted
                                            as an integer. This array is replaced
                                            during a strategic merge patch.
                                          items:
                                            type: string
                                          type: array
                                      required:
                                      - key
                                      - operator
                                      type: object
                                    type: array
                                type: object
                              weight:
                                description: Weight associated with matching the corresponding
                                  nodeSelectorTerm, in the range 1-100.
                                format: int32
                                type: integer
                            required:
                            - weight
                            - preference
                            type: object
                          type: array
                        requiredDuringSchedulingIgnoredDuringExecution:
                          description: A node selector represents the union of the
                            results of one or more label queries over a set of nodes;
                            that is, it represents the OR of the selectors represented
                            by the node selector terms.
                          properties:
                            nodeSelectorTerms:
                              description: Required. A list of node selector terms.
                                The terms are ORed.
                              items:
                                description: A null or empty node selector term matches
                                  no objects. The requirements of them are ANDed.
                                  The TopologySelectorTerm type implements a subset
                                  of the NodeSelectorTerm.
                                properties:
                                  matchExpressions:
                                    description: A list of node selector requirements
                                      by node's labels.
                                    items:
                                      description: A node selector requirement is
                                        a selector that contains values, a key, and
                                        an operator that relates the key and values.
                                      properties:
                                        key:
                                          description: The label key that the selector
                                            applies to.
                                          type: string
                                        operator:
                                          description: Represents a key's relationship
                                            to a set of values. Valid operators are
                                            In, NotIn, Exists, DoesNotExist. Gt, and
                                            Lt.
                                          type: string
                                        values:
                                          description: An array of string values.
                                            If the operator is In or NotIn, the values
                                            array must be non-empty. If the operator
                                            is Exists or DoesNotExist, the values
                                            array must be empty. If the operator is
                                            Gt or Lt, the values array must have a
                                            single element, which will be interpreted
                                            as an integer. This array is replaced
                                            during a strategic merge patch.
                                          items:
                                            type: string
                                          type: array
                                      required:
                                      - key
                                      - operator
                                      type: object
                                    type: array
                                  matchFields:
                                    description: A list of node selector requirements
                                      by node's fields.
                                    items:
                                      description: A node selector requirement is
                                        a selector that contains values, a key, and
                                        an operator that relates the key and values.
                                      properties:
                                        key:
                                          description: The label key that the selector
                                            applies to.
                                          type: string
                                        operator:
                                          description: Represents a key's relationship
                                            to a set of values. Valid operators are
                                            In, NotIn, Exists, DoesNotExist. Gt, and
                                            Lt.
                                          type: string
                                        values:
                                          description: An array of string values.
                                            If the operator is In or NotIn, the values
                                            array must be non-empty. If the operator
                                            is Exists or DoesNotExist, the values
                                            array must be empty. If the operator is
                                            Gt or Lt, the values array must have a
                                            single element, which will be interpreted
                                            as an integer. This array is replaced
                                            during a strategic merge patch.
                                          items:
                                            type: string
                                          type: array
                                      required:
                                      - key
                                      - operator
                                      type: object
                                    type: array
                                type: object
                              type: array
                          required:
                          - nodeSelectorTerms
                          type: object
                      type: object
                    podAffinity:
                      description: Pod affinity is a group of inter pod affinity scheduling
                        rules.
                      properties:
                        preferredDuringSchedulingIgnoredDuringExecution:
                          description: The scheduler will prefer to schedule pods
                            to nodes that satisfy the affinity expressions specified
                            by this field, but it may choose a node that violates
                            one or more of the expressions. The node that is most
                            preferred is the one with the greatest sum of weights,
                            i.e. for each node that meets all of the scheduling requirements
                            (resource request, requiredDuringScheduling affinity expressions,
                            etc.), compute a sum by iterating through the elements
                            of this field and adding "weight" to the sum if the node
                            has pods which matches the corresponding podAffinityTerm;
                            the node(s) with the highest sum are the most preferred.
                          items:
                            description: The weights of all of the matched WeightedPodAffinityTerm
                              fields are added per-node to find the most preferred
                              node(s)
                            properties:
                              podAffinityTerm:
                                description: Defines a set of pods (namely those matching
                                  the labelSelector relative to the given namespace(s))
                                  that this pod should be co-located (affinity) or
                                  not co-located (anti-affinity) with, where co-located
                                  is defined as running on a node whose value of the
                                  label with key <topologyKey> matches that of any
                                  node on which a pod of the set of pods is running
                                properties:
                                  labelSelector:
                                    description: A label selector is a label query
                                      over a set of resources. The result of matchLabels
                                      and matchExpressions are ANDed. An empty label
                                      selector matches all objects. A null label selector
                                      matches no objects.
                                    properties:
                                      matchExpressions:
                                        description: matchExpressions is a list of
                                          label selector requirements. The requirements
                                          are ANDed.
                                        items:
                                          description: A label selector requirement
                                            is a selector that contains values, a
                                            key, and an operator that relates the
                                            key and values.
                                          properties:
                                            key:
                                              description: key is the label key that
                                                the selector applies to.
                                              type: string
                                            operator:
                                              description: operator represents a key's
                                                relationship to a set of values. Valid
                                                operators are In, NotIn, Exists and
                                                DoesNotExist.
                                              type: string
                                            values:
                                              description: values is an array of string
                                                values. If the operator is In or NotIn,
                                                the values array must be non-empty.
                                                If the operator is Exists or DoesNotExist,
                                                the values array must be empty. This
                                                array is replaced during a strategic
                                                merge patch.
                                              items:
                                                type: string
                                              type: array
                                          required:
                                          - key
                                          - operator
                                          type: object
                                        type: array
                                      matchLabels:
                                        description: matchLabels is a map of {key,value}
                                          pairs. A single {key,value} in the matchLabels
                                          map is equivalent to an element of matchExpressions,
                                          whose key field is "key", the operator is
                                          "In", and the values array contains only
                                          "value". The requirements are ANDed.
                                        type: object
                                    type: object
                                  namespaces:
                                    description: namespaces specifies which namespaces
                                      the labelSelector applies to (matches against);
                                      null or empty list means "this pod's namespace"
                                    items:
                                      type: string
                                    type: array
                                  topologyKey:
                                    description: This pod should be co-located (affinity)
                                      or not co-located (anti-affinity) with the pods
                                      matching the labelSelector in the specified
                                      namespaces, where co-located is defined as running
                                      on a node whose value of the label with key
                                      topologyKey matches that of any node on which
                                      any of the selected pods is running. Empty topologyKey
                                      is not allowed.
                                    type: string
                                required:
                                - topologyKey
                                type: object
                              weight:
                                description: weight associated with matching the corresponding
                                  podAffinityTerm, in the range 1-100.
                                format: int32
                                type: integer
                            required:
                            - weight
                            - podAffinityTerm
                            type: object
                          type: array
                        requiredDuringSchedulingIgnoredDuringExecution:
                          description: If the affinity requirements specified by this
                            field are not met at scheduling time, the pod will not
                            be scheduled onto the node. If the affinity requirements
                            specified by this field cease to be met at some point
                            during pod execution (e.g. due to a pod label update),
                            the system may or may not try to eventually evict the
                            pod from its node. When there are multiple elements, the
                            lists of nodes corresponding to each podAffinityTerm are
                            intersected, i.e. all terms must be satisfied.
                          items:
                            description: Defines a set of pods (namely those matching
                              the labelSelector relative to the given namespace(s))
                              that this pod should be co-located (affinity) or not
                              co-located (anti-affinity) with, where co-located is
                              defined as running on a node whose value of the label
                              with key <topologyKey> matches that of any node on which
                              a pod of the set of pods is running
                            properties:
                              labelSelector:
                                description: A label selector is a label query over
                                  a set of resources. The result of matchLabels and
                                  matchExpressions are ANDed. An empty label selector
                                  matches all objects. A null label selector matches
                                  no objects.
                                properties:
                                  matchExpressions:
                                    description: matchExpressions is a list of label
                                      selector requirements. The requirements are
                                      ANDed.
                                    items:
                                      description: A label selector requirement is
                                        a selector that contains values, a key, and
                                        an operator that relates the key and values.
                                      properties:
                                        key:
                                          description: key is the label key that the
                                            selector applies to.
                                          type: string
                                        operator:
                                          description: operator represents a key's
                                            relationship to a set of values. Valid
                                            operators are In, NotIn, Exists and DoesNotExist.
                                          type: string
                                        values:
                                          description: values is an array of string
                                            values. If the operator is In or NotIn,
                                            the values array must be non-empty. If
                                            the operator is Exists or DoesNotExist,
                                            the values array must be empty. This array
                                            is replaced during a strategic merge patch.
                                          items:
                                            type: string
                                          type: array
                                      required:
                                      - key
                                      - operator
                                      type: object
                                    type: array
                                  matchLabels:
                                    description: matchLabels is a map of {key,value}
                                      pairs. A single {key,value} in the matchLabels
                                      map is equivalent to an element of matchExpressions,
                                      whose key field is "key", the operator is "In",
                                      and the values array contains only "value".
                                      The requirements are ANDed.
                                    type: object
                                type: object
                              namespaces:
                                description: namespaces specifies which namespaces
                                  the labelSelector applies to (matches against);
                                  null or empty list means "this pod's namespace"
                                items:
                                  type: string
                                type: array
                              topologyKey:
                                description: This pod should be co-located (affinity)
                                  or not co-located (anti-affinity) with the pods
                                  matching the labelSelector in the specified namespaces,
                                  where co-located is defined as running on a node
                                  whose value of the label with key topologyKey matches
                                  that of any node on which any of the selected pods
                                  is running. Empty topologyKey is not allowed.
                                type: string
                            required:
                            - topologyKey
                            type: object
                          type: array
                      type: object
                    podAntiAffinity:
                      description: Pod anti affinity is a group of inter pod anti
                        affinity scheduling rules.
                      properties:
<<<<<<< HEAD
                        preferredDuringSchedulingIgnoredDuringExecution:
                          description: The scheduler will prefer to schedule pods
                            to nodes that satisfy the anti-affinity expressions specified
                            by this field, but it may choose a node that violates
                            one or more of the expressions. The node that is most
                            preferred is the one with the greatest sum of weights,
                            i.e. for each node that meets all of the scheduling requirements
                            (resource request, requiredDuringScheduling anti-affinity
                            expressions, etc.), compute a sum by iterating through
                            the elements of this field and adding "weight" to the
                            sum if the node has pods which matches the corresponding
                            podAffinityTerm; the node(s) with the highest sum are
                            the most preferred.
                          items:
                            description: The weights of all of the matched WeightedPodAffinityTerm
                              fields are added per-node to find the most preferred
                              node(s)
                            properties:
                              podAffinityTerm:
                                description: Defines a set of pods (namely those matching
                                  the labelSelector relative to the given namespace(s))
                                  that this pod should be co-located (affinity) or
                                  not co-located (anti-affinity) with, where co-located
                                  is defined as running on a node whose value of the
                                  label with key <topologyKey> matches that of any
                                  node on which a pod of the set of pods is running
                                properties:
                                  labelSelector:
                                    description: A label selector is a label query
                                      over a set of resources. The result of matchLabels
                                      and matchExpressions are ANDed. An empty label
                                      selector matches all objects. A null label selector
                                      matches no objects.
                                    properties:
                                      matchExpressions:
                                        description: matchExpressions is a list of
                                          label selector requirements. The requirements
                                          are ANDed.
                                        items:
                                          description: A label selector requirement
                                            is a selector that contains values, a
                                            key, and an operator that relates the
                                            key and values.
                                          properties:
                                            key:
                                              description: key is the label key that
                                                the selector applies to.
                                              type: string
                                            operator:
                                              description: operator represents a key's
                                                relationship to a set of values. Valid
                                                operators are In, NotIn, Exists and
                                                DoesNotExist.
                                              type: string
                                            values:
                                              description: values is an array of string
                                                values. If the operator is In or NotIn,
                                                the values array must be non-empty.
                                                If the operator is Exists or DoesNotExist,
                                                the values array must be empty. This
                                                array is replaced during a strategic
                                                merge patch.
                                              items:
                                                type: string
                                              type: array
                                          required:
                                          - key
                                          - operator
                                          type: object
                                        type: array
                                      matchLabels:
                                        description: matchLabels is a map of {key,value}
                                          pairs. A single {key,value} in the matchLabels
                                          map is equivalent to an element of matchExpressions,
                                          whose key field is "key", the operator is
                                          "In", and the values array contains only
                                          "value". The requirements are ANDed.
                                        type: object
                                    type: object
                                  namespaces:
                                    description: namespaces specifies which namespaces
                                      the labelSelector applies to (matches against);
                                      null or empty list means "this pod's namespace"
                                    items:
                                      type: string
                                    type: array
                                  topologyKey:
                                    description: This pod should be co-located (affinity)
                                      or not co-located (anti-affinity) with the pods
                                      matching the labelSelector in the specified
                                      namespaces, where co-located is defined as running
                                      on a node whose value of the label with key
                                      topologyKey matches that of any node on which
                                      any of the selected pods is running. Empty topologyKey
                                      is not allowed.
                                    type: string
                                required:
                                - topologyKey
                                type: object
                              weight:
                                description: weight associated with matching the corresponding
                                  podAffinityTerm, in the range 1-100.
                                format: int32
                                type: integer
                            required:
                            - weight
                            - podAffinityTerm
                            type: object
                          type: array
                        requiredDuringSchedulingIgnoredDuringExecution:
                          description: If the anti-affinity requirements specified
                            by this field are not met at scheduling time, the pod
                            will not be scheduled onto the node. If the anti-affinity
                            requirements specified by this field cease to be met at
                            some point during pod execution (e.g. due to a pod label
                            update), the system may or may not try to eventually evict
                            the pod from its node. When there are multiple elements,
                            the lists of nodes corresponding to each podAffinityTerm
                            are intersected, i.e. all terms must be satisfied.
                          items:
                            description: Defines a set of pods (namely those matching
                              the labelSelector relative to the given namespace(s))
                              that this pod should be co-located (affinity) or not
                              co-located (anti-affinity) with, where co-located is
                              defined as running on a node whose value of the label
                              with key <topologyKey> matches that of any node on which
                              a pod of the set of pods is running
                            properties:
                              labelSelector:
                                description: A label selector is a label query over
                                  a set of resources. The result of matchLabels and
                                  matchExpressions are ANDed. An empty label selector
                                  matches all objects. A null label selector matches
                                  no objects.
                                properties:
                                  matchExpressions:
                                    description: matchExpressions is a list of label
                                      selector requirements. The requirements are
                                      ANDed.
                                    items:
                                      description: A label selector requirement is
                                        a selector that contains values, a key, and
                                        an operator that relates the key and values.
                                      properties:
                                        key:
                                          description: key is the label key that the
                                            selector applies to.
                                          type: string
                                        operator:
                                          description: operator represents a key's
                                            relationship to a set of values. Valid
                                            operators are In, NotIn, Exists and DoesNotExist.
                                          type: string
                                        values:
                                          description: values is an array of string
                                            values. If the operator is In or NotIn,
                                            the values array must be non-empty. If
                                            the operator is Exists or DoesNotExist,
                                            the values array must be empty. This array
                                            is replaced during a strategic merge patch.
                                          items:
                                            type: string
                                          type: array
                                      required:
                                      - key
                                      - operator
                                      type: object
                                    type: array
                                  matchLabels:
                                    description: matchLabels is a map of {key,value}
                                      pairs. A single {key,value} in the matchLabels
                                      map is equivalent to an element of matchExpressions,
                                      whose key field is "key", the operator is "In",
                                      and the values array contains only "value".
                                      The requirements are ANDed.
                                    type: object
                                type: object
                              namespaces:
                                description: namespaces specifies which namespaces
                                  the labelSelector applies to (matches against);
                                  null or empty list means "this pod's namespace"
                                items:
                                  type: string
                                type: array
                              topologyKey:
                                description: This pod should be co-located (affinity)
                                  or not co-located (anti-affinity) with the pods
                                  matching the labelSelector in the specified namespaces,
                                  where co-located is defined as running on a node
                                  whose value of the label with key topologyKey matches
                                  that of any node on which any of the selected pods
                                  is running. Empty topologyKey is not allowed.
                                type: string
                            required:
                            - topologyKey
                            type: object
                          type: array
                      type: object
=======
                        cacert-path:
                          description: CAPath is the path of file that contains list
                            of trusted SSL CAs. if set, following four settings shouldn't
                            be empty
                          type: string
                        cert-path:
                          description: CertPath is the path of file that contains
                            X509 certificate in PEM format.
                          type: string
                        key-path:
                          description: KeyPath is the path of file that contains X509
                            key in PEM format.
                          type: string
                      type: object
                    tikv-interval:
                      description: TickInterval is the interval for etcd Raft tick.
                      type: string
                    tso-save-interval:
                      description: 'TsoSaveInterval is the interval to save timestamp.
                        Optional: Defaults to 3s'
                      type: string
                  type: object
                configUpdateStrategy:
                  type: string
                limits:
                  description: 'Limits describes the maximum amount of compute resources
                    allowed. More info: https://kubernetes.io/docs/concepts/configuration/manage-compute-resources-container/'
                  type: object
                replicas:
                  format: int32
                  type: integer
                requests:
                  description: 'Requests describes the minimum amount of compute resources
                    required. If Requests is omitted for a container, it defaults
                    to Limits if that is explicitly specified, otherwise to an implementation-defined
                    value. More info: https://kubernetes.io/docs/concepts/configuration/manage-compute-resources-container/'
                  type: object
                storageClassName:
                  type: string
              required:
              - replicas
              type: object
            priorityClassName:
              description: PriorityClassName of TiDB cluster Pods
              type: string
            pump:
              description: PumpSpec contains details of Pump members
              properties:
                configUpdateStrategy:
                  description: ConfigUpdateStrategy determines how to apply the configuration
                    change, change this field without actually changing the configuration
                    will not trigger rolling-update
                  type: string
                limits:
                  description: 'Limits describes the maximum amount of compute resources
                    allowed. More info: https://kubernetes.io/docs/concepts/configuration/manage-compute-resources-container/'
>>>>>>> 4cec198c
                  type: object
                annotations:
                  description: 'Annotations of the component. Merged into the cluster-level
                    annotations if non-empty Optional: Defaults to cluster-level setting'
                  type: object
                baseImage:
                  description: Base image of the component, image tag is now allowed
                    during validation
                  type: string
                binlogEnabled:
                  description: 'Whether enable TiDB Binlog, it is encouraged to not
                    set this field and rely on the default behavior Optional: Defaults
                    to true if PumpSpec is non-nil, otherwise false'
                  type: boolean
                config:
                  description: TiDBConfig is the configuration of tidb-server
                  properties:
                    alter-primary-key:
                      description: 'Optional: Defaults to false'
                      type: boolean
                    binlog:
                      description: Binlog is the config for binlog.
                      properties:
                        binlog-socket:
                          description: Use socket file to write binlog, for compatible
                            with kafka version tidb-binlog.
                          type: string
                        ignore-error:
                          description: If IgnoreError is true, when writing binlog
                            meets error, TiDB would ignore the error.
                          type: boolean
                        strategy:
                          description: 'The strategy for sending binlog to pump, value
                            can be "range,omitempty" or "hash,omitempty" now. Optional:
                            Defaults to range'
                          type: string
                        write-timeout:
                          description: 'Optional: Defaults to 15s'
                          type: string
                      type: object
                    check-mb4-value-in-utf8:
                      description: 'Optional: Defaults to true'
                      type: boolean
                    compatible-kill-query:
                      type: boolean
                    cors:
                      type: string
                    enable-batch-dml:
                      description: 'Optional: Defaults to false'
                      type: boolean
                    enable-streaming:
                      description: 'Optional: Defaults to false'
                      type: boolean
                    lease:
                      description: 'Optional: Defaults to 45s'
                      type: string
                    log:
                      description: Log is the log section of config.
                      properties:
                        disable-timestamp:
                          description: Disable automatic timestamps in output.
                          type: boolean
                        expensive-threshold:
                          description: 'Optional: Defaults to 10000'
                          format: int32
                          type: integer
                        file:
                          properties:
                            filename:
                              description: Log filename, leave empty to disable file
                                log.
                              type: string
                            log-rotate:
                              description: Is log rotate enabled.
                              type: boolean
                            max-backups:
                              description: Maximum number of old log files to retain.
                              format: int32
                              type: integer
                            max-days:
                              description: Max log keep days, default is never deleting.
                              format: int32
                              type: integer
                            max-size:
                              description: Max size for a single file, in MB.
                              format: int32
                              type: integer
                          type: object
                        format:
                          description: 'Log format. one of json, text, or console.
                            Optional: Defaults to text'
                          type: string
                        level:
                          description: 'Log level. Optional: Defaults to info'
                          type: string
                        query-log-max-len:
                          description: 'Optional: Defaults to 2048'
                          format: int64
                          type: integer
                        record-plan-in-slow-log:
                          description: 'Optional: Defaults to 1'
                          format: int64
                          type: integer
                        slow-threshold:
                          description: 'Optional: Defaults to 300'
                          format: int64
                          type: integer
                      type: object
                    lower-case-table-names:
                      format: int32
                      type: integer
                    mem-quota-query:
                      description: 'Optional: Defaults to 34359738368'
                      format: int64
                      type: integer
                    oom-action:
                      description: 'Optional: Defaults to log'
                      type: string
                    opentracing:
                      description: OpenTracing is the opentracing section of the config.
                      properties:
                        enable:
                          description: 'Optional: Defaults to false'
                          type: boolean
                        reporter:
                          description: OpenTracingReporter is the config for opentracing
                            reporter. See https://godoc.org/github.com/uber/jaeger-client-go/config#ReporterConfig
                          properties:
                            buffer-flush-interval:
                              format: int64
                              type: integer
                            local-agent-host-port:
                              type: string
                            log-spans:
                              type: boolean
                            queue-size:
                              format: int32
                              type: integer
                          type: object
                        rpc-metrics:
                          type: boolean
                        sampler:
                          description: OpenTracingSampler is the config for opentracing
                            sampler. See https://godoc.org/github.com/uber/jaeger-client-go/config#SamplerConfig
                          properties:
                            max-operations:
                              format: int32
                              type: integer
                            param:
                              format: double
                              type: number
                            sampling-refresh-interval:
                              format: int64
                              type: integer
                            sampling-server-url:
                              type: string
                            type:
                              type: string
                          type: object
                      type: object
                    performance:
                      description: Performance is the performance section of the config.
                      properties:
                        bind-info-lease:
                          description: 'Optional: Defaults to 3s'
                          type: string
                        cross-join:
                          description: 'Optional: Defaults to true'
                          type: boolean
                        feedback-probability:
                          description: 'Optional: Defaults to 0.05'
                          format: double
                          type: number
                        force-priority:
                          description: 'Optional: Defaults to NO_PRIORITY'
                          type: string
                        max-memory:
                          description: 'Optional: Defaults to 0'
                          format: int64
                          type: integer
                        max-procs:
                          format: int32
                          type: integer
                        pseudo-estimate-ratio:
                          description: 'Optional: Defaults to 0.8'
                          format: double
                          type: number
                        query-feedback-limit:
                          description: 'Optional: Defaults to 1024'
                          format: int32
                          type: integer
                        run-auto-analyze:
                          description: 'Optional: Defaults to true'
                          type: boolean
                        stats-lease:
                          description: 'Optional: Defaults to 3s'
                          type: string
                        stmt-count-limit:
                          description: 'Optional: Defaults to 5000'
                          format: int32
                          type: integer
                        tcp-keep-alive:
                          description: 'Optional: Defaults to true'
                          type: boolean
                        txn-entry-count-limit:
                          description: 'Optional: Defaults to 300000'
                          format: int64
                          type: integer
                        txn-total-size-limit:
                          description: 'Optional: Defaults to 104857600'
                          format: int64
                          type: integer
                      type: object
                    pessimistic-txn:
                      description: PessimisticTxn is the config for pessimistic transaction.
                      properties:
                        enable:
                          description: 'Enable must be true for ''begin lock'' or
                            session variable to start a pessimistic transaction. Optional:
                            Defaults to true'
                          type: boolean
                        max-retry-count:
                          description: 'The max count of retry for a single statement
                            in a pessimistic transaction. Optional: Defaults to 256'
                          format: int32
                          type: integer
                      type: object
                    plugin:
                      description: Plugin is the config for plugin
                      properties:
                        dir:
                          type: string
                        load:
                          type: string
                      type: object
                    prepared-plan-cache:
                      description: PreparedPlanCache is the PreparedPlanCache section
                        of the config.
                      properties:
                        capacity:
                          description: 'Optional: Defaults to 100'
                          format: int32
                          type: integer
                        enabled:
                          description: 'Optional: Defaults to false'
                          type: boolean
                        memory-guard-ratio:
                          description: 'Optional: Defaults to 0.1'
                          format: double
                          type: number
                      type: object
                    proxy-protocol:
                      description: ProxyProtocol is the PROXY protocol section of
                        the config.
                      properties:
                        header-timeout:
                          description: PROXY protocol header read timeout, Unit is
                            second.
                          format: int32
                          type: integer
                        networks:
                          description: PROXY protocol acceptable client networks.
                            Empty *string means disable PROXY protocol, * means all
                            networks.
                          type: string
                      type: object
                    run-ddl:
                      description: 'Optional: Defaults to true'
                      type: boolean
                    security:
                      description: Security is the security section of the config.
                      properties:
                        cluster-ssl-ca:
                          type: string
                        cluster-ssl-cert:
                          type: string
                        cluster-ssl-key:
                          type: string
                        skip-grant-table:
                          type: boolean
                        ssl-ca:
                          type: string
                        ssl-cert:
                          type: string
                        ssl-key:
                          type: string
                      type: object
                    socket:
                      type: string
                    split-region-max-num:
                      description: 'Optional: Defaults to 1000'
                      format: int64
                      type: integer
                    split-table:
                      description: 'Optional: Defaults to true'
                      type: boolean
                    status:
                      description: Status is the status section of the config.
                      properties:
                        metrics-addr:
                          type: string
                        metrics-interval:
                          description: 'Optional: Defaults to 15'
                          format: int32
                          type: integer
                        record-db-qps:
                          description: 'Optional: Defaults to false'
                          type: boolean
                        report-status:
                          description: 'Optional: Defaults to true'
                          type: boolean
                      type: object
                    stmt-summary:
                      description: StmtSummary is the config for statement summary.
                      properties:
                        max-sql-length:
                          description: 'The maximum length of displayed normalized
                            SQL and sample SQL. Optional: Defaults to 4096'
                          format: int32
                          type: integer
                        max-stmt-count:
                          description: 'The maximum number of statements kept in memory.
                            Optional: Defaults to 100'
                          format: int32
                          type: integer
                      type: object
                    tikv-client:
                      description: TiKVClient is the config for tikv client.
                      properties:
                        batch-wait-size:
                          description: 'BatchWaitSize is the max wait size for batch.
                            Optional: Defaults to 8'
                          format: int32
                          type: integer
                        commit-timeout:
                          description: 'CommitTimeout is the max time which command
                            ''commit'' will wait. Optional: Defaults to 41s'
                          type: string
                        grpc-connection-count:
                          description: 'GrpcConnectionCount is the max gRPC connections
                            that will be established with each tikv-server. Optional:
                            Defaults to 16'
                          format: int32
                          type: integer
                        grpc-keepalive-time:
                          description: 'After a duration of this time in seconds if
                            the client doesn''t see any activity it pings the server
                            to see if the transport is still alive. Optional: Defaults
                            to 10'
                          format: int32
                          type: integer
                        grpc-keepalive-timeout:
                          description: 'After having pinged for keepalive check, the
                            client waits for a duration of Timeout in seconds and
                            if no activity is seen even after that the connection
                            is closed. Optional: Defaults to 3'
                          format: int32
                          type: integer
                        max-batch-size:
                          description: 'MaxBatchSize is the max batch size when calling
                            batch commands API. Optional: Defaults to 128'
                          format: int32
                          type: integer
                        max-batch-wait-time:
                          description: 'MaxBatchWaitTime in nanosecond is the max
                            wait time for batch. Optional: Defaults to 0'
                          format: int64
                          type: integer
                        max-txn-time-use:
                          description: 'MaxTxnTimeUse is the max time a Txn may use
                            (in seconds) from its startTS to commitTS. Optional: Defaults
                            to 590'
                          format: int32
                          type: integer
                        overload-threshold:
                          description: 'If TiKV load is greater than this, TiDB will
                            wait for a while to avoid little batch. Optional: Defaults
                            to 200'
                          format: int32
                          type: integer
                        region-cache-ttl:
                          description: 'If a Region has not been accessed for more
                            than the given duration (in seconds), it will be reloaded
                            from the PD. Optional: Defaults to 600'
                          format: int32
                          type: integer
                        store-limit:
                          description: 'If a store has been up to the limit, it will
                            return error for successive request to prevent the store
                            occupying too much token in dispatching level. Optional:
                            Defaults to 0'
                          format: int64
                          type: integer
                      type: object
                    token-limit:
                      description: 'Optional: Defaults to 1000'
                      format: int32
                      type: integer
                    treat-old-version-utf8-as-utf8mb4:
                      description: 'Optional: Defaults to true'
                      type: boolean
                    txn-local-latches:
                      description: TxnLocalLatches is the TxnLocalLatches section
                        of the config.
                      properties:
                        capacity:
                          format: int32
                          type: integer
                        enabled:
                          type: boolean
                      type: object
                  type: object
                configUpdateStrategy:
                  description: 'ConfigUpdateStrategy of the component. Override the
                    cluster-level updateStrategy if present Optional: Defaults to
                    cluster-level setting'
                  type: string
                enableTLSClient:
                  description: 'Whether enable the TLS connection between the SQL
                    client and TiDB server Optional: Defaults to false'
                  type: boolean
                hostNetwork:
                  description: 'Whether Hostnetwork of the component is enabled. Override
                    the cluster-level setting if present Optional: Defaults to cluster-level
                    setting'
                  type: boolean
                imagePullPolicy:
                  description: 'ImagePullPolicy of the component. Override the cluster-level
                    imagePullPolicy if present Optional: Defaults to cluster-level
                    setting'
                  type: string
                limits:
                  description: 'Limits describes the maximum amount of compute resources
                    allowed. More info: https://kubernetes.io/docs/concepts/configuration/manage-compute-resources-container/'
                  type: object
                maxFailoverCount:
                  description: 'MaxFailoverCount limit the max replicas could be added
                    in failover, 0 means unlimited Optional: Defaults to 0'
                  format: int32
                  type: integer
                nodeSelector:
                  description: 'NodeSelector of the component. Merged into the cluster-level
                    nodeSelector if non-empty Optional: Defaults to cluster-level
                    setting'
                  type: object
                plugins:
                  description: Plugins is a list of plugins that are loaded by TiDB
                    server, empty means plugin disabled
                  items:
                    type: string
                  type: array
                podSecurityContext:
                  description: PodSecurityContext holds pod-level security attributes
                    and common container settings. Some fields are also present in
                    container.securityContext.  Field values of container.securityContext
                    take precedence over field values of PodSecurityContext.
                  properties:
                    fsGroup:
                      description: |-
                        A special supplemental group that applies to all containers in a pod. Some volume types allow the Kubelet to change the ownership of that volume to be owned by the pod:

                        1. The owning GID will be the FSGroup 2. The setgid bit is set (new files created in the volume will be owned by FSGroup) 3. The permission bits are OR'd with rw-rw----

                        If unset, the Kubelet will not modify the ownership and permissions of any volume.
                      format: int64
                      type: integer
                    runAsGroup:
                      description: The GID to run the entrypoint of the container
                        process. Uses runtime default if unset. May also be set in
                        SecurityContext.  If set in both SecurityContext and PodSecurityContext,
                        the value specified in SecurityContext takes precedence for
                        that container.
                      format: int64
                      type: integer
                    runAsNonRoot:
                      description: Indicates that the container must run as a non-root
                        user. If true, the Kubelet will validate the image at runtime
                        to ensure that it does not run as UID 0 (root) and fail to
                        start the container if it does. If unset or false, no such
                        validation will be performed. May also be set in SecurityContext.  If
                        set in both SecurityContext and PodSecurityContext, the value
                        specified in SecurityContext takes precedence.
                      type: boolean
                    runAsUser:
                      description: The UID to run the entrypoint of the container
                        process. Defaults to user specified in image metadata if unspecified.
                        May also be set in SecurityContext.  If set in both SecurityContext
                        and PodSecurityContext, the value specified in SecurityContext
                        takes precedence for that container.
                      format: int64
                      type: integer
                    seLinuxOptions:
                      description: SELinuxOptions are the labels to be applied to
                        the container
                      properties:
                        level:
                          description: Level is SELinux level label that applies to
                            the container.
                          type: string
                        role:
                          description: Role is a SELinux role label that applies to
                            the container.
                          type: string
                        type:
                          description: Type is a SELinux type label that applies to
                            the container.
                          type: string
                        user:
                          description: User is a SELinux user label that applies to
                            the container.
                          type: string
                      type: object
                    supplementalGroups:
                      description: A list of groups applied to the first process run
                        in each container, in addition to the container's primary
                        GID.  If unspecified, no groups will be added to any container.
                      items:
                        format: int64
                        type: integer
                      type: array
                    sysctls:
                      description: Sysctls hold a list of namespaced sysctls used
                        for the pod. Pods with unsupported sysctls (by the container
                        runtime) might fail to launch.
                      items:
                        description: Sysctl defines a kernel parameter to be set
                        properties:
                          name:
                            description: Name of a property to set
                            type: string
                          value:
                            description: Value of a property to set
                            type: string
                        required:
                        - name
                        - value
                        type: object
                      type: array
                    windowsOptions:
                      description: WindowsSecurityContextOptions contain Windows-specific
                        options and credentials.
                      properties:
                        gmsaCredentialSpec:
                          description: GMSACredentialSpec is where the GMSA admission
                            webhook (https://github.com/kubernetes-sigs/windows-gmsa)
                            inlines the contents of the GMSA credential spec named
                            by the GMSACredentialSpecName field. This field is alpha-level
                            and is only honored by servers that enable the WindowsGMSA
                            feature flag.
                          type: string
                        gmsaCredentialSpecName:
                          description: GMSACredentialSpecName is the name of the GMSA
                            credential spec to use. This field is alpha-level and
                            is only honored by servers that enable the WindowsGMSA
                            feature flag.
                          type: string
                        runAsUserName:
                          description: The UserName in Windows to run the entrypoint
                            of the container process. Defaults to the user specified
                            in image metadata if unspecified. May also be set in PodSecurityContext.
                            If set in both SecurityContext and PodSecurityContext,
                            the value specified in SecurityContext takes precedence.
                            This field is alpha-level and it is only honored by servers
                            that enable the WindowsRunAsUserName feature flag.
                          type: string
                      type: object
                  type: object
                priorityClassName:
                  description: 'PriorityClassName of the component. Override the cluster-level
                    one if present Optional: Defaults to cluster-level setting'
                  type: string
                replicas:
                  description: The desired ready replicas
                  format: int32
                  type: integer
                requests:
                  description: 'Requests describes the minimum amount of compute resources
                    required. If Requests is omitted for a container, it defaults
                    to Limits if that is explicitly specified, otherwise to an implementation-defined
                    value. More info: https://kubernetes.io/docs/concepts/configuration/manage-compute-resources-container/'
                  type: object
                schedulerName:
                  description: 'SchedulerName of the component. Override the cluster-level
                    one if present Optional: Defaults to cluster-level setting'
                  type: string
                separateSlowLog:
                  description: 'Whether output the slow log in an separate sidecar
                    container Optional: Defaults to true'
                  type: boolean
                service:
                  properties:
                    exposeStatus:
                      description: 'Whether expose the status port Optional: Defaults
                        to true'
                      type: boolean
                    externalTrafficPolicy:
                      description: 'ExternalTrafficPolicy of the service Optional:
                        Defaults to omitted'
                      type: string
                  type: object
                slowLogTailer:
                  description: TiDBSlowLogTailerSpec represents an optional log tailer
                    sidecar with TiDB
                  properties:
                    limits:
                      description: 'Limits describes the maximum amount of compute
                        resources allowed. More info: https://kubernetes.io/docs/concepts/configuration/manage-compute-resources-container/'
                      type: object
                    requests:
                      description: 'Requests describes the minimum amount of compute
                        resources required. If Requests is omitted for a container,
                        it defaults to Limits if that is explicitly specified, otherwise
                        to an implementation-defined value. More info: https://kubernetes.io/docs/concepts/configuration/manage-compute-resources-container/'
                      type: object
                  type: object
                tolerations:
                  description: 'Tolerations of the component. Override the cluster-level
                    tolerations if non-empty Optional: Defaults to cluster-level setting'
                  items:
                    description: The pod this Toleration is attached to tolerates
                      any taint that matches the triple <key,value,effect> using the
                      matching operator <operator>.
                    properties:
                      effect:
                        description: Effect indicates the taint effect to match. Empty
                          means match all taint effects. When specified, allowed values
                          are NoSchedule, PreferNoSchedule and NoExecute.
                        type: string
                      key:
                        description: Key is the taint key that the toleration applies
                          to. Empty means match all taint keys. If the key is empty,
                          operator must be Exists; this combination means to match
                          all values and all keys.
                        type: string
                      operator:
                        description: Operator represents a key's relationship to the
                          value. Valid operators are Exists and Equal. Defaults to
                          Equal. Exists is equivalent to wildcard for value, so that
                          a pod can tolerate all taints of a particular category.
                        type: string
                      tolerationSeconds:
                        description: TolerationSeconds represents the period of time
                          the toleration (which must be of effect NoExecute, otherwise
                          this field is ignored) tolerates the taint. By default,
                          it is not set, which means tolerate the taint forever (do
                          not evict). Zero and negative values will be treated as
                          0 (evict immediately) by the system.
                        format: int64
                        type: integer
                      value:
                        description: Value is the taint value the toleration matches
                          to. If the operator is Exists, the value should be empty,
                          otherwise just a regular string.
                        type: string
                    type: object
                  type: array
                version:
                  description: 'Version of the component. Override the cluster-level
                    version if non-empty Optional: Defaults to cluster-level setting'
                  type: string
              required:
              - replicas
              type: object
            tikv:
              description: TiKVSpec contains details of TiKV members
              properties:
                affinity:
                  description: Affinity is a group of affinity scheduling rules.
                  properties:
                    nodeAffinity:
                      description: Node affinity is a group of node affinity scheduling
                        rules.
                      properties:
                        preferredDuringSchedulingIgnoredDuringExecution:
                          description: The scheduler will prefer to schedule pods
                            to nodes that satisfy the affinity expressions specified
                            by this field, but it may choose a node that violates
                            one or more of the expressions. The node that is most
                            preferred is the one with the greatest sum of weights,
                            i.e. for each node that meets all of the scheduling requirements
                            (resource request, requiredDuringScheduling affinity expressions,
                            etc.), compute a sum by iterating through the elements
                            of this field and adding "weight" to the sum if the node
                            matches the corresponding matchExpressions; the node(s)
                            with the highest sum are the most preferred.
                          items:
                            description: An empty preferred scheduling term matches
                              all objects with implicit weight 0 (i.e. it's a no-op).
                              A null preferred scheduling term matches no objects
                              (i.e. is also a no-op).
                            properties:
                              preference:
                                description: A null or empty node selector term matches
                                  no objects. The requirements of them are ANDed.
                                  The TopologySelectorTerm type implements a subset
                                  of the NodeSelectorTerm.
                                properties:
                                  matchExpressions:
                                    description: A list of node selector requirements
                                      by node's labels.
                                    items:
                                      description: A node selector requirement is
                                        a selector that contains values, a key, and
                                        an operator that relates the key and values.
                                      properties:
                                        key:
                                          description: The label key that the selector
                                            applies to.
                                          type: string
                                        operator:
                                          description: Represents a key's relationship
                                            to a set of values. Valid operators are
                                            In, NotIn, Exists, DoesNotExist. Gt, and
                                            Lt.
                                          type: string
                                        values:
                                          description: An array of string values.
                                            If the operator is In or NotIn, the values
                                            array must be non-empty. If the operator
                                            is Exists or DoesNotExist, the values
                                            array must be empty. If the operator is
                                            Gt or Lt, the values array must have a
                                            single element, which will be interpreted
                                            as an integer. This array is replaced
                                            during a strategic merge patch.
                                          items:
                                            type: string
                                          type: array
                                      required:
                                      - key
                                      - operator
                                      type: object
                                    type: array
                                  matchFields:
                                    description: A list of node selector requirements
                                      by node's fields.
                                    items:
                                      description: A node selector requirement is
                                        a selector that contains values, a key, and
                                        an operator that relates the key and values.
                                      properties:
                                        key:
                                          description: The label key that the selector
                                            applies to.
                                          type: string
                                        operator:
                                          description: Represents a key's relationship
                                            to a set of values. Valid operators are
                                            In, NotIn, Exists, DoesNotExist. Gt, and
                                            Lt.
                                          type: string
                                        values:
                                          description: An array of string values.
                                            If the operator is In or NotIn, the values
                                            array must be non-empty. If the operator
                                            is Exists or DoesNotExist, the values
                                            array must be empty. If the operator is
                                            Gt or Lt, the values array must have a
                                            single element, which will be interpreted
                                            as an integer. This array is replaced
                                            during a strategic merge patch.
                                          items:
                                            type: string
                                          type: array
                                      required:
                                      - key
                                      - operator
                                      type: object
                                    type: array
                                type: object
                              weight:
                                description: Weight associated with matching the corresponding
                                  nodeSelectorTerm, in the range 1-100.
                                format: int32
                                type: integer
                            required:
                            - weight
                            - preference
                            type: object
                          type: array
                        requiredDuringSchedulingIgnoredDuringExecution:
                          description: A node selector represents the union of the
                            results of one or more label queries over a set of nodes;
                            that is, it represents the OR of the selectors represented
                            by the node selector terms.
                          properties:
                            nodeSelectorTerms:
                              description: Required. A list of node selector terms.
                                The terms are ORed.
                              items:
                                description: A null or empty node selector term matches
                                  no objects. The requirements of them are ANDed.
                                  The TopologySelectorTerm type implements a subset
                                  of the NodeSelectorTerm.
                                properties:
                                  matchExpressions:
                                    description: A list of node selector requirements
                                      by node's labels.
                                    items:
                                      description: A node selector requirement is
                                        a selector that contains values, a key, and
                                        an operator that relates the key and values.
                                      properties:
                                        key:
                                          description: The label key that the selector
                                            applies to.
                                          type: string
                                        operator:
                                          description: Represents a key's relationship
                                            to a set of values. Valid operators are
                                            In, NotIn, Exists, DoesNotExist. Gt, and
                                            Lt.
                                          type: string
                                        values:
                                          description: An array of string values.
                                            If the operator is In or NotIn, the values
                                            array must be non-empty. If the operator
                                            is Exists or DoesNotExist, the values
                                            array must be empty. If the operator is
                                            Gt or Lt, the values array must have a
                                            single element, which will be interpreted
                                            as an integer. This array is replaced
                                            during a strategic merge patch.
                                          items:
                                            type: string
                                          type: array
                                      required:
                                      - key
                                      - operator
                                      type: object
                                    type: array
                                  matchFields:
                                    description: A list of node selector requirements
                                      by node's fields.
                                    items:
                                      description: A node selector requirement is
                                        a selector that contains values, a key, and
                                        an operator that relates the key and values.
                                      properties:
                                        key:
                                          description: The label key that the selector
                                            applies to.
                                          type: string
                                        operator:
                                          description: Represents a key's relationship
                                            to a set of values. Valid operators are
                                            In, NotIn, Exists, DoesNotExist. Gt, and
                                            Lt.
                                          type: string
                                        values:
                                          description: An array of string values.
                                            If the operator is In or NotIn, the values
                                            array must be non-empty. If the operator
                                            is Exists or DoesNotExist, the values
                                            array must be empty. If the operator is
                                            Gt or Lt, the values array must have a
                                            single element, which will be interpreted
                                            as an integer. This array is replaced
                                            during a strategic merge patch.
                                          items:
                                            type: string
                                          type: array
                                      required:
                                      - key
                                      - operator
                                      type: object
                                    type: array
                                type: object
                              type: array
                          required:
                          - nodeSelectorTerms
                          type: object
                      type: object
                    podAffinity:
                      description: Pod affinity is a group of inter pod affinity scheduling
                        rules.
                      properties:
                        preferredDuringSchedulingIgnoredDuringExecution:
                          description: The scheduler will prefer to schedule pods
                            to nodes that satisfy the affinity expressions specified
                            by this field, but it may choose a node that violates
                            one or more of the expressions. The node that is most
                            preferred is the one with the greatest sum of weights,
                            i.e. for each node that meets all of the scheduling requirements
                            (resource request, requiredDuringScheduling affinity expressions,
                            etc.), compute a sum by iterating through the elements
                            of this field and adding "weight" to the sum if the node
                            has pods which matches the corresponding podAffinityTerm;
                            the node(s) with the highest sum are the most preferred.
                          items:
                            description: The weights of all of the matched WeightedPodAffinityTerm
                              fields are added per-node to find the most preferred
                              node(s)
                            properties:
                              podAffinityTerm:
                                description: Defines a set of pods (namely those matching
                                  the labelSelector relative to the given namespace(s))
                                  that this pod should be co-located (affinity) or
                                  not co-located (anti-affinity) with, where co-located
                                  is defined as running on a node whose value of the
                                  label with key <topologyKey> matches that of any
                                  node on which a pod of the set of pods is running
                                properties:
                                  labelSelector:
                                    description: A label selector is a label query
                                      over a set of resources. The result of matchLabels
                                      and matchExpressions are ANDed. An empty label
                                      selector matches all objects. A null label selector
                                      matches no objects.
                                    properties:
                                      matchExpressions:
                                        description: matchExpressions is a list of
                                          label selector requirements. The requirements
                                          are ANDed.
                                        items:
                                          description: A label selector requirement
                                            is a selector that contains values, a
                                            key, and an operator that relates the
                                            key and values.
                                          properties:
                                            key:
                                              description: key is the label key that
                                                the selector applies to.
                                              type: string
                                            operator:
                                              description: operator represents a key's
                                                relationship to a set of values. Valid
                                                operators are In, NotIn, Exists and
                                                DoesNotExist.
                                              type: string
                                            values:
                                              description: values is an array of string
                                                values. If the operator is In or NotIn,
                                                the values array must be non-empty.
                                                If the operator is Exists or DoesNotExist,
                                                the values array must be empty. This
                                                array is replaced during a strategic
                                                merge patch.
                                              items:
                                                type: string
                                              type: array
                                          required:
                                          - key
                                          - operator
                                          type: object
                                        type: array
                                      matchLabels:
                                        description: matchLabels is a map of {key,value}
                                          pairs. A single {key,value} in the matchLabels
                                          map is equivalent to an element of matchExpressions,
                                          whose key field is "key", the operator is
                                          "In", and the values array contains only
                                          "value". The requirements are ANDed.
                                        type: object
                                    type: object
                                  namespaces:
                                    description: namespaces specifies which namespaces
                                      the labelSelector applies to (matches against);
                                      null or empty list means "this pod's namespace"
                                    items:
                                      type: string
                                    type: array
                                  topologyKey:
                                    description: This pod should be co-located (affinity)
                                      or not co-located (anti-affinity) with the pods
                                      matching the labelSelector in the specified
                                      namespaces, where co-located is defined as running
                                      on a node whose value of the label with key
                                      topologyKey matches that of any node on which
                                      any of the selected pods is running. Empty topologyKey
                                      is not allowed.
                                    type: string
                                required:
                                - topologyKey
                                type: object
                              weight:
                                description: weight associated with matching the corresponding
                                  podAffinityTerm, in the range 1-100.
                                format: int32
                                type: integer
                            required:
                            - weight
                            - podAffinityTerm
                            type: object
                          type: array
                        requiredDuringSchedulingIgnoredDuringExecution:
                          description: If the affinity requirements specified by this
                            field are not met at scheduling time, the pod will not
                            be scheduled onto the node. If the affinity requirements
                            specified by this field cease to be met at some point
                            during pod execution (e.g. due to a pod label update),
                            the system may or may not try to eventually evict the
                            pod from its node. When there are multiple elements, the
                            lists of nodes corresponding to each podAffinityTerm are
                            intersected, i.e. all terms must be satisfied.
                          items:
                            description: Defines a set of pods (namely those matching
                              the labelSelector relative to the given namespace(s))
                              that this pod should be co-located (affinity) or not
                              co-located (anti-affinity) with, where co-located is
                              defined as running on a node whose value of the label
                              with key <topologyKey> matches that of any node on which
                              a pod of the set of pods is running
                            properties:
                              labelSelector:
                                description: A label selector is a label query over
                                  a set of resources. The result of matchLabels and
                                  matchExpressions are ANDed. An empty label selector
                                  matches all objects. A null label selector matches
                                  no objects.
                                properties:
                                  matchExpressions:
                                    description: matchExpressions is a list of label
                                      selector requirements. The requirements are
                                      ANDed.
                                    items:
                                      description: A label selector requirement is
                                        a selector that contains values, a key, and
                                        an operator that relates the key and values.
                                      properties:
                                        key:
                                          description: key is the label key that the
                                            selector applies to.
                                          type: string
                                        operator:
                                          description: operator represents a key's
                                            relationship to a set of values. Valid
                                            operators are In, NotIn, Exists and DoesNotExist.
                                          type: string
                                        values:
                                          description: values is an array of string
                                            values. If the operator is In or NotIn,
                                            the values array must be non-empty. If
                                            the operator is Exists or DoesNotExist,
                                            the values array must be empty. This array
                                            is replaced during a strategic merge patch.
                                          items:
                                            type: string
                                          type: array
                                      required:
                                      - key
                                      - operator
                                      type: object
                                    type: array
                                  matchLabels:
                                    description: matchLabels is a map of {key,value}
                                      pairs. A single {key,value} in the matchLabels
                                      map is equivalent to an element of matchExpressions,
                                      whose key field is "key", the operator is "In",
                                      and the values array contains only "value".
                                      The requirements are ANDed.
                                    type: object
                                type: object
                              namespaces:
                                description: namespaces specifies which namespaces
                                  the labelSelector applies to (matches against);
                                  null or empty list means "this pod's namespace"
                                items:
                                  type: string
                                type: array
                              topologyKey:
                                description: This pod should be co-located (affinity)
                                  or not co-located (anti-affinity) with the pods
                                  matching the labelSelector in the specified namespaces,
                                  where co-located is defined as running on a node
                                  whose value of the label with key topologyKey matches
                                  that of any node on which any of the selected pods
                                  is running. Empty topologyKey is not allowed.
                                type: string
                            required:
                            - topologyKey
                            type: object
                          type: array
                      type: object
                    podAntiAffinity:
                      description: Pod anti affinity is a group of inter pod anti
                        affinity scheduling rules.
                      properties:
                        preferredDuringSchedulingIgnoredDuringExecution:
                          description: The scheduler will prefer to schedule pods
                            to nodes that satisfy the anti-affinity expressions specified
                            by this field, but it may choose a node that violates
                            one or more of the expressions. The node that is most
                            preferred is the one with the greatest sum of weights,
                            i.e. for each node that meets all of the scheduling requirements
                            (resource request, requiredDuringScheduling anti-affinity
                            expressions, etc.), compute a sum by iterating through
                            the elements of this field and adding "weight" to the
                            sum if the node has pods which matches the corresponding
                            podAffinityTerm; the node(s) with the highest sum are
                            the most preferred.
                          items:
                            description: The weights of all of the matched WeightedPodAffinityTerm
                              fields are added per-node to find the most preferred
                              node(s)
                            properties:
                              podAffinityTerm:
                                description: Defines a set of pods (namely those matching
                                  the labelSelector relative to the given namespace(s))
                                  that this pod should be co-located (affinity) or
                                  not co-located (anti-affinity) with, where co-located
                                  is defined as running on a node whose value of the
                                  label with key <topologyKey> matches that of any
                                  node on which a pod of the set of pods is running
                                properties:
                                  labelSelector:
                                    description: A label selector is a label query
                                      over a set of resources. The result of matchLabels
                                      and matchExpressions are ANDed. An empty label
                                      selector matches all objects. A null label selector
                                      matches no objects.
                                    properties:
                                      matchExpressions:
                                        description: matchExpressions is a list of
                                          label selector requirements. The requirements
                                          are ANDed.
                                        items:
                                          description: A label selector requirement
                                            is a selector that contains values, a
                                            key, and an operator that relates the
                                            key and values.
                                          properties:
                                            key:
                                              description: key is the label key that
                                                the selector applies to.
                                              type: string
                                            operator:
                                              description: operator represents a key's
                                                relationship to a set of values. Valid
                                                operators are In, NotIn, Exists and
                                                DoesNotExist.
                                              type: string
                                            values:
                                              description: values is an array of string
                                                values. If the operator is In or NotIn,
                                                the values array must be non-empty.
                                                If the operator is Exists or DoesNotExist,
                                                the values array must be empty. This
                                                array is replaced during a strategic
                                                merge patch.
                                              items:
                                                type: string
                                              type: array
                                          required:
                                          - key
                                          - operator
                                          type: object
                                        type: array
                                      matchLabels:
                                        description: matchLabels is a map of {key,value}
                                          pairs. A single {key,value} in the matchLabels
                                          map is equivalent to an element of matchExpressions,
                                          whose key field is "key", the operator is
                                          "In", and the values array contains only
                                          "value". The requirements are ANDed.
                                        type: object
                                    type: object
                                  namespaces:
                                    description: namespaces specifies which namespaces
                                      the labelSelector applies to (matches against);
                                      null or empty list means "this pod's namespace"
                                    items:
                                      type: string
                                    type: array
                                  topologyKey:
                                    description: This pod should be co-located (affinity)
                                      or not co-located (anti-affinity) with the pods
                                      matching the labelSelector in the specified
                                      namespaces, where co-located is defined as running
                                      on a node whose value of the label with key
                                      topologyKey matches that of any node on which
                                      any of the selected pods is running. Empty topologyKey
                                      is not allowed.
                                    type: string
                                required:
                                - topologyKey
                                type: object
                              weight:
                                description: weight associated with matching the corresponding
                                  podAffinityTerm, in the range 1-100.
                                format: int32
                                type: integer
                            required:
                            - weight
                            - podAffinityTerm
                            type: object
                          type: array
                        requiredDuringSchedulingIgnoredDuringExecution:
                          description: If the anti-affinity requirements specified
                            by this field are not met at scheduling time, the pod
                            will not be scheduled onto the node. If the anti-affinity
                            requirements specified by this field cease to be met at
                            some point during pod execution (e.g. due to a pod label
                            update), the system may or may not try to eventually evict
                            the pod from its node. When there are multiple elements,
                            the lists of nodes corresponding to each podAffinityTerm
                            are intersected, i.e. all terms must be satisfied.
                          items:
                            description: Defines a set of pods (namely those matching
                              the labelSelector relative to the given namespace(s))
                              that this pod should be co-located (affinity) or not
                              co-located (anti-affinity) with, where co-located is
                              defined as running on a node whose value of the label
                              with key <topologyKey> matches that of any node on which
                              a pod of the set of pods is running
                            properties:
                              labelSelector:
                                description: A label selector is a label query over
                                  a set of resources. The result of matchLabels and
                                  matchExpressions are ANDed. An empty label selector
                                  matches all objects. A null label selector matches
                                  no objects.
                                properties:
                                  matchExpressions:
                                    description: matchExpressions is a list of label
                                      selector requirements. The requirements are
                                      ANDed.
                                    items:
                                      description: A label selector requirement is
                                        a selector that contains values, a key, and
                                        an operator that relates the key and values.
                                      properties:
                                        key:
                                          description: key is the label key that the
                                            selector applies to.
                                          type: string
                                        operator:
                                          description: operator represents a key's
                                            relationship to a set of values. Valid
                                            operators are In, NotIn, Exists and DoesNotExist.
                                          type: string
                                        values:
                                          description: values is an array of string
                                            values. If the operator is In or NotIn,
                                            the values array must be non-empty. If
                                            the operator is Exists or DoesNotExist,
                                            the values array must be empty. This array
                                            is replaced during a strategic merge patch.
                                          items:
                                            type: string
                                          type: array
                                      required:
                                      - key
                                      - operator
                                      type: object
                                    type: array
                                  matchLabels:
                                    description: matchLabels is a map of {key,value}
                                      pairs. A single {key,value} in the matchLabels
                                      map is equivalent to an element of matchExpressions,
                                      whose key field is "key", the operator is "In",
                                      and the values array contains only "value".
                                      The requirements are ANDed.
                                    type: object
                                type: object
                              namespaces:
                                description: namespaces specifies which namespaces
                                  the labelSelector applies to (matches against);
                                  null or empty list means "this pod's namespace"
                                items:
                                  type: string
                                type: array
                              topologyKey:
                                description: This pod should be co-located (affinity)
                                  or not co-located (anti-affinity) with the pods
                                  matching the labelSelector in the specified namespaces,
                                  where co-located is defined as running on a node
                                  whose value of the label with key topologyKey matches
                                  that of any node on which any of the selected pods
                                  is running. Empty topologyKey is not allowed.
                                type: string
                            required:
                            - topologyKey
                            type: object
                          type: array
                      type: object
                  type: object
                annotations:
                  description: 'Annotations of the component. Merged into the cluster-level
                    annotations if non-empty Optional: Defaults to cluster-level setting'
                  type: object
                baseImage:
                  description: Base image of the component, image tag is now allowed
                    during validation
                  type: string
                config:
                  description: TiKVConfig is the configuration of TiKV.
                  properties:
                    coprocessor:
                      description: TiKVCoprocessorConfig is the configuration of TiKV
                        Coprocessor component.
                      properties:
                        batch-split-limit:
                          description: One split check produces several split keys
                            in batch. This config limits the number of produced split
                            keys in one batch. optional
                          format: int64
                          type: integer
                        region-max-keys:
                          description: 'When the number of keys in Region [a,e) exceeds
                            the `region_max_keys`, it will be split into several Regions
                            [a,b), [b,c), [c,d), [d,e) and the number of keys in [a,b),
                            [b,c), [c,d) will be `region_split_keys`. See also: region-split-keys
                            Optional: Defaults to 1440000 optional'
                          format: int64
                          type: integer
                        region-max-size:
                          description: 'When Region [a,e) size exceeds `region_max_size`,
                            it will be split into several Regions [a,b), [b,c), [c,d),
                            [d,e) and the size of [a,b), [b,c), [c,d) will be `region_split_size`
                            (or a little larger). See also: region-split-size Optional:
                            Defaults to 144MB optional'
                          type: string
                        region-split-keys:
                          description: 'When the number of keys in Region [a,e) exceeds
                            the `region_max_keys`, it will be split into several Regions
                            [a,b), [b,c), [c,d), [d,e) and the number of keys in [a,b),
                            [b,c), [c,d) will be `region_split_keys`. See also: region-max-keys
                            Optional: Defaults to 960000 optional'
                          format: int64
                          type: integer
                        region-split-size:
                          description: 'When Region [a,e) size exceeds `region_max_size`,
                            it will be split into several Regions [a,b), [b,c), [c,d),
                            [d,e) and the size of [a,b), [b,c), [c,d) will be `region_split_size`
                            (or a little larger). See also: region-max-size Optional:
                            Defaults to 96MB optional'
                          type: string
                        split-region-on-table:
                          description: 'When it is set to `true`, TiKV will try to
                            split a Region with table prefix if that Region crosses
                            tables. It is recommended to turn off this option if there
                            will be a large number of tables created. Optional: Defaults
                            to false optional'
                          type: boolean
                      type: object
                    gc:
                      properties:
                        "\tbatch_keys":
                          description: 'Optional: Defaults to 512'
                          format: int64
                          type: integer
                        "\tmax_write_bytes_per_sec":
                          type: string
                      type: object
                    import:
                      properties:
                        import_dir:
                          type: string
                        max_open_engines:
                          format: int64
                          type: integer
                        max_prepare_duration:
                          type: string
                        num_import_jobs:
                          format: int64
                          type: integer
                        num_import_sst_jobs:
                          format: int64
                          type: integer
                        num_threads:
                          format: int64
                          type: integer
                        region_split_size:
                          type: string
                        stream_channel_window:
                          format: int64
                          type: integer
                        upload_speed_limit:
                          type: string
                      type: object
                    log-file:
                      type: string
                    log-level:
                      description: 'Optional: Defaults to info'
                      type: string
                    log-rotation-timespan:
                      description: 'Optional: Defaults to 24h'
                      type: string
                    panic-when-unexpected-key-or-data:
                      type: boolean
                    pd:
                      properties:
                        endpoints:
                          description: |-
                            The PD endpoints for the client.

                            Default is empty.
                          items:
                            type: string
                          type: array
                        retry_interval:
                          description: |-
                            The interval at which to retry a PD connection initialization.

                            Default is 300ms. Optional: Defaults to 300ms
                          type: string
                        retry_log_every:
                          description: |-
                            If the client observes the same error message on retry, it can repeat the message only every `n` times.

                            Default is 10. Set to 1 to disable this feature. Optional: Defaults to 10
                          format: int64
                          type: integer
                        retry_max_count:
                          description: |-
                            The maximum number of times to retry a PD connection initialization.

                            Default is isize::MAX, represented by -1. Optional: Defaults to -1
                          format: int64
                          type: integer
                      type: object
                    raftdb:
                      properties:
                        allow_concurrent_memtable_write:
                          type: boolean
                        bytes_per_sync:
                          type: string
                        compaction_readahead_size:
                          type: string
                        create_if_missing:
                          type: boolean
                        defaultcf:
                          description: TiKVCfConfig is the config of a cf
                          properties:
                            block-based-bloom-filter:
                              type: boolean
                            block-cache-size:
                              type: string
                            block-size:
                              type: string
                            bloom-filter-bits-per-key:
                              format: int64
                              type: integer
                            cache-index-and-filter-blocks:
                              type: boolean
                            compaction-pri:
                              format: int64
                              type: integer
                            compaction-style:
                              format: int64
                              type: integer
                            compression-per-level:
                              items:
                                type: string
                              type: array
                            disable-auto-compactions:
                              type: boolean
                            disable-block-cache:
                              type: boolean
                            dynamic-level-bytes:
                              type: boolean
                            enable-doubly-skiplist:
                              type: boolean
                            force-consistency-checks:
                              type: boolean
                            hard-pending-compaction-bytes-limit:
                              type: string
                            level0-file-num-compaction-trigger:
                              format: int64
                              type: integer
                            level0-slowdown-writes-trigger:
                              format: int64
                              type: integer
                            level0-stop-writes-trigger:
                              format: int64
                              type: integer
                            max-bytes-for-level-base:
                              type: string
                            max-bytes-for-level-multiplier:
                              format: int64
                              type: integer
                            max-compaction-bytes:
                              type: string
                            max-write-buffer-number:
                              format: int64
                              type: integer
                            min-write-buffer-number-to-merge:
                              format: int64
                              type: integer
                            num-levels:
                              format: int64
                              type: integer
                            optimize-filters-for-hits:
                              type: boolean
                            pin-l0-filter-and-index-blocks:
                              type: boolean
                            prop-keys-index-distance:
                              format: int64
                              type: integer
                            prop-size-index-distance:
                              format: int64
                              type: integer
                            read-amp-bytes-per-bit:
                              format: int64
                              type: integer
                            soft-pending-compaction-bytes-limit:
                              type: string
                            target-file-size-base:
                              type: string
                            titan:
                              description: TiKVTitanCfConfig is the titian config.
                              properties:
                                blob-cache-size:
                                  type: string
                                blob-file-compression:
                                  type: string
                                blob-run-mode:
                                  type: string
                                discardable-ratio:
                                  format: double
                                  type: number
                                max-gc-batch-size:
                                  type: string
                                merge-small-file-threshold:
                                  type: string
                                min-blob-size:
                                  type: string
                                min-gc-batch-size:
                                  type: string
                                sample-ratio:
                                  format: double
                                  type: number
                              type: object
                            use-bloom-filter:
                              type: boolean
                            whole-key-filtering:
                              type: boolean
                            write-buffer-size:
                              type: string
                          type: object
                        enable_pipelined_write:
                          type: boolean
                        enable_statistics:
                          type: boolean
                        info_log_dir:
                          type: string
                        info_log_keep_log_file_num:
                          format: int64
                          type: integer
                        info_log_max_size:
                          type: string
                        info_log_roll_time:
                          type: string
                        max_background_jobs:
                          format: int64
                          type: integer
                        max_manifest_file_size:
                          type: string
                        max_open_files:
                          format: int64
                          type: integer
                        max_sub_compactions:
                          format: int64
                          type: integer
                        max_total_wal_size:
                          type: string
                        stats_dump_period:
                          type: string
                        use_direct_io_for_flush_and_compaction:
                          type: boolean
                        wal_bytes_per_sync:
                          type: string
                        wal_dir:
                          type: string
                        wal_recovery_mode:
                          type: string
                        wal_size_limit:
                          type: string
                        wal_ttl_seconds:
                          format: int64
                          type: integer
                        writable_file_max_buffer_size:
                          type: string
                      type: object
                    raftstore:
                      description: TiKVRaftstoreConfig is the configuration of TiKV
                        raftstore component.
                      properties:
                        abnormal-leader-missing-duration:
                          description: / Similar to the max-leader-missing-duration,
                            instead it will log warnings and / try to alert monitoring
                            systems, if there is any.
                          type: string
                        allow-remove-leader:
                          type: boolean
                        apply-max-batch-size:
                          format: int64
                          type: integer
                        apply-pool-size:
                          description: 'Optional: Defaults to 2'
                          format: int64
                          type: integer
                        clean-stale-peer-delay:
                          description: 'delay time before deleting a stale peer Optional:
                            Defaults to 10m'
                          type: string
                        cleanup-import-sst-interval:
                          description: 'Optional: Defaults to 10m'
                          type: string
                        consistency-check-interval:
                          description: 'Interval (ms) to check region whether the
                            data is consistent. Optional: Defaults to 0'
                          type: string
                        hibernate-regions:
                          type: boolean
                        leader-transfer-max-log-lag:
                          format: int64
                          type: integer
                        lock-cf-compact-bytes-threshold:
                          description: 'Optional: Defaults to 256MB'
                          type: string
                        lock-cf-compact-interval:
                          description: 'Optional: Defaults to 10m'
                          type: string
                        max-leader-missing-duration:
                          description: / If the leader of a peer is missing for longer
                            than max-leader-missing-duration / the peer would ask
                            pd to confirm whether it is valid in any region. / If
                            the peer is stale and is not valid in any region, it will
                            destroy itself.
                          type: string
                        max-peer-down-duration:
                          description: '/ When a peer is not active for max-peer-down-duration
                            / the peer is considered to be down and is reported to
                            PD. Optional: Defaults to 5m'
                          type: string
                        merge-check-tick-interval:
                          description: / Interval to re-propose merge.
                          type: string
                        merge-max-log-gap:
                          description: / Max log gap allowed to propose merge.
                          format: int64
                          type: integer
                        messages-per-tick:
                          format: int64
                          type: integer
                        notify-capacity:
                          format: int64
                          type: integer
                        pd-heartbeat-tick-interval:
                          description: 'Optional: Defaults to 60s'
                          type: string
                        pd-store-heartbeat-tick-interval:
                          description: 'Optional: Defaults to 10s'
                          type: string
                        peer-stale-state-check-interval:
                          type: string
                        prevote:
                          description: 'Optional: Defaults to true'
                          type: boolean
                        raft-base-tick-interval:
                          description: raft-base-tick-interval is a base tick interval
                            (ms).
                          type: string
                        raft-election-timeout-ticks:
                          format: int64
                          type: integer
                        raft-entry-cache-life-time:
                          description: When a peer is not responding for this time,
                            leader will not keep entry cache for it.
                          type: string
                        raft-entry-max-size:
                          description: 'When the entry exceed the max size, reject
                            to propose it. Optional: Defaults to 8MB'
                          type: string
                        raft-heartbeat-ticks:
                          format: int64
                          type: integer
                        raft-log-gc-count-limit:
                          description: 'When entry count exceed this value, gc will
                            be forced trigger. Optional: Defaults to 72000'
                          format: int64
                          type: integer
                        raft-log-gc-size-limit:
                          description: 'When the approximate size of raft log entries
                            exceed this value gc will be forced trigger. Optional:
                            Defaults to 72MB'
                          type: string
                        raft-log-gc-threshold:
                          description: 'A threshold to gc stale raft log, must >=
                            1. Optional: Defaults to 50'
                          format: int64
                          type: integer
                        raft-log-gc-tick-interval:
                          description: 'Interval to gc unnecessary raft log (ms).
                            Optional: Defaults to 10s'
                          type: string
                        raft-reject-transfer-leader-duration:
                          description: When a peer is newly added, reject transferring
                            leader to the peer for a while.
                          type: string
                        raft-store-max-leader-lease:
                          description: The lease provided by a successfully proposed
                            and applied entry.
                          type: string
                        region-compact-check-interval:
                          description: '/ Interval (ms) to check whether start compaction
                            for a region. Optional: Defaults to 5m'
                          type: string
                        region-compact-check-step:
                          description: '/ Number of regions for each time checking.
                            Optional: Defaults to 100'
                          format: int64
                          type: integer
                        region-compact-min-tombstones:
                          description: '/ Minimum number of tombstones to trigger
                            manual compaction. Optional: Defaults to 10000'
                          format: int64
                          type: integer
                        region-compact-tombstones-percent:
                          description: '/ Minimum percentage of tombstones to trigger
                            manual compaction. / Should between 1 and 100. Optional:
                            Defaults to 30'
                          format: int64
                          type: integer
                        region-split-check-diff:
                          description: '/ When size change of region exceed the diff
                            since last check, it / will be checked again whether it
                            should be split. Optional: Defaults to 6MB'
                          type: string
                        report-region-flow-interval:
                          type: string
                        right-derive-when-split:
                          description: Right region derive origin region id when split.
                          type: boolean
                        snap-apply-batch-size:
                          type: string
                        snap-gc-timeout:
                          type: string
                        snap-mgr-gc-tick-interval:
                          type: string
                        split-region-check-tick-interval:
                          description: 'Interval (ms) to check region whether need
                            to be split or not. Optional: Defaults to 10s'
                          type: string
                        store-max-batch-size:
                          format: int64
                          type: integer
                        store-pool-size:
                          description: 'Optional: Defaults to 2'
                          format: int64
                          type: integer
                        sync-log:
                          description: 'true for high reliability, prevent data loss
                            when power failure. Optional: Defaults to true'
                          type: boolean
                        use-delete-range:
                          type: boolean
                      type: object
                    readpool:
                      properties:
                        coprocessor:
                          properties:
                            high_concurrency:
                              description: 'Optional: Defaults to 8'
                              format: int64
                              type: integer
                            low_concurrency:
                              description: 'Optional: Defaults to 8'
                              format: int64
                              type: integer
                            max_tasks_per_worker_high:
                              description: 'Optional: Defaults to 2000'
                              format: int64
                              type: integer
                            max_tasks_per_worker_low:
                              description: 'Optional: Defaults to 2000'
                              format: int64
                              type: integer
                            max_tasks_per_worker_normal:
                              description: 'Optional: Defaults to 2000'
                              format: int64
                              type: integer
                            normal_concurrency:
                              description: 'Optional: Defaults to 8'
                              format: int64
                              type: integer
                            stack_size:
                              description: 'Optional: Defaults to 10MB'
                              type: string
                          type: object
                        storage:
                          properties:
                            high_concurrency:
                              description: 'Optional: Defaults to 4'
                              format: int64
                              type: integer
                            low_concurrency:
                              description: 'Optional: Defaults to 4'
                              format: int64
                              type: integer
                            max_tasks_per_worker_high:
                              description: 'Optional: Defaults to 2000'
                              format: int64
                              type: integer
                            max_tasks_per_worker_low:
                              description: 'Optional: Defaults to 2000'
                              format: int64
                              type: integer
                            max_tasks_per_worker_normal:
                              description: 'Optional: Defaults to 2000'
                              format: int64
                              type: integer
                            normal_concurrency:
                              description: 'Optional: Defaults to 4'
                              format: int64
                              type: integer
                            stack_size:
                              description: 'Optional: Defaults to 10MB'
                              type: string
                          type: object
                      type: object
                    rocksdb:
                      description: TiKVDbConfig is the rocksdb config.
                      properties:
                        auto-tuned:
                          type: boolean
                        bytes-per-sync:
                          type: string
                        compaction-readahead-size:
                          description: 'Optional: Defaults to 0'
                          type: string
                        create-if-missing:
                          description: 'Optional: Defaults to true'
                          type: boolean
                        defaultcf:
                          description: TiKVCfConfig is the config of a cf
                          properties:
                            block-based-bloom-filter:
                              type: boolean
                            block-cache-size:
                              type: string
                            block-size:
                              type: string
                            bloom-filter-bits-per-key:
                              format: int64
                              type: integer
                            cache-index-and-filter-blocks:
                              type: boolean
                            compaction-pri:
                              format: int64
                              type: integer
                            compaction-style:
                              format: int64
                              type: integer
                            compression-per-level:
                              items:
                                type: string
                              type: array
                            disable-auto-compactions:
                              type: boolean
                            disable-block-cache:
                              type: boolean
                            dynamic-level-bytes:
                              type: boolean
                            enable-doubly-skiplist:
                              type: boolean
                            force-consistency-checks:
                              type: boolean
                            hard-pending-compaction-bytes-limit:
                              type: string
                            level0-file-num-compaction-trigger:
                              format: int64
                              type: integer
                            level0-slowdown-writes-trigger:
                              format: int64
                              type: integer
                            level0-stop-writes-trigger:
                              format: int64
                              type: integer
                            max-bytes-for-level-base:
                              type: string
                            max-bytes-for-level-multiplier:
                              format: int64
                              type: integer
                            max-compaction-bytes:
                              type: string
                            max-write-buffer-number:
                              format: int64
                              type: integer
                            min-write-buffer-number-to-merge:
                              format: int64
                              type: integer
                            num-levels:
                              format: int64
                              type: integer
                            optimize-filters-for-hits:
                              type: boolean
                            pin-l0-filter-and-index-blocks:
                              type: boolean
                            prop-keys-index-distance:
                              format: int64
                              type: integer
                            prop-size-index-distance:
                              format: int64
                              type: integer
                            read-amp-bytes-per-bit:
                              format: int64
                              type: integer
                            soft-pending-compaction-bytes-limit:
                              type: string
                            target-file-size-base:
                              type: string
                            titan:
                              description: TiKVTitanCfConfig is the titian config.
                              properties:
                                blob-cache-size:
                                  type: string
                                blob-file-compression:
                                  type: string
                                blob-run-mode:
                                  type: string
                                discardable-ratio:
                                  format: double
                                  type: number
                                max-gc-batch-size:
                                  type: string
                                merge-small-file-threshold:
                                  type: string
                                min-blob-size:
                                  type: string
                                min-gc-batch-size:
                                  type: string
                                sample-ratio:
                                  format: double
                                  type: number
                              type: object
                            use-bloom-filter:
                              type: boolean
                            whole-key-filtering:
                              type: boolean
                            write-buffer-size:
                              type: string
                          type: object
                        enable-pipelined-write:
                          type: boolean
                        enable-statistics:
                          description: 'Optional: Defaults to true'
                          type: boolean
                        info-log-dir:
                          type: string
                        info-log-keep-log-file-num:
                          format: int64
                          type: integer
                        info-log-max-size:
                          type: string
                        info-log-roll-time:
                          type: string
                        lockcf:
                          description: TiKVCfConfig is the config of a cf
                          properties:
                            block-based-bloom-filter:
                              type: boolean
                            block-cache-size:
                              type: string
                            block-size:
                              type: string
                            bloom-filter-bits-per-key:
                              format: int64
                              type: integer
                            cache-index-and-filter-blocks:
                              type: boolean
                            compaction-pri:
                              format: int64
                              type: integer
                            compaction-style:
                              format: int64
                              type: integer
                            compression-per-level:
                              items:
                                type: string
                              type: array
                            disable-auto-compactions:
                              type: boolean
                            disable-block-cache:
                              type: boolean
                            dynamic-level-bytes:
                              type: boolean
                            enable-doubly-skiplist:
                              type: boolean
                            force-consistency-checks:
                              type: boolean
                            hard-pending-compaction-bytes-limit:
                              type: string
                            level0-file-num-compaction-trigger:
                              format: int64
                              type: integer
                            level0-slowdown-writes-trigger:
                              format: int64
                              type: integer
                            level0-stop-writes-trigger:
                              format: int64
                              type: integer
                            max-bytes-for-level-base:
                              type: string
                            max-bytes-for-level-multiplier:
                              format: int64
                              type: integer
                            max-compaction-bytes:
                              type: string
                            max-write-buffer-number:
                              format: int64
                              type: integer
                            min-write-buffer-number-to-merge:
                              format: int64
                              type: integer
                            num-levels:
                              format: int64
                              type: integer
                            optimize-filters-for-hits:
                              type: boolean
                            pin-l0-filter-and-index-blocks:
                              type: boolean
                            prop-keys-index-distance:
                              format: int64
                              type: integer
                            prop-size-index-distance:
                              format: int64
                              type: integer
                            read-amp-bytes-per-bit:
                              format: int64
                              type: integer
                            soft-pending-compaction-bytes-limit:
                              type: string
                            target-file-size-base:
                              type: string
                            titan:
                              description: TiKVTitanCfConfig is the titian config.
                              properties:
                                blob-cache-size:
                                  type: string
                                blob-file-compression:
                                  type: string
                                blob-run-mode:
                                  type: string
                                discardable-ratio:
                                  format: double
                                  type: number
                                max-gc-batch-size:
                                  type: string
                                merge-small-file-threshold:
                                  type: string
                                min-blob-size:
                                  type: string
                                min-gc-batch-size:
                                  type: string
                                sample-ratio:
                                  format: double
                                  type: number
                              type: object
                            use-bloom-filter:
                              type: boolean
                            whole-key-filtering:
                              type: boolean
                            write-buffer-size:
                              type: string
                          type: object
                        max-background-jobs:
                          description: 'Optional: Defaults to 8'
                          format: int64
                          type: integer
                        max-manifest-file-size:
                          description: 'Optional: Defaults to 128MB'
                          type: string
                        max-open-files:
                          description: 'Optional: Defaults to 40960'
                          format: int64
                          type: integer
                        max-sub-compactions:
                          description: 'Optional: Defaults to 3'
                          format: int64
                          type: integer
                        max-total-wal-size:
                          description: 'Optional: Defaults to 4GB'
                          type: string
                        raftcf:
                          description: TiKVCfConfig is the config of a cf
                          properties:
                            block-based-bloom-filter:
                              type: boolean
                            block-cache-size:
                              type: string
                            block-size:
                              type: string
                            bloom-filter-bits-per-key:
                              format: int64
                              type: integer
                            cache-index-and-filter-blocks:
                              type: boolean
                            compaction-pri:
                              format: int64
                              type: integer
                            compaction-style:
                              format: int64
                              type: integer
                            compression-per-level:
                              items:
                                type: string
                              type: array
                            disable-auto-compactions:
                              type: boolean
                            disable-block-cache:
                              type: boolean
                            dynamic-level-bytes:
                              type: boolean
                            enable-doubly-skiplist:
                              type: boolean
                            force-consistency-checks:
                              type: boolean
                            hard-pending-compaction-bytes-limit:
                              type: string
                            level0-file-num-compaction-trigger:
                              format: int64
                              type: integer
                            level0-slowdown-writes-trigger:
                              format: int64
                              type: integer
                            level0-stop-writes-trigger:
                              format: int64
                              type: integer
                            max-bytes-for-level-base:
                              type: string
                            max-bytes-for-level-multiplier:
                              format: int64
                              type: integer
                            max-compaction-bytes:
                              type: string
                            max-write-buffer-number:
                              format: int64
                              type: integer
                            min-write-buffer-number-to-merge:
                              format: int64
                              type: integer
                            num-levels:
                              format: int64
                              type: integer
                            optimize-filters-for-hits:
                              type: boolean
                            pin-l0-filter-and-index-blocks:
                              type: boolean
                            prop-keys-index-distance:
                              format: int64
                              type: integer
                            prop-size-index-distance:
                              format: int64
                              type: integer
                            read-amp-bytes-per-bit:
                              format: int64
                              type: integer
                            soft-pending-compaction-bytes-limit:
                              type: string
                            target-file-size-base:
                              type: string
                            titan:
                              description: TiKVTitanCfConfig is the titian config.
                              properties:
                                blob-cache-size:
                                  type: string
                                blob-file-compression:
                                  type: string
                                blob-run-mode:
                                  type: string
                                discardable-ratio:
                                  format: double
                                  type: number
                                max-gc-batch-size:
                                  type: string
                                merge-small-file-threshold:
                                  type: string
                                min-blob-size:
                                  type: string
                                min-gc-batch-size:
                                  type: string
                                sample-ratio:
                                  format: double
                                  type: number
                              type: object
                            use-bloom-filter:
                              type: boolean
                            whole-key-filtering:
                              type: boolean
                            write-buffer-size:
                              type: string
                          type: object
                        rate-bytes-per-sec:
                          type: string
                        rate-limiter-mode:
                          format: int64
                          type: integer
                        stats-dump-period:
                          description: 'Optional: Defaults to 10m'
                          type: string
                        titan:
                          description: TiKVTitanDBConfig is the config a titian db.
                          properties:
                            dirname:
                              type: string
                            disable-gc:
                              type: boolean
                            enabled:
                              type: boolean
                            max-background-gc:
                              format: int64
                              type: integer
                            purge-obsolete-files-period:
                              description: The value of this field will be truncated
                                to seconds.
                              type: string
                          type: object
                        use-direct-io-for-flush-and-compaction:
                          type: boolean
                        wal-bytes-per-sync:
                          type: string
                        wal-recovery-mode:
                          description: 'Optional: Defaults to 2'
                          format: int64
                          type: integer
                        wal-size-limit:
                          type: string
                        wal-ttl-seconds:
                          format: int64
                          type: integer
                        writable-file-max-buffer-size:
                          type: string
                        writecf:
                          description: TiKVCfConfig is the config of a cf
                          properties:
                            block-based-bloom-filter:
                              type: boolean
                            block-cache-size:
                              type: string
                            block-size:
                              type: string
                            bloom-filter-bits-per-key:
                              format: int64
                              type: integer
                            cache-index-and-filter-blocks:
                              type: boolean
                            compaction-pri:
                              format: int64
                              type: integer
                            compaction-style:
                              format: int64
                              type: integer
                            compression-per-level:
                              items:
                                type: string
                              type: array
                            disable-auto-compactions:
                              type: boolean
                            disable-block-cache:
                              type: boolean
                            dynamic-level-bytes:
                              type: boolean
                            enable-doubly-skiplist:
                              type: boolean
                            force-consistency-checks:
                              type: boolean
                            hard-pending-compaction-bytes-limit:
                              type: string
                            level0-file-num-compaction-trigger:
                              format: int64
                              type: integer
                            level0-slowdown-writes-trigger:
                              format: int64
                              type: integer
                            level0-stop-writes-trigger:
                              format: int64
                              type: integer
                            max-bytes-for-level-base:
                              type: string
                            max-bytes-for-level-multiplier:
                              format: int64
                              type: integer
                            max-compaction-bytes:
                              type: string
                            max-write-buffer-number:
                              format: int64
                              type: integer
                            min-write-buffer-number-to-merge:
                              format: int64
                              type: integer
                            num-levels:
                              format: int64
                              type: integer
                            optimize-filters-for-hits:
                              type: boolean
                            pin-l0-filter-and-index-blocks:
                              type: boolean
                            prop-keys-index-distance:
                              format: int64
                              type: integer
                            prop-size-index-distance:
                              format: int64
                              type: integer
                            read-amp-bytes-per-bit:
                              format: int64
                              type: integer
                            soft-pending-compaction-bytes-limit:
                              type: string
                            target-file-size-base:
                              type: string
                            titan:
                              description: TiKVTitanCfConfig is the titian config.
                              properties:
                                blob-cache-size:
                                  type: string
                                blob-file-compression:
                                  type: string
                                blob-run-mode:
                                  type: string
                                discardable-ratio:
                                  format: double
                                  type: number
                                max-gc-batch-size:
                                  type: string
                                merge-small-file-threshold:
                                  type: string
                                min-blob-size:
                                  type: string
                                min-gc-batch-size:
                                  type: string
                                sample-ratio:
                                  format: double
                                  type: number
                              type: object
                            use-bloom-filter:
                              type: boolean
                            whole-key-filtering:
                              type: boolean
                            write-buffer-size:
                              type: string
                          type: object
                      type: object
                    security:
                      properties:
                        ca_path:
                          type: string
                        cert_path:
                          type: string
                        cipher_file:
                          type: string
                        key_path:
                          type: string
                        override_ssl_target:
                          type: string
                      type: object
                    server:
                      description: TiKVServerConfig is the configuration of TiKV server.
                      properties:
                        concurrent-recv-snap-limit:
                          description: 'Optional: Defaults to 32'
                          format: int32
                          type: integer
                        concurrent-send-snap-limit:
                          description: 'Optional: Defaults to 32'
                          format: int32
                          type: integer
                        end-point-batch-row-limit:
                          format: int32
                          type: integer
                        end-point-enable-batch-if-possible:
                          format: int32
                          type: integer
                        end-point-recursion-limit:
                          description: 'Optional: Defaults to 1000'
                          format: int32
                          type: integer
                        end-point-request-max-handle-duration:
                          type: string
                        end-point-stream-batch-row-limit:
                          format: int32
                          type: integer
                        end-point-stream-channel-size:
                          format: int32
                          type: integer
                        grpc-compression-type:
                          description: 'Optional: Defaults to none'
                          type: string
                        grpc-concurrency:
                          description: 'Optional: Defaults to 4'
                          format: int32
                          type: integer
                        grpc-concurrent-stream:
                          description: 'Optional: Defaults to 1024'
                          format: int32
                          type: integer
                        grpc-keepalive-time:
                          description: 'Optional: Defaults to 10s'
                          type: string
                        grpc-keepalive-timeout:
                          description: 'Optional: Defaults to 3s'
                          type: string
                        grpc-raft-conn-num:
                          description: 'Optional: Defaults to 10'
                          format: int32
                          type: integer
                        grpc-stream-initial-window-size:
                          description: 'Optional: Defaults to 2MB'
                          type: string
                        grpc_memory_pool_quota:
                          description: 'Optional: Defaults to 32G'
                          type: string
                        heavy-load-threshold:
                          format: int32
                          type: integer
                        heavy-load-wait-duration:
                          description: 'Optional: Defaults to 60s'
                          type: string
                        labels:
                          type: object
                        snap-max-total-size:
                          type: string
                        snap-max-write-bytes-per-sec:
                          description: 'Optional: Defaults to 100MB'
                          type: string
                        stats-concurrency:
                          format: int32
                          type: integer
                        status-thread-pool-size:
                          description: 'Optional: Defaults to 1'
                          type: string
                      type: object
                    storage:
                      description: TiKVStorageConfig is the config of storage
                      properties:
                        block-cache:
                          description: TiKVBlockCacheConfig is the config of a block
                            cache
                          properties:
                            capacity:
                              type: string
                            high-pri-pool-ratio:
                              format: double
                              type: number
                            memory-allocator:
                              type: string
                            num-shard-bits:
                              format: int64
                              type: integer
                            shared:
                              description: 'Optional: Defaults to true'
                              type: boolean
                            strict-capacity-limit:
                              type: boolean
                          type: object
                        max-key-size:
                          format: int64
                          type: integer
                        scheduler-concurrency:
                          description: 'Optional: Defaults to 2048000'
                          format: int64
                          type: integer
                        scheduler-notify-capacity:
                          format: int64
                          type: integer
                        scheduler-pending-write-threshold:
                          description: 'Optional: Defaults to 100MB'
                          type: string
                        scheduler-worker-pool-size:
                          description: 'Optional: Defaults to 4'
                          format: int64
                          type: integer
                      type: object
                  type: object
                configUpdateStrategy:
                  description: 'ConfigUpdateStrategy of the component. Override the
                    cluster-level updateStrategy if present Optional: Defaults to
                    cluster-level setting'
                  type: string
                hostNetwork:
                  description: 'Whether Hostnetwork of the component is enabled. Override
                    the cluster-level setting if present Optional: Defaults to cluster-level
                    setting'
                  type: boolean
                imagePullPolicy:
                  description: 'ImagePullPolicy of the component. Override the cluster-level
                    imagePullPolicy if present Optional: Defaults to cluster-level
                    setting'
                  type: string
                limits:
                  description: 'Limits describes the maximum amount of compute resources
                    allowed. More info: https://kubernetes.io/docs/concepts/configuration/manage-compute-resources-container/'
                  type: object
                maxFailoverCount:
                  description: 'MaxFailoverCount limit the max replicas could be added
                    in failover, 0 means unlimited Optional: Defaults to 0'
                  format: int32
                  type: integer
                nodeSelector:
                  description: 'NodeSelector of the component. Merged into the cluster-level
                    nodeSelector if non-empty Optional: Defaults to cluster-level
                    setting'
                  type: object
                podSecurityContext:
                  description: PodSecurityContext holds pod-level security attributes
                    and common container settings. Some fields are also present in
                    container.securityContext.  Field values of container.securityContext
                    take precedence over field values of PodSecurityContext.
                  properties:
                    fsGroup:
                      description: |-
                        A special supplemental group that applies to all containers in a pod. Some volume types allow the Kubelet to change the ownership of that volume to be owned by the pod:

                        1. The owning GID will be the FSGroup 2. The setgid bit is set (new files created in the volume will be owned by FSGroup) 3. The permission bits are OR'd with rw-rw----

                        If unset, the Kubelet will not modify the ownership and permissions of any volume.
                      format: int64
                      type: integer
                    runAsGroup:
                      description: The GID to run the entrypoint of the container
                        process. Uses runtime default if unset. May also be set in
                        SecurityContext.  If set in both SecurityContext and PodSecurityContext,
                        the value specified in SecurityContext takes precedence for
                        that container.
                      format: int64
                      type: integer
                    runAsNonRoot:
                      description: Indicates that the container must run as a non-root
                        user. If true, the Kubelet will validate the image at runtime
                        to ensure that it does not run as UID 0 (root) and fail to
                        start the container if it does. If unset or false, no such
                        validation will be performed. May also be set in SecurityContext.  If
                        set in both SecurityContext and PodSecurityContext, the value
                        specified in SecurityContext takes precedence.
                      type: boolean
                    runAsUser:
                      description: The UID to run the entrypoint of the container
                        process. Defaults to user specified in image metadata if unspecified.
                        May also be set in SecurityContext.  If set in both SecurityContext
                        and PodSecurityContext, the value specified in SecurityContext
                        takes precedence for that container.
                      format: int64
                      type: integer
                    seLinuxOptions:
                      description: SELinuxOptions are the labels to be applied to
                        the container
                      properties:
                        level:
                          description: Level is SELinux level label that applies to
                            the container.
                          type: string
                        role:
                          description: Role is a SELinux role label that applies to
                            the container.
                          type: string
                        type:
                          description: Type is a SELinux type label that applies to
                            the container.
                          type: string
                        user:
                          description: User is a SELinux user label that applies to
                            the container.
                          type: string
                      type: object
                    supplementalGroups:
                      description: A list of groups applied to the first process run
                        in each container, in addition to the container's primary
                        GID.  If unspecified, no groups will be added to any container.
                      items:
                        format: int64
                        type: integer
                      type: array
                    sysctls:
                      description: Sysctls hold a list of namespaced sysctls used
                        for the pod. Pods with unsupported sysctls (by the container
                        runtime) might fail to launch.
                      items:
                        description: Sysctl defines a kernel parameter to be set
                        properties:
                          name:
                            description: Name of a property to set
                            type: string
                          value:
                            description: Value of a property to set
                            type: string
                        required:
                        - name
                        - value
                        type: object
                      type: array
                    windowsOptions:
                      description: WindowsSecurityContextOptions contain Windows-specific
                        options and credentials.
                      properties:
                        gmsaCredentialSpec:
                          description: GMSACredentialSpec is where the GMSA admission
                            webhook (https://github.com/kubernetes-sigs/windows-gmsa)
                            inlines the contents of the GMSA credential spec named
                            by the GMSACredentialSpecName field. This field is alpha-level
                            and is only honored by servers that enable the WindowsGMSA
                            feature flag.
                          type: string
                        gmsaCredentialSpecName:
                          description: GMSACredentialSpecName is the name of the GMSA
                            credential spec to use. This field is alpha-level and
                            is only honored by servers that enable the WindowsGMSA
                            feature flag.
                          type: string
                        runAsUserName:
                          description: The UserName in Windows to run the entrypoint
                            of the container process. Defaults to the user specified
                            in image metadata if unspecified. May also be set in PodSecurityContext.
                            If set in both SecurityContext and PodSecurityContext,
                            the value specified in SecurityContext takes precedence.
                            This field is alpha-level and it is only honored by servers
                            that enable the WindowsRunAsUserName feature flag.
                          type: string
                      type: object
                  type: object
                priorityClassName:
                  description: 'PriorityClassName of the component. Override the cluster-level
                    one if present Optional: Defaults to cluster-level setting'
                  type: string
                privileged:
                  description: 'Whether create the TiKV container in privileged mode,
                    it is highly discouraged to enable this in critical environment.
                    Optional: defaults to false'
                  type: boolean
                replicas:
                  description: The desired ready replicas
                  format: int32
                  type: integer
                requests:
                  description: 'Requests describes the minimum amount of compute resources
                    required. If Requests is omitted for a container, it defaults
                    to Limits if that is explicitly specified, otherwise to an implementation-defined
                    value. More info: https://kubernetes.io/docs/concepts/configuration/manage-compute-resources-container/'
                  type: object
                schedulerName:
                  description: 'SchedulerName of the component. Override the cluster-level
                    one if present Optional: Defaults to cluster-level setting'
                  type: string
                storageClassName:
                  description: 'The storageClassName of the persistent volume for
                    TiKV data storage, empty string means not explicitly set and use
                    the cluster default set by admission controller. Optionals: Defaults
                    to the default-storage-class-name set in the tidb-operator'
                  type: string
                tolerations:
                  description: 'Tolerations of the component. Override the cluster-level
                    tolerations if non-empty Optional: Defaults to cluster-level setting'
                  items:
                    description: The pod this Toleration is attached to tolerates
                      any taint that matches the triple <key,value,effect> using the
                      matching operator <operator>.
                    properties:
                      effect:
                        description: Effect indicates the taint effect to match. Empty
                          means match all taint effects. When specified, allowed values
                          are NoSchedule, PreferNoSchedule and NoExecute.
                        type: string
                      key:
                        description: Key is the taint key that the toleration applies
                          to. Empty means match all taint keys. If the key is empty,
                          operator must be Exists; this combination means to match
                          all values and all keys.
                        type: string
                      operator:
                        description: Operator represents a key's relationship to the
                          value. Valid operators are Exists and Equal. Defaults to
                          Equal. Exists is equivalent to wildcard for value, so that
                          a pod can tolerate all taints of a particular category.
                        type: string
                      tolerationSeconds:
                        description: TolerationSeconds represents the period of time
                          the toleration (which must be of effect NoExecute, otherwise
                          this field is ignored) tolerates the taint. By default,
                          it is not set, which means tolerate the taint forever (do
                          not evict). Zero and negative values will be treated as
                          0 (evict immediately) by the system.
                        format: int64
                        type: integer
                      value:
                        description: Value is the taint value the toleration matches
                          to. If the operator is Exists, the value should be empty,
                          otherwise just a regular string.
                        type: string
                    type: object
                  type: array
                version:
                  description: 'Version of the component. Override the cluster-level
                    version if non-empty Optional: Defaults to cluster-level setting'
                  type: string
              required:
              - replicas
              type: object
            timezone:
              description: 'Time zone of TiDB cluster Pods Optional: Defaults to UTC'
              type: string
            tolerations:
              description: Base tolerations of TiDB cluster Pods, components may add
                more tolreations upon this respectively
              items:
                description: The pod this Toleration is attached to tolerates any
                  taint that matches the triple <key,value,effect> using the matching
                  operator <operator>.
                properties:
                  effect:
                    description: Effect indicates the taint effect to match. Empty
                      means match all taint effects. When specified, allowed values
                      are NoSchedule, PreferNoSchedule and NoExecute.
                    type: string
                  key:
                    description: Key is the taint key that the toleration applies
                      to. Empty means match all taint keys. If the key is empty, operator
                      must be Exists; this combination means to match all values and
                      all keys.
                    type: string
                  operator:
                    description: Operator represents a key's relationship to the value.
                      Valid operators are Exists and Equal. Defaults to Equal. Exists
                      is equivalent to wildcard for value, so that a pod can tolerate
                      all taints of a particular category.
                    type: string
                  tolerationSeconds:
                    description: TolerationSeconds represents the period of time the
                      toleration (which must be of effect NoExecute, otherwise this
                      field is ignored) tolerates the taint. By default, it is not
                      set, which means tolerate the taint forever (do not evict).
                      Zero and negative values will be treated as 0 (evict immediately)
                      by the system.
                    format: int64
                    type: integer
                  value:
                    description: Value is the taint value the toleration matches to.
                      If the operator is Exists, the value should be empty, otherwise
                      just a regular string.
                    type: string
                type: object
              type: array
            version:
              description: TiDB cluster version
              type: string
          required:
          - pd
          - tidb
          - tikv
          type: object
      type: object
  version: v1alpha1
---
apiVersion: apiextensions.k8s.io/v1beta1
kind: CustomResourceDefinition
metadata:
  creationTimestamp: null
  name: backups.pingcap.com
spec:
  additionalPrinterColumns:
  - JSONPath: .status.backupPath
    description: The full path of backup data
    name: BackupPath
    type: string
  - JSONPath: .status.backupSize
    description: The data size of the backup
    name: BackupSize
    type: integer
  - JSONPath: .status.commitTs
    description: The commit ts of tidb cluster dump
    name: CommitTS
    type: string
  - JSONPath: .status.timeStarted
    description: The time at which the backup was started
    name: Started
    priority: 1
    type: date
  - JSONPath: .status.timeCompleted
    description: The time at which the backup was completed
    name: Completed
    priority: 1
    type: date
  group: pingcap.com
  names:
    kind: Backup
    plural: backups
    shortNames:
    - bk
  scope: Namespaced
  validation:
    openAPIV3Schema:
      properties:
        apiVersion:
          description: 'APIVersion defines the versioned schema of this representation
            of an object. Servers should convert recognized schemas to the latest
            internal value, and may reject unrecognized values. More info: https://git.k8s.io/community/contributors/devel/sig-architecture/api-conventions.md#resources'
          type: string
        kind:
          description: 'Kind is a string value representing the REST resource this
            object represents. Servers may infer this from the endpoint the client
            submits requests to. Cannot be updated. In CamelCase. More info: https://git.k8s.io/community/contributors/devel/sig-architecture/api-conventions.md#types-kinds'
          type: string
        spec:
          description: BackupSpec contains the backup specification for a tidb cluster.
          properties:
            backupType:
              description: Type is the backup type for tidb cluster.
              type: string
            br:
              description: BRConfig contains config for BR
              properties:
                ca:
                  description: CA is the CA certificate path for TLS connection
                  type: string
                cert:
                  description: Cert is the certificate path for TLS connection
                  type: string
                checksum:
                  description: Checksum specifies whether to run checksum after backup
                  type: boolean
                concurrency:
                  description: Concurrency is the size of thread pool on each node
                    that execute the backup task
                  format: int64
                  type: integer
                key:
                  description: Key is the private key path for TLS connection
                  type: string
                logLevel:
                  description: LogLevel is the log level
                  type: string
                onLine:
                  description: OnLine specifies whether online during restore
                  type: boolean
                pd:
                  description: PDAddress is the PD address of the tidb cluster
                  type: string
                rateLimit:
                  description: RateLimit is the rate limit of the backup task, MB/s
                    per node
                  format: int32
                  type: integer
                sendCredToTikv:
                  description: SendCredToTikv specifies whether to send credentials
                    to TiKV
                  type: boolean
                statusAddr:
                  description: StatusAddr is the HTTP listening address for the status
                    report service. Set to empty string to disable
                  type: string
                timeAgo:
                  description: TimeAgo is the history version of the backup task,
                    e.g. 1m, 1h
                  type: string
              required:
              - pd
              type: object
            from:
              description: TiDBAccessConfig defines the configuration for access tidb
                cluster
              properties:
                host:
                  description: Host is the tidb cluster access address
                  type: string
                port:
                  description: Port is the port number to use for connecting tidb
                    cluster
                  format: int32
                  type: integer
                secretName:
                  description: SecretName is the name of secret which stores tidb
                    cluster's password.
                  type: string
                user:
                  description: User is the user for login tidb cluster
                  type: string
              required:
              - host
              - secretName
              type: object
            gcs:
              description: GcsStorageProvider represents the google cloud storage
                for storing backups.
              properties:
                bucket:
                  description: Bucket in which to store the backup data.
                  type: string
                bucketAcl:
                  description: BucketAcl represents the access control list for new
                    buckets
                  type: string
                location:
                  description: Location in which the gcs bucket is located.
                  type: string
                objectAcl:
                  description: ObjectAcl represents the access control list for new
                    objects
                  type: string
                path:
                  description: 'Path is the full path where the backup is saved. The
                    format of the path must be: "<bucket-name>/<path-to-backup-file>"'
                  type: string
                projectId:
                  description: ProjectId represents the project that organizes all
                    your Google Cloud Platform resources
                  type: string
                secretName:
                  description: SecretName is the name of secret which stores the gcs
                    service account credentials JSON .
                  type: string
                storageClass:
                  description: StorageClass represents the storage class
                  type: string
              required:
              - projectId
              - secretName
              type: object
            s3:
              description: S3StorageProvider represents a S3 compliant storage for
                storing backups.
              properties:
                acl:
                  description: Acl represents access control permissions for this
                    bucket
                  type: string
                bucket:
                  description: Bucket in which to store the backup data.
                  type: string
                endpoint:
                  description: Endpoint of S3 compatible storage service
                  type: string
                path:
                  description: 'Path is the full path where the backup is saved. The
                    format of the path must be: "<bucket-name>/<path-to-backup-file>"'
                  type: string
                prefix:
                  description: Prefix for the keys.
                  type: string
                provider:
                  description: Provider represents the specific storage provider that
                    implements the S3 interface
                  type: string
                region:
                  description: Region in which the S3 compatible bucket is located.
                  type: string
                secretName:
                  description: SecretName is the name of secret which stores S3 compliant
                    storage access key and secret key.
                  type: string
                sse:
                  description: SSE Sever-Side Encryption.
                  type: string
                storageClass:
                  description: StorageClass represents the storage class
                  type: string
              required:
              - provider
              - secretName
              type: object
            storageClassName:
              description: StorageClassName is the storage class for backup job's
                PV.
              type: string
            storageSize:
              description: StorageSize is the request storage size for backup job
              type: string
          type: object
      type: object
  version: v1alpha1
---
apiVersion: apiextensions.k8s.io/v1beta1
kind: CustomResourceDefinition
metadata:
  creationTimestamp: null
  name: restores.pingcap.com
spec:
  additionalPrinterColumns:
  - JSONPath: .status.timeStarted
    description: The time at which the backup was started
    name: Started
    type: date
  - JSONPath: .status.timeCompleted
    description: The time at which the restore was completed
    name: Completed
    type: date
  group: pingcap.com
  names:
    kind: Restore
    plural: restores
    shortNames:
    - rt
  scope: Namespaced
  validation:
    openAPIV3Schema:
      properties:
        apiVersion:
          description: 'APIVersion defines the versioned schema of this representation
            of an object. Servers should convert recognized schemas to the latest
            internal value, and may reject unrecognized values. More info: https://git.k8s.io/community/contributors/devel/sig-architecture/api-conventions.md#resources'
          type: string
        kind:
          description: 'Kind is a string value representing the REST resource this
            object represents. Servers may infer this from the endpoint the client
            submits requests to. Cannot be updated. In CamelCase. More info: https://git.k8s.io/community/contributors/devel/sig-architecture/api-conventions.md#types-kinds'
          type: string
        spec:
          description: RestoreSpec contains the specification for a restore of a tidb
            cluster backup.
          properties:
            backupType:
              description: Type is the backup type for tidb cluster.
              type: string
            gcs:
              description: GcsStorageProvider represents the google cloud storage
                for storing backups.
              properties:
                bucket:
                  description: Bucket in which to store the backup data.
                  type: string
                bucketAcl:
                  description: BucketAcl represents the access control list for new
                    buckets
                  type: string
                location:
                  description: Location in which the gcs bucket is located.
                  type: string
                objectAcl:
                  description: ObjectAcl represents the access control list for new
                    objects
                  type: string
                path:
                  description: 'Path is the full path where the backup is saved. The
                    format of the path must be: "<bucket-name>/<path-to-backup-file>"'
                  type: string
                projectId:
                  description: ProjectId represents the project that organizes all
                    your Google Cloud Platform resources
                  type: string
                secretName:
                  description: SecretName is the name of secret which stores the gcs
                    service account credentials JSON .
                  type: string
                storageClass:
                  description: StorageClass represents the storage class
                  type: string
              required:
              - projectId
              - secretName
              type: object
            s3:
              description: S3StorageProvider represents a S3 compliant storage for
                storing backups.
              properties:
                acl:
                  description: Acl represents access control permissions for this
                    bucket
                  type: string
                bucket:
                  description: Bucket in which to store the backup data.
                  type: string
                endpoint:
                  description: Endpoint of S3 compatible storage service
                  type: string
                path:
                  description: 'Path is the full path where the backup is saved. The
                    format of the path must be: "<bucket-name>/<path-to-backup-file>"'
                  type: string
                prefix:
                  description: Prefix for the keys.
                  type: string
                provider:
                  description: Provider represents the specific storage provider that
                    implements the S3 interface
                  type: string
                region:
                  description: Region in which the S3 compatible bucket is located.
                  type: string
                secretName:
                  description: SecretName is the name of secret which stores S3 compliant
                    storage access key and secret key.
                  type: string
                sse:
                  description: SSE Sever-Side Encryption.
                  type: string
                storageClass:
                  description: StorageClass represents the storage class
                  type: string
              required:
              - provider
              - secretName
              type: object
            storageClassName:
              description: StorageClassName is the storage class for backup job's
                PV.
              type: string
            storageSize:
              description: StorageSize is the request storage size for backup job
              type: string
            to:
              description: TiDBAccessConfig defines the configuration for access tidb
                cluster
              properties:
                host:
                  description: Host is the tidb cluster access address
                  type: string
                port:
                  description: Port is the port number to use for connecting tidb
                    cluster
                  format: int32
                  type: integer
                secretName:
                  description: SecretName is the name of secret which stores tidb
                    cluster's password.
                  type: string
                user:
                  description: User is the user for login tidb cluster
                  type: string
              required:
              - host
              - secretName
              type: object
          required:
          - to
          - storageClassName
          - storageSize
          type: object
      type: object
  version: v1alpha1
---
apiVersion: apiextensions.k8s.io/v1beta1
kind: CustomResourceDefinition
metadata:
  creationTimestamp: null
  name: backupschedules.pingcap.com
spec:
  additionalPrinterColumns:
  - JSONPath: .spec.schedule
    description: The cron format string used for backup scheduling.
    name: Schedule
    type: string
  - JSONPath: .spec.maxBackups
    description: The max number of backups we want to keep.
    name: MaxBackups
    type: integer
  - JSONPath: .status.lastBackup
    description: The last backup CR name
    name: LastBackup
    priority: 1
    type: string
  - JSONPath: .status.lastBackupTime
    description: The last time the backup was successfully created
    name: LastBackupTime
    priority: 1
    type: date
  group: pingcap.com
  names:
    kind: BackupSchedule
    plural: backupschedules
    shortNames:
    - bks
  scope: Namespaced
  validation:
    openAPIV3Schema:
      properties:
        apiVersion:
          description: 'APIVersion defines the versioned schema of this representation
            of an object. Servers should convert recognized schemas to the latest
            internal value, and may reject unrecognized values. More info: https://git.k8s.io/community/contributors/devel/sig-architecture/api-conventions.md#resources'
          type: string
        kind:
          description: 'Kind is a string value representing the REST resource this
            object represents. Servers may infer this from the endpoint the client
            submits requests to. Cannot be updated. In CamelCase. More info: https://git.k8s.io/community/contributors/devel/sig-architecture/api-conventions.md#types-kinds'
          type: string
        spec:
          description: BackupScheduleSpec contains the backup schedule specification
            for a tidb cluster.
          properties:
            backupTemplate:
              description: BackupSpec contains the backup specification for a tidb
                cluster.
              properties:
                backupType:
                  description: Type is the backup type for tidb cluster.
                  type: string
                br:
                  description: BRConfig contains config for BR
                  properties:
                    ca:
                      description: CA is the CA certificate path for TLS connection
                      type: string
                    cert:
                      description: Cert is the certificate path for TLS connection
                      type: string
                    checksum:
                      description: Checksum specifies whether to run checksum after
                        backup
                      type: boolean
                    concurrency:
                      description: Concurrency is the size of thread pool on each
                        node that execute the backup task
                      format: int64
                      type: integer
                    key:
                      description: Key is the private key path for TLS connection
                      type: string
                    logLevel:
                      description: LogLevel is the log level
                      type: string
                    onLine:
                      description: OnLine specifies whether online during restore
                      type: boolean
                    pd:
                      description: PDAddress is the PD address of the tidb cluster
                      type: string
                    rateLimit:
                      description: RateLimit is the rate limit of the backup task,
                        MB/s per node
                      format: int32
                      type: integer
                    sendCredToTikv:
                      description: SendCredToTikv specifies whether to send credentials
                        to TiKV
                      type: boolean
                    statusAddr:
                      description: StatusAddr is the HTTP listening address for the
                        status report service. Set to empty string to disable
                      type: string
                    timeAgo:
                      description: TimeAgo is the history version of the backup task,
                        e.g. 1m, 1h
                      type: string
                  required:
                  - pd
                  type: object
                from:
                  description: TiDBAccessConfig defines the configuration for access
                    tidb cluster
                  properties:
                    host:
                      description: Host is the tidb cluster access address
                      type: string
                    port:
                      description: Port is the port number to use for connecting tidb
                        cluster
                      format: int32
                      type: integer
                    secretName:
                      description: SecretName is the name of secret which stores tidb
                        cluster's password.
                      type: string
                    user:
                      description: User is the user for login tidb cluster
                      type: string
                  required:
                  - host
                  - secretName
                  type: object
                gcs:
                  description: GcsStorageProvider represents the google cloud storage
                    for storing backups.
                  properties:
                    bucket:
                      description: Bucket in which to store the backup data.
                      type: string
                    bucketAcl:
                      description: BucketAcl represents the access control list for
                        new buckets
                      type: string
                    location:
                      description: Location in which the gcs bucket is located.
                      type: string
                    objectAcl:
                      description: ObjectAcl represents the access control list for
                        new objects
                      type: string
                    path:
                      description: 'Path is the full path where the backup is saved.
                        The format of the path must be: "<bucket-name>/<path-to-backup-file>"'
                      type: string
                    projectId:
                      description: ProjectId represents the project that organizes
                        all your Google Cloud Platform resources
                      type: string
                    secretName:
                      description: SecretName is the name of secret which stores the
                        gcs service account credentials JSON .
                      type: string
                    storageClass:
                      description: StorageClass represents the storage class
                      type: string
                  required:
                  - projectId
                  - secretName
                  type: object
                s3:
                  description: S3StorageProvider represents a S3 compliant storage
                    for storing backups.
                  properties:
                    acl:
                      description: Acl represents access control permissions for this
                        bucket
                      type: string
                    bucket:
                      description: Bucket in which to store the backup data.
                      type: string
                    endpoint:
                      description: Endpoint of S3 compatible storage service
                      type: string
                    path:
                      description: 'Path is the full path where the backup is saved.
                        The format of the path must be: "<bucket-name>/<path-to-backup-file>"'
                      type: string
                    prefix:
                      description: Prefix for the keys.
                      type: string
                    provider:
                      description: Provider represents the specific storage provider
                        that implements the S3 interface
                      type: string
                    region:
                      description: Region in which the S3 compatible bucket is located.
                      type: string
                    secretName:
                      description: SecretName is the name of secret which stores S3
                        compliant storage access key and secret key.
                      type: string
                    sse:
                      description: SSE Sever-Side Encryption.
                      type: string
                    storageClass:
                      description: StorageClass represents the storage class
                      type: string
                  required:
                  - provider
                  - secretName
                  type: object
                storageClassName:
                  description: StorageClassName is the storage class for backup job's
                    PV.
                  type: string
                storageSize:
                  description: StorageSize is the request storage size for backup
                    job
                  type: string
              type: object
            maxBackups:
              description: MaxBackups is to specify how many backups we want to keep
                0 is magic number to indicate un-limited backups.
              format: int32
              type: integer
            maxReservedTime:
              description: MaxReservedTime is to specify how long backups we want
                to keep.
              type: string
            pause:
              description: Pause means paused backupSchedule
              type: boolean
            schedule:
              description: Schedule specifies the cron string used for backup scheduling.
              type: string
            storageClassName:
              description: StorageClassName is the storage class for backup job's
                PV.
              type: string
            storageSize:
              description: StorageSize is the request storage size for backup job
              type: string
          required:
          - schedule
          - backupTemplate
          type: object
      type: object
  version: v1alpha1
---
apiVersion: apiextensions.k8s.io/v1beta1
kind: CustomResourceDefinition
metadata:
  creationTimestamp: null
  name: tidbmonitors.pingcap.com
spec:
  group: pingcap.com
  names:
    kind: TidbMonitor
    plural: tidbmonitors
  scope: Namespaced
  validation:
    openAPIV3Schema:
      properties:
        apiVersion:
          description: 'APIVersion defines the versioned schema of this representation
            of an object. Servers should convert recognized schemas to the latest
            internal value, and may reject unrecognized values. More info: https://git.k8s.io/community/contributors/devel/sig-architecture/api-conventions.md#resources'
          type: string
        kind:
          description: 'Kind is a string value representing the REST resource this
            object represents. Servers may infer this from the endpoint the client
            submits requests to. Cannot be updated. In CamelCase. More info: https://git.k8s.io/community/contributors/devel/sig-architecture/api-conventions.md#types-kinds'
          type: string
        spec:
          description: TidbMonitor spec encode the desired state of tidb monitoring
            component
          properties:
            alertmanagerURL:
              description: 'alertmanagerURL is where tidb-monitoring push alerts to.
                Ref: https://prometheus.io/docs/alerting/alertmanager/'
              type: string
            annotations:
              type: object
            clusters:
              items:
                description: TidbClusterRef reference to a TidbCluster
                properties:
                  name:
                    description: Name is the name of TidbCluster object
                    type: string
                  namespace:
                    description: Namespace is the namespace that TidbCluster object
                      locates, default to the same namespace with TidbMonitor
                    type: string
                required:
                - name
                type: object
              type: array
            grafana: {}
            imagePullPolicy:
              type: string
            initializer: {}
            kubePrometheusURL:
              description: 'kubePrometheusURL is where tidb-monitoring get the  common
                metrics of kube-prometheus. Ref: https://github.com/coreos/kube-prometheus'
              type: string
            nodeSelector:
              type: object
            persistent:
              type: boolean
            prometheus: {}
            reloader: {}
            storage:
              type: string
            storageClassName:
              type: string
            tolerations:
              items:
                description: The pod this Toleration is attached to tolerates any
                  taint that matches the triple <key,value,effect> using the matching
                  operator <operator>.
                properties:
                  effect:
                    description: Effect indicates the taint effect to match. Empty
                      means match all taint effects. When specified, allowed values
                      are NoSchedule, PreferNoSchedule and NoExecute.
                    type: string
                  key:
                    description: Key is the taint key that the toleration applies
                      to. Empty means match all taint keys. If the key is empty, operator
                      must be Exists; this combination means to match all values and
                      all keys.
                    type: string
                  operator:
                    description: Operator represents a key's relationship to the value.
                      Valid operators are Exists and Equal. Defaults to Equal. Exists
                      is equivalent to wildcard for value, so that a pod can tolerate
                      all taints of a particular category.
                    type: string
                  tolerationSeconds:
                    description: TolerationSeconds represents the period of time the
                      toleration (which must be of effect NoExecute, otherwise this
                      field is ignored) tolerates the taint. By default, it is not
                      set, which means tolerate the taint forever (do not evict).
                      Zero and negative values will be treated as 0 (evict immediately)
                      by the system.
                    format: int64
                    type: integer
                  value:
                    description: Value is the taint value the toleration matches to.
                      If the operator is Exists, the value should be empty, otherwise
                      just a regular string.
                    type: string
                type: object
              type: array
          required:
          - clusters
          - prometheus
          - reloader
          - initializer
          type: object
      type: object
  version: v1alpha1
---
apiVersion: apiextensions.k8s.io/v1beta1
kind: CustomResourceDefinition
metadata:
  creationTimestamp: null
  name: tidbinitializers.pingcap.com
spec:
  additionalPrinterColumns:
  - JSONPath: .status.phase
    description: The current phase of initialization
    name: Phase
    priority: 1
    type: string
  group: pingcap.com
  names:
    kind: TidbInitializer
    plural: tidbinitializers
    shortNames:
    - ti
  scope: Namespaced
  validation:
    openAPIV3Schema:
      properties:
        apiVersion:
          description: 'APIVersion defines the versioned schema of this representation
            of an object. Servers should convert recognized schemas to the latest
            internal value, and may reject unrecognized values. More info: https://git.k8s.io/community/contributors/devel/sig-architecture/api-conventions.md#resources'
          type: string
        kind:
          description: 'Kind is a string value representing the REST resource this
            object represents. Servers may infer this from the endpoint the client
            submits requests to. Cannot be updated. In CamelCase. More info: https://git.k8s.io/community/contributors/devel/sig-architecture/api-conventions.md#types-kinds'
          type: string
        spec:
          description: TidbInitializer spec encode the desired state of tidb initializer
            Job
          properties:
            cluster:
              description: TidbClusterRef reference to a TidbCluster
              properties:
                name:
                  description: Name is the name of TidbCluster object
                  type: string
                namespace:
                  description: Namespace is the namespace that TidbCluster object
                    locates, default to the same namespace with TidbMonitor
                  type: string
              required:
              - name
              type: object
            image:
              type: string
            imagePullPolicy:
              type: string
            initSql:
              description: InitSql is the SQL statements executed after the TiDB cluster
                is bootstrapped.
              type: string
            initSqlConfigMap:
              description: InitSqlConfigMapName reference a configmap that provide
                init-sql, take high precedence than initSql if set
              type: string
            passwordSecret:
              type: string
            permitHost:
              description: permitHost is the host which will only be allowed to connect
                to the TiDB.
              type: string
            resources:
              description: ResourceRequirements describes the compute resource requirements.
              properties:
                limits:
                  description: 'Limits describes the maximum amount of compute resources
                    allowed. More info: https://kubernetes.io/docs/concepts/configuration/manage-compute-resources-container/'
                  type: object
                requests:
                  description: 'Requests describes the minimum amount of compute resources
                    required. If Requests is omitted for a container, it defaults
                    to Limits if that is explicitly specified, otherwise to an implementation-defined
                    value. More info: https://kubernetes.io/docs/concepts/configuration/manage-compute-resources-container/'
                  type: object
              type: object
            timezone:
              description: Time zone of TiDB initializer Pods
              type: string
          required:
          - image
          - cluster
          type: object
      type: object
  version: v1alpha1<|MERGE_RESOLUTION|>--- conflicted
+++ resolved
@@ -918,7 +918,6 @@
                       description: Pod affinity is a group of inter pod affinity scheduling
                         rules.
                       properties:
-<<<<<<< HEAD
                         preferredDuringSchedulingIgnoredDuringExecution:
                           description: The scheduler will prefer to schedule pods
                             to nodes that satisfy the affinity expressions specified
@@ -1461,18 +1460,6 @@
                     replication:
                       description: PDReplicationConfig is the replication configuration.
                       properties:
-                        location-labels:
-                          description: The label keys specified the location of a
-                            store. The placement priorities is implied by the order
-                            of label keys. For example, ["zone", "rack"] means that
-                            we should place replicas to different zones first, then
-                            to different racks if we don't have enough zones. Immutable,
-                            change should be made through pd-ctl after cluster creation
-                          items:
-                            type: string
-                          type: array
-=======
->>>>>>> 4cec198c
                         max-replicas:
                           description: 'MaxReplicas is the number of replicas for
                             each region. Immutable, change should be made through
@@ -3178,7 +3165,6 @@
                       description: Pod anti affinity is a group of inter pod anti
                         affinity scheduling rules.
                       properties:
-<<<<<<< HEAD
                         preferredDuringSchedulingIgnoredDuringExecution:
                           description: The scheduler will prefer to schedule pods
                             to nodes that satisfy the anti-affinity expressions specified
@@ -3377,64 +3363,6 @@
                             type: object
                           type: array
                       type: object
-=======
-                        cacert-path:
-                          description: CAPath is the path of file that contains list
-                            of trusted SSL CAs. if set, following four settings shouldn't
-                            be empty
-                          type: string
-                        cert-path:
-                          description: CertPath is the path of file that contains
-                            X509 certificate in PEM format.
-                          type: string
-                        key-path:
-                          description: KeyPath is the path of file that contains X509
-                            key in PEM format.
-                          type: string
-                      type: object
-                    tikv-interval:
-                      description: TickInterval is the interval for etcd Raft tick.
-                      type: string
-                    tso-save-interval:
-                      description: 'TsoSaveInterval is the interval to save timestamp.
-                        Optional: Defaults to 3s'
-                      type: string
-                  type: object
-                configUpdateStrategy:
-                  type: string
-                limits:
-                  description: 'Limits describes the maximum amount of compute resources
-                    allowed. More info: https://kubernetes.io/docs/concepts/configuration/manage-compute-resources-container/'
-                  type: object
-                replicas:
-                  format: int32
-                  type: integer
-                requests:
-                  description: 'Requests describes the minimum amount of compute resources
-                    required. If Requests is omitted for a container, it defaults
-                    to Limits if that is explicitly specified, otherwise to an implementation-defined
-                    value. More info: https://kubernetes.io/docs/concepts/configuration/manage-compute-resources-container/'
-                  type: object
-                storageClassName:
-                  type: string
-              required:
-              - replicas
-              type: object
-            priorityClassName:
-              description: PriorityClassName of TiDB cluster Pods
-              type: string
-            pump:
-              description: PumpSpec contains details of Pump members
-              properties:
-                configUpdateStrategy:
-                  description: ConfigUpdateStrategy determines how to apply the configuration
-                    change, change this field without actually changing the configuration
-                    will not trigger rolling-update
-                  type: string
-                limits:
-                  description: 'Limits describes the maximum amount of compute resources
-                    allowed. More info: https://kubernetes.io/docs/concepts/configuration/manage-compute-resources-container/'
->>>>>>> 4cec198c
                   type: object
                 annotations:
                   description: 'Annotations of the component. Merged into the cluster-level
