---
apiVersion: apiextensions.k8s.io/v1beta1
kind: CustomResourceDefinition
metadata:
  creationTimestamp: null
  name: tidbclusters.pingcap.com
spec:
  additionalPrinterColumns:
  - JSONPath: .status.pd.image
    description: The image for PD cluster
    name: PD
    type: string
  - JSONPath: .spec.pd.requests.storage
    description: The storage size specified for PD node
    name: Storage
    type: string
  - JSONPath: .status.pd.statefulSet.readyReplicas
    description: The desired replicas number of PD cluster
    name: Ready
    type: integer
  - JSONPath: .spec.pd.replicas
    description: The desired replicas number of PD cluster
    name: Desire
    type: integer
  - JSONPath: .status.tikv.image
    description: The image for TiKV cluster
    name: TiKV
    type: string
  - JSONPath: .spec.tikv.requests.storage
    description: The storage size specified for TiKV node
    name: Storage
    type: string
  - JSONPath: .status.tikv.statefulSet.readyReplicas
    description: The ready replicas number of TiKV cluster
    name: Ready
    type: integer
  - JSONPath: .spec.tikv.replicas
    description: The desired replicas number of TiKV cluster
    name: Desire
    type: integer
  - JSONPath: .status.tidb.image
    description: The image for TiDB cluster
    name: TiDB
    type: string
  - JSONPath: .status.tidb.statefulSet.readyReplicas
    description: The ready replicas number of TiDB cluster
    name: Ready
    type: integer
  - JSONPath: .spec.tidb.replicas
    description: The desired replicas number of TiDB cluster
    name: Desire
    type: integer
  - JSONPath: .metadata.creationTimestamp
    name: Age
    type: date
  group: pingcap.com
  names:
    kind: TidbCluster
    plural: tidbclusters
    shortNames:
    - tc
  scope: Namespaced
  validation:
    openAPIV3Schema:
      properties:
        apiVersion:
          type: string
        kind:
          type: string
        spec:
          properties:
            affinity:
              properties:
                nodeAffinity:
                  properties:
                    preferredDuringSchedulingIgnoredDuringExecution:
                      items:
                        properties:
                          preference:
                            properties:
                              matchExpressions:
                                items:
                                  properties:
                                    key:
                                      type: string
                                    operator:
                                      type: string
                                    values:
                                      items:
                                        type: string
                                      type: array
                                  required:
                                  - key
                                  - operator
                                  type: object
                                type: array
                              matchFields:
                                items:
                                  properties:
                                    key:
                                      type: string
                                    operator:
                                      type: string
                                    values:
                                      items:
                                        type: string
                                      type: array
                                  required:
                                  - key
                                  - operator
                                  type: object
                                type: array
                            type: object
                          weight:
                            format: int32
                            type: integer
                        required:
                        - weight
                        - preference
                        type: object
                      type: array
                    requiredDuringSchedulingIgnoredDuringExecution:
                      properties:
                        nodeSelectorTerms:
                          items:
                            properties:
                              matchExpressions:
                                items:
                                  properties:
                                    key:
                                      type: string
                                    operator:
                                      type: string
                                    values:
                                      items:
                                        type: string
                                      type: array
                                  required:
                                  - key
                                  - operator
                                  type: object
                                type: array
                              matchFields:
                                items:
                                  properties:
                                    key:
                                      type: string
                                    operator:
                                      type: string
                                    values:
                                      items:
                                        type: string
                                      type: array
                                  required:
                                  - key
                                  - operator
                                  type: object
                                type: array
                            type: object
                          type: array
                      required:
                      - nodeSelectorTerms
                      type: object
                  type: object
                podAffinity:
                  properties:
                    preferredDuringSchedulingIgnoredDuringExecution:
                      items:
                        properties:
                          podAffinityTerm:
                            properties:
                              labelSelector:
                                properties:
                                  matchExpressions:
                                    items:
                                      properties:
                                        key:
                                          type: string
                                        operator:
                                          type: string
                                        values:
                                          items:
                                            type: string
                                          type: array
                                      required:
                                      - key
                                      - operator
                                      type: object
                                    type: array
                                  matchLabels:
                                    type: object
                                type: object
                              namespaces:
                                items:
                                  type: string
                                type: array
                              topologyKey:
                                type: string
                            required:
                            - topologyKey
                            type: object
                          weight:
                            format: int32
                            type: integer
                        required:
                        - weight
                        - podAffinityTerm
                        type: object
                      type: array
                    requiredDuringSchedulingIgnoredDuringExecution:
                      items:
                        properties:
                          labelSelector:
                            properties:
                              matchExpressions:
                                items:
                                  properties:
                                    key:
                                      type: string
                                    operator:
                                      type: string
                                    values:
                                      items:
                                        type: string
                                      type: array
                                  required:
                                  - key
                                  - operator
                                  type: object
                                type: array
                              matchLabels:
                                type: object
                            type: object
                          namespaces:
                            items:
                              type: string
                            type: array
                          topologyKey:
                            type: string
                        required:
                        - topologyKey
                        type: object
                      type: array
                  type: object
                podAntiAffinity:
                  properties:
                    preferredDuringSchedulingIgnoredDuringExecution:
                      items:
                        properties:
                          podAffinityTerm:
                            properties:
                              labelSelector:
                                properties:
                                  matchExpressions:
                                    items:
                                      properties:
                                        key:
                                          type: string
                                        operator:
                                          type: string
                                        values:
                                          items:
                                            type: string
                                          type: array
                                      required:
                                      - key
                                      - operator
                                      type: object
                                    type: array
                                  matchLabels:
                                    type: object
                                type: object
                              namespaces:
                                items:
                                  type: string
                                type: array
                              topologyKey:
                                type: string
                            required:
                            - topologyKey
                            type: object
                          weight:
                            format: int32
                            type: integer
                        required:
                        - weight
                        - podAffinityTerm
                        type: object
                      type: array
                    requiredDuringSchedulingIgnoredDuringExecution:
                      items:
                        properties:
                          labelSelector:
                            properties:
                              matchExpressions:
                                items:
                                  properties:
                                    key:
                                      type: string
                                    operator:
                                      type: string
                                    values:
                                      items:
                                        type: string
                                      type: array
                                  required:
                                  - key
                                  - operator
                                  type: object
                                type: array
                              matchLabels:
                                type: object
                            type: object
                          namespaces:
                            items:
                              type: string
                            type: array
                          topologyKey:
                            type: string
                        required:
                        - topologyKey
                        type: object
                      type: array
                  type: object
              type: object
            annotations:
              type: object
            configUpdateStrategy:
              type: string
            enablePVReclaim:
              type: boolean
            helper:
              properties:
                image:
                  type: string
                imagePullPolicy:
                  type: string
              type: object
            hostNetwork:
              type: boolean
            imagePullPolicy:
              type: string
            nodeSelector:
              type: object
            paused:
              type: boolean
            pd:
              properties:
                affinity:
                  properties:
                    nodeAffinity:
                      properties:
                        preferredDuringSchedulingIgnoredDuringExecution:
                          items:
                            properties:
                              preference:
                                properties:
                                  matchExpressions:
                                    items:
                                      properties:
                                        key:
                                          type: string
                                        operator:
                                          type: string
                                        values:
                                          items:
                                            type: string
                                          type: array
                                      required:
                                      - key
                                      - operator
                                      type: object
                                    type: array
                                  matchFields:
                                    items:
                                      properties:
                                        key:
                                          type: string
                                        operator:
                                          type: string
                                        values:
                                          items:
                                            type: string
                                          type: array
                                      required:
                                      - key
                                      - operator
                                      type: object
                                    type: array
                                type: object
                              weight:
                                format: int32
                                type: integer
                            required:
                            - weight
                            - preference
                            type: object
                          type: array
                        requiredDuringSchedulingIgnoredDuringExecution:
                          properties:
                            nodeSelectorTerms:
                              items:
                                properties:
                                  matchExpressions:
                                    items:
                                      properties:
                                        key:
                                          type: string
                                        operator:
                                          type: string
                                        values:
                                          items:
                                            type: string
                                          type: array
                                      required:
                                      - key
                                      - operator
                                      type: object
                                    type: array
                                  matchFields:
                                    items:
                                      properties:
                                        key:
                                          type: string
                                        operator:
                                          type: string
                                        values:
                                          items:
                                            type: string
                                          type: array
                                      required:
                                      - key
                                      - operator
                                      type: object
                                    type: array
                                type: object
                              type: array
                          required:
                          - nodeSelectorTerms
                          type: object
                      type: object
                    podAffinity:
                      properties:
                        preferredDuringSchedulingIgnoredDuringExecution:
                          items:
                            properties:
                              podAffinityTerm:
                                properties:
                                  labelSelector:
                                    properties:
                                      matchExpressions:
                                        items:
                                          properties:
                                            key:
                                              type: string
                                            operator:
                                              type: string
                                            values:
                                              items:
                                                type: string
                                              type: array
                                          required:
                                          - key
                                          - operator
                                          type: object
                                        type: array
                                      matchLabels:
                                        type: object
                                    type: object
                                  namespaces:
                                    items:
                                      type: string
                                    type: array
                                  topologyKey:
                                    type: string
                                required:
                                - topologyKey
                                type: object
                              weight:
                                format: int32
                                type: integer
                            required:
                            - weight
                            - podAffinityTerm
                            type: object
                          type: array
                        requiredDuringSchedulingIgnoredDuringExecution:
                          items:
                            properties:
                              labelSelector:
                                properties:
                                  matchExpressions:
                                    items:
                                      properties:
                                        key:
                                          type: string
                                        operator:
                                          type: string
                                        values:
                                          items:
                                            type: string
                                          type: array
                                      required:
                                      - key
                                      - operator
                                      type: object
                                    type: array
                                  matchLabels:
                                    type: object
                                type: object
                              namespaces:
                                items:
                                  type: string
                                type: array
                              topologyKey:
                                type: string
                            required:
                            - topologyKey
                            type: object
                          type: array
                      type: object
                    podAntiAffinity:
                      properties:
                        preferredDuringSchedulingIgnoredDuringExecution:
                          items:
                            properties:
                              podAffinityTerm:
                                properties:
                                  labelSelector:
                                    properties:
                                      matchExpressions:
                                        items:
                                          properties:
                                            key:
                                              type: string
                                            operator:
                                              type: string
                                            values:
                                              items:
                                                type: string
                                              type: array
                                          required:
                                          - key
                                          - operator
                                          type: object
                                        type: array
                                      matchLabels:
                                        type: object
                                    type: object
                                  namespaces:
                                    items:
                                      type: string
                                    type: array
                                  topologyKey:
                                    type: string
                                required:
                                - topologyKey
                                type: object
                              weight:
                                format: int32
                                type: integer
                            required:
                            - weight
                            - podAffinityTerm
                            type: object
                          type: array
                        requiredDuringSchedulingIgnoredDuringExecution:
                          items:
                            properties:
                              labelSelector:
                                properties:
                                  matchExpressions:
                                    items:
                                      properties:
                                        key:
                                          type: string
                                        operator:
                                          type: string
                                        values:
                                          items:
                                            type: string
                                          type: array
                                      required:
                                      - key
                                      - operator
                                      type: object
                                    type: array
                                  matchLabels:
                                    type: object
                                type: object
                              namespaces:
                                items:
                                  type: string
                                type: array
                              topologyKey:
                                type: string
                            required:
                            - topologyKey
                            type: object
                          type: array
                      type: object
                  type: object
                annotations:
                  type: object
                baseImage:
                  type: string
                config:
                  properties:
                    auto-compaction-mode:
                      type: string
                    auto-compaction-retention-v2:
                      type: string
                    cluster-version:
                      type: string
                    dashboard: {}
                    election-interval:
                      type: string
                    enable-grpc-gateway:
                      type: boolean
                    enable-prevote:
                      type: boolean
                    force-new-cluster:
                      type: boolean
                    label-property:
                      type: object
                    lease:
                      format: int64
                      type: integer
                    log:
                      properties:
                        development:
                          type: boolean
                        disable-caller:
                          type: boolean
                        disable-error-verbose:
                          type: boolean
                        disable-stacktrace:
                          type: boolean
                        disable-timestamp:
                          type: boolean
                        file:
                          properties:
                            filename:
                              type: string
                            log-rotate:
                              type: boolean
                            max-backups:
                              format: int32
                              type: integer
                            max-days:
                              format: int32
                              type: integer
                            max-size:
                              format: int32
                              type: integer
                          type: object
                        format:
                          type: string
                        level:
                          type: string
                      type: object
                    log-file:
                      type: string
                    log-level:
                      type: string
                    metric:
                      properties:
                        address:
                          type: string
                        interval:
                          type: string
                        job:
                          type: string
                      type: object
                    namespace:
                      type: object
                    namespace-classifier:
                      type: string
                    pd-server:
                      properties:
                        metric-storage:
                          type: string
                        use-region-storage:
                          type: string
                      type: object
                    quota-backend-bytes:
                      type: string
                    replication:
                      properties:
                        enable-placement-rules:
                          type: string
                        max-replicas:
                          format: int64
                          type: integer
                        strictly-match-label:
                          type: string
                      type: object
                    schedule:
                      properties:
                        disable-location-replacement:
                          type: string
                        disable-make-up-replica:
                          type: string
                        disable-namespace-relocation:
                          type: string
                        disable-raft-learner:
                          type: string
                        disable-remove-down-replica:
                          type: string
                        disable-remove-extra-replica:
                          type: string
                        disable-replace-offline-replica:
                          type: string
                        enable-cross-table-merge:
                          type: string
                        enable-one-way-merge:
                          type: string
                        high-space-ratio:
                          format: double
                          type: number
                        hot-region-cache-hits-threshold:
                          format: int64
                          type: integer
                        hot-region-schedule-limit:
                          format: int64
                          type: integer
                        leader-schedule-limit:
                          format: int64
                          type: integer
                        low-space-ratio:
                          format: double
                          type: number
                        max-merge-region-keys:
                          format: int64
                          type: integer
                        max-merge-region-size:
                          format: int64
                          type: integer
                        max-pending-peer-count:
                          format: int64
                          type: integer
                        max-snapshot-count:
                          format: int64
                          type: integer
                        max-store-down-time:
                          type: string
                        merge-schedule-limit:
                          format: int64
                          type: integer
                        patrol-region-interval:
                          type: string
                        region-schedule-limit:
                          format: int64
                          type: integer
                        replica-schedule-limit:
                          format: int64
                          type: integer
                        schedulers-payload:
                          type: object
                        schedulers-v2:
                          items:
                            properties:
                              args:
                                items:
                                  type: string
                                type: array
                              disable:
                                type: boolean
                              type:
                                type: string
                            type: object
                          type: array
                        split-merge-interval:
                          type: string
                        tolerant-size-ratio:
                          format: double
                          type: number
                      type: object
                    security:
                      properties:
                        cacert-path:
                          type: string
                        cert-path:
                          type: string
                        key-path:
                          type: string
                      type: object
                    tikv-interval:
                      type: string
                    tso-save-interval:
                      type: string
                  type: object
                configUpdateStrategy:
                  type: string
                env:
                  items:
                    properties:
                      name:
                        type: string
                      value:
                        type: string
                      valueFrom:
                        properties:
                          configMapKeyRef:
                            properties:
                              key:
                                type: string
                              name:
                                type: string
                              optional:
                                type: boolean
                            required:
                            - key
                            type: object
                          fieldRef:
                            properties:
                              apiVersion:
                                type: string
                              fieldPath:
                                type: string
                            required:
                            - fieldPath
                            type: object
                          resourceFieldRef:
                            properties:
                              containerName:
                                type: string
                              divisor: {}
                              resource:
                                type: string
                            required:
                            - resource
                            type: object
                          secretKeyRef:
                            properties:
                              key:
                                type: string
                              name:
                                type: string
                              optional:
                                type: boolean
                            required:
                            - key
                            type: object
                        type: object
                    required:
                    - name
                    type: object
                  type: array
                hostNetwork:
                  type: boolean
                imagePullPolicy:
                  type: string
                limits:
                  type: object
                maxFailoverCount:
                  format: int32
                  type: integer
                nodeSelector:
                  type: object
                podSecurityContext:
                  properties:
                    fsGroup:
                      format: int64
                      type: integer
                    runAsGroup:
                      format: int64
                      type: integer
                    runAsNonRoot:
                      type: boolean
                    runAsUser:
                      format: int64
                      type: integer
                    seLinuxOptions:
                      properties:
                        level:
                          type: string
                        role:
                          type: string
                        type:
                          type: string
                        user:
                          type: string
                      type: object
                    supplementalGroups:
                      items:
                        format: int64
                        type: integer
                      type: array
                    sysctls:
                      items:
                        properties:
                          name:
                            type: string
                          value:
                            type: string
                        required:
                        - name
                        - value
                        type: object
                      type: array
                    windowsOptions:
                      properties:
                        gmsaCredentialSpec:
                          type: string
                        gmsaCredentialSpecName:
                          type: string
                        runAsUserName:
                          type: string
                      type: object
                  type: object
                priorityClassName:
                  type: string
                replicas:
                  format: int32
                  type: integer
                requests:
                  type: object
                schedulerName:
                  type: string
                service:
                  properties:
                    annotations:
                      type: object
                    clusterIP:
                      type: string
                    loadBalancerIP:
                      type: string
                    portName:
                      type: string
                    type:
                      type: string
                  type: object
                storageClassName:
                  type: string
                tlsClientSecretName:
                  type: string
                tolerations:
                  items:
                    properties:
                      effect:
                        type: string
                      key:
                        type: string
                      operator:
                        type: string
                      tolerationSeconds:
                        format: int64
                        type: integer
                      value:
                        type: string
                    type: object
                  type: array
                version:
                  type: string
              required:
              - replicas
              type: object
            priorityClassName:
              type: string
            pump:
              properties:
                affinity:
                  properties:
                    nodeAffinity:
                      properties:
                        preferredDuringSchedulingIgnoredDuringExecution:
                          items:
                            properties:
                              preference:
                                properties:
                                  matchExpressions:
                                    items:
                                      properties:
                                        key:
                                          type: string
                                        operator:
                                          type: string
                                        values:
                                          items:
                                            type: string
                                          type: array
                                      required:
                                      - key
                                      - operator
                                      type: object
                                    type: array
                                  matchFields:
                                    items:
                                      properties:
                                        key:
                                          type: string
                                        operator:
                                          type: string
                                        values:
                                          items:
                                            type: string
                                          type: array
                                      required:
                                      - key
                                      - operator
                                      type: object
                                    type: array
                                type: object
                              weight:
                                format: int32
                                type: integer
                            required:
                            - weight
                            - preference
                            type: object
                          type: array
                        requiredDuringSchedulingIgnoredDuringExecution:
                          properties:
                            nodeSelectorTerms:
                              items:
                                properties:
                                  matchExpressions:
                                    items:
                                      properties:
                                        key:
                                          type: string
                                        operator:
                                          type: string
                                        values:
                                          items:
                                            type: string
                                          type: array
                                      required:
                                      - key
                                      - operator
                                      type: object
                                    type: array
                                  matchFields:
                                    items:
                                      properties:
                                        key:
                                          type: string
                                        operator:
                                          type: string
                                        values:
                                          items:
                                            type: string
                                          type: array
                                      required:
                                      - key
                                      - operator
                                      type: object
                                    type: array
                                type: object
                              type: array
                          required:
                          - nodeSelectorTerms
                          type: object
                      type: object
                    podAffinity:
                      properties:
                        preferredDuringSchedulingIgnoredDuringExecution:
                          items:
                            properties:
                              podAffinityTerm:
                                properties:
                                  labelSelector:
                                    properties:
                                      matchExpressions:
                                        items:
                                          properties:
                                            key:
                                              type: string
                                            operator:
                                              type: string
                                            values:
                                              items:
                                                type: string
                                              type: array
                                          required:
                                          - key
                                          - operator
                                          type: object
                                        type: array
                                      matchLabels:
                                        type: object
                                    type: object
                                  namespaces:
                                    items:
                                      type: string
                                    type: array
                                  topologyKey:
                                    type: string
                                required:
                                - topologyKey
                                type: object
                              weight:
                                format: int32
                                type: integer
                            required:
                            - weight
                            - podAffinityTerm
                            type: object
                          type: array
                        requiredDuringSchedulingIgnoredDuringExecution:
                          items:
                            properties:
                              labelSelector:
                                properties:
                                  matchExpressions:
                                    items:
                                      properties:
                                        key:
                                          type: string
                                        operator:
                                          type: string
                                        values:
                                          items:
                                            type: string
                                          type: array
                                      required:
                                      - key
                                      - operator
                                      type: object
                                    type: array
                                  matchLabels:
                                    type: object
                                type: object
                              namespaces:
                                items:
                                  type: string
                                type: array
                              topologyKey:
                                type: string
                            required:
                            - topologyKey
                            type: object
                          type: array
                      type: object
                    podAntiAffinity:
                      properties:
                        preferredDuringSchedulingIgnoredDuringExecution:
                          items:
                            properties:
                              podAffinityTerm:
                                properties:
                                  labelSelector:
                                    properties:
                                      matchExpressions:
                                        items:
                                          properties:
                                            key:
                                              type: string
                                            operator:
                                              type: string
                                            values:
                                              items:
                                                type: string
                                              type: array
                                          required:
                                          - key
                                          - operator
                                          type: object
                                        type: array
                                      matchLabels:
                                        type: object
                                    type: object
                                  namespaces:
                                    items:
                                      type: string
                                    type: array
                                  topologyKey:
                                    type: string
                                required:
                                - topologyKey
                                type: object
                              weight:
                                format: int32
                                type: integer
                            required:
                            - weight
                            - podAffinityTerm
                            type: object
                          type: array
                        requiredDuringSchedulingIgnoredDuringExecution:
                          items:
                            properties:
                              labelSelector:
                                properties:
                                  matchExpressions:
                                    items:
                                      properties:
                                        key:
                                          type: string
                                        operator:
                                          type: string
                                        values:
                                          items:
                                            type: string
                                          type: array
                                      required:
                                      - key
                                      - operator
                                      type: object
                                    type: array
                                  matchLabels:
                                    type: object
                                type: object
                              namespaces:
                                items:
                                  type: string
                                type: array
                              topologyKey:
                                type: string
                            required:
                            - topologyKey
                            type: object
                          type: array
                      type: object
                  type: object
                annotations:
                  type: object
                baseImage:
                  type: string
                config:
                  type: object
                configUpdateStrategy:
                  type: string
                env:
                  items:
                    properties:
                      name:
                        type: string
                      value:
                        type: string
                      valueFrom:
                        properties:
                          configMapKeyRef:
                            properties:
                              key:
                                type: string
                              name:
                                type: string
                              optional:
                                type: boolean
                            required:
                            - key
                            type: object
                          fieldRef:
                            properties:
                              apiVersion:
                                type: string
                              fieldPath:
                                type: string
                            required:
                            - fieldPath
                            type: object
                          resourceFieldRef:
                            properties:
                              containerName:
                                type: string
                              divisor: {}
                              resource:
                                type: string
                            required:
                            - resource
                            type: object
                          secretKeyRef:
                            properties:
                              key:
                                type: string
                              name:
                                type: string
                              optional:
                                type: boolean
                            required:
                            - key
                            type: object
                        type: object
                    required:
                    - name
                    type: object
                  type: array
                hostNetwork:
                  type: boolean
                imagePullPolicy:
                  type: string
                limits:
                  type: object
                nodeSelector:
                  type: object
                podSecurityContext:
                  properties:
                    fsGroup:
                      format: int64
                      type: integer
                    runAsGroup:
                      format: int64
                      type: integer
                    runAsNonRoot:
                      type: boolean
                    runAsUser:
                      format: int64
                      type: integer
                    seLinuxOptions:
                      properties:
                        level:
                          type: string
                        role:
                          type: string
                        type:
                          type: string
                        user:
                          type: string
                      type: object
                    supplementalGroups:
                      items:
                        format: int64
                        type: integer
                      type: array
                    sysctls:
                      items:
                        properties:
                          name:
                            type: string
                          value:
                            type: string
                        required:
                        - name
                        - value
                        type: object
                      type: array
                    windowsOptions:
                      properties:
                        gmsaCredentialSpec:
                          type: string
                        gmsaCredentialSpecName:
                          type: string
                        runAsUserName:
                          type: string
                      type: object
                  type: object
                priorityClassName:
                  type: string
                replicas:
                  format: int32
                  type: integer
                requests:
                  type: object
                schedulerName:
                  type: string
                storageClassName:
                  type: string
                tolerations:
                  items:
                    properties:
                      effect:
                        type: string
                      key:
                        type: string
                      operator:
                        type: string
                      tolerationSeconds:
                        format: int64
                        type: integer
                      value:
                        type: string
                    type: object
                  type: array
                version:
                  type: string
              required:
              - replicas
              type: object
            pvReclaimPolicy:
              type: string
            schedulerName:
              type: string
            tidb:
              properties:
                affinity:
                  properties:
                    nodeAffinity:
                      properties:
                        preferredDuringSchedulingIgnoredDuringExecution:
                          items:
                            properties:
                              preference:
                                properties:
                                  matchExpressions:
                                    items:
                                      properties:
                                        key:
                                          type: string
                                        operator:
                                          type: string
                                        values:
                                          items:
                                            type: string
                                          type: array
                                      required:
                                      - key
                                      - operator
                                      type: object
                                    type: array
                                  matchFields:
                                    items:
                                      properties:
                                        key:
                                          type: string
                                        operator:
                                          type: string
                                        values:
                                          items:
                                            type: string
                                          type: array
                                      required:
                                      - key
                                      - operator
                                      type: object
                                    type: array
                                type: object
                              weight:
                                format: int32
                                type: integer
                            required:
                            - weight
                            - preference
                            type: object
                          type: array
                        requiredDuringSchedulingIgnoredDuringExecution:
                          properties:
                            nodeSelectorTerms:
                              items:
                                properties:
                                  matchExpressions:
                                    items:
                                      properties:
                                        key:
                                          type: string
                                        operator:
                                          type: string
                                        values:
                                          items:
                                            type: string
                                          type: array
                                      required:
                                      - key
                                      - operator
                                      type: object
                                    type: array
                                  matchFields:
                                    items:
                                      properties:
                                        key:
                                          type: string
                                        operator:
                                          type: string
                                        values:
                                          items:
                                            type: string
                                          type: array
                                      required:
                                      - key
                                      - operator
                                      type: object
                                    type: array
                                type: object
                              type: array
                          required:
                          - nodeSelectorTerms
                          type: object
                      type: object
                    podAffinity:
                      properties:
                        preferredDuringSchedulingIgnoredDuringExecution:
                          items:
                            properties:
                              podAffinityTerm:
                                properties:
                                  labelSelector:
                                    properties:
                                      matchExpressions:
                                        items:
                                          properties:
                                            key:
                                              type: string
                                            operator:
                                              type: string
                                            values:
                                              items:
                                                type: string
                                              type: array
                                          required:
                                          - key
                                          - operator
                                          type: object
                                        type: array
                                      matchLabels:
                                        type: object
                                    type: object
                                  namespaces:
                                    items:
                                      type: string
                                    type: array
                                  topologyKey:
                                    type: string
                                required:
                                - topologyKey
                                type: object
                              weight:
                                format: int32
                                type: integer
                            required:
                            - weight
                            - podAffinityTerm
                            type: object
                          type: array
                        requiredDuringSchedulingIgnoredDuringExecution:
                          items:
                            properties:
                              labelSelector:
                                properties:
                                  matchExpressions:
                                    items:
                                      properties:
                                        key:
                                          type: string
                                        operator:
                                          type: string
                                        values:
                                          items:
                                            type: string
                                          type: array
                                      required:
                                      - key
                                      - operator
                                      type: object
                                    type: array
                                  matchLabels:
                                    type: object
                                type: object
                              namespaces:
                                items:
                                  type: string
                                type: array
                              topologyKey:
                                type: string
                            required:
                            - topologyKey
                            type: object
                          type: array
                      type: object
                    podAntiAffinity:
                      properties:
                        preferredDuringSchedulingIgnoredDuringExecution:
                          items:
                            properties:
                              podAffinityTerm:
                                properties:
                                  labelSelector:
                                    properties:
                                      matchExpressions:
                                        items:
                                          properties:
                                            key:
                                              type: string
                                            operator:
                                              type: string
                                            values:
                                              items:
                                                type: string
                                              type: array
                                          required:
                                          - key
                                          - operator
                                          type: object
                                        type: array
                                      matchLabels:
                                        type: object
                                    type: object
                                  namespaces:
                                    items:
                                      type: string
                                    type: array
                                  topologyKey:
                                    type: string
                                required:
                                - topologyKey
                                type: object
                              weight:
                                format: int32
                                type: integer
                            required:
                            - weight
                            - podAffinityTerm
                            type: object
                          type: array
                        requiredDuringSchedulingIgnoredDuringExecution:
                          items:
                            properties:
                              labelSelector:
                                properties:
                                  matchExpressions:
                                    items:
                                      properties:
                                        key:
                                          type: string
                                        operator:
                                          type: string
                                        values:
                                          items:
                                            type: string
                                          type: array
                                      required:
                                      - key
                                      - operator
                                      type: object
                                    type: array
                                  matchLabels:
                                    type: object
                                type: object
                              namespaces:
                                items:
                                  type: string
                                type: array
                              topologyKey:
                                type: string
                            required:
                            - topologyKey
                            type: object
                          type: array
                      type: object
                  type: object
                annotations:
                  type: object
                baseImage:
                  type: string
                binlogEnabled:
                  type: boolean
                config:
                  properties:
                    alter-primary-key:
                      type: boolean
                    binlog:
                      properties:
                        binlog-socket:
                          type: string
                        enable:
                          type: boolean
                        ignore-error:
                          type: boolean
                        strategy:
                          type: string
                        write-timeout:
                          type: string
                      type: object
                    check-mb4-value-in-utf8:
                      type: boolean
                    compatible-kill-query:
                      type: boolean
                    cors:
                      type: string
                    delay-clean-table-lock:
                      format: int64
                      type: integer
                    enable-batch-dml:
                      type: boolean
                    enable-dynamic-config:
                      type: boolean
                    enable-streaming:
                      type: boolean
                    enable-table-lock:
                      type: boolean
                    experimental:
                      properties:
                        allow-auto-random:
                          type: boolean
                        allow-expression-index:
                          type: boolean
                      type: object
                    isolation-read:
                      properties:
                        engines:
                          items:
                            type: string
                          type: array
                      type: object
                    lease:
                      type: string
                    log:
                      properties:
                        disable-timestamp:
                          type: boolean
                        enable-error-stack:
                          type: boolean
                        enable-slow-log:
                          type: boolean
                        enable-timestamp:
                          type: boolean
                        expensive-threshold:
                          format: int32
                          type: integer
                        file:
                          properties:
                            filename:
                              type: string
                            log-rotate:
                              type: boolean
                            max-backups:
                              format: int32
                              type: integer
                            max-days:
                              format: int32
                              type: integer
                            max-size:
                              format: int32
                              type: integer
                          type: object
                        format:
                          type: string
                        level:
                          type: string
                        query-log-max-len:
                          format: int64
                          type: integer
                        record-plan-in-slow-log:
                          format: int64
                          type: integer
                        slow-query-file:
                          type: string
                        slow-threshold:
                          format: int64
                          type: integer
                      type: object
                    lower-case-table-names:
                      format: int32
                      type: integer
                    max-server-connections:
                      format: int64
                      type: integer
                    mem-quota-query:
                      format: int64
                      type: integer
                    new_collations_enabled_on_first_bootstrap:
                      type: boolean
                    oom-action:
                      type: string
                    oom-use-tmp-storage:
                      type: boolean
                    opentracing:
                      properties:
                        enable:
                          type: boolean
                        reporter:
                          properties:
                            buffer-flush-interval:
                              format: int64
                              type: integer
                            local-agent-host-port:
                              type: string
                            log-spans:
                              type: boolean
                            queue-size:
                              format: int32
                              type: integer
                          type: object
                        rpc-metrics:
                          type: boolean
                        sampler:
                          properties:
                            max-operations:
                              format: int32
                              type: integer
                            param:
                              format: double
                              type: number
                            sampling-refresh-interval:
                              format: int64
                              type: integer
                            sampling-server-url:
                              type: string
                            type:
                              type: string
                          type: object
                      type: object
                    performance:
                      properties:
                        bind-info-lease:
                          type: string
                        cross-join:
                          type: boolean
                        feedback-probability:
                          format: double
                          type: number
                        force-priority:
                          type: string
                        max-memory:
                          format: int64
                          type: integer
                        max-procs:
                          format: int32
                          type: integer
                        pseudo-estimate-ratio:
                          format: double
                          type: number
                        query-feedback-limit:
                          format: int32
                          type: integer
                        run-auto-analyze:
                          type: boolean
                        stats-lease:
                          type: string
                        stmt-count-limit:
                          format: int32
                          type: integer
                        tcp-keep-alive:
                          type: boolean
                        txn-entry-count-limit:
                          format: int64
                          type: integer
                        txn-total-size-limit:
                          format: int64
                          type: integer
                      type: object
                    pessimistic-txn:
                      properties:
                        enable:
                          type: boolean
                        max-retry-count:
                          format: int32
                          type: integer
                      type: object
                    plugin:
                      properties:
                        dir:
                          type: string
                        load:
                          type: string
                      type: object
                    prepared-plan-cache:
                      properties:
                        capacity:
                          format: int32
                          type: integer
                        enabled:
                          type: boolean
                        memory-guard-ratio:
                          format: double
                          type: number
                      type: object
                    proxy-protocol:
                      properties:
                        header-timeout:
                          format: int32
                          type: integer
                        networks:
                          type: string
                      type: object
                    repair-mode:
                      type: boolean
                    repair-table-list:
                      items:
                        type: string
                      type: array
                    run-ddl:
                      type: boolean
                    security:
                      properties:
                        cluster-ssl-ca:
                          type: string
                        cluster-ssl-cert:
                          type: string
                        cluster-ssl-key:
                          type: string
                        skip-grant-table:
                          type: boolean
                        ssl-ca:
                          type: string
                        ssl-cert:
                          type: string
                        ssl-key:
                          type: string
                      type: object
                    socket:
                      type: string
                    split-region-max-num:
                      format: int64
                      type: integer
                    split-table:
                      type: boolean
                    status:
                      properties:
                        metrics-addr:
                          type: string
                        metrics-interval:
                          format: int32
                          type: integer
                        record-db-qps:
                          type: boolean
                        report-status:
                          type: boolean
                      type: object
                    stmt-summary:
                      properties:
                        enable:
                          type: boolean
                        enable-internal-query:
                          type: boolean
                        history-size:
                          format: int32
                          type: integer
                        max-sql-length:
                          format: int32
                          type: integer
                        max-stmt-count:
                          format: int32
                          type: integer
                        refresh-interval:
                          format: int32
                          type: integer
                      type: object
                    tikv-client:
                      properties:
                        batch-wait-size:
                          format: int32
                          type: integer
                        commit-timeout:
                          type: string
                        copr-cache: {}
                        grpc-connection-count:
                          format: int32
                          type: integer
                        grpc-keepalive-time:
                          format: int32
                          type: integer
                        grpc-keepalive-timeout:
                          format: int32
                          type: integer
                        max-batch-size:
                          format: int32
                          type: integer
                        max-batch-wait-time:
                          format: int64
                          type: integer
                        max-txn-time-use:
                          format: int32
                          type: integer
                        overload-threshold:
                          format: int32
                          type: integer
                        region-cache-ttl:
                          format: int32
                          type: integer
                        store-limit:
                          format: int64
                          type: integer
                      type: object
                    tmp-storage-path:
                      type: string
                    token-limit:
                      format: int32
                      type: integer
                    treat-old-version-utf8-as-utf8mb4:
                      type: boolean
                    txn-local-latches:
                      properties:
                        capacity:
                          format: int32
                          type: integer
                        enabled:
                          type: boolean
                      type: object
                  type: object
                configUpdateStrategy:
                  type: string
                env:
                  items:
                    properties:
                      name:
                        type: string
                      value:
                        type: string
                      valueFrom:
                        properties:
                          configMapKeyRef:
                            properties:
                              key:
                                type: string
                              name:
                                type: string
                              optional:
                                type: boolean
                            required:
                            - key
                            type: object
                          fieldRef:
                            properties:
                              apiVersion:
                                type: string
                              fieldPath:
                                type: string
                            required:
                            - fieldPath
                            type: object
                          resourceFieldRef:
                            properties:
                              containerName:
                                type: string
                              divisor: {}
                              resource:
                                type: string
                            required:
                            - resource
                            type: object
                          secretKeyRef:
                            properties:
                              key:
                                type: string
                              name:
                                type: string
                              optional:
                                type: boolean
                            required:
                            - key
                            type: object
                        type: object
                    required:
                    - name
                    type: object
                  type: array
                hostNetwork:
                  type: boolean
                imagePullPolicy:
                  type: string
                limits:
                  type: object
                maxFailoverCount:
                  format: int32
                  type: integer
                nodeSelector:
                  type: object
                plugins:
                  items:
                    type: string
                  type: array
                podSecurityContext:
                  properties:
                    fsGroup:
                      format: int64
                      type: integer
                    runAsGroup:
                      format: int64
                      type: integer
                    runAsNonRoot:
                      type: boolean
                    runAsUser:
                      format: int64
                      type: integer
                    seLinuxOptions:
                      properties:
                        level:
                          type: string
                        role:
                          type: string
                        type:
                          type: string
                        user:
                          type: string
                      type: object
                    supplementalGroups:
                      items:
                        format: int64
                        type: integer
                      type: array
                    sysctls:
                      items:
                        properties:
                          name:
                            type: string
                          value:
                            type: string
                        required:
                        - name
                        - value
                        type: object
                      type: array
                    windowsOptions:
                      properties:
                        gmsaCredentialSpec:
                          type: string
                        gmsaCredentialSpecName:
                          type: string
                        runAsUserName:
                          type: string
                      type: object
                  type: object
                priorityClassName:
                  type: string
                replicas:
                  format: int32
                  type: integer
                requests:
                  type: object
                schedulerName:
                  type: string
                separateSlowLog:
                  type: boolean
                service:
                  properties:
                    exposeStatus:
                      type: boolean
                    externalTrafficPolicy:
                      type: string
                  type: object
                slowLogTailer:
                  properties:
                    limits:
                      type: object
                    requests:
                      type: object
                  type: object
                tlsClient: {}
                tolerations:
                  items:
                    properties:
                      effect:
                        type: string
                      key:
                        type: string
                      operator:
                        type: string
                      tolerationSeconds:
                        format: int64
                        type: integer
                      value:
                        type: string
                    type: object
                  type: array
                version:
                  type: string
              required:
              - replicas
              type: object
            tiflash:
              properties:
                affinity:
                  properties:
                    nodeAffinity:
                      properties:
                        preferredDuringSchedulingIgnoredDuringExecution:
                          items:
                            properties:
                              preference:
                                properties:
                                  matchExpressions:
                                    items:
                                      properties:
                                        key:
                                          type: string
                                        operator:
                                          type: string
                                        values:
                                          items:
                                            type: string
                                          type: array
                                      required:
                                      - key
                                      - operator
                                      type: object
                                    type: array
                                  matchFields:
                                    items:
                                      properties:
                                        key:
                                          type: string
                                        operator:
                                          type: string
                                        values:
                                          items:
                                            type: string
                                          type: array
                                      required:
                                      - key
                                      - operator
                                      type: object
                                    type: array
                                type: object
                              weight:
                                format: int32
                                type: integer
                            required:
                            - weight
                            - preference
                            type: object
                          type: array
                        requiredDuringSchedulingIgnoredDuringExecution:
                          properties:
                            nodeSelectorTerms:
                              items:
                                properties:
                                  matchExpressions:
                                    items:
                                      properties:
                                        key:
                                          type: string
                                        operator:
                                          type: string
                                        values:
                                          items:
                                            type: string
                                          type: array
                                      required:
                                      - key
                                      - operator
                                      type: object
                                    type: array
                                  matchFields:
                                    items:
                                      properties:
                                        key:
                                          type: string
                                        operator:
                                          type: string
                                        values:
                                          items:
                                            type: string
                                          type: array
                                      required:
                                      - key
                                      - operator
                                      type: object
                                    type: array
                                type: object
                              type: array
                          required:
                          - nodeSelectorTerms
                          type: object
                      type: object
                    podAffinity:
                      properties:
                        preferredDuringSchedulingIgnoredDuringExecution:
                          items:
                            properties:
                              podAffinityTerm:
                                properties:
                                  labelSelector:
                                    properties:
                                      matchExpressions:
                                        items:
                                          properties:
                                            key:
                                              type: string
                                            operator:
                                              type: string
                                            values:
                                              items:
                                                type: string
                                              type: array
                                          required:
                                          - key
                                          - operator
                                          type: object
                                        type: array
                                      matchLabels:
                                        type: object
                                    type: object
                                  namespaces:
                                    items:
                                      type: string
                                    type: array
                                  topologyKey:
                                    type: string
                                required:
                                - topologyKey
                                type: object
                              weight:
                                format: int32
                                type: integer
                            required:
                            - weight
                            - podAffinityTerm
                            type: object
                          type: array
                        requiredDuringSchedulingIgnoredDuringExecution:
                          items:
                            properties:
                              labelSelector:
                                properties:
                                  matchExpressions:
                                    items:
                                      properties:
                                        key:
                                          type: string
                                        operator:
                                          type: string
                                        values:
                                          items:
                                            type: string
                                          type: array
                                      required:
                                      - key
                                      - operator
                                      type: object
                                    type: array
                                  matchLabels:
                                    type: object
                                type: object
                              namespaces:
                                items:
                                  type: string
                                type: array
                              topologyKey:
                                type: string
                            required:
                            - topologyKey
                            type: object
                          type: array
                      type: object
                    podAntiAffinity:
                      properties:
                        preferredDuringSchedulingIgnoredDuringExecution:
                          items:
                            properties:
                              podAffinityTerm:
                                properties:
                                  labelSelector:
                                    properties:
                                      matchExpressions:
                                        items:
                                          properties:
                                            key:
                                              type: string
                                            operator:
                                              type: string
                                            values:
                                              items:
                                                type: string
                                              type: array
                                          required:
                                          - key
                                          - operator
                                          type: object
                                        type: array
                                      matchLabels:
                                        type: object
                                    type: object
                                  namespaces:
                                    items:
                                      type: string
                                    type: array
                                  topologyKey:
                                    type: string
                                required:
                                - topologyKey
                                type: object
                              weight:
                                format: int32
                                type: integer
                            required:
                            - weight
                            - podAffinityTerm
                            type: object
                          type: array
                        requiredDuringSchedulingIgnoredDuringExecution:
                          items:
                            properties:
                              labelSelector:
                                properties:
                                  matchExpressions:
                                    items:
                                      properties:
                                        key:
                                          type: string
                                        operator:
                                          type: string
                                        values:
                                          items:
                                            type: string
                                          type: array
                                      required:
                                      - key
                                      - operator
                                      type: object
                                    type: array
                                  matchLabels:
                                    type: object
                                type: object
                              namespaces:
                                items:
                                  type: string
                                type: array
                              topologyKey:
                                type: string
                            required:
                            - topologyKey
                            type: object
                          type: array
                      type: object
                  type: object
                annotations:
                  type: object
                baseImage:
                  type: string
                config:
                  properties:
                    config:
                      properties:
                        flash:
                          properties:
                            compact_log_min_period:
                              format: int32
                              type: integer
                            flash_cluster:
                              properties:
                                master_ttl:
                                  format: int32
                                  type: integer
                                refresh_interval:
                                  format: int32
                                  type: integer
                                update_rule_interval:
                                  format: int32
                                  type: integer
                              type: object
                            overlap_threshold:
                              format: double
                              type: number
                          type: object
                        logger:
                          properties:
                            count:
                              format: int32
                              type: integer
                            level:
                              type: string
                            size:
                              type: string
                          type: object
                        mark_cache_size:
                          format: int64
                          type: integer
                        minmax_index_cache_size:
                          format: int64
                          type: integer
                        path_realtime_mode:
                          type: boolean
                      type: object
                  type: object
                configUpdateStrategy:
                  type: string
                env:
                  items:
                    properties:
                      name:
                        type: string
                      value:
                        type: string
                      valueFrom:
                        properties:
                          configMapKeyRef:
                            properties:
                              key:
                                type: string
                              name:
                                type: string
                              optional:
                                type: boolean
                            required:
                            - key
                            type: object
                          fieldRef:
                            properties:
                              apiVersion:
                                type: string
                              fieldPath:
                                type: string
                            required:
                            - fieldPath
                            type: object
                          resourceFieldRef:
                            properties:
                              containerName:
                                type: string
                              divisor: {}
                              resource:
                                type: string
                            required:
                            - resource
                            type: object
                          secretKeyRef:
                            properties:
                              key:
                                type: string
                              name:
                                type: string
                              optional:
                                type: boolean
                            required:
                            - key
                            type: object
                        type: object
                    required:
                    - name
                    type: object
                  type: array
                hostNetwork:
                  type: boolean
                imagePullPolicy:
                  type: string
                limits:
                  type: object
                logTailer:
                  properties:
                    limits:
                      type: object
                    requests:
                      type: object
                  type: object
                maxFailoverCount:
                  format: int32
                  type: integer
                nodeSelector:
                  type: object
                podSecurityContext:
                  properties:
                    fsGroup:
                      format: int64
                      type: integer
                    runAsGroup:
                      format: int64
                      type: integer
                    runAsNonRoot:
                      type: boolean
                    runAsUser:
                      format: int64
                      type: integer
                    seLinuxOptions:
                      properties:
                        level:
                          type: string
                        role:
                          type: string
                        type:
                          type: string
                        user:
                          type: string
                      type: object
                    supplementalGroups:
                      items:
                        format: int64
                        type: integer
                      type: array
                    sysctls:
                      items:
                        properties:
                          name:
                            type: string
                          value:
                            type: string
                        required:
                        - name
                        - value
                        type: object
                      type: array
                    windowsOptions:
                      properties:
                        gmsaCredentialSpec:
                          type: string
                        gmsaCredentialSpecName:
                          type: string
                        runAsUserName:
                          type: string
                      type: object
                  type: object
                priorityClassName:
                  type: string
                privileged:
                  type: boolean
                replicas:
                  format: int32
                  type: integer
                requests:
                  type: object
                schedulerName:
                  type: string
                serviceAccount:
                  type: string
                storageClaims:
                  items:
                    properties:
                      resources:
                        properties:
                          limits:
                            type: object
                          requests:
                            type: object
                        type: object
                      storageClassName:
                        type: string
                    type: object
                  type: array
                tolerations:
                  items:
                    properties:
                      effect:
                        type: string
                      key:
                        type: string
                      operator:
                        type: string
                      tolerationSeconds:
                        format: int64
                        type: integer
                      value:
                        type: string
                    type: object
                  type: array
                version:
                  type: string
              required:
              - replicas
              - storageClaims
              type: object
            tikv:
              properties:
                affinity:
                  properties:
                    nodeAffinity:
                      properties:
                        preferredDuringSchedulingIgnoredDuringExecution:
                          items:
                            properties:
                              preference:
                                properties:
                                  matchExpressions:
                                    items:
                                      properties:
                                        key:
                                          type: string
                                        operator:
                                          type: string
                                        values:
                                          items:
                                            type: string
                                          type: array
                                      required:
                                      - key
                                      - operator
                                      type: object
                                    type: array
                                  matchFields:
                                    items:
                                      properties:
                                        key:
                                          type: string
                                        operator:
                                          type: string
                                        values:
                                          items:
                                            type: string
                                          type: array
                                      required:
                                      - key
                                      - operator
                                      type: object
                                    type: array
                                type: object
                              weight:
                                format: int32
                                type: integer
                            required:
                            - weight
                            - preference
                            type: object
                          type: array
                        requiredDuringSchedulingIgnoredDuringExecution:
                          properties:
                            nodeSelectorTerms:
                              items:
                                properties:
                                  matchExpressions:
                                    items:
                                      properties:
                                        key:
                                          type: string
                                        operator:
                                          type: string
                                        values:
                                          items:
                                            type: string
                                          type: array
                                      required:
                                      - key
                                      - operator
                                      type: object
                                    type: array
                                  matchFields:
                                    items:
                                      properties:
                                        key:
                                          type: string
                                        operator:
                                          type: string
                                        values:
                                          items:
                                            type: string
                                          type: array
                                      required:
                                      - key
                                      - operator
                                      type: object
                                    type: array
                                type: object
                              type: array
                          required:
                          - nodeSelectorTerms
                          type: object
                      type: object
                    podAffinity:
                      properties:
                        preferredDuringSchedulingIgnoredDuringExecution:
                          items:
                            properties:
                              podAffinityTerm:
                                properties:
                                  labelSelector:
                                    properties:
                                      matchExpressions:
                                        items:
                                          properties:
                                            key:
                                              type: string
                                            operator:
                                              type: string
                                            values:
                                              items:
                                                type: string
                                              type: array
                                          required:
                                          - key
                                          - operator
                                          type: object
                                        type: array
                                      matchLabels:
                                        type: object
                                    type: object
                                  namespaces:
                                    items:
                                      type: string
                                    type: array
                                  topologyKey:
                                    type: string
                                required:
                                - topologyKey
                                type: object
                              weight:
                                format: int32
                                type: integer
                            required:
                            - weight
                            - podAffinityTerm
                            type: object
                          type: array
                        requiredDuringSchedulingIgnoredDuringExecution:
                          items:
                            properties:
                              labelSelector:
                                properties:
                                  matchExpressions:
                                    items:
                                      properties:
                                        key:
                                          type: string
                                        operator:
                                          type: string
                                        values:
                                          items:
                                            type: string
                                          type: array
                                      required:
                                      - key
                                      - operator
                                      type: object
                                    type: array
                                  matchLabels:
                                    type: object
                                type: object
                              namespaces:
                                items:
                                  type: string
                                type: array
                              topologyKey:
                                type: string
                            required:
                            - topologyKey
                            type: object
                          type: array
                      type: object
                    podAntiAffinity:
                      properties:
                        preferredDuringSchedulingIgnoredDuringExecution:
                          items:
                            properties:
                              podAffinityTerm:
                                properties:
                                  labelSelector:
                                    properties:
                                      matchExpressions:
                                        items:
                                          properties:
                                            key:
                                              type: string
                                            operator:
                                              type: string
                                            values:
                                              items:
                                                type: string
                                              type: array
                                          required:
                                          - key
                                          - operator
                                          type: object
                                        type: array
                                      matchLabels:
                                        type: object
                                    type: object
                                  namespaces:
                                    items:
                                      type: string
                                    type: array
                                  topologyKey:
                                    type: string
                                required:
                                - topologyKey
                                type: object
                              weight:
                                format: int32
                                type: integer
                            required:
                            - weight
                            - podAffinityTerm
                            type: object
                          type: array
                        requiredDuringSchedulingIgnoredDuringExecution:
                          items:
                            properties:
                              labelSelector:
                                properties:
                                  matchExpressions:
                                    items:
                                      properties:
                                        key:
                                          type: string
                                        operator:
                                          type: string
                                        values:
                                          items:
                                            type: string
                                          type: array
                                      required:
                                      - key
                                      - operator
                                      type: object
                                    type: array
                                  matchLabels:
                                    type: object
                                type: object
                              namespaces:
                                items:
                                  type: string
                                type: array
                              topologyKey:
                                type: string
                            required:
                            - topologyKey
                            type: object
                          type: array
                      type: object
                  type: object
                annotations:
                  type: object
                baseImage:
                  type: string
                config:
                  properties:
                    coprocessor:
                      properties:
                        batch-split-limit:
                          format: int64
                          type: integer
                        region-max-keys:
                          format: int64
                          type: integer
                        region-max-size:
                          type: string
                        region-split-keys:
                          format: int64
                          type: integer
                        region-split-size:
                          type: string
                        split-region-on-table:
                          type: boolean
                      type: object
                    encryption:
                      properties:
                        data-encryption-method:
                          type: string
                        data-key-rotation-period:
                          type: string
                        master-key:
                          properties:
                            access-key:
                              type: string
                            endpoint:
                              type: string
                            key-id:
                              type: string
                            method:
                              type: string
                            path:
                              type: string
                            region:
                              type: string
                            secret-access-key:
                              type: string
                            type:
                              type: string
                          required:
                          - path
                          - key-id
                          type: object
                        previous-master-key:
                          properties:
                            access-key:
                              type: string
                            endpoint:
                              type: string
                            key-id:
                              type: string
                            method:
                              type: string
                            path:
                              type: string
                            region:
                              type: string
                            secret-access-key:
                              type: string
                            type:
                              type: string
                          required:
                          - path
                          - key-id
                          type: object
                      type: object
                    gc:
                      properties:
                        "\tbatch-keys":
                          format: int64
                          type: integer
                        "\tmax-write-bytes-per-sec":
                          type: string
                      type: object
                    import:
                      properties:
                        import-dir:
                          type: string
                        max-open-engines:
                          format: int64
                          type: integer
                        max-prepare-duration:
                          type: string
                        num-import-jobs:
                          format: int64
                          type: integer
                        num-import-sst-jobs:
                          format: int64
                          type: integer
                        num-threads:
                          format: int64
                          type: integer
                        region-split-size:
                          type: string
                        stream-channel-window:
                          format: int64
                          type: integer
                        upload-speed-limit:
                          type: string
                      type: object
                    log-file:
                      type: string
                    log-level:
                      type: string
                    log-rotation-size:
                      type: string
                    log-rotation-timespan:
                      type: string
                    panic-when-unexpected-key-or-data:
                      type: boolean
                    pd:
                      properties:
                        endpoints:
                          items:
                            type: string
                          type: array
                        retry-interval:
                          type: string
                        retry-log-every:
                          format: int64
                          type: integer
                        retry-max-count:
                          format: int64
                          type: integer
                      type: object
                    pessimistic-txn:
                      properties:
                        enabled:
                          type: boolean
                        pipelined:
                          type: boolean
                        wait-for-lock-timeout:
                          format: int32
                          type: integer
                        wake-up-delay-duration:
                          format: int32
                          type: integer
                      type: object
                    raftdb:
                      properties:
                        allow-concurrent-memtable-write:
                          type: boolean
                        bytes-per-sync:
                          type: string
                        compaction-readahead-size:
                          type: string
                        create-if-missing:
                          type: boolean
                        defaultcf:
                          properties:
                            block-based-bloom-filter:
                              type: boolean
                            block-cache-size:
                              type: string
                            block-size:
                              type: string
                            bloom-filter-bits-per-key:
                              format: int64
                              type: integer
                            cache-index-and-filter-blocks:
                              type: boolean
                            compaction-pri:
                              format: int64
                              type: integer
                            compaction-style:
                              format: int64
                              type: integer
                            compression-per-level:
                              items:
                                type: string
                              type: array
                            disable-auto-compactions:
                              type: boolean
                            disable-block-cache:
                              type: boolean
                            dynamic-level-bytes:
                              type: boolean
                            enable-doubly-skiplist:
                              type: boolean
                            force-consistency-checks:
                              type: boolean
                            hard-pending-compaction-bytes-limit:
                              type: string
                            level0-file-num-compaction-trigger:
                              format: int64
                              type: integer
                            level0-slowdown-writes-trigger:
                              format: int64
                              type: integer
                            level0-stop-writes-trigger:
                              format: int64
                              type: integer
                            max-bytes-for-level-base:
                              type: string
                            max-bytes-for-level-multiplier:
                              format: int64
                              type: integer
                            max-compaction-bytes:
                              type: string
                            max-write-buffer-number:
                              format: int64
                              type: integer
                            min-write-buffer-number-to-merge:
                              format: int64
                              type: integer
                            num-levels:
                              format: int64
                              type: integer
                            optimize-filters-for-hits:
                              type: boolean
                            pin-l0-filter-and-index-blocks:
                              type: boolean
                            prop-keys-index-distance:
                              format: int64
                              type: integer
                            prop-size-index-distance:
                              format: int64
                              type: integer
                            read-amp-bytes-per-bit:
                              format: int64
                              type: integer
                            soft-pending-compaction-bytes-limit:
                              type: string
                            target-file-size-base:
                              type: string
                            titan:
                              properties:
                                blob-cache-size:
                                  type: string
                                blob-file-compression:
                                  type: string
                                blob-run-mode:
                                  type: string
                                discardable-ratio:
                                  format: double
                                  type: number
                                max-gc-batch-size:
                                  type: string
                                merge-small-file-threshold:
                                  type: string
                                min-blob-size:
                                  type: string
                                min-gc-batch-size:
                                  type: string
                                sample-ratio:
                                  format: double
                                  type: number
                              type: object
                            use-bloom-filter:
                              type: boolean
                            whole-key-filtering:
                              type: boolean
                            write-buffer-size:
                              type: string
                          type: object
                        enable-pipelined-write:
                          type: boolean
                        enable-statistics:
                          type: boolean
                        info-log-dir:
                          type: string
                        info-log-keep-log-file-num:
                          format: int64
                          type: integer
                        info-log-max-size:
                          type: string
                        info-log-roll-time:
                          type: string
                        max-background-jobs:
                          format: int64
                          type: integer
                        max-manifest-file-size:
                          type: string
                        max-open-files:
                          format: int64
                          type: integer
                        max-sub-compactions:
                          format: int64
                          type: integer
                        max-total-wal-size:
                          type: string
                        stats-dump-period:
                          type: string
                        use-direct-io-for-flush-and-compaction:
                          type: boolean
                        wal-bytes-per-sync:
                          type: string
                        wal-dir:
                          type: string
                        wal-recovery-mode:
                          type: string
                        wal-size-limit:
                          type: string
                        wal-ttl-seconds:
                          format: int64
                          type: integer
                        writable-file-max-buffer-size:
                          type: string
                      type: object
                    raftstore:
                      properties:
                        abnormal-leader-missing-duration:
                          type: string
                        allow-remove-leader:
                          type: boolean
                        apply-max-batch-size:
                          format: int64
                          type: integer
                        apply-pool-size:
                          format: int64
                          type: integer
                        clean-stale-peer-delay:
                          type: string
                        cleanup-import-sst-interval:
                          type: string
                        consistency-check-interval:
                          type: string
                        hibernate-regions:
                          type: boolean
                        leader-transfer-max-log-lag:
                          format: int64
                          type: integer
                        lock-cf-compact-bytes-threshold:
                          type: string
                        lock-cf-compact-interval:
                          type: string
                        max-leader-missing-duration:
                          type: string
                        max-peer-down-duration:
                          type: string
                        merge-check-tick-interval:
                          type: string
                        merge-max-log-gap:
                          format: int64
                          type: integer
                        messages-per-tick:
                          format: int64
                          type: integer
                        notify-capacity:
                          format: int64
                          type: integer
                        pd-heartbeat-tick-interval:
                          type: string
                        pd-store-heartbeat-tick-interval:
                          type: string
                        peer-stale-state-check-interval:
                          type: string
                        prevote:
                          type: boolean
                        raft-base-tick-interval:
                          type: string
                        raft-election-timeout-ticks:
                          format: int64
                          type: integer
                        raft-entry-cache-life-time:
                          type: string
                        raft-entry-max-size:
                          type: string
                        raft-heartbeat-ticks:
                          format: int64
                          type: integer
                        raft-log-gc-count-limit:
                          format: int64
                          type: integer
                        raft-log-gc-size-limit:
                          type: string
                        raft-log-gc-threshold:
                          format: int64
                          type: integer
                        raft-log-gc-tick-interval:
                          type: string
                        raft-reject-transfer-leader-duration:
                          type: string
                        raft-store-max-leader-lease:
                          type: string
                        region-compact-check-interval:
                          type: string
                        region-compact-check-step:
                          format: int64
                          type: integer
                        region-compact-min-tombstones:
                          format: int64
                          type: integer
                        region-compact-tombstones-percent:
                          format: int64
                          type: integer
                        region-split-check-diff:
                          type: string
                        report-region-flow-interval:
                          type: string
                        right-derive-when-split:
                          type: boolean
                        snap-apply-batch-size:
                          type: string
                        snap-gc-timeout:
                          type: string
                        snap-mgr-gc-tick-interval:
                          type: string
                        split-region-check-tick-interval:
                          type: string
                        store-max-batch-size:
                          format: int64
                          type: integer
                        store-pool-size:
                          format: int64
                          type: integer
                        sync-log:
                          type: boolean
                        use-delete-range:
                          type: boolean
                      type: object
                    readpool:
                      properties:
                        coprocessor:
                          properties:
                            high-concurrency:
                              format: int64
                              type: integer
                            low-concurrency:
                              format: int64
                              type: integer
                            max-tasks-per-worker-high:
                              format: int64
                              type: integer
                            max-tasks-per-worker-low:
                              format: int64
                              type: integer
                            max-tasks-per-worker-normal:
                              format: int64
                              type: integer
                            normal-concurrency:
                              format: int64
                              type: integer
                            stack-size:
                              type: string
                          type: object
                        storage:
                          properties:
                            high-concurrency:
                              format: int64
                              type: integer
                            low-concurrency:
                              format: int64
                              type: integer
                            max-tasks-per-worker-high:
                              format: int64
                              type: integer
                            max-tasks-per-worker-low:
                              format: int64
                              type: integer
                            max-tasks-per-worker-normal:
                              format: int64
                              type: integer
                            normal-concurrency:
                              format: int64
                              type: integer
                            stack-size:
                              type: string
                          type: object
                        unified:
                          properties:
                            max-tasks-per-worker:
                              format: int32
                              type: integer
                            max-thread-count:
                              format: int32
                              type: integer
                            min-thread-count:
                              format: int32
                              type: integer
                            stack-size:
                              type: string
                          type: object
                      type: object
                    refresh-config-interval:
                      type: string
                    rocksdb:
                      properties:
                        auto-tuned:
                          type: boolean
                        bytes-per-sync:
                          type: string
                        compaction-readahead-size:
                          type: string
                        create-if-missing:
                          type: boolean
                        defaultcf:
                          properties:
                            block-based-bloom-filter:
                              type: boolean
                            block-cache-size:
                              type: string
                            block-size:
                              type: string
                            bloom-filter-bits-per-key:
                              format: int64
                              type: integer
                            cache-index-and-filter-blocks:
                              type: boolean
                            compaction-pri:
                              format: int64
                              type: integer
                            compaction-style:
                              format: int64
                              type: integer
                            compression-per-level:
                              items:
                                type: string
                              type: array
                            disable-auto-compactions:
                              type: boolean
                            disable-block-cache:
                              type: boolean
                            dynamic-level-bytes:
                              type: boolean
                            enable-doubly-skiplist:
                              type: boolean
                            force-consistency-checks:
                              type: boolean
                            hard-pending-compaction-bytes-limit:
                              type: string
                            level0-file-num-compaction-trigger:
                              format: int64
                              type: integer
                            level0-slowdown-writes-trigger:
                              format: int64
                              type: integer
                            level0-stop-writes-trigger:
                              format: int64
                              type: integer
                            max-bytes-for-level-base:
                              type: string
                            max-bytes-for-level-multiplier:
                              format: int64
                              type: integer
                            max-compaction-bytes:
                              type: string
                            max-write-buffer-number:
                              format: int64
                              type: integer
                            min-write-buffer-number-to-merge:
                              format: int64
                              type: integer
                            num-levels:
                              format: int64
                              type: integer
                            optimize-filters-for-hits:
                              type: boolean
                            pin-l0-filter-and-index-blocks:
                              type: boolean
                            prop-keys-index-distance:
                              format: int64
                              type: integer
                            prop-size-index-distance:
                              format: int64
                              type: integer
                            read-amp-bytes-per-bit:
                              format: int64
                              type: integer
                            soft-pending-compaction-bytes-limit:
                              type: string
                            target-file-size-base:
                              type: string
                            titan:
                              properties:
                                blob-cache-size:
                                  type: string
                                blob-file-compression:
                                  type: string
                                blob-run-mode:
                                  type: string
                                discardable-ratio:
                                  format: double
                                  type: number
                                max-gc-batch-size:
                                  type: string
                                merge-small-file-threshold:
                                  type: string
                                min-blob-size:
                                  type: string
                                min-gc-batch-size:
                                  type: string
                                sample-ratio:
                                  format: double
                                  type: number
                              type: object
                            use-bloom-filter:
                              type: boolean
                            whole-key-filtering:
                              type: boolean
                            write-buffer-size:
                              type: string
                          type: object
                        enable-pipelined-write:
                          type: boolean
                        enable-statistics:
                          type: boolean
                        info-log-dir:
                          type: string
                        info-log-keep-log-file-num:
                          format: int64
                          type: integer
                        info-log-max-size:
                          type: string
                        info-log-roll-time:
                          type: string
                        lockcf:
                          properties:
                            block-based-bloom-filter:
                              type: boolean
                            block-cache-size:
                              type: string
                            block-size:
                              type: string
                            bloom-filter-bits-per-key:
                              format: int64
                              type: integer
                            cache-index-and-filter-blocks:
                              type: boolean
                            compaction-pri:
                              format: int64
                              type: integer
                            compaction-style:
                              format: int64
                              type: integer
                            compression-per-level:
                              items:
                                type: string
                              type: array
                            disable-auto-compactions:
                              type: boolean
                            disable-block-cache:
                              type: boolean
                            dynamic-level-bytes:
                              type: boolean
                            enable-doubly-skiplist:
                              type: boolean
                            force-consistency-checks:
                              type: boolean
                            hard-pending-compaction-bytes-limit:
                              type: string
                            level0-file-num-compaction-trigger:
                              format: int64
                              type: integer
                            level0-slowdown-writes-trigger:
                              format: int64
                              type: integer
                            level0-stop-writes-trigger:
                              format: int64
                              type: integer
                            max-bytes-for-level-base:
                              type: string
                            max-bytes-for-level-multiplier:
                              format: int64
                              type: integer
                            max-compaction-bytes:
                              type: string
                            max-write-buffer-number:
                              format: int64
                              type: integer
                            min-write-buffer-number-to-merge:
                              format: int64
                              type: integer
                            num-levels:
                              format: int64
                              type: integer
                            optimize-filters-for-hits:
                              type: boolean
                            pin-l0-filter-and-index-blocks:
                              type: boolean
                            prop-keys-index-distance:
                              format: int64
                              type: integer
                            prop-size-index-distance:
                              format: int64
                              type: integer
                            read-amp-bytes-per-bit:
                              format: int64
                              type: integer
                            soft-pending-compaction-bytes-limit:
                              type: string
                            target-file-size-base:
                              type: string
                            titan:
                              properties:
                                blob-cache-size:
                                  type: string
                                blob-file-compression:
                                  type: string
                                blob-run-mode:
                                  type: string
                                discardable-ratio:
                                  format: double
                                  type: number
                                max-gc-batch-size:
                                  type: string
                                merge-small-file-threshold:
                                  type: string
                                min-blob-size:
                                  type: string
                                min-gc-batch-size:
                                  type: string
                                sample-ratio:
                                  format: double
                                  type: number
                              type: object
                            use-bloom-filter:
                              type: boolean
                            whole-key-filtering:
                              type: boolean
                            write-buffer-size:
                              type: string
                          type: object
                        max-background-jobs:
                          format: int64
                          type: integer
                        max-manifest-file-size:
                          type: string
                        max-open-files:
                          format: int64
                          type: integer
                        max-sub-compactions:
                          format: int64
                          type: integer
                        max-total-wal-size:
                          type: string
                        raftcf:
                          properties:
                            block-based-bloom-filter:
                              type: boolean
                            block-cache-size:
                              type: string
                            block-size:
                              type: string
                            bloom-filter-bits-per-key:
                              format: int64
                              type: integer
                            cache-index-and-filter-blocks:
                              type: boolean
                            compaction-pri:
                              format: int64
                              type: integer
                            compaction-style:
                              format: int64
                              type: integer
                            compression-per-level:
                              items:
                                type: string
                              type: array
                            disable-auto-compactions:
                              type: boolean
                            disable-block-cache:
                              type: boolean
                            dynamic-level-bytes:
                              type: boolean
                            enable-doubly-skiplist:
                              type: boolean
                            force-consistency-checks:
                              type: boolean
                            hard-pending-compaction-bytes-limit:
                              type: string
                            level0-file-num-compaction-trigger:
                              format: int64
                              type: integer
                            level0-slowdown-writes-trigger:
                              format: int64
                              type: integer
                            level0-stop-writes-trigger:
                              format: int64
                              type: integer
                            max-bytes-for-level-base:
                              type: string
                            max-bytes-for-level-multiplier:
                              format: int64
                              type: integer
                            max-compaction-bytes:
                              type: string
                            max-write-buffer-number:
                              format: int64
                              type: integer
                            min-write-buffer-number-to-merge:
                              format: int64
                              type: integer
                            num-levels:
                              format: int64
                              type: integer
                            optimize-filters-for-hits:
                              type: boolean
                            pin-l0-filter-and-index-blocks:
                              type: boolean
                            prop-keys-index-distance:
                              format: int64
                              type: integer
                            prop-size-index-distance:
                              format: int64
                              type: integer
                            read-amp-bytes-per-bit:
                              format: int64
                              type: integer
                            soft-pending-compaction-bytes-limit:
                              type: string
                            target-file-size-base:
                              type: string
                            titan:
                              properties:
                                blob-cache-size:
                                  type: string
                                blob-file-compression:
                                  type: string
                                blob-run-mode:
                                  type: string
                                discardable-ratio:
                                  format: double
                                  type: number
                                max-gc-batch-size:
                                  type: string
                                merge-small-file-threshold:
                                  type: string
                                min-blob-size:
                                  type: string
                                min-gc-batch-size:
                                  type: string
                                sample-ratio:
                                  format: double
                                  type: number
                              type: object
                            use-bloom-filter:
                              type: boolean
                            whole-key-filtering:
                              type: boolean
                            write-buffer-size:
                              type: string
                          type: object
                        rate-bytes-per-sec:
                          type: string
                        rate-limiter-mode:
                          format: int64
                          type: integer
                        stats-dump-period:
                          type: string
                        titan:
                          properties:
                            dirname:
                              type: string
                            disable-gc:
                              type: boolean
                            enabled:
                              type: boolean
                            max-background-gc:
                              format: int64
                              type: integer
                            purge-obsolete-files-period:
                              type: string
                          type: object
                        use-direct-io-for-flush-and-compaction:
                          type: boolean
                        wal-bytes-per-sync:
                          type: string
                        wal-recovery-mode:
                          format: int64
                          type: integer
                        wal-size-limit:
                          type: string
                        wal-ttl-seconds:
                          format: int64
                          type: integer
                        writable-file-max-buffer-size:
                          type: string
                        writecf:
                          properties:
                            block-based-bloom-filter:
                              type: boolean
                            block-cache-size:
                              type: string
                            block-size:
                              type: string
                            bloom-filter-bits-per-key:
                              format: int64
                              type: integer
                            cache-index-and-filter-blocks:
                              type: boolean
                            compaction-pri:
                              format: int64
                              type: integer
                            compaction-style:
                              format: int64
                              type: integer
                            compression-per-level:
                              items:
                                type: string
                              type: array
                            disable-auto-compactions:
                              type: boolean
                            disable-block-cache:
                              type: boolean
                            dynamic-level-bytes:
                              type: boolean
                            enable-doubly-skiplist:
                              type: boolean
                            force-consistency-checks:
                              type: boolean
                            hard-pending-compaction-bytes-limit:
                              type: string
                            level0-file-num-compaction-trigger:
                              format: int64
                              type: integer
                            level0-slowdown-writes-trigger:
                              format: int64
                              type: integer
                            level0-stop-writes-trigger:
                              format: int64
                              type: integer
                            max-bytes-for-level-base:
                              type: string
                            max-bytes-for-level-multiplier:
                              format: int64
                              type: integer
                            max-compaction-bytes:
                              type: string
                            max-write-buffer-number:
                              format: int64
                              type: integer
                            min-write-buffer-number-to-merge:
                              format: int64
                              type: integer
                            num-levels:
                              format: int64
                              type: integer
                            optimize-filters-for-hits:
                              type: boolean
                            pin-l0-filter-and-index-blocks:
                              type: boolean
                            prop-keys-index-distance:
                              format: int64
                              type: integer
                            prop-size-index-distance:
                              format: int64
                              type: integer
                            read-amp-bytes-per-bit:
                              format: int64
                              type: integer
                            soft-pending-compaction-bytes-limit:
                              type: string
                            target-file-size-base:
                              type: string
                            titan:
                              properties:
                                blob-cache-size:
                                  type: string
                                blob-file-compression:
                                  type: string
                                blob-run-mode:
                                  type: string
                                discardable-ratio:
                                  format: double
                                  type: number
                                max-gc-batch-size:
                                  type: string
                                merge-small-file-threshold:
                                  type: string
                                min-blob-size:
                                  type: string
                                min-gc-batch-size:
                                  type: string
                                sample-ratio:
                                  format: double
                                  type: number
                              type: object
                            use-bloom-filter:
                              type: boolean
                            whole-key-filtering:
                              type: boolean
                            write-buffer-size:
                              type: string
                          type: object
                      type: object
                    security:
                      properties:
                        ca-path:
                          type: string
                        cert-path:
                          type: string
                        cipher-file:
                          type: string
                        key-path:
                          type: string
                        override-ssl-target:
                          type: string
                      type: object
                    server:
                      properties:
                        concurrent-recv-snap-limit:
                          format: int32
                          type: integer
                        concurrent-send-snap-limit:
                          format: int32
                          type: integer
                        enable-request-batch:
                          type: boolean
                        end-point-batch-row-limit:
                          format: int32
                          type: integer
                        end-point-enable-batch-if-possible:
                          format: int32
                          type: integer
                        end-point-recursion-limit:
                          format: int32
                          type: integer
                        end-point-request-max-handle-duration:
                          type: string
                        end-point-stream-batch-row-limit:
                          format: int32
                          type: integer
                        end-point-stream-channel-size:
                          format: int32
                          type: integer
                        grpc-compression-type:
                          type: string
                        grpc-concurrency:
                          format: int32
                          type: integer
                        grpc-concurrent-stream:
                          format: int32
                          type: integer
                        grpc-keepalive-time:
                          type: string
                        grpc-keepalive-timeout:
                          type: string
                        grpc-memory-pool-quota:
                          type: string
                        grpc-raft-conn-num:
                          format: int32
                          type: integer
                        grpc-stream-initial-window-size:
                          type: string
                        heavy-load-threshold:
                          format: int32
                          type: integer
                        heavy-load-wait-duration:
                          type: string
                        labels:
                          type: object
                        request-batch-enable-cross-command:
                          type: boolean
                        request-batch-wait-duration:
                          type: string
                        snap-max-total-size:
                          type: string
                        snap-max-write-bytes-per-sec:
                          type: string
                        stats-concurrency:
                          format: int32
                          type: integer
                        status-thread-pool-size:
                          type: string
                      type: object
                    slow-log-file:
                      type: string
                    slow-log-threshold:
                      type: string
                    storage:
                      properties:
                        block-cache:
                          properties:
                            capacity:
                              type: string
                            high-pri-pool-ratio:
                              format: double
                              type: number
                            memory-allocator:
                              type: string
                            num-shard-bits:
                              format: int64
                              type: integer
                            shared:
                              type: boolean
                            strict-capacity-limit:
                              type: boolean
                          type: object
                        max-key-size:
                          format: int64
                          type: integer
                        scheduler-concurrency:
                          format: int64
                          type: integer
                        scheduler-notify-capacity:
                          format: int64
                          type: integer
                        scheduler-pending-write-threshold:
                          type: string
                        scheduler-worker-pool-size:
                          format: int64
                          type: integer
                      type: object
                  type: object
                configUpdateStrategy:
                  type: string
                env:
                  items:
                    properties:
                      name:
                        type: string
                      value:
                        type: string
                      valueFrom:
                        properties:
                          configMapKeyRef:
                            properties:
                              key:
                                type: string
                              name:
                                type: string
                              optional:
                                type: boolean
                            required:
                            - key
                            type: object
                          fieldRef:
                            properties:
                              apiVersion:
                                type: string
                              fieldPath:
                                type: string
                            required:
                            - fieldPath
                            type: object
                          resourceFieldRef:
                            properties:
                              containerName:
                                type: string
                              divisor: {}
                              resource:
                                type: string
                            required:
                            - resource
                            type: object
                          secretKeyRef:
                            properties:
                              key:
                                type: string
                              name:
                                type: string
                              optional:
                                type: boolean
                            required:
                            - key
                            type: object
                        type: object
                    required:
                    - name
                    type: object
                  type: array
                hostNetwork:
                  type: boolean
                imagePullPolicy:
                  type: string
                limits:
                  type: object
                maxFailoverCount:
                  format: int32
                  type: integer
                nodeSelector:
                  type: object
                podSecurityContext:
                  properties:
                    fsGroup:
                      format: int64
                      type: integer
                    runAsGroup:
                      format: int64
                      type: integer
                    runAsNonRoot:
                      type: boolean
                    runAsUser:
                      format: int64
                      type: integer
                    seLinuxOptions:
                      properties:
                        level:
                          type: string
                        role:
                          type: string
                        type:
                          type: string
                        user:
                          type: string
                      type: object
                    supplementalGroups:
                      items:
                        format: int64
                        type: integer
                      type: array
                    sysctls:
                      items:
                        properties:
                          name:
                            type: string
                          value:
                            type: string
                        required:
                        - name
                        - value
                        type: object
                      type: array
                    windowsOptions:
                      properties:
                        gmsaCredentialSpec:
                          type: string
                        gmsaCredentialSpecName:
                          type: string
                        runAsUserName:
                          type: string
                      type: object
                  type: object
                priorityClassName:
                  type: string
                privileged:
                  type: boolean
                replicas:
                  format: int32
                  type: integer
                requests:
                  type: object
                schedulerName:
                  type: string
                serviceAccount:
                  type: string
                storageClassName:
                  type: string
                tolerations:
                  items:
                    properties:
                      effect:
                        type: string
                      key:
                        type: string
                      operator:
                        type: string
                      tolerationSeconds:
                        format: int64
                        type: integer
                      value:
                        type: string
                    type: object
                  type: array
                version:
                  type: string
              required:
              - replicas
              type: object
            timezone:
              type: string
            tlsCluster: {}
            tolerations:
              items:
                properties:
                  effect:
                    type: string
                  key:
                    type: string
                  operator:
                    type: string
                  tolerationSeconds:
                    format: int64
                    type: integer
                  value:
                    type: string
                type: object
              type: array
            version:
              type: string
          required:
          - pd
          - tidb
          - tikv
          type: object
      type: object
  version: v1alpha1
---
apiVersion: apiextensions.k8s.io/v1beta1
kind: CustomResourceDefinition
metadata:
  creationTimestamp: null
  name: backups.pingcap.com
spec:
  additionalPrinterColumns:
  - JSONPath: .status.backupPath
    description: The full path of backup data
    name: BackupPath
    type: string
  - JSONPath: .status.backupSize
    description: The data size of the backup
    name: BackupSize
    type: integer
  - JSONPath: .status.commitTs
    description: The commit ts of tidb cluster dump
    name: CommitTS
    type: string
  - JSONPath: .status.timeStarted
    description: The time at which the backup was started
    name: Started
    priority: 1
    type: date
  - JSONPath: .status.timeCompleted
    description: The time at which the backup was completed
    name: Completed
    priority: 1
    type: date
  - JSONPath: .metadata.creationTimestamp
    name: Age
    type: date
  group: pingcap.com
  names:
    kind: Backup
    plural: backups
    shortNames:
    - bk
  scope: Namespaced
  validation:
    openAPIV3Schema:
      properties:
        apiVersion:
          type: string
        kind:
          type: string
        spec:
          properties:
            affinity:
              properties:
                nodeAffinity:
                  properties:
                    preferredDuringSchedulingIgnoredDuringExecution:
                      items:
                        properties:
                          preference:
                            properties:
                              matchExpressions:
                                items:
                                  properties:
                                    key:
                                      type: string
                                    operator:
                                      type: string
                                    values:
                                      items:
                                        type: string
                                      type: array
                                  required:
                                  - key
                                  - operator
                                  type: object
                                type: array
                              matchFields:
                                items:
                                  properties:
                                    key:
                                      type: string
                                    operator:
                                      type: string
                                    values:
                                      items:
                                        type: string
                                      type: array
                                  required:
                                  - key
                                  - operator
                                  type: object
                                type: array
                            type: object
                          weight:
                            format: int32
                            type: integer
                        required:
                        - weight
                        - preference
                        type: object
                      type: array
                    requiredDuringSchedulingIgnoredDuringExecution:
                      properties:
                        nodeSelectorTerms:
                          items:
                            properties:
                              matchExpressions:
                                items:
                                  properties:
                                    key:
                                      type: string
                                    operator:
                                      type: string
                                    values:
                                      items:
                                        type: string
                                      type: array
                                  required:
                                  - key
                                  - operator
                                  type: object
                                type: array
                              matchFields:
                                items:
                                  properties:
                                    key:
                                      type: string
                                    operator:
                                      type: string
                                    values:
                                      items:
                                        type: string
                                      type: array
                                  required:
                                  - key
                                  - operator
                                  type: object
                                type: array
                            type: object
                          type: array
                      required:
                      - nodeSelectorTerms
                      type: object
                  type: object
                podAffinity:
                  properties:
                    preferredDuringSchedulingIgnoredDuringExecution:
                      items:
                        properties:
                          podAffinityTerm:
                            properties:
                              labelSelector:
                                properties:
                                  matchExpressions:
                                    items:
                                      properties:
                                        key:
                                          type: string
                                        operator:
                                          type: string
                                        values:
                                          items:
                                            type: string
                                          type: array
                                      required:
                                      - key
                                      - operator
                                      type: object
                                    type: array
                                  matchLabels:
                                    type: object
                                type: object
                              namespaces:
                                items:
                                  type: string
                                type: array
                              topologyKey:
                                type: string
                            required:
                            - topologyKey
                            type: object
                          weight:
                            format: int32
                            type: integer
                        required:
                        - weight
                        - podAffinityTerm
                        type: object
                      type: array
                    requiredDuringSchedulingIgnoredDuringExecution:
                      items:
                        properties:
                          labelSelector:
                            properties:
                              matchExpressions:
                                items:
                                  properties:
                                    key:
                                      type: string
                                    operator:
                                      type: string
                                    values:
                                      items:
                                        type: string
                                      type: array
                                  required:
                                  - key
                                  - operator
                                  type: object
                                type: array
                              matchLabels:
                                type: object
                            type: object
                          namespaces:
                            items:
                              type: string
                            type: array
                          topologyKey:
                            type: string
                        required:
                        - topologyKey
                        type: object
                      type: array
                  type: object
                podAntiAffinity:
                  properties:
                    preferredDuringSchedulingIgnoredDuringExecution:
                      items:
                        properties:
                          podAffinityTerm:
                            properties:
                              labelSelector:
                                properties:
                                  matchExpressions:
                                    items:
                                      properties:
                                        key:
                                          type: string
                                        operator:
                                          type: string
                                        values:
                                          items:
                                            type: string
                                          type: array
                                      required:
                                      - key
                                      - operator
                                      type: object
                                    type: array
                                  matchLabels:
                                    type: object
                                type: object
                              namespaces:
                                items:
                                  type: string
                                type: array
                              topologyKey:
                                type: string
                            required:
                            - topologyKey
                            type: object
                          weight:
                            format: int32
                            type: integer
                        required:
                        - weight
                        - podAffinityTerm
                        type: object
                      type: array
                    requiredDuringSchedulingIgnoredDuringExecution:
                      items:
                        properties:
                          labelSelector:
                            properties:
                              matchExpressions:
                                items:
                                  properties:
                                    key:
                                      type: string
                                    operator:
                                      type: string
                                    values:
                                      items:
                                        type: string
                                      type: array
                                  required:
                                  - key
                                  - operator
                                  type: object
                                type: array
                              matchLabels:
                                type: object
                            type: object
                          namespaces:
                            items:
                              type: string
                            type: array
                          topologyKey:
                            type: string
                        required:
                        - topologyKey
                        type: object
                      type: array
                  type: object
              type: object
            backupType:
              type: string
            br:
              properties:
                checksum:
                  type: boolean
                cluster:
                  type: string
                clusterNamespace:
                  type: string
                concurrency:
                  format: int64
                  type: integer
                db:
                  type: string
                logLevel:
                  type: string
                onLine:
                  type: boolean
                rateLimit:
                  format: int32
                  type: integer
                sendCredToTikv:
                  type: boolean
                statusAddr:
                  type: string
                table:
                  type: string
                timeAgo:
                  type: string
              required:
              - cluster
              type: object
            from:
              properties:
                host:
                  type: string
                port:
                  format: int32
                  type: integer
                secretName:
                  type: string
                tlsClientSecretName:
                  type: string
                user:
                  type: string
              required:
              - host
              - secretName
              type: object
            gcs:
              properties:
                bucket:
                  type: string
                bucketAcl:
                  type: string
                location:
                  type: string
                objectAcl:
                  type: string
                path:
                  type: string
                prefix:
                  type: string
                projectId:
                  type: string
                secretName:
                  type: string
                storageClass:
                  type: string
              required:
              - projectId
              - secretName
              type: object
            mydumper:
              properties:
<<<<<<< HEAD
                option:
                  type: string
=======
>>>>>>> a5b4482d
                options:
                  items:
                    type: string
                  type: array
<<<<<<< HEAD
=======
                tableRegex:
                  type: string
>>>>>>> a5b4482d
              type: object
            s3:
              properties:
                acl:
                  type: string
                bucket:
                  type: string
                endpoint:
                  type: string
                options:
                  items:
                    type: string
                  type: array
                path:
                  type: string
                prefix:
                  type: string
                provider:
                  type: string
                region:
                  type: string
                secretName:
                  type: string
                sse:
                  type: string
                storageClass:
                  type: string
              required:
              - provider
              type: object
            serviceAccount:
              type: string
            storageClassName:
              type: string
            storageSize:
              type: string
            tikvGCLifeTime:
              type: string
            tolerations:
              items:
                properties:
                  effect:
                    type: string
                  key:
                    type: string
                  operator:
                    type: string
                  tolerationSeconds:
                    format: int64
                    type: integer
                  value:
                    type: string
                type: object
              type: array
            useKMS:
              type: boolean
          type: object
      type: object
  version: v1alpha1
---
apiVersion: apiextensions.k8s.io/v1beta1
kind: CustomResourceDefinition
metadata:
  creationTimestamp: null
  name: restores.pingcap.com
spec:
  additionalPrinterColumns:
  - JSONPath: .status.timeStarted
    description: The time at which the backup was started
    name: Started
    type: date
  - JSONPath: .status.timeCompleted
    description: The time at which the restore was completed
    name: Completed
    type: date
  - JSONPath: .metadata.creationTimestamp
    name: Age
    type: date
  group: pingcap.com
  names:
    kind: Restore
    plural: restores
    shortNames:
    - rt
  scope: Namespaced
  validation:
    openAPIV3Schema:
      properties:
        apiVersion:
          type: string
        kind:
          type: string
        spec:
          properties:
            affinity:
              properties:
                nodeAffinity:
                  properties:
                    preferredDuringSchedulingIgnoredDuringExecution:
                      items:
                        properties:
                          preference:
                            properties:
                              matchExpressions:
                                items:
                                  properties:
                                    key:
                                      type: string
                                    operator:
                                      type: string
                                    values:
                                      items:
                                        type: string
                                      type: array
                                  required:
                                  - key
                                  - operator
                                  type: object
                                type: array
                              matchFields:
                                items:
                                  properties:
                                    key:
                                      type: string
                                    operator:
                                      type: string
                                    values:
                                      items:
                                        type: string
                                      type: array
                                  required:
                                  - key
                                  - operator
                                  type: object
                                type: array
                            type: object
                          weight:
                            format: int32
                            type: integer
                        required:
                        - weight
                        - preference
                        type: object
                      type: array
                    requiredDuringSchedulingIgnoredDuringExecution:
                      properties:
                        nodeSelectorTerms:
                          items:
                            properties:
                              matchExpressions:
                                items:
                                  properties:
                                    key:
                                      type: string
                                    operator:
                                      type: string
                                    values:
                                      items:
                                        type: string
                                      type: array
                                  required:
                                  - key
                                  - operator
                                  type: object
                                type: array
                              matchFields:
                                items:
                                  properties:
                                    key:
                                      type: string
                                    operator:
                                      type: string
                                    values:
                                      items:
                                        type: string
                                      type: array
                                  required:
                                  - key
                                  - operator
                                  type: object
                                type: array
                            type: object
                          type: array
                      required:
                      - nodeSelectorTerms
                      type: object
                  type: object
                podAffinity:
                  properties:
                    preferredDuringSchedulingIgnoredDuringExecution:
                      items:
                        properties:
                          podAffinityTerm:
                            properties:
                              labelSelector:
                                properties:
                                  matchExpressions:
                                    items:
                                      properties:
                                        key:
                                          type: string
                                        operator:
                                          type: string
                                        values:
                                          items:
                                            type: string
                                          type: array
                                      required:
                                      - key
                                      - operator
                                      type: object
                                    type: array
                                  matchLabels:
                                    type: object
                                type: object
                              namespaces:
                                items:
                                  type: string
                                type: array
                              topologyKey:
                                type: string
                            required:
                            - topologyKey
                            type: object
                          weight:
                            format: int32
                            type: integer
                        required:
                        - weight
                        - podAffinityTerm
                        type: object
                      type: array
                    requiredDuringSchedulingIgnoredDuringExecution:
                      items:
                        properties:
                          labelSelector:
                            properties:
                              matchExpressions:
                                items:
                                  properties:
                                    key:
                                      type: string
                                    operator:
                                      type: string
                                    values:
                                      items:
                                        type: string
                                      type: array
                                  required:
                                  - key
                                  - operator
                                  type: object
                                type: array
                              matchLabels:
                                type: object
                            type: object
                          namespaces:
                            items:
                              type: string
                            type: array
                          topologyKey:
                            type: string
                        required:
                        - topologyKey
                        type: object
                      type: array
                  type: object
                podAntiAffinity:
                  properties:
                    preferredDuringSchedulingIgnoredDuringExecution:
                      items:
                        properties:
                          podAffinityTerm:
                            properties:
                              labelSelector:
                                properties:
                                  matchExpressions:
                                    items:
                                      properties:
                                        key:
                                          type: string
                                        operator:
                                          type: string
                                        values:
                                          items:
                                            type: string
                                          type: array
                                      required:
                                      - key
                                      - operator
                                      type: object
                                    type: array
                                  matchLabels:
                                    type: object
                                type: object
                              namespaces:
                                items:
                                  type: string
                                type: array
                              topologyKey:
                                type: string
                            required:
                            - topologyKey
                            type: object
                          weight:
                            format: int32
                            type: integer
                        required:
                        - weight
                        - podAffinityTerm
                        type: object
                      type: array
                    requiredDuringSchedulingIgnoredDuringExecution:
                      items:
                        properties:
                          labelSelector:
                            properties:
                              matchExpressions:
                                items:
                                  properties:
                                    key:
                                      type: string
                                    operator:
                                      type: string
                                    values:
                                      items:
                                        type: string
                                      type: array
                                  required:
                                  - key
                                  - operator
                                  type: object
                                type: array
                              matchLabels:
                                type: object
                            type: object
                          namespaces:
                            items:
                              type: string
                            type: array
                          topologyKey:
                            type: string
                        required:
                        - topologyKey
                        type: object
                      type: array
                  type: object
              type: object
            backupType:
              type: string
            br:
              properties:
                checksum:
                  type: boolean
                cluster:
                  type: string
                clusterNamespace:
                  type: string
                concurrency:
                  format: int64
                  type: integer
                db:
                  type: string
                logLevel:
                  type: string
                onLine:
                  type: boolean
                rateLimit:
                  format: int32
                  type: integer
                sendCredToTikv:
                  type: boolean
                statusAddr:
                  type: string
                table:
                  type: string
                timeAgo:
                  type: string
              required:
              - cluster
              type: object
            gcs:
              properties:
                bucket:
                  type: string
                bucketAcl:
                  type: string
                location:
                  type: string
                objectAcl:
                  type: string
                path:
                  type: string
                prefix:
                  type: string
                projectId:
                  type: string
                secretName:
                  type: string
                storageClass:
                  type: string
              required:
              - projectId
              - secretName
              type: object
            s3:
              properties:
                acl:
                  type: string
                bucket:
                  type: string
                endpoint:
                  type: string
                options:
                  items:
                    type: string
                  type: array
                path:
                  type: string
                prefix:
                  type: string
                provider:
                  type: string
                region:
                  type: string
                secretName:
                  type: string
                sse:
                  type: string
                storageClass:
                  type: string
              required:
              - provider
              type: object
            serviceAccount:
              type: string
            storageClassName:
              type: string
            storageSize:
              type: string
            tikvGCLifeTime:
              type: string
            to:
              properties:
                host:
                  type: string
                port:
                  format: int32
                  type: integer
                secretName:
                  type: string
                tlsClientSecretName:
                  type: string
                user:
                  type: string
              required:
              - host
              - secretName
              type: object
            tolerations:
              items:
                properties:
                  effect:
                    type: string
                  key:
                    type: string
                  operator:
                    type: string
                  tolerationSeconds:
                    format: int64
                    type: integer
                  value:
                    type: string
                type: object
              type: array
            useKMS:
              type: boolean
          type: object
      type: object
  version: v1alpha1
---
apiVersion: apiextensions.k8s.io/v1beta1
kind: CustomResourceDefinition
metadata:
  creationTimestamp: null
  name: backupschedules.pingcap.com
spec:
  additionalPrinterColumns:
  - JSONPath: .spec.schedule
    description: The cron format string used for backup scheduling.
    name: Schedule
    type: string
  - JSONPath: .spec.maxBackups
    description: The max number of backups we want to keep.
    name: MaxBackups
    type: integer
  - JSONPath: .status.lastBackup
    description: The last backup CR name
    name: LastBackup
    priority: 1
    type: string
  - JSONPath: .status.lastBackupTime
    description: The last time the backup was successfully created
    name: LastBackupTime
    priority: 1
    type: date
  - JSONPath: .metadata.creationTimestamp
    name: Age
    type: date
  group: pingcap.com
  names:
    kind: BackupSchedule
    plural: backupschedules
    shortNames:
    - bks
  scope: Namespaced
  validation:
    openAPIV3Schema:
      properties:
        apiVersion:
          type: string
        kind:
          type: string
        spec:
          properties:
            backupTemplate:
              properties:
                affinity:
                  properties:
                    nodeAffinity:
                      properties:
                        preferredDuringSchedulingIgnoredDuringExecution:
                          items:
                            properties:
                              preference:
                                properties:
                                  matchExpressions:
                                    items:
                                      properties:
                                        key:
                                          type: string
                                        operator:
                                          type: string
                                        values:
                                          items:
                                            type: string
                                          type: array
                                      required:
                                      - key
                                      - operator
                                      type: object
                                    type: array
                                  matchFields:
                                    items:
                                      properties:
                                        key:
                                          type: string
                                        operator:
                                          type: string
                                        values:
                                          items:
                                            type: string
                                          type: array
                                      required:
                                      - key
                                      - operator
                                      type: object
                                    type: array
                                type: object
                              weight:
                                format: int32
                                type: integer
                            required:
                            - weight
                            - preference
                            type: object
                          type: array
                        requiredDuringSchedulingIgnoredDuringExecution:
                          properties:
                            nodeSelectorTerms:
                              items:
                                properties:
                                  matchExpressions:
                                    items:
                                      properties:
                                        key:
                                          type: string
                                        operator:
                                          type: string
                                        values:
                                          items:
                                            type: string
                                          type: array
                                      required:
                                      - key
                                      - operator
                                      type: object
                                    type: array
                                  matchFields:
                                    items:
                                      properties:
                                        key:
                                          type: string
                                        operator:
                                          type: string
                                        values:
                                          items:
                                            type: string
                                          type: array
                                      required:
                                      - key
                                      - operator
                                      type: object
                                    type: array
                                type: object
                              type: array
                          required:
                          - nodeSelectorTerms
                          type: object
                      type: object
                    podAffinity:
                      properties:
                        preferredDuringSchedulingIgnoredDuringExecution:
                          items:
                            properties:
                              podAffinityTerm:
                                properties:
                                  labelSelector:
                                    properties:
                                      matchExpressions:
                                        items:
                                          properties:
                                            key:
                                              type: string
                                            operator:
                                              type: string
                                            values:
                                              items:
                                                type: string
                                              type: array
                                          required:
                                          - key
                                          - operator
                                          type: object
                                        type: array
                                      matchLabels:
                                        type: object
                                    type: object
                                  namespaces:
                                    items:
                                      type: string
                                    type: array
                                  topologyKey:
                                    type: string
                                required:
                                - topologyKey
                                type: object
                              weight:
                                format: int32
                                type: integer
                            required:
                            - weight
                            - podAffinityTerm
                            type: object
                          type: array
                        requiredDuringSchedulingIgnoredDuringExecution:
                          items:
                            properties:
                              labelSelector:
                                properties:
                                  matchExpressions:
                                    items:
                                      properties:
                                        key:
                                          type: string
                                        operator:
                                          type: string
                                        values:
                                          items:
                                            type: string
                                          type: array
                                      required:
                                      - key
                                      - operator
                                      type: object
                                    type: array
                                  matchLabels:
                                    type: object
                                type: object
                              namespaces:
                                items:
                                  type: string
                                type: array
                              topologyKey:
                                type: string
                            required:
                            - topologyKey
                            type: object
                          type: array
                      type: object
                    podAntiAffinity:
                      properties:
                        preferredDuringSchedulingIgnoredDuringExecution:
                          items:
                            properties:
                              podAffinityTerm:
                                properties:
                                  labelSelector:
                                    properties:
                                      matchExpressions:
                                        items:
                                          properties:
                                            key:
                                              type: string
                                            operator:
                                              type: string
                                            values:
                                              items:
                                                type: string
                                              type: array
                                          required:
                                          - key
                                          - operator
                                          type: object
                                        type: array
                                      matchLabels:
                                        type: object
                                    type: object
                                  namespaces:
                                    items:
                                      type: string
                                    type: array
                                  topologyKey:
                                    type: string
                                required:
                                - topologyKey
                                type: object
                              weight:
                                format: int32
                                type: integer
                            required:
                            - weight
                            - podAffinityTerm
                            type: object
                          type: array
                        requiredDuringSchedulingIgnoredDuringExecution:
                          items:
                            properties:
                              labelSelector:
                                properties:
                                  matchExpressions:
                                    items:
                                      properties:
                                        key:
                                          type: string
                                        operator:
                                          type: string
                                        values:
                                          items:
                                            type: string
                                          type: array
                                      required:
                                      - key
                                      - operator
                                      type: object
                                    type: array
                                  matchLabels:
                                    type: object
                                type: object
                              namespaces:
                                items:
                                  type: string
                                type: array
                              topologyKey:
                                type: string
                            required:
                            - topologyKey
                            type: object
                          type: array
                      type: object
                  type: object
                backupType:
                  type: string
                br:
                  properties:
                    checksum:
                      type: boolean
                    cluster:
                      type: string
                    clusterNamespace:
                      type: string
                    concurrency:
                      format: int64
                      type: integer
                    db:
                      type: string
                    logLevel:
                      type: string
                    onLine:
                      type: boolean
                    rateLimit:
                      format: int32
                      type: integer
                    sendCredToTikv:
                      type: boolean
                    statusAddr:
                      type: string
                    table:
                      type: string
                    timeAgo:
                      type: string
                  required:
                  - cluster
                  type: object
                from:
                  properties:
                    host:
                      type: string
                    port:
                      format: int32
                      type: integer
                    secretName:
                      type: string
                    tlsClientSecretName:
                      type: string
                    user:
                      type: string
                  required:
                  - host
                  - secretName
                  type: object
                gcs:
                  properties:
                    bucket:
                      type: string
                    bucketAcl:
                      type: string
                    location:
                      type: string
                    objectAcl:
                      type: string
                    path:
                      type: string
                    prefix:
                      type: string
                    projectId:
                      type: string
                    secretName:
                      type: string
                    storageClass:
                      type: string
                  required:
                  - projectId
                  - secretName
                  type: object
                mydumper:
                  properties:
<<<<<<< HEAD
                    option:
                      type: string
=======
>>>>>>> a5b4482d
                    options:
                      items:
                        type: string
                      type: array
<<<<<<< HEAD
=======
                    tableRegex:
                      type: string
>>>>>>> a5b4482d
                  type: object
                s3:
                  properties:
                    acl:
                      type: string
                    bucket:
                      type: string
                    endpoint:
                      type: string
                    options:
                      items:
                        type: string
                      type: array
                    path:
                      type: string
                    prefix:
                      type: string
                    provider:
                      type: string
                    region:
                      type: string
                    secretName:
                      type: string
                    sse:
                      type: string
                    storageClass:
                      type: string
                  required:
                  - provider
                  type: object
                serviceAccount:
                  type: string
                storageClassName:
                  type: string
                storageSize:
                  type: string
                tikvGCLifeTime:
                  type: string
                tolerations:
                  items:
                    properties:
                      effect:
                        type: string
                      key:
                        type: string
                      operator:
                        type: string
                      tolerationSeconds:
                        format: int64
                        type: integer
                      value:
                        type: string
                    type: object
                  type: array
                useKMS:
                  type: boolean
              type: object
            maxBackups:
              format: int32
              type: integer
            maxReservedTime:
              type: string
            pause:
              type: boolean
            schedule:
              type: string
            storageClassName:
              type: string
            storageSize:
              type: string
          required:
          - schedule
          - backupTemplate
          type: object
      type: object
  version: v1alpha1
---
apiVersion: apiextensions.k8s.io/v1beta1
kind: CustomResourceDefinition
metadata:
  creationTimestamp: null
  name: tidbmonitors.pingcap.com
spec:
  group: pingcap.com
  names:
    kind: TidbMonitor
    plural: tidbmonitors
  scope: Namespaced
  validation:
    openAPIV3Schema:
      properties:
        apiVersion:
          type: string
        kind:
          type: string
        spec:
          properties:
            alertmanagerURL:
              type: string
            annotations:
              type: object
            clusters:
              items:
                properties:
                  name:
                    type: string
                  namespace:
                    type: string
                required:
                - name
                type: object
              type: array
            grafana: {}
            imagePullPolicy:
              type: string
            initializer: {}
            kubePrometheusURL:
              type: string
            nodeSelector:
              type: object
            persistent:
              type: boolean
            prometheus: {}
            pvReclaimPolicy:
              type: string
            reloader: {}
            storage:
              type: string
            storageClassName:
              type: string
            tolerations:
              items:
                properties:
                  effect:
                    type: string
                  key:
                    type: string
                  operator:
                    type: string
                  tolerationSeconds:
                    format: int64
                    type: integer
                  value:
                    type: string
                type: object
              type: array
          required:
          - clusters
          - prometheus
          - reloader
          - initializer
          type: object
      type: object
  version: v1alpha1
---
apiVersion: apiextensions.k8s.io/v1beta1
kind: CustomResourceDefinition
metadata:
  creationTimestamp: null
  name: tidbinitializers.pingcap.com
spec:
  additionalPrinterColumns:
  - JSONPath: .status.phase
    description: The current phase of initialization
    name: Phase
    priority: 1
    type: string
  - JSONPath: .metadata.creationTimestamp
    name: Age
    type: date
  group: pingcap.com
  names:
    kind: TidbInitializer
    plural: tidbinitializers
    shortNames:
    - ti
  scope: Namespaced
  validation:
    openAPIV3Schema:
      properties:
        apiVersion:
          type: string
        kind:
          type: string
        spec:
          properties:
            cluster:
              properties:
                name:
                  type: string
                namespace:
                  type: string
              required:
              - name
              type: object
            image:
              type: string
            imagePullPolicy:
              type: string
            initSql:
              type: string
            initSqlConfigMap:
              type: string
            passwordSecret:
              type: string
            permitHost:
              type: string
            resources:
              properties:
                limits:
                  type: object
                requests:
                  type: object
              type: object
            timezone:
              type: string
            tlsClientSecretName:
              type: string
          required:
          - image
          - cluster
          type: object
      type: object
  version: v1alpha1
---
apiVersion: apiextensions.k8s.io/v1beta1
kind: CustomResourceDefinition
metadata:
  creationTimestamp: null
  name: tidbclusterautoscalers.pingcap.com
spec:
  additionalPrinterColumns:
  - JSONPath: .spec.tidb.maxReplicas
    description: The maximal replicas of TiDB
    name: TiDB-MaxReplicas
    type: integer
  - JSONPath: .spec.tidb.minReplicas
    description: The minimal replicas of TiDB
    name: TiDB-MinReplicas
    type: integer
  - JSONPath: .spec.tikv.maxReplicas
    description: The maximal replicas of TiKV
    name: TiKV-MaxReplicas
    type: integer
  - JSONPath: .spec.tikv.minReplicas
    description: The minimal replicas of TiKV
    name: TiKV-MinReplicas
    type: integer
  - JSONPath: .metadata.creationTimestamp
    name: Age
    type: date
  group: pingcap.com
  names:
    kind: TidbClusterAutoScaler
    plural: tidbclusterautoscalers
    shortNames:
    - ta
  scope: Namespaced
  validation:
    openAPIV3Schema:
      properties:
        apiVersion:
          type: string
        kind:
          type: string
        spec:
          properties:
            cluster:
              properties:
                name:
                  type: string
                namespace:
                  type: string
              required:
              - name
              type: object
            metricsUrl:
              type: string
            monitor:
              properties:
                name:
                  type: string
                namespace:
                  type: string
              required:
              - name
              type: object
            tidb:
              properties:
                externalEndpoint:
                  properties:
                    host:
                      type: string
                    path:
                      type: string
                    port:
                      format: int32
                      type: integer
                    tlsSecret:
                      properties:
                        name:
                          type: string
                        namespace:
                          type: string
                      required:
                      - name
                      - namespace
                      type: object
                  required:
                  - host
                  - port
                  - path
                  type: object
                maxReplicas:
                  format: int32
                  type: integer
                metrics:
                  items: {}
                  type: array
                metricsTimeDuration:
                  type: string
                minReplicas:
                  format: int32
                  type: integer
                scaleInIntervalSeconds:
                  format: int32
                  type: integer
                scaleInThreshold:
                  format: int32
                  type: integer
                scaleOutIntervalSeconds:
                  format: int32
                  type: integer
                scaleOutThreshold:
                  format: int32
                  type: integer
              required:
              - maxReplicas
              type: object
            tikv:
              properties:
                externalEndpoint:
                  properties:
                    host:
                      type: string
                    path:
                      type: string
                    port:
                      format: int32
                      type: integer
                    tlsSecret:
                      properties:
                        name:
                          type: string
                        namespace:
                          type: string
                      required:
                      - name
                      - namespace
                      type: object
                  required:
                  - host
                  - port
                  - path
                  type: object
                maxReplicas:
                  format: int32
                  type: integer
                metrics:
                  items: {}
                  type: array
                metricsTimeDuration:
                  type: string
                minReplicas:
                  format: int32
                  type: integer
                scaleInIntervalSeconds:
                  format: int32
                  type: integer
                scaleInThreshold:
                  format: int32
                  type: integer
                scaleOutIntervalSeconds:
                  format: int32
                  type: integer
                scaleOutThreshold:
                  format: int32
                  type: integer
              required:
              - maxReplicas
              type: object
          required:
          - cluster
          type: object
        status:
          properties:
            tidb:
              properties:
                currentReplicas:
                  format: int32
                  type: integer
                lastAutoScalingTimestamp:
                  format: date-time
                  type: string
                metrics:
                  items:
                    properties:
                      currentValue:
                        type: string
                      name:
                        type: string
                      thresholdValue:
                        type: string
                    required:
                    - name
                    - currentValue
                    - thresholdValue
                    type: object
                  type: array
                recommendedReplicas:
                  format: int32
                  type: integer
              required:
              - currentReplicas
              type: object
            tikv:
              properties:
                currentReplicas:
                  format: int32
                  type: integer
                lastAutoScalingTimestamp:
                  format: date-time
                  type: string
                metrics:
                  items:
                    properties:
                      currentValue:
                        type: string
                      name:
                        type: string
                      thresholdValue:
                        type: string
                    required:
                    - name
                    - currentValue
                    - thresholdValue
                    type: object
                  type: array
                recommendedReplicas:
                  format: int32
                  type: integer
              required:
              - currentReplicas
              type: object
          type: object
      type: object
  version: v1alpha1<|MERGE_RESOLUTION|>--- conflicted
+++ resolved
@@ -4540,20 +4540,12 @@
               type: object
             mydumper:
               properties:
-<<<<<<< HEAD
-                option:
-                  type: string
-=======
->>>>>>> a5b4482d
                 options:
                   items:
                     type: string
                   type: array
-<<<<<<< HEAD
-=======
                 tableRegex:
                   type: string
->>>>>>> a5b4482d
               type: object
             s3:
               properties:
@@ -5411,20 +5403,12 @@
                   type: object
                 mydumper:
                   properties:
-<<<<<<< HEAD
-                    option:
-                      type: string
-=======
->>>>>>> a5b4482d
                     options:
                       items:
                         type: string
                       type: array
-<<<<<<< HEAD
-=======
                     tableRegex:
                       type: string
->>>>>>> a5b4482d
                   type: object
                 s3:
                   properties:
