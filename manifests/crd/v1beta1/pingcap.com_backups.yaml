--- conflicted
+++ resolved
@@ -34,16 +34,14 @@
     description: The commit ts of the backup
     name: CommitTS
     type: string
-<<<<<<< HEAD
   - JSONPath: .status.progress
     description: The current progress of the backup
     name: Progress
     priority: 1
-=======
+    type: string
   - JSONPath: .status.logTruncateUntil
     description: The log backup truncate until ts
     name: LogTruncateUntil
->>>>>>> 7a81e199
     type: string
   - JSONPath: .status.timeStarted
     description: The time at which the backup was started
