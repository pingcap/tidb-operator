--- conflicted
+++ resolved
@@ -92,11 +92,8 @@
 	DirPathClusterTLSTiDB    = "/var/lib/tidb-tls"
 	DirPathTiDBClientTLS     = "/var/lib/tidb-client-tls" // FIXME(ideascf): do we need this?
 	DirPathClusterTLSTiFlash = "/var/lib/tiflash-tls"
-<<<<<<< HEAD
 	DirPathClusterClientTLS  = "/var/lib/cluster-client-tls"
-=======
 	DirPathClusterTLSTiCDC   = "/var/lib/ticdc-tls"
->>>>>>> 986fd4b9
 	// Dir path of tls file for tidb and mysql client
 	DirPathMySQLTLS = "/var/lib/tidb-sql-tls"
 )
