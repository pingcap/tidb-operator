// Copyright 2024 PingCAP, Inc.
//
// Licensed under the Apache License, Version 2.0 (the "License");
// you may not use this file except in compliance with the License.
// You may obtain a copy of the License at
//
//     http://www.apache.org/licenses/LICENSE-2.0
//
// Unless required by applicable law or agreed to in writing, software
// distributed under the License is distributed on an "AS IS" BASIS,
// WITHOUT WARRANTIES OR CONDITIONS OF ANY KIND, either express or implied.
// See the License for the specific language governing permissions and
// limitations under the License.

package v1alpha1

import (
	corev1 "k8s.io/api/core/v1"
	"k8s.io/apimachinery/pkg/api/resource"
	metav1 "k8s.io/apimachinery/pkg/apis/meta/v1"

	meta "github.com/pingcap/tidb-operator/api/v2/meta/v1alpha1"
)

const (
	// CondSuspended is a condition to display whether the group or instance is suspended
	CondSuspended     = "Suspended"
	ReasonSuspended   = "Suspended"
	ReasonSuspending  = "Suspending"
	ReasonUnsuspended = "Unsuspended"
)

const (
	// Ready means all managed resources are ready.
	// NOTE: It does not mean all managed resources are up to date.
	//
	// condition
	CondReady = "Ready"
	// reason for both
	ReasonReady   = "Ready"
	ReasonUnready = "Unready"
	// reason for group
	ReasonNotAllInstancesReady = "NotAllInstancesReady"
	// reason for instance
	ReasonPodNotCreated      = "PodNotCreated"
	ReasonPodNotReady        = "PodNotReady"
	ReasonPodTerminating     = "PodTerminating"
	ReasonInstanceNotHealthy = "InstanceNotHealthy"

	// Synced means all specs of managed resources are up to date and
	// nothing need to do in controller but only status updation.
	CondSynced = "Synced"
	// reason for both
	ReasonSynced   = "Synced"
	ReasonUnsynced = "Unsynced"
	// reason for group
	ReasonNotAllInstancesUpToDate = "NotAllInstancesUpToDate"
	// reason for instance
	ReasonPodNotUpToDate = "PodNotUpToDate"
	ReasonPodNotDeleted  = "PodNotDeleted"
)

const (
<<<<<<< HEAD
	// StoreOfflineConditionType represents the condition of the store offline process.
	StoreOfflineConditionType = "Offlining"
)

const (
	// OfflineReasonPending means the offline operation is requested but not yet started.
	OfflineReasonPending = "Pending"
	// OfflineReasonActive means the store is being offlined.
	OfflineReasonActive = "Active"
	// OfflineReasonCompleted means the store has been successfully offlined and removed from PD.
	OfflineReasonCompleted = "Completed"
	// OfflineReasonFailed means the offline operation failed.
	OfflineReasonFailed = "Failed"
	// OfflineReasonCancelled means the offline operation was cancelled.
	OfflineReasonCancelled = "Cancelled"
=======
	// StoreOfflinedConditionType represents if the store complete the offline.
	StoreOfflinedConditionType = "Offlined"
)

const (
	// ReasonOfflineProcessing means the store is being offlined.
	ReasonOfflineProcessing = "Processing"
	// ReasonOfflineCompleted means the store has been successfully offlined and removed from PD.
	ReasonOfflineCompleted = "Completed"
	// ReasonOfflineFailed means the offline operation failed.
	ReasonOfflineFailed = "Failed"
>>>>>>> e100bbde
)

// TODO(liubo02): move to meta
const (
	// KeyPrefix defines key prefix of well known labels and annotations
	KeyPrefix = "pingcap.com/"

	// LabelKeyManagedBy means resources are managed by tidb operator
	LabelKeyManagedBy         = KeyPrefix + "managed-by"
	LabelValManagedByOperator = "tidb-operator"

	// LabelKeyCluster means which tidb cluster the resource belongs to
	LabelKeyCluster = KeyPrefix + "cluster"
	// LabelKeyComponent means the component of the resource
	LabelKeyComponent = KeyPrefix + "component"
	// LabelKeyGroup means the component group of the resource
	LabelKeyGroup = KeyPrefix + "group"
	// LabelKeyInstance means the instance of the resource
	LabelKeyInstance = KeyPrefix + "instance"
	// LabelKeyName means the name of the resource
	LabelKeyName = KeyPrefix + "name"

	// LabelKeyPodSpecHash is the hash of the pod spec.
	LabelKeyPodSpecHash = KeyPrefix + "pod-spec-hash"

	// LabelKeyInstanceRevisionHash is the revision hash of the instance
	LabelKeyInstanceRevisionHash = KeyPrefix + "instance-revision-hash"

	// LabelKeyConfigHash is the hash of the user-specified config (i.e., `.Spec.Config`),
	// which will be used to determine whether the config has changed.
	// Since the tidb operator will overlay the user-specified config with some operator-managed fields,
	// if we hash the overlayed config, with the evolving TiDB Operator, the hash may change,
	// potentially triggering an unexpected rolling update.
	// Instead, we choose to hash the user-specified config,
	// and the worst case is that users expect a reboot but it doesn't happen.
	LabelKeyConfigHash = KeyPrefix + "config-hash"

	// LabelKeyVolumeName is used to distinguish different volumes, e.g. data volumes, log volumes, etc.
	// This label will be added to the PVCs created by the tidb operator.
	LabelKeyVolumeName = KeyPrefix + "volume-name"
)

const (
	// Label value for meta.LabelKeyComponent
	LabelValComponentPD        = string(meta.ComponentPD)
	LabelValComponentTiDB      = string(meta.ComponentTiDB)
	LabelValComponentTiKV      = string(meta.ComponentTiKV)
	LabelValComponentTiFlash   = string(meta.ComponentTiFlash)
	LabelValComponentTiCDC     = string(meta.ComponentTiCDC)
	LabelValComponentTSO       = string(meta.ComponentTSO)
	LabelValComponentScheduler = string(meta.ComponentScheduler)
	LabelValComponentTiProxy   = string(meta.ComponentTiProxy)

	// LabelKeyClusterID is the unique identifier of the cluster.
	// This label is used for backward compatibility with TiDB Operator v1, so it has a different prefix.
	LabelKeyClusterID = "tidb.pingcap.com/cluster-id"
	// LabelKeyMemberID is the unique identifier of a PD member.
	// This label is used for backward compatibility with TiDB Operator v1, so it has a different prefix.
	LabelKeyMemberID = "tidb.pingcap.com/member-id"
	// LabelKeyStoreID is the unique identifier of a TiKV or TiFlash store.
	// This label is used for backward compatibility with TiDB Operator v1, so it has a different prefix.
	LabelKeyStoreID = "tidb.pingcap.com/store-id"
)

const (
	// AnnoKeyPrefix defines key prefix of well known annotations
	AnnoKeyPrefix = "core.pingcap.com/"

	// all bool anno will use this val as default
	AnnoValTrue = "true"

	// means the instance is marked as deleted and will be deleted later
	AnnoKeyDeferDelete = AnnoKeyPrefix + "defer-delete"

	// Last instance template is recorded to check whether the pod should be restarted because of changes of instance template
	AnnoKeyLastInstanceTemplate = AnnoKeyPrefix + "last-instance-template"

	// Features is recorded to check whether the pod should be restarted because of changes of features
	AnnoKeyFeatures = AnnoKeyPrefix + "features"
)

// ConfigUpdateStrategy represents the strategy to update configuration.
type ConfigUpdateStrategy string

const (
	// ConfigUpdateStrategyHotReload updates config without restarting.
	ConfigUpdateStrategyHotReload ConfigUpdateStrategy = "HotReload"

	// ConfigUpdateStrategyRestart performs a restart to apply changed configs.
	ConfigUpdateStrategyRestart ConfigUpdateStrategy = "Restart"
)

// ObjectMeta is defined for replacing the embedded metav1.ObjectMeta
// Now only labels and annotations are allowed
type ObjectMeta struct {
	// Name must be unique within a namespace. Is required when creating resources, although
	// some resources may allow a client to request the generation of an appropriate name
	// automatically. Name is primarily intended for creation idempotence and configuration
	// definition.
	// Cannot be updated.
	// More info: http://kubernetes.io/docs/user-guide/identifiers#names
	// +optional
	Name string `json:"name,omitempty"`
	// Map of string keys and values that can be used to organize and categorize
	// (scope and select) objects. May match selectors of replication controllers
	// and services.
	// More info: http://kubernetes.io/docs/user-guide/labels
	// +optional
	// +kubebuilder:validation:MaxProperties=512
	Labels map[string]string `json:"labels,omitempty"`

	// Annotations is an unstructured key value map stored with a resource that may be
	// set by external tools to store and retrieve arbitrary metadata. They are not
	// queryable and should be preserved when modifying objects.
	// More info: http://kubernetes.io/docs/user-guide/annotations
	// +optional
	Annotations map[string]string `json:"annotations,omitempty"`
}

// ClusterReference is a reference to cluster
// NOTE: namespace may be added into the reference in the future
type ClusterReference struct {
	// +kubebuilder:validation:XValidation:rule="self == oldSelf",message="cluster name is immutable"
	// +kubebuilder:validation:Pattern=^[a-z0-9]([-a-z0-9]*[a-z0-9])?(\.[a-z0-9]([-a-z0-9]*[a-z0-9])?)*$
	Name string `json:"name"`
}

// Topology means the topo for scheduling
// e.g. topology.kubernetes.io/zone: us-west-1a
// It will be translated to pod.spec.nodeSelector
// IMPORTANT: Topology is immutable for an instance
// +kubebuilder:validation:MinProperties=1
type Topology map[string]string

// Overlay defines some templates of k8s native resources.
// Users can specify this field to overlay the spec of managed resources(pod, pvcs, ...).
type Overlay struct {
	Pod *PodOverlay `json:"pod,omitempty"`
	// +listType=map
	// +listMapKey=name
	// +kubebuilder:validation:MaxItems=256
	PersistentVolumeClaims []NamedPersistentVolumeClaimOverlay `json:"volumeClaims,omitempty"`
}

type PodOverlay struct {
	// +kubebuilder:validation:XValidation:rule="!has(self.labels) || self.labels.all(key, !key.startsWith('pingcap.com/'))",message="cannot overlay pod labels starting with 'pingcap.com/'"
	ObjectMeta `json:"metadata,omitempty"`
	Spec       *corev1.PodSpec `json:"spec,omitempty"`
}

type NamedPersistentVolumeClaimOverlay struct {
	Name                  string                       `json:"name"`
	PersistentVolumeClaim PersistentVolumeClaimOverlay `json:"volumeClaim"`
}

type PersistentVolumeClaimOverlay struct {
	ObjectMeta `json:"metadata,omitempty"`
	Spec       *corev1.PersistentVolumeClaimSpec `json:"spec,omitempty"`
}

type ConfigFile string

// Volume defines a persistent volume, it will be mounted at a specified root path
// A volume can be mounted for multiple different usages.
// For example, a volume can be mounted for both data and raft log.
type Volume struct {
	// Name is volume name.
	Name string `json:"name"`

	// Mounts defines mount infos of this volume
	// NOTE(liubo02): it cannot be a list map because the key is "type" or "mountPath" which is not supported
	// +listType=atomic
	Mounts []VolumeMount `json:"mounts"`

	// Storage defines the request size of this volume
	Storage resource.Quantity `json:"storage"`

	// StorageClassName means the storage class the volume used.
	// You can modify volumes' attributes by changing the StorageClass
	// when VolumeAttributesClass is not available.
	// Note that only newly created PV will use the new StorageClass.
	StorageClassName *string `json:"storageClassName,omitempty"`

	// VolumeAttributesClassName means the VolumeAttributesClass the volume used.
	// You can modify volumes' attributes by changing it.
	// This feature is introduced since K8s 1.29 as alpha feature and disabled by default.
	// It's only available when the feature is enabled.
	VolumeAttributesClassName *string `json:"volumeAttributesClassName,omitempty"`
}

type VolumeMount struct {
	// Type is a type of the volume mount.
	Type VolumeMountType `json:"type"`
	// Mount path of volume, if it's not set, use the default path of this type.
	// TODO: webhook for empty path if it's not a built-in type.
	MountPath string `json:"mountPath,omitempty"`
	// SubPath is the path of the volume's root path.
	SubPath string `json:"subPath,omitempty"`
}

type VolumeMountType string

// Port defines a listen port
type Port struct {
	Port int32 `json:"port"`
}

// SchedulePolicy defines how instances of the group schedules its pod.
type SchedulePolicy struct {
	Type         SchedulePolicyType          `json:"type"`
	EvenlySpread *SchedulePolicyEvenlySpread `json:"evenlySpread,omitempty"`
}

type SchedulePolicyType string

const (
	// This policy is defined to evenly spread all instances of a group
	// e.g. we may hope tikvs can evenly spread in 3 az
	SchedulePolicyTypeEvenlySpread = "EvenlySpread"
)

type SchedulePolicyEvenlySpread struct {
	// All instances of a group will evenly spread in different topologies
	Topologies []ScheduleTopology `json:"topologies"`
}

type ScheduleTopology struct {
	// Topology means the topo for scheduling
	Topology Topology `json:"topology"`
	// Weight defines how many pods will be scheduled to this topo
	// default is 1
	// +kubebuilder:validation:Minimum=1
	Weight *int32 `json:"weight,omitempty"`
}

// ResourceRequirements describes the compute resource requirements.
// It's simplified from corev1.ResourceRequirements to fit the most common use cases.
// This field will be translated to requests=limits for all resources.
// If users need to specify more advanced resource requirements, just try to use overlay to override it
type ResourceRequirements struct {
	CPU    *resource.Quantity `json:"cpu,omitempty"`
	Memory *resource.Quantity `json:"memory,omitempty"`
}

// CommonStatus defines common status fields for instances and groups managed by TiDB Operator.
type CommonStatus struct {
	// Conditions contain details of the current state.
	// +listType=map
	// +listMapKey=type
	Conditions []metav1.Condition `json:"conditions,omitempty"`

	// ObservedGeneration is the most recent generation observed by the controller.
	// It's used to determine whether the controller has reconciled the latest spec.
	ObservedGeneration int64 `json:"observedGeneration,omitempty"`

	// CurrentRevision is the revision of the Controller that created the resource.
	CurrentRevision string `json:"currentRevision,omitempty"`

	// UpdateRevision is the revision of the Controller that should modify the resource.
	UpdateRevision string `json:"updateRevision,omitempty"`

	// CollisionCount is the count of hash collisions. The controller
	// uses this field as a collision avoidance mechanism when it needs to create the name for the
	// newest ControllerRevision.
	// +optional
	CollisionCount *int32 `json:"collisionCount,omitempty"`
}

// StoreStatus defines the common status fields for all stores.
type StoreStatus struct {
	// ID is the store id.
	ID string `json:"id,omitempty"`

	// State is the store state.
	State string `json:"state,omitempty"`
}

// GroupStatus defines the common status fields for all component groups.
type GroupStatus struct {
	// Version is the version of all instances in the group.
	// It will be same as the `spec.version` only when all instances are upgraded to the desired version.
	Version string `json:"version,omitempty"`

	// Selector is the label selector for scale subresource.
	Selector string `json:"selector"`

	// Replicas is the number of Instance created by the controller.
	Replicas int32 `json:"replicas"`

	// ReadyReplicas is the number of Instances created for this ComponentGroup with a Ready Condition.
	ReadyReplicas int32 `json:"readyReplicas"`

	// CurrentReplicas is the number of Instances created by the Group controller from the Group version
	// indicated by currentRevision.
	CurrentReplicas int32 `json:"currentReplicas"`

	// UpdatedReplicas is the number of Instances created by the Group controller from the Group version
	// indicated by updateRevision.
	UpdatedReplicas int32 `json:"updatedReplicas"`
}

type UpdateStrategy struct {
	// Config determines how the configuration change is applied to the cluster.
	// Valid values are "Restart" (by default) and "HotReload".
	// +kubebuilder:validation:Enum=Restart;HotReload
	// +kubebuilder:default="Restart"
	Config ConfigUpdateStrategy `json:"config,omitempty"`
}

// There are three types of tls configs
// - TLS: tls config for a server, it can be enabled or disabled, and can disable mtls
// - ClientTLS: tls config for a client, it can skip tls verification
// - InternalTLS: tls config for internal components. It's for both clients and servers, and enabled or disabled at the same time
type (
	// TLS defines the tls config of a server which can be disabled or enabled
	// 1. No TLS: Enabled=false(CA and CertKeyPair are not needed)
	// 2. No mTLS: Enabled=true,ClientAuth=NoCientCert(CA is not needed)
	// 3. mTLS: Enabled=true,ClientAuth=VerifyClientCertIfNeed(Both are needed)
	TLS struct {
		// Enabled means whether enable tls
		Enabled bool `json:"enabled"`

		// Defaults to VerifyClientCertIfNeed
		// +optional
		ClientAuth ClientAuthType `json:"clientAuth,omitempty"`

		// TLSSecret defines secret references for tls config
		TLSSecret `json:",inline"`
	}

	// ClientTLS defines tls config for clients
	// 1. No TLS: Enabled=false(CA and CertKeyPair are not needed)
	// 2. No mTLS: Enabled=true,Mutual=false(CA is needed)
	// 3. No mTLS and skip CA: Enabled=true,Mutual=false,InsecureSkipTLSVerify=true(CA and CertKeyPair are not needed)
	// 4. mTLS: Enabled=true,Mutual=true(Both are needed)
	// 5. mTLS and skip CA: Enabled=true,Mutual=true,InsecureSkipTLSVerify=true(CertKeyPair is needed)
	ClientTLS struct {
		// Enabled means whether enable tls
		Enabled bool `json:"enabled"`

		// Defaults to true
		// +kubebuilder:default=true
		// +optional
		Mutual bool `json:"mutual,omitempty"`

		// If true, we will skip CA verification, it means CA can be omitted
		// Defaults to false
		// +optional
		InsecureSkipTLSVerify bool `json:"insecureSkipTLSVerify,omitempty"`

		// TLSSecret defines secret references for tls config
		TLSSecret `json:",inline"`
	}

	// InternalTLS defines a tls config between components. This config of all components
	// can only be enabled or disabled at the same time.
	InternalTLS struct {
		// TLSSecret defines the secret references.
		// Now we have to ensure all CAs are same because all internal
		// components use a same CA to authenticate all servers. (e.g. TiDB uses a same CA to visit PD and TiKV)
		TLSSecret `json:",inline"`
	}

	// InternalClientTLS defines the tls config for the tidb operator to visit components. Components may want to authenticate all clients
	// by verifying their CN.
	// NOTE: This secret have to be read by the tidb operator, it may be optimized in the future to avoid reading all secrets
	// NOTE: Client cert rotation is not supported.
	InternalClientTLS struct {
		// If true, we will skip CA verification, it means CA can be omitted
		// Defaults to false
		// +optional
		InsecureSkipTLSVerify bool `json:"insecureSkipTLSVerify,omitempty"`
		// TLSSecret defines the secret references.
		// Now we have to ensure all client CAs(except tiproxy) are same because now all internal tls certs are for both client auth and server auth.
		// NOTE: if CN verification is specified in the config file, users should ensure that CN of this CertKeyPair is verfied.
		TLSSecret `json:",inline"`
	}
)

// ClientAuthType defines the auth type of the server.
// Now only two types are supported to check whether CA is needed.
// NOTE: A new type "RequireAndVerifyClientCert" may be introduced in the future to force mTLS.
// NOTE: It's not same as https://pkg.go.dev/crypto/tls#ClientAuthType
type ClientAuthType string

const (
	// NoCientCert means the server doesn't enable mtls. The CA can be omitted.
	ClientAuthTypeNoClientCert ClientAuthType = "NoClientCert"
	// VerifyClientCertIfNeed means the server needs CA to verify client certs.
	// However, the server may not verify client certs. It depends on the config of the server.
	// For example, TiDBs may not verify cert even if client auth type is VerifyClientCertIfNeed.
	ClientAuthTypeVerifyClientCertIfNeed ClientAuthType = "VerifyClientCertIfNeed"
)

// TLSSecret defines the secret references.
// CA and CertKeyPair should be allowed to be stored in different secrets
// so that we can use cert-manager(trust-manager) to rotate CAs.
// For compatibility, we keep the default behavior:
// - For Internal TLS: defaults to <groupName>-<componentName>-cluster-secret
// - For Internal Client TLS, defaults to <clusterName>-cluster-client-secret:
// - For TiDB MySQL TLS: defaults to <groupName>-tidb-server-secret
// - For TiProxy MySQL TLS: defaults to <groupName>-tiproxy-server-secret
// - For TiProxy backend TLS: defaults to <groupName>-tiproxy-tidb-secret
type TLSSecret struct {
	// CA defines the ref of the secret which contains ca.crt
	// +optional
	CA *CAReference `json:"ca,omitempty"`
	// CertKeyPair defines the ref of the secret which contains tls.crt and tls.key
	// +optional
	CertKeyPair *CertKeyPairReference `json:"certKeyPair,omitempty"`
}

// CAReference defines the reference to CA
// It may support secret and configmap, but now only secret is supported
type CAReference struct {
	// +optional
	Name string `json:"name,omitempty"`
}

// CertKeyPairReference defines the secret reference to CertKeyPair
type CertKeyPairReference struct {
	// +optional
	Name string `json:"name,omitempty"`
}

// Security defines the security config of a component
type Security struct {
	// TLS defines the tls configs of components
	TLS *ComponentTLS `json:"tls,omitempty"`
}

// ComponentTLS defines the tls config of a component
type ComponentTLS struct {
	Cluster *InternalTLS `json:"cluster,omitempty"`

	// Client defines the client tls for the tidb operator to visit the group
	Client *InternalClientTLS `json:"client,omitempty"`
}<|MERGE_RESOLUTION|>--- conflicted
+++ resolved
@@ -61,23 +61,6 @@
 )
 
 const (
-<<<<<<< HEAD
-	// StoreOfflineConditionType represents the condition of the store offline process.
-	StoreOfflineConditionType = "Offlining"
-)
-
-const (
-	// OfflineReasonPending means the offline operation is requested but not yet started.
-	OfflineReasonPending = "Pending"
-	// OfflineReasonActive means the store is being offlined.
-	OfflineReasonActive = "Active"
-	// OfflineReasonCompleted means the store has been successfully offlined and removed from PD.
-	OfflineReasonCompleted = "Completed"
-	// OfflineReasonFailed means the offline operation failed.
-	OfflineReasonFailed = "Failed"
-	// OfflineReasonCancelled means the offline operation was cancelled.
-	OfflineReasonCancelled = "Cancelled"
-=======
 	// StoreOfflinedConditionType represents if the store complete the offline.
 	StoreOfflinedConditionType = "Offlined"
 )
@@ -89,7 +72,6 @@
 	ReasonOfflineCompleted = "Completed"
 	// ReasonOfflineFailed means the offline operation failed.
 	ReasonOfflineFailed = "Failed"
->>>>>>> e100bbde
 )
 
 // TODO(liubo02): move to meta
