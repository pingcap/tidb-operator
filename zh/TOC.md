--- conflicted
+++ resolved
@@ -36,12 +36,9 @@
   - [收集日志](collect-tidb-binlogs.md)
   - [TiDB Binlog 运维](maintain-tidb-binlog.md)
   - [集群故障自动转移](use-auto-failover.md)
-<<<<<<< HEAD
 + TiDB 集群伸缩
   - [扩缩容](scale-a-tidb-cluster.md)
   - [开启弹性伸缩](enable-tidb-cluster-auto-scaling.md)
-=======
-- [扩缩容](scale-a-tidb-cluster.md)
 + 备份与恢复
   - [基于 Helm Charts 的备份恢复](backup-and-restore-using-helm-charts.md)
   + 基于 CRD 的备份恢复
@@ -52,7 +49,6 @@
     - [使用 BR 备份 TiDB 集群到兼容 S3 的存储](backup-to-aws-s3-using-br.md)
     - [使用 BR 恢复 S3 兼容存储上的备份数据](restore-from-aws-s3-using-br.md)
   - [使用 TiDB Lightning 恢复集群数据](restore-data-using-tidb-lightning.md)
->>>>>>> f148dc08
 + 升级
   - [TiDB 集群](upgrade-a-tidb-cluster.md)
   - [TiDB Operator](upgrade-tidb-operator.md)
