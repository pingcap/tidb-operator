--- conflicted
+++ resolved
@@ -329,14 +329,10 @@
                     }
 
                     stage("Prepare for e2e") {
-<<<<<<< HEAD
                         withCredentials([
-                            usernamePassword(credentialsId: 'TIDB_OPERATOR_HUB_AUTH', usernameVariable: 'USERNAME', passwordVariable: 'PASSWORD'),
+                            usernamePassword(credentialsId: 'TIDB_OPERATOR_HUB_DEV_AUTH', usernameVariable: 'USERNAME', passwordVariable: 'PASSWORD'),
                             string(credentialsId: "tp-codecov-token", variable: 'CODECOV_TOKEN')
                         ]) {
-=======
-                        withCredentials([usernamePassword(credentialsId: 'TIDB_OPERATOR_HUB_DEV_AUTH', usernameVariable: 'USERNAME', passwordVariable: 'PASSWORD')]) {
->>>>>>> dfec3886
                             sh """#!/bin/bash
                             set -eu
                             echo "info: logging into hub-dev.pingcap.net"
@@ -344,13 +340,9 @@
                             echo "info: build and push images for e2e"
                             echo "test: show docker daemon config file"
                             cat /etc/docker/daemon.json
-<<<<<<< HEAD
                             echo "info: patch charts to enable coverage profile"
                             BUILD_NUMBER=${BUILD_NUMBER} SRC_BRANCH=${SRC_BRANCH} GIT_COMMIT=${GIT_COMMIT} PR_ID=${PR_ID} CODECOV_TOKEN=${CODECOV_TOKEN} ./hack/e2e-patch-codecov.sh
-                            E2E=y NO_BUILD=y DOCKER_REPO=hub.pingcap.net/tidb-operator-e2e IMAGE_TAG=${IMAGE_TAG} make docker-push e2e-docker-push
-=======
-                            NO_BUILD=y DOCKER_REPO=hub-dev.pingcap.net/tidb-operator-e2e IMAGE_TAG=${IMAGE_TAG} make docker-push e2e-docker-push
->>>>>>> dfec3886
+                            E2E=y NO_BUILD=y DOCKER_REPO=hub-dev.pingcap.net/tidb-operator-e2e IMAGE_TAG=${IMAGE_TAG} make docker-push e2e-docker-push
                             echo "info: download binaries for e2e"
                             SRC_BRANCH=${SRC_BRANCH} GIT_COMMIT=${GIT_COMMIT} PR_ID=${PR_ID} \
                             E2E=y SKIP_BUILD=y SKIP_IMAGE_BUILD=y SKIP_UP=y SKIP_TEST=y SKIP_DOWN=y ./hack/e2e.sh
@@ -367,11 +359,7 @@
         }
         }
 
-<<<<<<< HEAD
-        def GLOBALS = "KIND_ETCD_DATADIR=/mnt/tmpfs/etcd E2E=y SKIP_BUILD=y SKIP_IMAGE_BUILD=y DOCKER_REPO=hub.pingcap.net/tidb-operator-e2e IMAGE_TAG=${IMAGE_TAG} DELETE_NAMESPACE_ON_FAILURE=${params.DELETE_NAMESPACE_ON_FAILURE} GINKGO_NO_COLOR=y"
-=======
-        def GLOBALS = "KIND_ETCD_DATADIR=/mnt/tmpfs/etcd SKIP_BUILD=y SKIP_IMAGE_BUILD=y DOCKER_REPO=hub-dev.pingcap.net/tidb-operator-e2e IMAGE_TAG=${IMAGE_TAG} DELETE_NAMESPACE_ON_FAILURE=${params.DELETE_NAMESPACE_ON_FAILURE} GINKGO_NO_COLOR=y"
->>>>>>> dfec3886
+        def GLOBALS = "KIND_ETCD_DATADIR=/mnt/tmpfs/etcd E2E=y SKIP_BUILD=y SKIP_IMAGE_BUILD=y DOCKER_REPO=hub-dev.pingcap.net/tidb-operator-e2e IMAGE_TAG=${IMAGE_TAG} DELETE_NAMESPACE_ON_FAILURE=${params.DELETE_NAMESPACE_ON_FAILURE} GINKGO_NO_COLOR=y"
         build("tidb-operator", "${GLOBALS} GINKGO_NODES=${params.GINKGO_NODES} ./hack/e2e.sh -- ${params.E2E_ARGS}")
 
         if (GIT_REF ==~ /^(master|)$/ || GIT_REF ==~ /^(release-.*)$/
