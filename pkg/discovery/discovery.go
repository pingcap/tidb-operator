--- conflicted
+++ resolved
@@ -100,14 +100,12 @@
 	// Should take failover replicas into consideration
 	if len(currentCluster.peers) == int(tc.PDStsDesiredReplicas()) && tc.Spec.Cluster == nil {
 		delete(currentCluster.peers, podName)
-<<<<<<< HEAD
-		if len(tc.Spec.ClusterDomain) > 0 {
-			return fmt.Sprintf("--initial-cluster=%s=%s://%s", strArr[0], tc.Scheme(), advertisePeerUrl), nil
-=======
 		if len(pdAddresses) != 0 {
 			return fmt.Sprintf("--join=%s", strings.Join(pdAddresses, ",")), nil
->>>>>>> 8071a508
-		}
+		}
+    if len(tc.Spec.ClusterDomain) > 0 {
+			return fmt.Sprintf("--initial-cluster=%s=%s://%s", strArr[0], tc.Scheme(), advertisePeerUrl), nil
+    }
 		return fmt.Sprintf("--initial-cluster=%s=%s://%s", podName, tc.Scheme(), advertisePeerUrl), nil
 	}
 
