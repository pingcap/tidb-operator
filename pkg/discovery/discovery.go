--- conflicted
+++ resolved
@@ -82,12 +82,7 @@
 		return "", err
 	}
 	keyName := fmt.Sprintf("%s/%s", ns, tcName)
-<<<<<<< HEAD
-	// TODO: the replicas should be the total replicas of pd sets.
-	replicas := tc.Spec.PD.Replicas
 	pdAddresses := tc.Spec.PDAddresses
-=======
->>>>>>> 25948ce9
 
 	currentCluster := td.clusters[keyName]
 	if currentCluster == nil || currentCluster.resourceVersion != tc.ResourceVersion {
