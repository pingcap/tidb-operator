// Copyright 2020 PingCAP, Inc.
//
// Licensed under the Apache License, Version 2.0 (the "License");
// you may not use this file except in compliance with the License.
// You may obtain a copy of the License at
//
//     http://www.apache.org/licenses/LICENSE-2.0
//
// Unless required by applicable law or agreed to in writing, software
// distributed under the License is distributed on an "AS IS" BASIS,
// See the License for the specific language governing permissions and
// limitations under the License.

package dmapi

import (
	"crypto/tls"
	"fmt"
	"sync"

	"github.com/pingcap/tidb-operator/pkg/pdapi"
	"github.com/pingcap/tidb-operator/pkg/util"

	"k8s.io/client-go/kubernetes"
	"k8s.io/klog"
)

// MasterControlInterface is an interface that knows how to manage and get dm cluster's master client
type MasterControlInterface interface {
	// GetMasterClient provides MasterClient of the dm cluster.
	GetMasterClient(namespace string, dcName string, tlsEnabled bool) MasterClient
	GetMasterPeerClient(namespace string, dcName, podName string, tlsEnabled bool) MasterClient
}

// defaultMasterControl is the default implementation of MasterControlInterface.
type defaultMasterControl struct {
	mutex         sync.Mutex
	kubeCli       kubernetes.Interface
	masterClients map[string]MasterClient
}

// NewDefaultMasterControl returns a defaultMasterControl instance
func NewDefaultMasterControl(kubeCli kubernetes.Interface) MasterControlInterface {
	return &defaultMasterControl{kubeCli: kubeCli, masterClients: map[string]MasterClient{}}
}

// GetMasterClient provides a MasterClient of real dm-master cluster, if the MasterClient not existing, it will create new one.
func (mc *defaultMasterControl) GetMasterClient(namespace string, dcName string, tlsEnabled bool) MasterClient {
	mc.mutex.Lock()
	defer mc.mutex.Unlock()

	var tlsConfig *tls.Config
	var err error
	var scheme = "http"

	if tlsEnabled {
		scheme = "https"
		tlsConfig, err = pdapi.GetTLSConfig(mc.kubeCli, pdapi.Namespace(namespace), dcName, util.ClusterClientTLSSecretName(dcName))
		if err != nil {
			klog.Errorf("Unable to get tls config for dm cluster %q, master client may not work: %v", dcName, err)
			return NewMasterClient(MasterClientURL(namespace, dcName, scheme), DefaultTimeout, tlsConfig, true)
		}

		return NewMasterClient(MasterClientURL(namespace, dcName, scheme), DefaultTimeout, tlsConfig, true)
	}

	key := masterClientKey(scheme, namespace, dcName)
	if _, ok := mc.masterClients[key]; !ok {
		mc.masterClients[key] = NewMasterClient(MasterClientURL(namespace, dcName, scheme), DefaultTimeout, nil, false)
	}
	return mc.masterClients[key]
}

func (mc *defaultMasterControl) GetMasterPeerClient(namespace string, dcName string, podName string, tlsEnabled bool) MasterClient {
	mc.mutex.Lock()
	defer mc.mutex.Unlock()

	var tlsConfig *tls.Config
	var err error
	var scheme = "http"

	if tlsEnabled {
		scheme = "https"
		tlsConfig, err = pdapi.GetTLSConfig(mc.kubeCli, pdapi.Namespace(namespace), dcName, util.ClusterClientTLSSecretName(dcName))
		if err != nil {
			klog.Errorf("Unable to get tls config for dm cluster %q, master client may not work: %v", dcName, err)
<<<<<<< HEAD
			return &masterClient{url: MasterPeerClientURL(namespace, dcName, podName, scheme), httpClient: &http.Client{Timeout: DefaultTimeout}}
		}

		return NewMasterClient(MasterPeerClientURL(namespace, dcName, podName, scheme), DefaultTimeout, tlsConfig)
	}

	return &masterClient{url: MasterPeerClientURL(namespace, dcName, podName, scheme), httpClient: &http.Client{Timeout: DefaultTimeout}}
}

// masterClientKey returns the master client key
func masterClientKey(scheme string, namespace string, clusterName string) string {
=======
			return NewMasterClient(MasterPeerClientURL(namespace, dcName, podName, scheme), DefaultTimeout, tlsConfig, true)
		}

		return NewMasterClient(MasterPeerClientURL(namespace, dcName, podName, scheme), DefaultTimeout, tlsConfig, true)
	}

	return NewMasterClient(MasterPeerClientURL(namespace, dcName, podName, scheme), DefaultTimeout, tlsConfig, true)
}

// masterClientKey returns the master client key
func masterClientKey(scheme, namespace, clusterName string) string {
>>>>>>> fd79c9c3
	return fmt.Sprintf("%s.%s.%s", scheme, clusterName, namespace)
}

// MasterClientURL builds the url of master client
<<<<<<< HEAD
func MasterClientURL(namespace string, clusterName string, scheme string) string {
	return fmt.Sprintf("%s://%s-dm-master.%s:8261", scheme, clusterName, namespace)
}

func MasterPeerClientURL(namespace string, clusterName, podName, scheme string) string {
=======
func MasterClientURL(namespace, clusterName, scheme string) string {
	return fmt.Sprintf("%s://%s-dm-master.%s:8261", scheme, clusterName, namespace)
}

func MasterPeerClientURL(namespace, clusterName, podName, scheme string) string {
>>>>>>> fd79c9c3
	return fmt.Sprintf("%s://%s.%s-dm-master-peer.%s:8261", scheme, podName, clusterName, namespace)
}

// FakeMasterControl implements a fake version of MasterControlInterface.
type FakeMasterControl struct {
	defaultMasterControl
}

func NewFakeMasterControl(kubeCli kubernetes.Interface) *FakeMasterControl {
	return &FakeMasterControl{
		defaultMasterControl{kubeCli: kubeCli, masterClients: map[string]MasterClient{}},
	}
}

func (fmc *FakeMasterControl) SetMasterClient(namespace string, tcName string, masterClient MasterClient) {
	fmc.defaultMasterControl.masterClients[masterClientKey("http", namespace, tcName)] = masterClient
}<|MERGE_RESOLUTION|>--- conflicted
+++ resolved
@@ -84,19 +84,6 @@
 		tlsConfig, err = pdapi.GetTLSConfig(mc.kubeCli, pdapi.Namespace(namespace), dcName, util.ClusterClientTLSSecretName(dcName))
 		if err != nil {
 			klog.Errorf("Unable to get tls config for dm cluster %q, master client may not work: %v", dcName, err)
-<<<<<<< HEAD
-			return &masterClient{url: MasterPeerClientURL(namespace, dcName, podName, scheme), httpClient: &http.Client{Timeout: DefaultTimeout}}
-		}
-
-		return NewMasterClient(MasterPeerClientURL(namespace, dcName, podName, scheme), DefaultTimeout, tlsConfig)
-	}
-
-	return &masterClient{url: MasterPeerClientURL(namespace, dcName, podName, scheme), httpClient: &http.Client{Timeout: DefaultTimeout}}
-}
-
-// masterClientKey returns the master client key
-func masterClientKey(scheme string, namespace string, clusterName string) string {
-=======
 			return NewMasterClient(MasterPeerClientURL(namespace, dcName, podName, scheme), DefaultTimeout, tlsConfig, true)
 		}
 
@@ -106,26 +93,15 @@
 	return NewMasterClient(MasterPeerClientURL(namespace, dcName, podName, scheme), DefaultTimeout, tlsConfig, true)
 }
 
-// masterClientKey returns the master client key
 func masterClientKey(scheme, namespace, clusterName string) string {
->>>>>>> fd79c9c3
 	return fmt.Sprintf("%s.%s.%s", scheme, clusterName, namespace)
 }
 
-// MasterClientURL builds the url of master client
-<<<<<<< HEAD
-func MasterClientURL(namespace string, clusterName string, scheme string) string {
-	return fmt.Sprintf("%s://%s-dm-master.%s:8261", scheme, clusterName, namespace)
-}
-
-func MasterPeerClientURL(namespace string, clusterName, podName, scheme string) string {
-=======
 func MasterClientURL(namespace, clusterName, scheme string) string {
 	return fmt.Sprintf("%s://%s-dm-master.%s:8261", scheme, clusterName, namespace)
 }
 
 func MasterPeerClientURL(namespace, clusterName, podName, scheme string) string {
->>>>>>> fd79c9c3
 	return fmt.Sprintf("%s://%s.%s-dm-master-peer.%s:8261", scheme, podName, clusterName, namespace)
 }
 
