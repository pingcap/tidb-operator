--- conflicted
+++ resolved
@@ -34,11 +34,8 @@
 	GetWorkers() ([]*WorkersInfo, error)
 	GetLeader() (MembersLeader, error)
 	EvictLeader() error
-<<<<<<< HEAD
 	DeleteMaster(name string) error
 	DeleteWorker(name string) error
-=======
->>>>>>> fd79c9c3
 }
 
 var (
@@ -195,7 +192,6 @@
 	}
 	if !evictLeaderResp.Result {
 		return fmt.Errorf("unable to evict leader, err: %s", evictLeaderResp.Msg)
-<<<<<<< HEAD
 	}
 
 	return nil
@@ -227,18 +223,6 @@
 func (mc *masterClient) DeleteWorker(name string) error {
 	query := "/worker/" + name
 	return mc.deleteMember(query)
-}
-
-// NewMasterClient returns a new MasterClient
-func NewMasterClient(url string, timeout time.Duration, tlsConfig *tls.Config) MasterClient {
-	var disableKeepalive bool
-	if tlsConfig != nil {
-		disableKeepalive = true
-=======
->>>>>>> fd79c9c3
-	}
-
-	return nil
 }
 
 // NewMasterClient returns a new MasterClient
