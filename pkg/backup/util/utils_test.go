// Copyright 2018 PingCAP, Inc.
//
// Licensed under the Apache License, Version 2.0 (the "License");
// you may not use this file except in compliance with the License.
// You may obtain a copy of the License at
//
//     http://www.apache.org/licenses/LICENSE-2.0
//
// Unless required by applicable law or agreed to in writing, software
// distributed under the License is distributed on an "AS IS" BASIS,
// See the License for the specific language governing permissions and
// limitations under the License.

package util

import (
	"context"
	"strings"
	"testing"

	. "github.com/onsi/gomega"
	"github.com/pingcap/tidb-operator/pkg/apis/pingcap/v1alpha1"
	"github.com/pingcap/tidb-operator/pkg/backup/constants"
	corev1 "k8s.io/api/core/v1"
<<<<<<< HEAD
	kubeinformers "k8s.io/client-go/informers"
=======
	metav1 "k8s.io/apimachinery/pkg/apis/meta/v1"
>>>>>>> 8bf7fa8e
	"k8s.io/client-go/kubernetes/fake"
)

func TestCheckAllKeysExistInSecret(t *testing.T) {
	g := NewGomegaWithT(t)

	tests := []struct {
		secret       *corev1.Secret
		keys         []string
		notExistKeys string
		exist        bool
	}{
		{
			secret:       &corev1.Secret{},
			keys:         nil,
			notExistKeys: "",
			exist:        true,
		},
		{
			secret:       &corev1.Secret{},
			keys:         []string{"a"},
			notExistKeys: "a",
			exist:        false,
		},
		{
			secret: &corev1.Secret{
				Data: map[string][]byte{
					"a": nil,
				},
			},
			keys:         []string{"a"},
			notExistKeys: "",
			exist:        true,
		},
		{
			secret: &corev1.Secret{
				Data: map[string][]byte{
					"a": nil,
				},
			},
			keys:         []string{"a", "b", "c"},
			notExistKeys: "b,c",
			exist:        false,
		},
	}

	for _, test := range tests {
		t.Logf("test: %+v", test)
		getKey, exist := CheckAllKeysExistInSecret(test.secret, test.keys...)
		g.Expect(getKey).Should(Equal(test.notExistKeys))
		g.Expect(exist).Should(Equal(test.exist))
	}
}

func TestGenerateS3CertEnvVar(t *testing.T) {
	g := NewGomegaWithT(t)

	var s3 *v1alpha1.S3StorageProvider

	contains := func(envs []corev1.EnvVar, name string, value string) {
		for _, e := range envs {
			if e.Name == name {
				g.Expect(e.Value).Should(Equal(value))
				return
			}
		}
		t.Fatalf("env %s not exist", name)
	}

	// test v1alpha1.S3StorageProviderTypeCeph endpoint append scheme
	s3 = &v1alpha1.S3StorageProvider{
		Provider: v1alpha1.S3StorageProviderTypeCeph,
		Endpoint: "host:80",
	}
	envs, _, err := generateS3CertEnvVar(s3, false)
	g.Expect(err).Should(BeNil())
	contains(envs, "S3_ENDPOINT", "http://host:80")

	// test v1alpha1.S3StorageProviderTypeCeph error endpoint
	s3.Endpoint = "://host:80"
	_, _, err = generateS3CertEnvVar(s3, false)
	g.Expect(err).ShouldNot(BeNil())

	// dummy test
	s3.Endpoint = "http://host:80"
	_, _, err = generateS3CertEnvVar(s3, false)
	g.Expect(err).Should(BeNil())
	s3.Provider = v1alpha1.S3StorageProviderTypeAWS
	_, _, err = generateS3CertEnvVar(s3, true)
	g.Expect(err).Should(BeNil())
}

func TestGetPasswordKey(t *testing.T) {
	g := NewGomegaWithT(t)
	var key string

	key = getPasswordKey(true)
	ar := []string{constants.KMSSecretPrefix, constants.BackupManagerEnvVarPrefix, strings.ToUpper(constants.TidbPasswordKey)}
	g.Expect(key).Should(Equal(strings.Join(ar, "_")))

	key = getPasswordKey(false)
	ar = []string{constants.BackupManagerEnvVarPrefix, strings.ToUpper(constants.TidbPasswordKey)}
	g.Expect(key).Should(Equal(strings.Join(ar, "_")))
}

func TestGenerateGcsCertEnvVar(t *testing.T) {
	g := NewGomegaWithT(t)
	var gcs *v1alpha1.GcsStorageProvider

	// test error case
	gcs = &v1alpha1.GcsStorageProvider{
		ProjectId: "",
	}
	_, _, err := generateGcsCertEnvVar(gcs)
	g.Expect(err).ShouldNot(BeNil())

	// test normal case
	gcs = &v1alpha1.GcsStorageProvider{
		ProjectId: "id",
	}
	envs, _, err := generateGcsCertEnvVar(gcs)
	g.Expect(err).Should(BeNil())
	g.Expect(len(envs)).ShouldNot(Equal(0))
}

func TestGenerateStorageCertEnv(t *testing.T) {
	g := NewGomegaWithT(t)
	ns := "ns"
	secretName := "secretName"

	tests := []struct {
		provider v1alpha1.StorageProvider
		name     string
	}{
		{
			provider: v1alpha1.StorageProvider{
				S3: &v1alpha1.S3StorageProvider{
					SecretName: secretName,
				},
			},
		},
		{
			provider: v1alpha1.StorageProvider{
				Gcs: &v1alpha1.GcsStorageProvider{
					SecretName: secretName,
					ProjectId:  "id",
				},
			},
		},
		{
			provider: v1alpha1.StorageProvider{
				Gcs: &v1alpha1.GcsStorageProvider{
					ProjectId: "id",
				},
			},
		},
		{
			provider: v1alpha1.StorageProvider{},
		},
	}
	for _, test := range tests {
		tmp := v1alpha1.StorageProvider{}
		client := fake.NewSimpleClientset()
		informer := kubeinformers.NewSharedInformerFactory(client, 0)
		stop := make(chan struct{})
		informer.Start(stop)
		informer.WaitForCacheSync(stop)
		defer close(stop)

		// handle unsupported storage type
		if test.provider == tmp {
			_, _, err := GenerateStorageCertEnv(ns, false, test.provider, informer.Core().V1().Secrets().Lister())
			g.Expect(err.Error()).Should(MatchRegexp(".*unsupported storage type.*"))
			continue
		}

		// start normal storage type
		_, _, err := GenerateStorageCertEnv(ns, false, test.provider, informer.Core().V1().Secrets().Lister())
		if test.provider.Gcs != nil && test.provider.Gcs.SecretName == "" {
			g.Expect(err).Should(BeNil())
		} else {
			g.Expect(err.Error()).Should(MatchRegexp(".*get.*secret.*"))
		}
		// create secret and missing key in secret
		s := &corev1.Secret{}
		s.Namespace = ns
		s.Name = secretName
<<<<<<< HEAD
		err = informer.Core().V1().Secrets().Informer().GetIndexer().Add(s)
=======
		_, err = client.CoreV1().Secrets(ns).Create(context.TODO(), s, metav1.CreateOptions{})
>>>>>>> 8bf7fa8e
		g.Expect(err).Should(BeNil())
		_, _, err = GenerateStorageCertEnv(ns, false, test.provider, informer.Core().V1().Secrets().Lister())
		if test.provider.Gcs != nil && test.provider.Gcs.SecretName == "" {
			g.Expect(err).Should(BeNil())
		} else {
			g.Expect(err.Error()).Should(MatchRegexp(".*missing some keys.*"))
		}
		// update secret with need key
		s.Data = map[string][]byte{
			constants.TidbPasswordKey:   []byte("dummy"),
			constants.GcsCredentialsKey: []byte("dummy"),
			constants.S3AccessKey:       []byte("dummy"),
			constants.S3SecretKey:       []byte("dummy"),
		}
<<<<<<< HEAD
		err = informer.Core().V1().Secrets().Informer().GetIndexer().Update(s)
=======
		_, err = client.CoreV1().Secrets(ns).Update(context.TODO(), s, metav1.UpdateOptions{})
>>>>>>> 8bf7fa8e
		g.Expect(err).Should(BeNil())
		_, _, err = GenerateStorageCertEnv(ns, false, test.provider, informer.Core().V1().Secrets().Lister())
		g.Expect(err).Should(BeNil())
	}
}

func TestGenerateTidbPasswordEnv(t *testing.T) {
	g := NewGomegaWithT(t)
	ns := "ns"
	tcName := "tctest"
	secretName := "secretName"
	client := fake.NewSimpleClientset()
	informer := kubeinformers.NewSharedInformerFactory(client, 0)
	_, _, err := GenerateTidbPasswordEnv(ns, tcName, secretName, false, informer.Core().V1().Secrets().Lister())
	g.Expect(err.Error()).Should(MatchRegexp(".*get tidb secret.*"))

	// create secret and not exist constants.TidbPasswordKey key in secret
	s := &corev1.Secret{}
	s.Namespace = ns
	s.Name = secretName
	_, err = client.CoreV1().Secrets(ns).Create(context.TODO(), s, metav1.CreateOptions{})
	g.Expect(err).Should(BeNil())
	err = informer.Core().V1().Secrets().Informer().GetIndexer().Add(s)
	g.Expect(err).Should(BeNil())
	_, _, err = GenerateTidbPasswordEnv(ns, tcName, secretName, false, informer.Core().V1().Secrets().Lister())
	g.Expect(err.Error()).Should(MatchRegexp(".*missing password key.*"))

	// update secret with need key
	s.Data = map[string][]byte{
		constants.TidbPasswordKey: []byte("dummy"),
	}
	_, err = client.CoreV1().Secrets(ns).Update(context.TODO(), s, metav1.UpdateOptions{})
	g.Expect(err).Should(BeNil())
	err = informer.Core().V1().Secrets().Informer().GetIndexer().Update(s)
	g.Expect(err).Should(BeNil())
	envs, _, err := GenerateTidbPasswordEnv(ns, tcName, secretName, false, informer.Core().V1().Secrets().Lister())
	g.Expect(err).Should(BeNil())
	g.Expect(len(envs)).ShouldNot(Equal(0))
}

func TestGetBackupBucketAdnPrefixName(t *testing.T) {
	g := NewGomegaWithT(t)

	tests := []struct {
		backup *v1alpha1.Backup
		name   string
	}{
		{
			backup: &v1alpha1.Backup{
				Spec: v1alpha1.BackupSpec{
					StorageProvider: v1alpha1.StorageProvider{
						S3: &v1alpha1.S3StorageProvider{
							Bucket: "s3",
							Prefix: "s3",
						},
					},
				},
			},
			name: "s3",
		},
		{
			backup: &v1alpha1.Backup{
				Spec: v1alpha1.BackupSpec{
					StorageProvider: v1alpha1.StorageProvider{
						Gcs: &v1alpha1.GcsStorageProvider{
							Bucket: "gcs",
							Prefix: "gcs",
						},
					},
				},
			},
			name: "gcs",
		},
		{
			backup: &v1alpha1.Backup{},
			name:   "",
		},
	}

	for _, test := range tests {
		name, _, err := GetBackupBucketName(test.backup)
		if test.name == "" {
			g.Expect(err).ShouldNot(BeNil())
		} else {
			g.Expect(err).Should(BeNil())
			g.Expect(name).Should(Equal(test.name))
		}

		name, _, err = GetBackupPrefixName(test.backup)
		if test.name == "" {
			g.Expect(err).ShouldNot(BeNil())
		} else {
			g.Expect(err).Should(BeNil())
			g.Expect(name).Should(Equal(test.name))
		}
	}
}

func TestGetBackupDataPath(t *testing.T) {
	g := NewGomegaWithT(t)

	tests := []struct {
		provider v1alpha1.StorageProvider
		name     string
	}{
		{
			provider: v1alpha1.StorageProvider{
				S3: &v1alpha1.S3StorageProvider{
					Path: "s3://host",
				},
			},
			name: "s3://host",
		},
		{
			provider: v1alpha1.StorageProvider{
				S3: &v1alpha1.S3StorageProvider{
					Path: "host",
				},
			},
			name: "s3://host",
		},
		{
			provider: v1alpha1.StorageProvider{
				Gcs: &v1alpha1.GcsStorageProvider{
					Path: "gcs://host",
				},
			},
			name: "gcs://host",
		},
		{
			provider: v1alpha1.StorageProvider{
				Gcs: &v1alpha1.GcsStorageProvider{
					Path: "host",
				},
			},
			name: "gcs://host",
		},
		{
			provider: v1alpha1.StorageProvider{},
			name:     "",
		},
	}

	for _, test := range tests {
		name, _, err := GetBackupDataPath(test.provider)
		if test.name == "" {
			g.Expect(err).ShouldNot(BeNil())
		} else {
			g.Expect(err).Should(BeNil())
			g.Expect(name).Should(Equal(test.name))
		}
	}
}

func TestValidateBackup(t *testing.T) {
	g := NewGomegaWithT(t)

	backup := new(v1alpha1.Backup)
	match := func(sub string) {
		t.Helper()
		err := ValidateBackup(backup, "tikv:v4.0.8")
		if sub == "" {
			g.Expect(err).Should(BeNil())
		} else {
			g.Expect(err).ShouldNot(BeNil())
			g.Expect(err.Error()).Should(MatchRegexp(".*" + sub + ".*"))
		}
	}

	// BR == nil case
	match("missing cluster config in spec of")

	backup.Spec.From = &v1alpha1.TiDBAccessConfig{}
	backup.Spec.From.Host = "localhost"
	match("missing tidbSecretName config in spec")

	backup.Spec.From.SecretName = "secretName"
	match("missing StorageSize config in spec of")
	backup.Spec.StorageSize = "1m"
	match("")

	// start BR != nil case
	backup.Spec.BR = &v1alpha1.BRConfig{}
	match("cluster should be configured for BR in spec")

	backup.Spec.BR.Cluster = "tidb"
	backup.Spec.Type = v1alpha1.BackupType("invalid")
	match("invalid backup type")

	backup.Spec.Type = v1alpha1.BackupTypeDB
	match("DB should be configured for BR with backup type")

	backup.Spec.BR.DB = "dbName"
	backup.Spec.Type = v1alpha1.BackupTypeTable
	match("table should be configured for BR with backup type table in spec of")

	backup.Spec.BR.Table = "tableName"
	backup.Spec.S3 = &v1alpha1.S3StorageProvider{}
	match("bucket should be configured for BR in spec of")

	backup.Spec.S3.Bucket = "bucket"
	backup.Spec.S3.Endpoint = "#$@$#^%**##"
	match("invalid endpoint")

	backup.Spec.S3.Endpoint = "/path"
	match("scheme not found in endpoint")

	backup.Spec.S3.Endpoint = "s3:///"
	match("host not found in endpoint")

	backup.Spec.S3.Endpoint = "s3://localhost:80"
	match("")
}

func TestValidateRestore(t *testing.T) {
	g := NewGomegaWithT(t)

	restore := new(v1alpha1.Restore)
	match := func(sub string) {
		t.Helper()
		err := ValidateRestore(restore, "tikv:v4.0.8")
		if sub == "" {
			g.Expect(err).Should(BeNil())
		} else {
			g.Expect(err).ShouldNot(BeNil())
			g.Expect(err.Error()).Should(MatchRegexp(".*" + sub + ".*"))
		}
	}

	// BR == nil case
	match("missing cluster config in spec of")

	restore.Spec.To = &v1alpha1.TiDBAccessConfig{}
	restore.Spec.To.Host = "localhost"
	match("missing tidbSecretName config in spec")

	restore.Spec.To.SecretName = "secretName"
	match("missing StorageSize config in spec of")
	restore.Spec.StorageSize = "1m"
	match("")

	// start BR != nil case
	restore.Spec.BR = &v1alpha1.BRConfig{}
	match("cluster should be configured for BR in spec")

	restore.Spec.BR.Cluster = "tidb"
	restore.Spec.Type = v1alpha1.BackupType("invalid")
	match("invalid backup type")

	restore.Spec.Type = v1alpha1.BackupTypeDB
	match("DB should be configured for BR with restore type")

	restore.Spec.BR.DB = "dbName"
	restore.Spec.Type = v1alpha1.BackupTypeTable
	match("table should be configured for BR with restore type table in spec of")

	restore.Spec.BR.Table = "tableName"
	restore.Spec.S3 = &v1alpha1.S3StorageProvider{}
	match("bucket should be configured for BR in spec of")

	restore.Spec.S3.Bucket = "bucket"
	restore.Spec.S3.Endpoint = "#$@$#^%**##"
	match("invalid endpoint")

	restore.Spec.S3.Endpoint = "/path"
	match("scheme not found in endpoint")

	restore.Spec.S3.Endpoint = "s3:///"
	match("host not found in endpoint")

	restore.Spec.S3.Endpoint = "s3://localhost:80"
	match("")
}

func TestGetImageTag(t *testing.T) {
	g := NewGomegaWithT(t)

	type testcase struct {
		name      string
		image     string
		imageName string
		tag       string
	}

	tests := []*testcase{
		{
			name:      "with repo",
			image:     "localhost:5000/tikv:v3.1.0",
			imageName: "localhost:5000/tikv",
			tag:       "v3.1.0",
		},
		{
			name:      "no colon",
			image:     "tikv",
			imageName: "tikv",
			tag:       "",
		},
		{
			name:      "no repo",
			image:     "tikv:nightly",
			imageName: "tikv",
			tag:       "nightly",
		},
		{
			name:      "start with colon",
			image:     ":v4.0.0",
			imageName: "",
			tag:       "v4.0.0",
		},
		{
			name:      "end with colon",
			image:     "tikv:",
			imageName: "tikv",
			tag:       "",
		},
		{
			name:      "only colon",
			image:     ":",
			imageName: "",
			tag:       "",
		},
	}

	for _, test := range tests {
		t.Run(test.name, func(t *testing.T) {
			name, version := ParseImage(test.image)
			g.Expect(version).To(Equal(test.tag))
			g.Expect(name).To(Equal(test.imageName))
		})
	}
}<|MERGE_RESOLUTION|>--- conflicted
+++ resolved
@@ -22,11 +22,8 @@
 	"github.com/pingcap/tidb-operator/pkg/apis/pingcap/v1alpha1"
 	"github.com/pingcap/tidb-operator/pkg/backup/constants"
 	corev1 "k8s.io/api/core/v1"
-<<<<<<< HEAD
+	metav1 "k8s.io/apimachinery/pkg/apis/meta/v1"
 	kubeinformers "k8s.io/client-go/informers"
-=======
-	metav1 "k8s.io/apimachinery/pkg/apis/meta/v1"
->>>>>>> 8bf7fa8e
 	"k8s.io/client-go/kubernetes/fake"
 )
 
@@ -214,11 +211,7 @@
 		s := &corev1.Secret{}
 		s.Namespace = ns
 		s.Name = secretName
-<<<<<<< HEAD
 		err = informer.Core().V1().Secrets().Informer().GetIndexer().Add(s)
-=======
-		_, err = client.CoreV1().Secrets(ns).Create(context.TODO(), s, metav1.CreateOptions{})
->>>>>>> 8bf7fa8e
 		g.Expect(err).Should(BeNil())
 		_, _, err = GenerateStorageCertEnv(ns, false, test.provider, informer.Core().V1().Secrets().Lister())
 		if test.provider.Gcs != nil && test.provider.Gcs.SecretName == "" {
@@ -233,11 +226,7 @@
 			constants.S3AccessKey:       []byte("dummy"),
 			constants.S3SecretKey:       []byte("dummy"),
 		}
-<<<<<<< HEAD
 		err = informer.Core().V1().Secrets().Informer().GetIndexer().Update(s)
-=======
-		_, err = client.CoreV1().Secrets(ns).Update(context.TODO(), s, metav1.UpdateOptions{})
->>>>>>> 8bf7fa8e
 		g.Expect(err).Should(BeNil())
 		_, _, err = GenerateStorageCertEnv(ns, false, test.provider, informer.Core().V1().Secrets().Lister())
 		g.Expect(err).Should(BeNil())
