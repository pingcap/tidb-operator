// Copyright 2019 PingCAP, Inc.
//
// Licensed under the Apache License, Version 2.0 (the "License");
// you may not use this file except in compliance with the License.
// You may obtain a copy of the License at
//
//     http://www.apache.org/licenses/LICENSE-2.0
//
// Unless required by applicable law or agreed to in writing, software
// distributed under the License is distributed on an "AS IS" BASIS,
// See the License for the specific language governing permissions and
// limitations under the License.

package restore

import (
	"fmt"

	"github.com/pingcap/tidb-operator/pkg/apis/pingcap/v1alpha1"
	"github.com/pingcap/tidb-operator/pkg/backup"
	"github.com/pingcap/tidb-operator/pkg/backup/constants"
	backuputil "github.com/pingcap/tidb-operator/pkg/backup/util"
	listers "github.com/pingcap/tidb-operator/pkg/client/listers/pingcap/v1alpha1"
	"github.com/pingcap/tidb-operator/pkg/controller"
	"github.com/pingcap/tidb-operator/pkg/label"
	batchv1 "k8s.io/api/batch/v1"
	corev1 "k8s.io/api/core/v1"
	"k8s.io/apimachinery/pkg/api/errors"
	"k8s.io/apimachinery/pkg/api/resource"
	metav1 "k8s.io/apimachinery/pkg/apis/meta/v1"
	batchlisters "k8s.io/client-go/listers/batch/v1"
	corelisters "k8s.io/client-go/listers/core/v1"
)

type restoreManager struct {
	backupLister  listers.BackupLister
	statusUpdater controller.RestoreConditionUpdaterInterface
	secretLister  corelisters.SecretLister
	jobLister     batchlisters.JobLister
	jobControl    controller.JobControlInterface
	pvcLister     corelisters.PersistentVolumeClaimLister
	pvcControl    controller.GeneralPVCControlInterface
}

// NewRestoreManager return restoreManager
func NewRestoreManager(
	backupLister listers.BackupLister,
	statusUpdater controller.RestoreConditionUpdaterInterface,
	secretLister corelisters.SecretLister,
	jobLister batchlisters.JobLister,
	jobControl controller.JobControlInterface,
	pvcLister corelisters.PersistentVolumeClaimLister,
	pvcControl controller.GeneralPVCControlInterface,
) backup.RestoreManager {
	return &restoreManager{
		backupLister,
		statusUpdater,
		secretLister,
		jobLister,
		jobControl,
		pvcLister,
		pvcControl,
	}
}

func (rm *restoreManager) Sync(restore *v1alpha1.Restore) error {
	return rm.syncRestoreJob(restore)
}

func (rm *restoreManager) syncRestoreJob(restore *v1alpha1.Restore) error {
	ns := restore.GetNamespace()
	name := restore.GetName()
	restoreJobName := restore.GetRestoreJobName()

	err := backuputil.ValidateRestore(restore)
	if err != nil {
		rm.statusUpdater.Update(restore, &v1alpha1.RestoreCondition{
			Type:    v1alpha1.RestoreInvalid,
			Status:  corev1.ConditionTrue,
			Reason:  "InvalidSpec",
			Message: err.Error(),
		})

		return controller.IgnoreErrorf("invalid restore spec %s/%s", ns, name)
	}

	_, err = rm.jobLister.Jobs(ns).Get(restoreJobName)
	if err == nil {
		// already have a backup job running，return directly
		return nil
	}

	if !errors.IsNotFound(err) {
		return fmt.Errorf("restore %s/%s get job %s failed, err: %v", ns, name, restoreJobName, err)
	}

	var (
		job    *batchv1.Job
		reason string
	)
	if restore.Spec.BR == nil {
		job, reason, err = rm.makeImportJob(restore)
		if err != nil {
			rm.statusUpdater.Update(restore, &v1alpha1.RestoreCondition{
				Type:    v1alpha1.RestoreRetryFailed,
				Status:  corev1.ConditionTrue,
				Reason:  reason,
				Message: err.Error(),
			})
			return err
		}

		reason, err = rm.ensureRestorePVCExist(restore)
		if err != nil {
			rm.statusUpdater.Update(restore, &v1alpha1.RestoreCondition{
				Type:    v1alpha1.RestoreRetryFailed,
				Status:  corev1.ConditionTrue,
				Reason:  reason,
				Message: err.Error(),
			})
			return err
		}
	} else {
		job, reason, err = rm.makeRestoreJob(restore)
		if err != nil {
			rm.statusUpdater.Update(restore, &v1alpha1.RestoreCondition{
				Type:    v1alpha1.RestoreRetryFailed,
				Status:  corev1.ConditionTrue,
				Reason:  reason,
				Message: err.Error(),
			})
			return err
		}
	}

	if err := rm.jobControl.CreateJob(restore, job); err != nil {
		errMsg := fmt.Errorf("create restore %s/%s job %s failed, err: %v", ns, name, restoreJobName, err)
		rm.statusUpdater.Update(restore, &v1alpha1.RestoreCondition{
			Type:    v1alpha1.RestoreRetryFailed,
			Status:  corev1.ConditionTrue,
			Reason:  "CreateRestoreJobFailed",
			Message: errMsg.Error(),
		})
		return errMsg
	}

	return rm.statusUpdater.Update(restore, &v1alpha1.RestoreCondition{
		Type:   v1alpha1.RestoreScheduled,
		Status: corev1.ConditionTrue,
	})
}

func (rm *restoreManager) makeImportJob(restore *v1alpha1.Restore) (*batchv1.Job, string, error) {
	ns := restore.GetNamespace()
	name := restore.GetName()
	annotations := map[string]string{}
	iam, useIAM := restore.Annotations[label.AnnAWSIAM]
	if useIAM {
		annotations[label.AnnAWSIAM] = iam
	}

	envVars, reason, err := backuputil.GenerateTidbPasswordEnv(ns, name, restore.Spec.To.SecretName, rm.secretLister)
	if err != nil {
		return nil, reason, err
	}

	storageEnv, reason, err := backuputil.GenerateStorageCertEnv(ns, useIAM, restore.Spec.StorageProvider, rm.secretLister)
	if err != nil {
		return nil, reason, fmt.Errorf("restore %s/%s, %v", ns, name, err)
	}

	backupPath, reason, err := backuputil.GetBackupDataPath(restore.Spec.StorageProvider)
	if err != nil {
		return nil, reason, fmt.Errorf("restore %s/%s, %v", ns, name, err)
	}

	envVars = append(envVars, storageEnv...)
	args := []string{
		"import",
		fmt.Sprintf("--namespace=%s", ns),
		fmt.Sprintf("--restoreName=%s", name),
		fmt.Sprintf("--backupPath=%s", backupPath),
	}

	restoreLabel := label.NewBackup().Instance(restore.GetInstanceName()).RestoreJob().Restore(name)

	// TODO: need add ResourceRequirement for restore job
	podSpec := &corev1.PodTemplateSpec{
		ObjectMeta: metav1.ObjectMeta{
			Labels: restoreLabel.Labels(),
		},
		Spec: corev1.PodSpec{
			ServiceAccountName: constants.DefaultServiceAccountName,
			Containers: []corev1.Container{
				{
					Name:            label.RestoreJobLabelVal,
					Image:           controller.TidbBackupManagerImage,
					Args:            args,
					ImagePullPolicy: corev1.PullAlways,
					VolumeMounts: []corev1.VolumeMount{
						{Name: label.RestoreJobLabelVal, MountPath: constants.BackupRootPath},
					},
					Env: envVars,
				},
			},
			RestartPolicy: corev1.RestartPolicyNever,
			Affinity:      restore.Spec.Affinity,
			Tolerations:   restore.Spec.Tolerations,
			Volumes: []corev1.Volume{
				{
					Name: label.RestoreJobLabelVal,
					VolumeSource: corev1.VolumeSource{
						PersistentVolumeClaim: &corev1.PersistentVolumeClaimVolumeSource{
							ClaimName: restore.GetRestorePVCName(),
						},
					},
				},
			},
		},
	}

	job := &batchv1.Job{
		ObjectMeta: metav1.ObjectMeta{
			Name:        restore.GetRestoreJobName(),
			Namespace:   ns,
			Labels:      restoreLabel,
			Annotations: annotations,
			OwnerReferences: []metav1.OwnerReference{
				controller.GetRestoreOwnerRef(restore),
			},
		},
		Spec: batchv1.JobSpec{
			BackoffLimit: controller.Int32Ptr(0),
			Template:     *podSpec,
		},
	}
	return job, "", nil
}

func (rm *restoreManager) makeRestoreJob(restore *v1alpha1.Restore) (*batchv1.Job, string, error) {
	ns := restore.GetNamespace()
	name := restore.GetName()
	annotations := map[string]string{}
	iam, useIAM := restore.Annotations[label.AnnAWSIAM]
	if useIAM {
		annotations[label.AnnAWSIAM] = iam
	}

<<<<<<< HEAD
	envVars, reason, err := backuputil.GenerateStorageCertEnv(ns, useIAM, restore.Spec.StorageProvider, rm.secretLister)
=======
	envVars, reason, err := backuputil.GenerateTidbPasswordEnv(ns, name, restore.Spec.To.SecretName, rm.secretLister)
	if err != nil {
		return nil, reason, err
	}

	storageEnv, reason, err := backuputil.GenerateStorageCertEnv(ns, restore.Spec.StorageProvider, rm.secretLister)
>>>>>>> 7360679e
	if err != nil {
		return nil, reason, fmt.Errorf("restore %s/%s, %v", ns, name, err)
	}

	envVars = append(envVars, storageEnv...)
	args := []string{
		"restore",
		fmt.Sprintf("--namespace=%s", ns),
		fmt.Sprintf("--restoreName=%s", name),
	}

	restoreLabel := label.NewBackup().Instance(restore.GetInstanceName()).RestoreJob().Restore(name)
	volumeMounts := []corev1.VolumeMount{}
	volumes := []corev1.Volume{}
	if restore.Spec.BR.EnableTLSClient {
		volumeMounts = append(volumeMounts, corev1.VolumeMount{
			Name: "br-tls", ReadOnly: true, MountPath: constants.BRCertPath,
		})
		volumes = append(volumes, corev1.Volume{
			Name: "br-tls", VolumeSource: corev1.VolumeSource{
				Secret: &corev1.SecretVolumeSource{
					SecretName: fmt.Sprintf("%s-client", controller.PDMemberName(restore.Spec.BR.Cluster)),
				},
			},
		})
	}
	// TODO: need add ResourceRequirement for restore job
	podSpec := &corev1.PodTemplateSpec{
		ObjectMeta: metav1.ObjectMeta{
			Labels: restoreLabel.Labels(),
		},
		Spec: corev1.PodSpec{
			ServiceAccountName: constants.DefaultServiceAccountName,
			Containers: []corev1.Container{
				{
					Name:            label.RestoreJobLabelVal,
					Image:           controller.TidbBackupManagerImage,
					Args:            args,
					ImagePullPolicy: corev1.PullAlways,
					VolumeMounts:    volumeMounts,
					Env:             envVars,
				},
			},
			Volumes:       volumes,
			RestartPolicy: corev1.RestartPolicyNever,
		},
	}

	job := &batchv1.Job{
		ObjectMeta: metav1.ObjectMeta{
			Name:        restore.GetRestoreJobName(),
			Namespace:   ns,
			Labels:      restoreLabel,
			Annotations: annotations,
			OwnerReferences: []metav1.OwnerReference{
				controller.GetRestoreOwnerRef(restore),
			},
		},
		Spec: batchv1.JobSpec{
			BackoffLimit: controller.Int32Ptr(0),
			Template:     *podSpec,
		},
	}
	return job, "", nil
}

func (rm *restoreManager) ensureRestorePVCExist(restore *v1alpha1.Restore) (string, error) {
	ns := restore.GetNamespace()
	name := restore.GetName()

	storageSize := constants.DefaultStorageSize
	if restore.Spec.StorageSize != "" {
		storageSize = restore.Spec.StorageSize
	}
	rs, err := resource.ParseQuantity(storageSize)
	if err != nil {
		errMsg := fmt.Errorf("backup %s/%s parse storage size %s failed, err: %v", ns, name, constants.DefaultStorageSize, err)
		return "ParseStorageSizeFailed", errMsg
	}

	restorePVCName := restore.GetRestorePVCName()
	_, err = rm.pvcLister.PersistentVolumeClaims(ns).Get(restorePVCName)
	if err != nil {
		// get the object from the local cache, the error can only be IsNotFound,
		// so we need to create PVC for restore job
		pvc := &corev1.PersistentVolumeClaim{
			ObjectMeta: metav1.ObjectMeta{
				Name:      restorePVCName,
				Namespace: ns,
				Labels:    label.NewRestore().Instance(restore.GetInstanceName()),
			},
			Spec: corev1.PersistentVolumeClaimSpec{
				AccessModes: []corev1.PersistentVolumeAccessMode{
					corev1.ReadWriteOnce,
				},
				Resources: corev1.ResourceRequirements{
					Requests: corev1.ResourceList{
						corev1.ResourceStorage: rs,
					},
				},
				StorageClassName: restore.Spec.StorageClassName,
			},
		}
		if err := rm.pvcControl.CreatePVC(restore, pvc); err != nil {
			errMsg := fmt.Errorf(" %s/%s create restore pvc %s failed, err: %v", ns, name, pvc.GetName(), err)
			return "CreatePVCFailed", errMsg
		}
	}
	return "", nil
}

var _ backup.RestoreManager = &restoreManager{}<|MERGE_RESOLUTION|>--- conflicted
+++ resolved
@@ -246,16 +246,12 @@
 		annotations[label.AnnAWSIAM] = iam
 	}
 
-<<<<<<< HEAD
-	envVars, reason, err := backuputil.GenerateStorageCertEnv(ns, useIAM, restore.Spec.StorageProvider, rm.secretLister)
-=======
 	envVars, reason, err := backuputil.GenerateTidbPasswordEnv(ns, name, restore.Spec.To.SecretName, rm.secretLister)
 	if err != nil {
 		return nil, reason, err
 	}
 
-	storageEnv, reason, err := backuputil.GenerateStorageCertEnv(ns, restore.Spec.StorageProvider, rm.secretLister)
->>>>>>> 7360679e
+	storageEnv, reason, err := backuputil.GenerateStorageCertEnv(ns, useIAM, restore.Spec.StorageProvider, rm.secretLister)
 	if err != nil {
 		return nil, reason, fmt.Errorf("restore %s/%s, %v", ns, name, err)
 	}
