// Copyright 2019 PingCAP, Inc.
//
// Licensed under the Apache License, Version 2.0 (the "License");
// you may not use this file except in compliance with the License.
// You may obtain a copy of the License at
//
//     http://www.apache.org/licenses/LICENSE-2.0
//
// Unless required by applicable law or agreed to in writing, software
// distributed under the License is distributed on an "AS IS" BASIS,
// See the License for the specific language governing permissions and
// limitations under the License.

package restore

import (
	"fmt"
	"strings"

	"github.com/pingcap/tidb-operator/pkg/apis/label"
	"github.com/pingcap/tidb-operator/pkg/apis/pingcap/v1alpha1"
	"github.com/pingcap/tidb-operator/pkg/backup"
	"github.com/pingcap/tidb-operator/pkg/backup/constants"
	"github.com/pingcap/tidb-operator/pkg/backup/snapshotter"
	backuputil "github.com/pingcap/tidb-operator/pkg/backup/util"
	"github.com/pingcap/tidb-operator/pkg/controller"
	"github.com/pingcap/tidb-operator/pkg/util"
	batchv1 "k8s.io/api/batch/v1"
	corev1 "k8s.io/api/core/v1"
	"k8s.io/apimachinery/pkg/api/errors"
	"k8s.io/apimachinery/pkg/api/resource"
	metav1 "k8s.io/apimachinery/pkg/apis/meta/v1"
	"k8s.io/klog/v2"
	"k8s.io/utils/pointer"
)

type restoreManager struct {
	deps          *controller.Dependencies
	statusUpdater controller.RestoreConditionUpdaterInterface
}

// NewRestoreManager return restoreManager
func NewRestoreManager(deps *controller.Dependencies) backup.RestoreManager {
	return &restoreManager{
		deps:          deps,
		statusUpdater: controller.NewRealRestoreConditionUpdater(deps.Clientset, deps.RestoreLister, deps.Recorder),
	}
}

func (rm *restoreManager) Sync(restore *v1alpha1.Restore) error {
	return rm.syncRestoreJob(restore)
}

func (rm *restoreManager) UpdateCondition(restore *v1alpha1.Restore, condition *v1alpha1.RestoreCondition) error {
	return rm.statusUpdater.Update(restore, condition, nil)
}

func (rm *restoreManager) syncRestoreJob(restore *v1alpha1.Restore) error {
	ns := restore.GetNamespace()
	name := restore.GetName()

	var (
		err              error
		tc               *v1alpha1.TidbCluster
		restoreNamespace string
	)

	if restore.Spec.BR == nil {
		err = backuputil.ValidateRestore(restore, "")
	} else {
		restoreNamespace = restore.GetNamespace()
		if restore.Spec.BR.ClusterNamespace != "" {
			restoreNamespace = restore.Spec.BR.ClusterNamespace
		}

		tc, err = rm.deps.TiDBClusterLister.TidbClusters(restoreNamespace).Get(restore.Spec.BR.Cluster)
		if err != nil {
			reason := fmt.Sprintf("failed to fetch tidbcluster %s/%s", restoreNamespace, restore.Spec.BR.Cluster)
			rm.statusUpdater.Update(restore, &v1alpha1.RestoreCondition{
				Type:    v1alpha1.RestoreRetryFailed,
				Status:  corev1.ConditionTrue,
				Reason:  reason,
				Message: err.Error(),
			}, nil)
			return err
		}

		tikvImage := tc.TiKVImage()
		err = backuputil.ValidateRestore(restore, tikvImage)
	}

	if err != nil {
		rm.statusUpdater.Update(restore, &v1alpha1.RestoreCondition{
			Type:    v1alpha1.RestoreInvalid,
			Status:  corev1.ConditionTrue,
			Reason:  "InvalidSpec",
			Message: err.Error(),
		}, nil)

		return controller.IgnoreErrorf("invalid restore spec %s/%s", ns, name)
	}

	if restore.Spec.BR != nil && restore.Spec.Mode == v1alpha1.RestoreModeVolumeSnapshot {
		// restore based snapshot for cloud provider
		reason, err := rm.tryRestoreIfCanSnapshot(restore, tc)
		if err != nil {
			rm.statusUpdater.Update(restore, &v1alpha1.RestoreCondition{
				Type:    v1alpha1.RestoreRetryFailed,
				Status:  corev1.ConditionTrue,
				Reason:  reason,
				Message: err.Error(),
			}, nil)
			return err
		}
		if !tc.PDAllMembersReady() {
			return controller.RequeueErrorf("restore %s/%s: waiting for all PD members are ready in tidbcluster %s/%s", ns, name, tc.Namespace, tc.Name)
		}
		if v1alpha1.IsRestoreVolumeComplete(restore) && !v1alpha1.IsRestoreDataComplete(restore) && !tc.AllTiKVsAreAvailable() {
			return controller.RequeueErrorf("restore %s/%s: waiting for all TiKVs are available in tidbcluster %s/%s", ns, name, tc.Namespace, tc.Name)
		}
	}

	restoreJobName := restore.GetRestoreJobName()
	_, err = rm.deps.JobLister.Jobs(ns).Get(restoreJobName)
	if err == nil {
		klog.Infof("restore job %s/%s has been created, skip", ns, restoreJobName)
		return nil
	} else if !errors.IsNotFound(err) {
		return fmt.Errorf("restore %s/%s get job %s failed, err: %v", ns, name, restoreJobName, err)
	}

	var (
		job    *batchv1.Job
		reason string
	)
	if restore.Spec.BR == nil {
		job, reason, err = rm.makeImportJob(restore)
		if err != nil {
			rm.statusUpdater.Update(restore, &v1alpha1.RestoreCondition{
				Type:    v1alpha1.RestoreRetryFailed,
				Status:  corev1.ConditionTrue,
				Reason:  reason,
				Message: err.Error(),
			}, nil)
			return err
		}

		reason, err = rm.ensureRestorePVCExist(restore)
		if err != nil {
			rm.statusUpdater.Update(restore, &v1alpha1.RestoreCondition{
				Type:    v1alpha1.RestoreRetryFailed,
				Status:  corev1.ConditionTrue,
				Reason:  reason,
				Message: err.Error(),
			}, nil)
			return err
		}
	} else {
		job, reason, err = rm.makeRestoreJob(restore)
		if err != nil {
			rm.statusUpdater.Update(restore, &v1alpha1.RestoreCondition{
				Type:    v1alpha1.RestoreRetryFailed,
				Status:  corev1.ConditionTrue,
				Reason:  reason,
				Message: err.Error(),
			}, nil)
			return err
		}
	}

	if err := rm.deps.JobControl.CreateJob(restore, job); err != nil {
		errMsg := fmt.Errorf("create restore %s/%s job %s failed, err: %v", ns, name, restoreJobName, err)
		rm.statusUpdater.Update(restore, &v1alpha1.RestoreCondition{
			Type:    v1alpha1.RestoreRetryFailed,
			Status:  corev1.ConditionTrue,
			Reason:  "CreateRestoreJobFailed",
			Message: errMsg.Error(),
		}, nil)
		return errMsg
	}

	// Currently, the restore phase reuses the condition type and is updated when the condition is changed.
	// However, conditions are only used to describe the detailed status of the restore job. It is not suitable
	// for describing a state machine.
	//
	// Some restore such as volume-snapshot will create multiple jobs, and the phase will be changed to
	// running when the first job is running. To avoid the phase going back from running to scheduled, we
	// don't update the condition when the scheduled condition has already been set to true.
	if !v1alpha1.IsRestoreScheduled(restore) {
		return rm.statusUpdater.Update(restore, &v1alpha1.RestoreCondition{
			Type:   v1alpha1.RestoreScheduled,
			Status: corev1.ConditionTrue,
		}, nil)
	}
	return nil
}

func (rm *restoreManager) tryRestoreIfCanSnapshot(r *v1alpha1.Restore, tc *v1alpha1.TidbCluster) (string, error) {
	if v1alpha1.IsRestoreComplete(r) {
		return "", nil
	}

	if v1alpha1.IsRestoreDataComplete(r) {
		klog.Infof("restore-manager prepares to deal with the phase DataComplete")

		// When restore is based on volume snapshot, we need to restart all TiKV pods
		// after restore data is complete.
		sel, err := label.New().Instance(tc.Name).TiKV().Selector()
		if err != nil {
			return "BuildTiKVSelectorFailed", err
		}
		pods, err := rm.deps.PodLister.Pods(tc.Namespace).List(sel)
		if err != nil {
			return "ListTiKVPodsFailed", err
		}
		for _, pod := range pods {
			if pod.DeletionTimestamp == nil {
				klog.Infof("restore-manager restarts pod %s/%s", pod.Namespace, pod.Name)
				if err := rm.deps.PodControl.DeletePod(tc, pod); err != nil {
					return "DeleteTiKVPodFailed", err
				}
			}
		}

		tc.Spec.RecoveryMode = false
		delete(tc.Annotations, label.AnnTiKVVolumesReadyKey)
		if _, err := rm.deps.TiDBClusterControl.Update(tc); err != nil {
			return "ClearTCRecoveryMarkFailed", err
		}

		// restore TidbCluster completed
		if err := rm.statusUpdater.Update(r, &v1alpha1.RestoreCondition{
			Type:   v1alpha1.RestoreComplete,
			Status: corev1.ConditionTrue,
		}, nil); err != nil {
			return "UpdateRestoreCompleteFailed", err
		}
		return "", nil
	}

	if v1alpha1.IsRestoreVolumeComplete(r) {
		klog.Infof("restore-manager prepares to deal with the phase VolumeComplete")

		// TiKV volumes are ready, we can skip prepare restore metadata.
		if _, ok := tc.Annotations[label.AnnTiKVVolumesReadyKey]; ok {
			return "", nil
		}

		s, reason, err := snapshotter.NewSnapshotterForRestore(r.Spec.Mode, rm.deps)
		if err != nil {
			return reason, err
		}
		// setRestoreVolumeID for all PVs, and reset PVC/PVs,
		// then commit all PVC/PVs for TiKV restore volumes
		if reason, err := s.PrepareRestoreMetadata(r); err != nil {
			return reason, err
		}

		restoreMark := fmt.Sprintf("%s/%s", r.Namespace, r.Name)
		if len(tc.GetAnnotations()) == 0 {
			tc.Annotations = make(map[string]string)
		}
		tc.Annotations[label.AnnTiKVVolumesReadyKey] = restoreMark
		if _, err := rm.deps.TiDBClusterControl.Update(tc); err != nil {
			return "AddTCAnnWaitTiKVFailed", err
		}
		return "", nil
	}

	return "", nil
}

func (rm *restoreManager) makeImportJob(restore *v1alpha1.Restore) (*batchv1.Job, string, error) {
	ns := restore.GetNamespace()
	name := restore.GetName()

	envVars, reason, err := backuputil.GenerateTidbPasswordEnv(ns, name, restore.Spec.To.SecretName, restore.Spec.UseKMS, rm.deps.SecretLister)
	if err != nil {
		return nil, reason, err
	}

	storageEnv, reason, err := backuputil.GenerateStorageCertEnv(ns, restore.Spec.UseKMS, restore.Spec.StorageProvider, rm.deps.SecretLister)
	if err != nil {
		return nil, reason, fmt.Errorf("restore %s/%s, %v", ns, name, err)
	}

	backupPath, reason, err := backuputil.GetBackupDataPath(restore.Spec.StorageProvider)
	if err != nil {
		return nil, reason, fmt.Errorf("restore %s/%s, %v", ns, name, err)
	}

	envVars = append(envVars, storageEnv...)
	// set env vars specified in backup.Spec.Env
	envVars = util.AppendOverwriteEnv(envVars, restore.Spec.Env)

	args := []string{
		"import",
		fmt.Sprintf("--namespace=%s", ns),
		fmt.Sprintf("--restoreName=%s", name),
		fmt.Sprintf("--backupPath=%s", backupPath),
	}

	volumeMounts := []corev1.VolumeMount{}
	volumes := []corev1.Volume{}
	initContainers := []corev1.Container{}

	if restore.Spec.To.TLSClientSecretName != nil {
		args = append(args, "--client-tls=true")
		clientSecretName := *restore.Spec.To.TLSClientSecretName
		volumeMounts = append(volumeMounts, corev1.VolumeMount{
			Name:      "tidb-client-tls",
			ReadOnly:  true,
			MountPath: util.TiDBClientTLSPath,
		})
		volumes = append(volumes, corev1.Volume{
			Name: "tidb-client-tls",
			VolumeSource: corev1.VolumeSource{
				Secret: &corev1.SecretVolumeSource{
					SecretName: clientSecretName,
				},
			},
		})
	}

	if restore.Spec.ToolImage != "" {
		lightningVolumeMount := corev1.VolumeMount{
			Name:      "lightning-bin",
			ReadOnly:  false,
			MountPath: util.LightningBinPath,
		}
		volumeMounts = append(volumeMounts, lightningVolumeMount)
		volumes = append(volumes, corev1.Volume{
			Name: "lightning-bin",
			VolumeSource: corev1.VolumeSource{
				EmptyDir: &corev1.EmptyDirVolumeSource{},
			},
		})
		initContainers = append(initContainers, corev1.Container{
			Name:            "lightning",
			Image:           restore.Spec.ToolImage,
			Command:         []string{"/bin/sh", "-c"},
			Args:            []string{fmt.Sprintf("cp /tidb-lightning %s/tidb-lightning; echo 'tidb-lightning copy finished'", util.LightningBinPath)},
			ImagePullPolicy: corev1.PullIfNotPresent,
			VolumeMounts:    []corev1.VolumeMount{lightningVolumeMount},
			Resources:       restore.Spec.ResourceRequirements,
		})
	}

	jobLabels := util.CombineStringMap(label.NewRestore().Instance(restore.GetInstanceName()).RestoreJob().Restore(name), restore.Labels)
	podLabels := jobLabels
	jobAnnotations := restore.Annotations
	podAnnotations := jobAnnotations

	serviceAccount := constants.DefaultServiceAccountName
	if restore.Spec.ServiceAccount != "" {
		serviceAccount = restore.Spec.ServiceAccount
	}

	podSpec := &corev1.PodTemplateSpec{
		ObjectMeta: metav1.ObjectMeta{
			Labels:      podLabels,
			Annotations: podAnnotations,
		},
		Spec: corev1.PodSpec{
			SecurityContext:    restore.Spec.PodSecurityContext,
			ServiceAccountName: serviceAccount,
			InitContainers:     initContainers,
			Containers: []corev1.Container{
				{
					Name:            label.RestoreJobLabelVal,
					Image:           rm.deps.CLIConfig.TiDBBackupManagerImage,
					Args:            args,
					ImagePullPolicy: corev1.PullIfNotPresent,
					VolumeMounts: append([]corev1.VolumeMount{
						{Name: label.RestoreJobLabelVal, MountPath: constants.BackupRootPath},
					}, volumeMounts...),
					Env:       util.AppendEnvIfPresent(envVars, "TZ"),
					Resources: restore.Spec.ResourceRequirements,
				},
			},
			RestartPolicy:    corev1.RestartPolicyNever,
			Tolerations:      restore.Spec.Tolerations,
			ImagePullSecrets: restore.Spec.ImagePullSecrets,
			Affinity:         restore.Spec.Affinity,
			Volumes: append([]corev1.Volume{
				{
					Name: label.RestoreJobLabelVal,
					VolumeSource: corev1.VolumeSource{
						PersistentVolumeClaim: &corev1.PersistentVolumeClaimVolumeSource{
							ClaimName: restore.GetRestorePVCName(),
						},
					},
				},
			}, volumes...),
			PriorityClassName: restore.Spec.PriorityClassName,
		},
	}

	job := &batchv1.Job{
		ObjectMeta: metav1.ObjectMeta{
			Name:        restore.GetRestoreJobName(),
			Namespace:   ns,
			Labels:      jobLabels,
			Annotations: jobAnnotations,
			OwnerReferences: []metav1.OwnerReference{
				controller.GetRestoreOwnerRef(restore),
			},
		},
		Spec: batchv1.JobSpec{
			BackoffLimit: pointer.Int32Ptr(0),
			Template:     *podSpec,
		},
	}

	return job, "", nil
}

func (rm *restoreManager) makeRestoreJob(restore *v1alpha1.Restore) (*batchv1.Job, string, error) {
	ns := restore.GetNamespace()
	name := restore.GetName()
	restoreNamespace := ns
	if restore.Spec.BR.ClusterNamespace != "" {
		restoreNamespace = restore.Spec.BR.ClusterNamespace
	}
	tc, err := rm.deps.TiDBClusterLister.TidbClusters(restoreNamespace).Get(restore.Spec.BR.Cluster)
	if err != nil {
		return nil, fmt.Sprintf("failed to fetch tidbcluster %s/%s", restoreNamespace, restore.Spec.BR.Cluster), err
	}

	var (
		envVars []corev1.EnvVar
		reason  string
	)
	if restore.Spec.To != nil {
		envVars, reason, err = backuputil.GenerateTidbPasswordEnv(ns, name, restore.Spec.To.SecretName, restore.Spec.UseKMS, rm.deps.SecretLister)
		if err != nil {
			return nil, reason, err
		}
	}

	storageEnv, reason, err := backuputil.GenerateStorageCertEnv(ns, restore.Spec.UseKMS, restore.Spec.StorageProvider, rm.deps.SecretLister)
	if err != nil {
		return nil, reason, fmt.Errorf("restore %s/%s, %v", ns, name, err)
	}

	envVars = append(envVars, storageEnv...)
	envVars = append(envVars, corev1.EnvVar{
		Name:  "BR_LOG_TO_TERM",
		Value: string(rune(1)),
	})
	// set env vars specified in backup.Spec.Env
	envVars = util.AppendOverwriteEnv(envVars, restore.Spec.Env)

	args := []string{
		"restore",
		fmt.Sprintf("--namespace=%s", ns),
		fmt.Sprintf("--restoreName=%s", name),
	}
	tikvImage := tc.TiKVImage()
	_, tikvVersion := backuputil.ParseImage(tikvImage)
	if tikvVersion != "" {
		args = append(args, fmt.Sprintf("--tikvVersion=%s", tikvVersion))
	}

<<<<<<< HEAD
	switch restore.Spec.Mode {
	case v1alpha1.RestoreModePiTR:
		args = append(args, fmt.Sprintf("--pitrRestoredTs=%s", restore.Spec.PitrRestoredTs))
	case v1alpha1.RestoreModeVolumeSnapshot:
		if !v1alpha1.IsRestoreVolumeComplete(restore) {
			args = append(args, "--prepare")
		}
=======
	// set pitr restore parameters
	if restore.Spec.Mode == v1alpha1.RestoreModePiTR {
		args = append(args, fmt.Sprintf("--mode=%s", v1alpha1.RestoreModePiTR))
		args = append(args, fmt.Sprintf("--pitrRestoredTs=%s", restore.Spec.PitrRestoredTs))
	} else {
		args = append(args, fmt.Sprintf("--mode=%s", v1alpha1.RestoreModeSnapshot))
>>>>>>> bc97b5f4
	}

	jobLabels := util.CombineStringMap(label.NewRestore().Instance(restore.GetInstanceName()).RestoreJob().Restore(name), restore.Labels)
	podLabels := jobLabels
	jobAnnotations := restore.Annotations
	podAnnotations := jobAnnotations

	volumeMounts := []corev1.VolumeMount{}
	volumes := []corev1.Volume{}
	if tc.IsTLSClusterEnabled() {
		args = append(args, "--cluster-tls=true")
		volumeMounts = append(volumeMounts, corev1.VolumeMount{
			Name:      util.ClusterClientVolName,
			ReadOnly:  true,
			MountPath: util.ClusterClientTLSPath,
		})
		volumes = append(volumes, corev1.Volume{
			Name: util.ClusterClientVolName,
			VolumeSource: corev1.VolumeSource{
				Secret: &corev1.SecretVolumeSource{
					SecretName: util.ClusterClientTLSSecretName(restore.Spec.BR.Cluster),
				},
			},
		})
	}

	if restore.Spec.To != nil && tc.Spec.TiDB != nil && tc.Spec.TiDB.TLSClient != nil && tc.Spec.TiDB.TLSClient.Enabled && !tc.SkipTLSWhenConnectTiDB() {
		args = append(args, "--client-tls=true")
		if tc.Spec.TiDB.TLSClient.SkipInternalClientCA {
			args = append(args, "--skipClientCA=true")
		}

		clientSecretName := util.TiDBClientTLSSecretName(restore.Spec.BR.Cluster)
		if restore.Spec.To.TLSClientSecretName != nil {
			clientSecretName = *restore.Spec.To.TLSClientSecretName
		}
		volumeMounts = append(volumeMounts, corev1.VolumeMount{
			Name:      "tidb-client-tls",
			ReadOnly:  true,
			MountPath: util.TiDBClientTLSPath,
		})
		volumes = append(volumes, corev1.Volume{
			Name: "tidb-client-tls",
			VolumeSource: corev1.VolumeSource{
				Secret: &corev1.SecretVolumeSource{
					SecretName: clientSecretName,
				},
			},
		})
	}

	brVolumeMount := corev1.VolumeMount{
		Name:      "br-bin",
		ReadOnly:  false,
		MountPath: util.BRBinPath,
	}
	volumeMounts = append(volumeMounts, brVolumeMount)

	volumes = append(volumes, corev1.Volume{
		Name: "br-bin",
		VolumeSource: corev1.VolumeSource{
			EmptyDir: &corev1.EmptyDirVolumeSource{},
		},
	})

	// mount volumes if specified
	if restore.Spec.Local != nil {
		volumes = append(volumes, restore.Spec.Local.Volume)
		volumeMounts = append(volumeMounts, restore.Spec.Local.VolumeMount)
	}

	serviceAccount := constants.DefaultServiceAccountName
	if restore.Spec.ServiceAccount != "" {
		serviceAccount = restore.Spec.ServiceAccount
	}

	brImage := "pingcap/br:" + tikvVersion
	if restore.Spec.ToolImage != "" {
		toolImage := restore.Spec.ToolImage
		if !strings.ContainsRune(toolImage, ':') {
			toolImage = fmt.Sprintf("%s:%s", toolImage, tikvVersion)
		}

		brImage = toolImage
	}

	podSpec := &corev1.PodTemplateSpec{
		ObjectMeta: metav1.ObjectMeta{
			Labels:      podLabels,
			Annotations: podAnnotations,
		},
		Spec: corev1.PodSpec{
			SecurityContext:    restore.Spec.PodSecurityContext,
			ServiceAccountName: serviceAccount,
			InitContainers: []corev1.Container{
				{
					Name:            "br",
					Image:           brImage,
					Command:         []string{"/bin/sh", "-c"},
					Args:            []string{fmt.Sprintf("cp /br %s/br; echo 'BR copy finished'", util.BRBinPath)},
					ImagePullPolicy: corev1.PullIfNotPresent,
					VolumeMounts:    []corev1.VolumeMount{brVolumeMount},
					Resources:       restore.Spec.ResourceRequirements,
				},
			},
			Containers: []corev1.Container{
				{
					Name:            label.RestoreJobLabelVal,
					Image:           rm.deps.CLIConfig.TiDBBackupManagerImage,
					Args:            args,
					ImagePullPolicy: corev1.PullIfNotPresent,
					VolumeMounts:    volumeMounts,
					Env:             util.AppendEnvIfPresent(envVars, "TZ"),
					Resources:       restore.Spec.ResourceRequirements,
				},
			},
			RestartPolicy:     corev1.RestartPolicyNever,
			Tolerations:       restore.Spec.Tolerations,
			ImagePullSecrets:  restore.Spec.ImagePullSecrets,
			Affinity:          restore.Spec.Affinity,
			Volumes:           volumes,
			PriorityClassName: restore.Spec.PriorityClassName,
		},
	}

	job := &batchv1.Job{
		ObjectMeta: metav1.ObjectMeta{
			Name:        restore.GetRestoreJobName(),
			Namespace:   ns,
			Labels:      jobLabels,
			Annotations: jobAnnotations,
			OwnerReferences: []metav1.OwnerReference{
				controller.GetRestoreOwnerRef(restore),
			},
		},
		Spec: batchv1.JobSpec{
			BackoffLimit: pointer.Int32Ptr(0),
			Template:     *podSpec,
		},
	}

	return job, "", nil
}

func (rm *restoreManager) ensureRestorePVCExist(restore *v1alpha1.Restore) (string, error) {
	ns := restore.GetNamespace()
	name := restore.GetName()

	storageSize := constants.DefaultStorageSize
	if restore.Spec.StorageSize != "" {
		storageSize = restore.Spec.StorageSize
	}
	rs, err := resource.ParseQuantity(storageSize)
	if err != nil {
		errMsg := fmt.Errorf("backup %s/%s parse storage size %s failed, err: %v", ns, name, constants.DefaultStorageSize, err)
		return "ParseStorageSizeFailed", errMsg
	}

	restorePVCName := restore.GetRestorePVCName()
	pvc, err := rm.deps.PVCLister.PersistentVolumeClaims(ns).Get(restorePVCName)
	if err != nil {
		// get the object from the local cache, the error can only be IsNotFound,
		// so we need to create PVC for restore job
		pvc := &corev1.PersistentVolumeClaim{
			ObjectMeta: metav1.ObjectMeta{
				Name:      restorePVCName,
				Namespace: ns,
				Labels:    label.NewRestore().Instance(restore.GetInstanceName()),
			},
			Spec: corev1.PersistentVolumeClaimSpec{
				AccessModes: []corev1.PersistentVolumeAccessMode{
					corev1.ReadWriteOnce,
				},
				Resources: corev1.ResourceRequirements{
					Requests: corev1.ResourceList{
						corev1.ResourceStorage: rs,
					},
				},
				StorageClassName: restore.Spec.StorageClassName,
			},
		}
		if err := rm.deps.GeneralPVCControl.CreatePVC(restore, pvc); err != nil {
			errMsg := fmt.Errorf(" %s/%s create restore pvc %s failed, err: %v", ns, name, pvc.GetName(), err)
			return "CreatePVCFailed", errMsg
		}
	} else if pvcRs := pvc.Spec.Resources.Requests[corev1.ResourceStorage]; pvcRs.Cmp(rs) == -1 {
		return "PVCStorageSizeTooSmall", fmt.Errorf("%s/%s's restore pvc %s's storage size %s is less than expected storage size %s, please delete old pvc to continue", ns, name, pvc.GetName(), pvcRs.String(), rs.String())
	}
	return "", nil
}

var _ backup.RestoreManager = &restoreManager{}

type FakeRestoreManager struct {
	err error
}

func NewFakeRestoreManager() *FakeRestoreManager {
	return &FakeRestoreManager{}
}

func (frm *FakeRestoreManager) SetSyncError(err error) {
	frm.err = err
}

func (frm *FakeRestoreManager) Sync(_ *v1alpha1.Restore) error {
	return frm.err
}

func (frm *FakeRestoreManager) UpdateCondition(_ *v1alpha1.Restore, _ *v1alpha1.RestoreCondition) error {
	return nil
}

var _ backup.RestoreManager = &FakeRestoreManager{}<|MERGE_RESOLUTION|>--- conflicted
+++ resolved
@@ -462,22 +462,17 @@
 		args = append(args, fmt.Sprintf("--tikvVersion=%s", tikvVersion))
 	}
 
-<<<<<<< HEAD
 	switch restore.Spec.Mode {
 	case v1alpha1.RestoreModePiTR:
+		args = append(args, fmt.Sprintf("--mode=%s", v1alpha1.RestoreModePiTR))
 		args = append(args, fmt.Sprintf("--pitrRestoredTs=%s", restore.Spec.PitrRestoredTs))
 	case v1alpha1.RestoreModeVolumeSnapshot:
+		args = append(args, fmt.Sprintf("--mode=%s", v1alpha1.RestoreModeVolumeSnapshot))
 		if !v1alpha1.IsRestoreVolumeComplete(restore) {
 			args = append(args, "--prepare")
 		}
-=======
-	// set pitr restore parameters
-	if restore.Spec.Mode == v1alpha1.RestoreModePiTR {
-		args = append(args, fmt.Sprintf("--mode=%s", v1alpha1.RestoreModePiTR))
-		args = append(args, fmt.Sprintf("--pitrRestoredTs=%s", restore.Spec.PitrRestoredTs))
-	} else {
+	default:
 		args = append(args, fmt.Sprintf("--mode=%s", v1alpha1.RestoreModeSnapshot))
->>>>>>> bc97b5f4
 	}
 
 	jobLabels := util.CombineStringMap(label.NewRestore().Instance(restore.GetInstanceName()).RestoreJob().Restore(name), restore.Labels)
