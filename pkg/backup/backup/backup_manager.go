// Copyright 2019 PingCAP, Inc.
//
// Licensed under the Apache License, Version 2.0 (the "License");
// you may not use this file except in compliance with the License.
// You may obtain a copy of the License at
//
//     http://www.apache.org/licenses/LICENSE-2.0
//
// Unless required by applicable law or agreed to in writing, software
// distributed under the License is distributed on an "AS IS" BASIS,
// See the License for the specific language governing permissions and
// limitations under the License.

package backup

import (
	"fmt"

	"github.com/pingcap/tidb-operator/pkg/apis/pingcap/v1alpha1"
	"github.com/pingcap/tidb-operator/pkg/backup"
	"github.com/pingcap/tidb-operator/pkg/backup/constants"
	backuputil "github.com/pingcap/tidb-operator/pkg/backup/util"
	"github.com/pingcap/tidb-operator/pkg/controller"
	"github.com/pingcap/tidb-operator/pkg/label"
	batchv1 "k8s.io/api/batch/v1"
	corev1 "k8s.io/api/core/v1"
	"k8s.io/apimachinery/pkg/api/errors"
	"k8s.io/apimachinery/pkg/api/resource"
	metav1 "k8s.io/apimachinery/pkg/apis/meta/v1"
	batchlisters "k8s.io/client-go/listers/batch/v1"
	corelisters "k8s.io/client-go/listers/core/v1"
)

type backupManager struct {
	backupCleaner BackupCleaner
	statusUpdater controller.BackupConditionUpdaterInterface
	secretLister  corelisters.SecretLister
	jobLister     batchlisters.JobLister
	jobControl    controller.JobControlInterface
	pvcLister     corelisters.PersistentVolumeClaimLister
	pvcControl    controller.GeneralPVCControlInterface
}

// NewBackupManager return backupManager
func NewBackupManager(
	backupCleaner BackupCleaner,
	statusUpdater controller.BackupConditionUpdaterInterface,
	secretLister corelisters.SecretLister,
	jobLister batchlisters.JobLister,
	jobControl controller.JobControlInterface,
	pvcLister corelisters.PersistentVolumeClaimLister,
	pvcControl controller.GeneralPVCControlInterface,
) backup.BackupManager {
	return &backupManager{
		backupCleaner,
		statusUpdater,
		secretLister,
		jobLister,
		jobControl,
		pvcLister,
		pvcControl,
	}
}

func (bm *backupManager) Sync(backup *v1alpha1.Backup) error {
	if err := bm.backupCleaner.Clean(backup); err != nil {
		return err
	}

	if backup.DeletionTimestamp != nil {
		// backup is being deleted, don't do anything, return directly.
		return nil
	}

	return bm.syncBackupJob(backup)
}

func (bm *backupManager) syncBackupJob(backup *v1alpha1.Backup) error {
	ns := backup.GetNamespace()
	name := backup.GetName()
	backupJobName := backup.GetBackupJobName()

	err := backuputil.ValidateBackup(backup)
	if err != nil {
		bm.statusUpdater.Update(backup, &v1alpha1.BackupCondition{
			Type:    v1alpha1.BackupInvalid,
			Status:  corev1.ConditionTrue,
			Reason:  "InvalidSpec",
			Message: err.Error(),
		})

		return controller.IgnoreErrorf("invalid backup spec %s/%s", ns, name)
	}

	_, err = bm.jobLister.Jobs(ns).Get(backupJobName)
	if err == nil {
		// already have a backup job running，return directly
		return nil
	}

	if !errors.IsNotFound(err) {
		return fmt.Errorf("backup %s/%s get job %s failed, err: %v", ns, name, backupJobName, err)
	}

	var job *batchv1.Job
	var reason string
	if backup.Spec.BR == nil {
		// not found backup job, so we need to create it
		job, reason, err = bm.makeExportJob(backup)
		if err != nil {
			bm.statusUpdater.Update(backup, &v1alpha1.BackupCondition{
				Type:    v1alpha1.BackupRetryFailed,
				Status:  corev1.ConditionTrue,
				Reason:  reason,
				Message: err.Error(),
			})
			return err
		}

		reason, err = bm.ensureBackupPVCExist(backup)
		if err != nil {
			bm.statusUpdater.Update(backup, &v1alpha1.BackupCondition{
				Type:    v1alpha1.BackupRetryFailed,
				Status:  corev1.ConditionTrue,
				Reason:  reason,
				Message: err.Error(),
			})
			return err
		}

	} else {
		// not found backup job, so we need to create it
		job, reason, err = bm.makeBackupJob(backup)
		if err != nil {
			bm.statusUpdater.Update(backup, &v1alpha1.BackupCondition{
				Type:    v1alpha1.BackupRetryFailed,
				Status:  corev1.ConditionTrue,
				Reason:  reason,
				Message: err.Error(),
			})
			return err
		}
	}

	if err := bm.jobControl.CreateJob(backup, job); err != nil {
		errMsg := fmt.Errorf("create backup %s/%s job %s failed, err: %v", ns, name, backupJobName, err)
		bm.statusUpdater.Update(backup, &v1alpha1.BackupCondition{
			Type:    v1alpha1.BackupRetryFailed,
			Status:  corev1.ConditionTrue,
			Reason:  "CreateBackupJobFailed",
			Message: errMsg.Error(),
		})
		return errMsg
	}

	return bm.statusUpdater.Update(backup, &v1alpha1.BackupCondition{
		Type:   v1alpha1.BackupScheduled,
		Status: corev1.ConditionTrue,
	})
}

func (bm *backupManager) makeExportJob(backup *v1alpha1.Backup) (*batchv1.Job, string, error) {
	ns := backup.GetNamespace()
	name := backup.GetName()
	annotations := map[string]string{}
	iam, useIAM := backup.Annotations[label.AnnAWSIAM]
	if useIAM {
		annotations[label.AnnAWSIAM] = iam
	}

	envVars, reason, err := backuputil.GenerateTidbPasswordEnv(ns, name, backup.Spec.From.SecretName, bm.secretLister)
	if err != nil {
		return nil, reason, err
	}

	storageEnv, reason, err := backuputil.GenerateStorageCertEnv(ns, useIAM, backup.Spec.StorageProvider, bm.secretLister)
	if err != nil {
		return nil, reason, fmt.Errorf("backup %s/%s, %v", ns, name, err)
	}
	envVars = append(envVars, storageEnv...)
	// TODO: make pvc request storage size configurable
	reason, err = bm.ensureBackupPVCExist(backup)
	if err != nil {
		return nil, reason, err
	}

	bucketName, reason, err := backuputil.GetBackupBucketName(backup)
	if err != nil {
		return nil, reason, err
	}

	args := []string{
		"export",
		fmt.Sprintf("--namespace=%s", ns),
		fmt.Sprintf("--backupName=%s", name),
		fmt.Sprintf("--bucket=%s", bucketName),
		fmt.Sprintf("--storageType=%s", backuputil.GetStorageType(backup.Spec.StorageProvider)),
	}

	backupLabel := label.NewBackup().Instance(backup.GetInstanceName()).BackupJob().Backup(name)
	// TODO: need add ResourceRequirement for backup job
	podSpec := &corev1.PodTemplateSpec{
		ObjectMeta: metav1.ObjectMeta{
			Labels: backupLabel.Labels(),
		},
		Spec: corev1.PodSpec{
			ServiceAccountName: constants.DefaultServiceAccountName,
			Containers: []corev1.Container{
				{
					Name:            label.BackupJobLabelVal,
					Image:           controller.TidbBackupManagerImage,
					Args:            args,
					ImagePullPolicy: corev1.PullAlways,
					VolumeMounts: []corev1.VolumeMount{
						{Name: label.BackupJobLabelVal, MountPath: constants.BackupRootPath},
					},
					Env: envVars,
				},
			},
			RestartPolicy: corev1.RestartPolicyNever,
			Affinity:      backup.Spec.Affinity,
			Tolerations:   backup.Spec.Tolerations,
			Volumes: []corev1.Volume{
				{
					Name: label.BackupJobLabelVal,
					VolumeSource: corev1.VolumeSource{
						PersistentVolumeClaim: &corev1.PersistentVolumeClaimVolumeSource{
							ClaimName: backup.GetBackupPVCName(),
						},
					},
				},
			},
		},
	}

	job := &batchv1.Job{
		ObjectMeta: metav1.ObjectMeta{
			Name:        backup.GetBackupJobName(),
			Namespace:   ns,
			Labels:      backupLabel,
			Annotations: annotations,
			OwnerReferences: []metav1.OwnerReference{
				controller.GetBackupOwnerRef(backup),
			},
		},
		Spec: batchv1.JobSpec{
			BackoffLimit: controller.Int32Ptr(0),
			Template:     *podSpec,
		},
	}

	return job, "", nil
}

func (bm *backupManager) makeBackupJob(backup *v1alpha1.Backup) (*batchv1.Job, string, error) {
	ns := backup.GetNamespace()
	name := backup.GetName()
	annotations := map[string]string{}
	iam, useIAM := backup.Annotations[label.AnnAWSIAM]
	if useIAM {
		annotations[label.AnnAWSIAM] = iam
	}

<<<<<<< HEAD
	envVars, reason, err := backuputil.GenerateStorageCertEnv(ns, useIAM, backup.Spec.StorageProvider, bm.secretLister)
=======
	envVars, reason, err := backuputil.GenerateTidbPasswordEnv(ns, name, backup.Spec.From.SecretName, bm.secretLister)
	if err != nil {
		return nil, reason, err
	}

	storageEnv, reason, err := backuputil.GenerateStorageCertEnv(ns, backup.Spec.StorageProvider, bm.secretLister)
>>>>>>> 7360679e
	if err != nil {
		return nil, reason, fmt.Errorf("backup %s/%s, %v", ns, name, err)
	}

	envVars = append(envVars, storageEnv...)

	args := []string{
		"backup",
		fmt.Sprintf("--namespace=%s", ns),
		fmt.Sprintf("--backupName=%s", name),
	}

	backupLabel := label.NewBackup().Instance(backup.GetInstanceName()).BackupJob().Backup(name)
	volumeMounts := []corev1.VolumeMount{}
	volumes := []corev1.Volume{}
	if backup.Spec.BR.EnableTLSClient {
		volumeMounts = append(volumeMounts, corev1.VolumeMount{
			Name: "br-tls", ReadOnly: true, MountPath: constants.BRCertPath,
		})
		volumes = append(volumes, corev1.Volume{
			Name: "br-tls", VolumeSource: corev1.VolumeSource{
				Secret: &corev1.SecretVolumeSource{
					SecretName: fmt.Sprintf("%s-client", controller.PDMemberName(backup.Spec.BR.Cluster)),
				},
			},
		})
	}

	podSpec := &corev1.PodTemplateSpec{
		ObjectMeta: metav1.ObjectMeta{
			Labels: backupLabel.Labels(),
		},
		Spec: corev1.PodSpec{
			ServiceAccountName: constants.DefaultServiceAccountName,
			Containers: []corev1.Container{
				{
					Name:            label.BackupJobLabelVal,
					Image:           controller.TidbBackupManagerImage,
					Args:            args,
					ImagePullPolicy: corev1.PullAlways,
					VolumeMounts:    volumeMounts,
					Env:             envVars,
				},
			},
			RestartPolicy: corev1.RestartPolicyNever,
			Affinity:      backup.Spec.Affinity,
			Tolerations:   backup.Spec.Tolerations,
			Volumes:       volumes,
		},
	}

	job := &batchv1.Job{
		ObjectMeta: metav1.ObjectMeta{
			Name:        backup.GetBackupJobName(),
			Namespace:   ns,
			Labels:      backupLabel,
			Annotations: annotations,
			OwnerReferences: []metav1.OwnerReference{
				controller.GetBackupOwnerRef(backup),
			},
		},
		Spec: batchv1.JobSpec{
			BackoffLimit: controller.Int32Ptr(0),
			Template:     *podSpec,
		},
	}

	return job, "", nil
}

func (bm *backupManager) ensureBackupPVCExist(backup *v1alpha1.Backup) (string, error) {
	ns := backup.GetNamespace()
	name := backup.GetName()

	storageSize := constants.DefaultStorageSize
	if backup.Spec.StorageSize != "" {
		storageSize = backup.Spec.StorageSize
	}
	rs, err := resource.ParseQuantity(storageSize)
	if err != nil {
		errMsg := fmt.Errorf("backup %s/%s parse storage size %s failed, err: %v", ns, name, constants.DefaultStorageSize, err)
		return "ParseStorageSizeFailed", errMsg
	}
	backupPVCName := backup.GetBackupPVCName()
	_, err = bm.pvcLister.PersistentVolumeClaims(ns).Get(backupPVCName)

	if err == nil {
		return "", nil
	}

	if !errors.IsNotFound(err) {
		return "GetPVCFailed", fmt.Errorf("backup %s/%s get pvc %s failed, err: %v", ns, name, backupPVCName, err)
	}

	// not found PVC, so we need to create PVC for backup job
	pvc := &corev1.PersistentVolumeClaim{
		ObjectMeta: metav1.ObjectMeta{
			Name:      backupPVCName,
			Namespace: ns,
			Labels:    label.NewBackup().Instance(backup.GetInstanceName()),
		},
		Spec: corev1.PersistentVolumeClaimSpec{
			AccessModes: []corev1.PersistentVolumeAccessMode{
				corev1.ReadWriteOnce,
			},
			Resources: corev1.ResourceRequirements{
				Requests: corev1.ResourceList{
					corev1.ResourceStorage: rs,
				},
			},
			StorageClassName: backup.Spec.StorageClassName,
		},
	}

	if err := bm.pvcControl.CreatePVC(backup, pvc); err != nil {
		errMsg := fmt.Errorf("backup %s/%s create backup pvc %s failed, err: %v", ns, name, pvc.GetName(), err)
		return "CreatePVCFailed", errMsg
	}
	return "", nil
}

var _ backup.BackupManager = &backupManager{}

type FakeBackupManager struct {
	err error
}

func NewFakeBackupManager() *FakeBackupManager {
	return &FakeBackupManager{}
}

func (fbm *FakeBackupManager) SetSyncError(err error) {
	fbm.err = err
}

func (fbm *FakeBackupManager) Sync(_ *v1alpha1.Backup) error {
	return fbm.err
}

var _ backup.BackupManager = &FakeBackupManager{}<|MERGE_RESOLUTION|>--- conflicted
+++ resolved
@@ -261,16 +261,12 @@
 		annotations[label.AnnAWSIAM] = iam
 	}
 
-<<<<<<< HEAD
-	envVars, reason, err := backuputil.GenerateStorageCertEnv(ns, useIAM, backup.Spec.StorageProvider, bm.secretLister)
-=======
 	envVars, reason, err := backuputil.GenerateTidbPasswordEnv(ns, name, backup.Spec.From.SecretName, bm.secretLister)
 	if err != nil {
 		return nil, reason, err
 	}
 
-	storageEnv, reason, err := backuputil.GenerateStorageCertEnv(ns, backup.Spec.StorageProvider, bm.secretLister)
->>>>>>> 7360679e
+	storageEnv, reason, err := backuputil.GenerateStorageCertEnv(ns, useIAM, backup.Spec.StorageProvider, bm.secretLister)
 	if err != nil {
 		return nil, reason, fmt.Errorf("backup %s/%s, %v", ns, name, err)
 	}
