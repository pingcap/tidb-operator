--- conflicted
+++ resolved
@@ -483,11 +483,11 @@
 		args = append(args, fmt.Sprintf("--tikvVersion=%s", tikvVersion))
 	}
 
-<<<<<<< HEAD
 	reason, err = bm.tryBackupIfCanSnapshot(backup, tc)
 	if err != nil {
 		return nil, reason, fmt.Errorf("backup %s/%s, %v", ns, name, err)
-=======
+	}
+
 	if backup.Spec.Mode == v1alpha1.BackupModeLog {
 		subcommand := v1alpha1.ParseLogBackupSubcommand(backup)
 		args = append(args, fmt.Sprintf("--subcommand=%s", subcommand))
@@ -501,7 +501,6 @@
 				args = append(args, fmt.Sprintf("--truncate-until=%s", backup.Spec.LogTruncateUntil))
 			}
 		}
->>>>>>> 3c5d788d
 	}
 
 	jobLabels := util.CombineStringMap(label.NewBackup().Instance(backup.GetInstanceName()).BackupJob().Backup(name), backup.Labels)
