--- conflicted
+++ resolved
@@ -169,20 +169,12 @@
 	ns := backup.GetNamespace()
 	name := backup.GetName()
 
-<<<<<<< HEAD
-	envVars, reason, err := backuputil.GenerateTidbPasswordEnv(ns, name, backup.Spec.From.SecretName, bm.kubeCli)
-=======
 	envVars, reason, err := backuputil.GenerateTidbPasswordEnv(ns, name, backup.Spec.From.SecretName, backup.Spec.UseKMS, bm.secretLister)
->>>>>>> 7d49f556
 	if err != nil {
 		return nil, reason, err
 	}
 
-<<<<<<< HEAD
-	storageEnv, reason, err := backuputil.GenerateStorageCertEnv(ns, backup.Spec.StorageProvider, bm.kubeCli)
-=======
 	storageEnv, reason, err := backuputil.GenerateStorageCertEnv(ns, backup.Spec.UseKMS, backup.Spec.StorageProvider, bm.secretLister)
->>>>>>> 7d49f556
 	if err != nil {
 		return nil, reason, fmt.Errorf("backup %s/%s, %v", ns, name, err)
 	}
@@ -277,16 +269,12 @@
 		return nil, fmt.Sprintf("failed to fetch tidbcluster %s/%s", backupNamespace, backup.Spec.BR.Cluster), err
 	}
 
-<<<<<<< HEAD
-	envVars, reason, err := backuputil.GenerateStorageCertEnv(ns, backup.Spec.StorageProvider, bm.kubeCli)
-=======
 	envVars, reason, err := backuputil.GenerateTidbPasswordEnv(ns, name, backup.Spec.From.SecretName, backup.Spec.UseKMS, bm.secretLister)
 	if err != nil {
 		return nil, reason, err
 	}
 
 	storageEnv, reason, err := backuputil.GenerateStorageCertEnv(ns, backup.Spec.UseKMS, backup.Spec.StorageProvider, bm.secretLister)
->>>>>>> 7d49f556
 	if err != nil {
 		return nil, reason, fmt.Errorf("backup %s/%s, %v", ns, name, err)
 	}
