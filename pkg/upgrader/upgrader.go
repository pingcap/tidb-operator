// Copyright 2020 PingCAP, Inc.
//
// Licensed under the Apache License, Version 2.0 (the "License");
// you may not use this file except in compliance with the License.
// You may obtain a copy of the License at
//
//     http://www.apache.org/licenses/LICENSE-2.0
//
// Unless required by applicable law or agreed to in writing, software
// distributed under the License is distributed on an "AS IS" BASIS,
// See the License for the specific language governing permissions and
// limitations under the License.

package upgrader

import (
	"context"
	"fmt"

	asappsv1 "github.com/pingcap/advanced-statefulset/client/apis/apps/v1"
	"github.com/pingcap/advanced-statefulset/client/apis/apps/v1/helper"
	asclientset "github.com/pingcap/advanced-statefulset/client/client/clientset/versioned"
	"github.com/pingcap/tidb-operator/pkg/apis/label"
	"github.com/pingcap/tidb-operator/pkg/apis/pingcap/v1alpha1"
	"github.com/pingcap/tidb-operator/pkg/client/clientset/versioned"
	"github.com/pingcap/tidb-operator/pkg/features"
	"github.com/pingcap/tidb-operator/pkg/util"
	utildiscovery "github.com/pingcap/tidb-operator/pkg/util/discovery"
	appsv1 "k8s.io/api/apps/v1"
	apierrors "k8s.io/apimachinery/pkg/api/errors"
	metav1 "k8s.io/apimachinery/pkg/apis/meta/v1"
	"k8s.io/client-go/kubernetes"
	"k8s.io/klog/v2"
)

// Interface represents the interface of upgrader.
type Interface interface {
	// Upgrade runs in the boot process and performs the function of upgrade
	// for the current operator.
	//
	// Implemention of this interface must be idempotent. If it fails, the
	// program can be restarted to retry again without affecting current
	// Kubernetes cluster and TiDB clusters.
	//
	// Note that it's possible that it cann't finish its job when you're trying
	// to upgrade a newer operator to an older one or enable/disable some
	// irreversible features.
	Upgrade() error
}

type upgrader struct {
	kubeCli kubernetes.Interface
	cli     versioned.Interface
	asCli   asclientset.Interface
	ns      string
}

var _ Interface = &upgrader{}

func (u *upgrader) Upgrade() error {
	if features.DefaultFeatureGate.Enabled(features.AdvancedStatefulSet) {
		klog.Infof("Upgrader: migrating Kubernetes StatefulSets to Advanced StatefulSets")
		stsList, err := u.kubeCli.AppsV1().StatefulSets(u.ns).List(context.Background(), metav1.ListOptions{})
		if err != nil {
			return err
		}
		stsToMigrate := make([]appsv1.StatefulSet, 0)
		tidbClusters := make([]*v1alpha1.TidbCluster, 0)
		for i := range stsList.Items {
			sts := stsList.Items[i]
			if ok, tcRef := util.IsOwnedByTidbCluster(&sts); ok {
				stsToMigrate = append(stsToMigrate, sts)
				tc, err := u.cli.PingcapV1alpha1().TidbClusters(sts.Namespace).Get(context.Background(), tcRef.Name, metav1.GetOptions{})
				if err != nil && !apierrors.IsNotFound(err) {
					return err
				}
				if tc != nil {
					tidbClusters = append(tidbClusters, tc)
				}
			}
		}
		if len(stsToMigrate) <= 0 {
			klog.Infof("Upgrader: found 0 Kubernetes StatefulSets owned by TidbCluster, nothing need to do")
			return nil
		}
		klog.Infof("Upgrader: %d Kubernetes Statfulsets owned by TidbCluster should be migrated to Advanced Statefulsets", len(stsToMigrate))
		// Check if relavant TidbClusters have delete slots annotations set.
		for _, tc := range tidbClusters {
			// Existing delete slots annotations must be removed first. This is
			// a safety check to ensure no pods are affected in upgrading
			// process.
			if anns := deleteSlotAnns(tc); len(anns) > 0 {
				return fmt.Errorf("Upgrader: TidbCluster %s/%s has delete slot annotations %v, please remove them before enabling AdvancedStatefulSet feature", tc.Namespace, tc.Name, anns)
			}
		}
		klog.Infof("Upgrader: found %d Kubernetes StatefulSets owned by TidbCluster, trying to migrate one by one", len(stsToMigrate))
		for i := range stsToMigrate {
			sts := stsToMigrate[i]
			_, err := helper.Upgrade(context.Background(), u.kubeCli, u.asCli, &sts)
			if err != nil {
				return err
			}
			klog.Infof("Upgrader: successfully migrated Kubernetes StatefulSet %s/%s", sts.Namespace, sts.Name)
		}
	} else {
		if isSupported, err := utildiscovery.IsAPIGroupSupported(u.kubeCli.Discovery(), asappsv1.GroupName); err != nil {
			return err
		} else if !isSupported {
			klog.Infof("Upgrader: APIGroup %s is not registered, skip checking Advanced Statfulset", asappsv1.GroupName)
			return nil
		}
		stsList, err := u.asCli.AppsV1().StatefulSets(u.ns).List(context.Background(), metav1.ListOptions{})
		if err != nil {
			return err
		}
		stsToMigrate := make([]asappsv1.StatefulSet, 0)
		for i := range stsList.Items {
			sts := stsList.Items[i]
			if ok, _ := util.IsOwnedByTidbCluster(&sts); ok {
				stsToMigrate = append(stsToMigrate, sts)
			}
		}
		if len(stsToMigrate) <= 0 {
			klog.Infof("Upgrader: found %d Advanced StatefulSets owned by TidbCluster, nothing need to do", len(stsToMigrate))
			return nil
		}
		// The upgrader cannot migrate Advanced StatefulSets to Kubernetes
		// StatefulSets automatically right now.
		// TODO try our best to allow users to revert AdvancedStatefulSet feature automaticaly
		return fmt.Errorf("Upgrader: found %d Advanced StatefulSets owned by TidbCluster, the operator cann't run with AdvancedStatefulSet feature disabled", len(stsToMigrate))
	}
	return nil
}

func deleteSlotAnns(tc *v1alpha1.TidbCluster) map[string]string {
	anns := make(map[string]string)
	if tc == nil || tc.Annotations == nil {
		return anns
	}
<<<<<<< HEAD
	for _, key := range []string{label.AnnPDDeleteSlots, label.AnnTiDBDeleteSlots, label.AnnTiKVDeleteSlots, label.AnnTiFlashDeleteSlots, label.AnnTiCDCDeleteSlots} {
=======
	for _, key := range []string{label.AnnPDDeleteSlots, label.AnnTiDBDeleteSlots, label.AnnTiKVDeleteSlots, label.AnnTiFlashDeleteSlots, label.AnnTiProxyDeleteSlots} {
>>>>>>> 00b4df83
		if v, ok := tc.Annotations[key]; ok {
			anns[key] = v
		}
	}
	return anns
}

func NewUpgrader(kubeCli kubernetes.Interface, cli versioned.Interface, asCli asclientset.Interface, ns string) Interface {
	return &upgrader{kubeCli, cli, asCli, ns}
}<|MERGE_RESOLUTION|>--- conflicted
+++ resolved
@@ -137,11 +137,8 @@
 	if tc == nil || tc.Annotations == nil {
 		return anns
 	}
-<<<<<<< HEAD
-	for _, key := range []string{label.AnnPDDeleteSlots, label.AnnTiDBDeleteSlots, label.AnnTiKVDeleteSlots, label.AnnTiFlashDeleteSlots, label.AnnTiCDCDeleteSlots} {
-=======
-	for _, key := range []string{label.AnnPDDeleteSlots, label.AnnTiDBDeleteSlots, label.AnnTiKVDeleteSlots, label.AnnTiFlashDeleteSlots, label.AnnTiProxyDeleteSlots} {
->>>>>>> 00b4df83
+
+	for _, key := range []string{label.AnnPDDeleteSlots, label.AnnTiDBDeleteSlots, label.AnnTiKVDeleteSlots, label.AnnTiFlashDeleteSlots, label.AnnTiProxyDeleteSlots, label.AnnTiCDCDeleteSlots} {
 		if v, ok := tc.Annotations[key]; ok {
 			anns[key] = v
 		}
