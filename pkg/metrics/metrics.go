--- conflicted
+++ resolved
@@ -23,11 +23,6 @@
 	LabelName      = "name"
 	LabelComponent = "component"
 )
-<<<<<<< HEAD
-<<<<<<< HEAD
-=======
-=======
->>>>>>> e8ca1648
 
 var (
 	// ReconcileTotal is a prometheus counter metrics which holds the total
@@ -77,14 +72,8 @@
 		ReconcileTime,
 		WorkerCount,
 		ActiveWorkers,
-<<<<<<< HEAD
 
 		ClusterSpecReplicas,
 		ClusterUpdateErrors,
 	)
-}
->>>>>>> d1fca5def (Add error metrics for TidbCluster (#4952))
-=======
-	)
-}
->>>>>>> e8ca1648
+}