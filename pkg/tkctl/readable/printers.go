// Copyright 2019. PingCAP, Inc.
//
// Licensed under the Apache License, Version 2.0 (the "License");
// you may not use this file except in compliance with the License.
// You may obtain a copy of the License at
//
//     http://www.apache.org/licenses/LICENSE-2.0
//
// Unless required by applicable law or agreed to in writing, software
// distributed under the License is distributed on an "AS IS" BASIS,
// See the License for the specific language governing permissions and
// limitations under the License.

package readable

import (
	"bytes"
	"fmt"
	"time"

	"github.com/pingcap/tidb-operator/pkg/apis/pingcap.com/v1alpha1"
	"github.com/pingcap/tidb-operator/pkg/label"
	"github.com/pingcap/tidb-operator/pkg/tkctl/alias"
	appsv1 "k8s.io/api/apps/v1"
	appsv1beta1 "k8s.io/api/apps/v1beta1"
	apiv1 "k8s.io/api/core/v1"
	v1 "k8s.io/api/core/v1"
	"k8s.io/apimachinery/pkg/api/resource"
	metav1 "k8s.io/apimachinery/pkg/apis/meta/v1"
	metav1beta1 "k8s.io/apimachinery/pkg/apis/meta/v1beta1"
	"k8s.io/apimachinery/pkg/runtime"
	"k8s.io/apimachinery/pkg/util/duration"
	"k8s.io/kubernetes/pkg/printers"
	"k8s.io/kubernetes/pkg/util/node"
)

const (
	unset        = "<none>"
	podNameIndex = 0
)

// PodBasicColumns holds common columns for all kinds of pod
type PodBasicColumns struct {
	Name     string
	Ready    string
	Reason   string
	Restarts int64
	Memory   string
	Age      string
	PodIP    string
	NodeName string

	MemInfo string
	CPUInfo string
}

func AddHandlers(h printers.PrintHandler) {
	tidbClusterColumns := []metav1beta1.TableColumnDefinition{
		{Name: "Name", Type: "string", Format: "name", Description: metav1.ObjectMeta{}.SwaggerDoc()["name"]},
		{Name: "PD", Type: "string", Description: "The PD nodes ready status"},
		{Name: "TiKV", Type: "string", Description: "The TiKV nodes ready status"},
		{Name: "TiDB", Type: "string", Description: "The TiDB nodes ready status"},
		{Name: "Age", Type: "string", Description: metav1.ObjectMeta{}.SwaggerDoc()["creationTimestamp"]},
	}
	h.TableHandler(tidbClusterColumns, printTidbClusterList)
	h.TableHandler(tidbClusterColumns, printTidbCluster)
	// TODO: separate different column definitions for PD/TiKV/TiDB Pod,
	// e.g. show store-id for tikv, show member-id for pd
	commonPodColumns := []metav1beta1.TableColumnDefinition{
		{Name: "Name", Type: "string", Format: "name", Description: metav1.ObjectMeta{}.SwaggerDoc()["name"]},
		{Name: "Ready", Type: "string", Description: "The aggregate readiness state of this pod for accepting traffic."},
		{Name: "Status", Type: "string", Description: "The aggregate status of the containers in this pod."},
		{Name: "Memory", Type: "string", Description: "The Pod total memory request and limit."},
		{Name: "CPU", Type: "string", Description: "The Pod total cpu request and limit."},
		{Name: "Restarts", Type: "integer", Description: "The number of times the containers in this pod have been restarted."},
		{Name: "Age", Type: "string", Description: metav1.ObjectMeta{}.SwaggerDoc()["creationTimestamp"]},
		{Name: "IP", Type: "string", Priority: 1, Description: apiv1.PodStatus{}.SwaggerDoc()["podIP"]},
		{Name: "Node", Type: "string", Priority: 1, Description: apiv1.PodSpec{}.SwaggerDoc()["nodeName"]},
	}
	h.TableHandler(commonPodColumns, printPod)
	h.TableHandler(commonPodColumns, printPodList)
	//tikv columns
	tikvPodColumns := commonPodColumns
	storeId := metav1beta1.TableColumnDefinition{
		Name:        "StoreID",
		Type:        "string",
		Description: "TiKV StoreID",
	}
	storeState := metav1beta1.TableColumnDefinition{
		Name:        "Store State",
		Type:        "string",
		Description: "TiKV Store State",
	}
	tikvPodColumns = append(tikvPodColumns, storeId, storeState)
	h.TableHandler(tikvPodColumns, printTikvList)
	// TODO: add available space for volume
	volumeColumns := []metav1beta1.TableColumnDefinition{
		{Name: "Volume", Type: "string", Format: "name", Description: "Volume name"},
		{Name: "Claim", Type: "string", Format: "name", Description: "Volume claim"},
		{Name: "Status", Type: "string", Description: "Volume status"},
		{Name: "Capacity", Type: "string", Description: "Volume capacity"},
		{Name: "StorageClass", Type: "string", Description: "Storage class of volume"},
		{Name: "Node", Type: "string", Priority: 1, Description: "Mounted node"},
		{Name: "Local", Type: "string", Priority: 1, Description: "Local path"},
	}
	h.TableHandler(volumeColumns, printVolume)
	h.TableHandler(volumeColumns, printVolumeList)

	statefulSetColumnDefinitions := []metav1beta1.TableColumnDefinition{
		{Name: "Name", Type: "string", Format: "name", Description: metav1.ObjectMeta{}.SwaggerDoc()["name"]},
		{Name: "Desired", Type: "string", Description: appsv1beta1.StatefulSetSpec{}.SwaggerDoc()["replicas"]},
		{Name: "Current", Type: "string", Description: appsv1beta1.StatefulSetStatus{}.SwaggerDoc()["replicas"]},
		{Name: "Age", Type: "string", Description: metav1.ObjectMeta{}.SwaggerDoc()["creationTimestamp"]},
		{Name: "Containers", Type: "string", Priority: 1, Description: "Names of each container in the template."},
		{Name: "Images", Type: "string", Priority: 1, Description: "Images referenced by each container in the template."},
	}
	h.TableHandler(statefulSetColumnDefinitions, printStatefulSet)
	h.TableHandler(statefulSetColumnDefinitions, printStatefulSetList)
}

func printTidbClusterList(tcs *v1alpha1.TidbClusterList, options printers.PrintOptions) ([]metav1beta1.TableRow, error) {
	rows := make([]metav1beta1.TableRow, 0, len(tcs.Items))
	for i := range tcs.Items {
		r, err := printTidbCluster(&tcs.Items[i], options)
		if err != nil {
			return nil, err
		}
		rows = append(rows, r...)
	}
	return rows, nil
}

func printTidbCluster(tc *v1alpha1.TidbCluster, options printers.PrintOptions) ([]metav1beta1.TableRow, error) {
	row := metav1beta1.TableRow{
		Object: runtime.RawExtension{Object: tc},
	}
	pdReady := unset
	if tc.Status.PD.StatefulSet != nil {
		pdReady = fmt.Sprintf("%d/%d", tc.Status.PD.StatefulSet.ReadyReplicas, tc.Status.PD.StatefulSet.Replicas)
	}
	tikvReady := unset
	if tc.Status.TiKV.StatefulSet != nil {
		tikvReady = fmt.Sprintf("%d/%d", tc.Status.TiKV.StatefulSet.ReadyReplicas, tc.Status.TiKV.StatefulSet.Replicas)
	}
	tidbReady := unset
	if tc.Status.TiDB.StatefulSet != nil {
		tidbReady = fmt.Sprintf("%d/%d", tc.Status.TiDB.StatefulSet.ReadyReplicas, tc.Status.TiDB.StatefulSet.Replicas)
	}
	age := translateTimestampSince(tc.CreationTimestamp)

	row.Cells = append(row.Cells, tc.Name, pdReady, tikvReady, tidbReady, age)

	return []metav1beta1.TableRow{row}, nil
}

func printPodList(podList *v1.PodList, options printers.PrintOptions) ([]metav1beta1.TableRow, error) {
	rows := make([]metav1beta1.TableRow, 0, len(podList.Items))
	for i := range podList.Items {
		r, err := printPod(&podList.Items[i], options)
		if err != nil {
			return nil, err
		}
		rows = append(rows, r...)
	}
	return rows, nil
}

func printPod(pod *v1.Pod, options printers.PrintOptions) ([]metav1beta1.TableRow, error) {
	columns := basicPodColumns(pod)
	row := metav1beta1.TableRow{
		Object: runtime.RawExtension{Object: pod},
	}
	row.Cells = append(row.Cells,
		columns.Name,
		columns.Ready,
		columns.Reason,
		columns.MemInfo,
		columns.CPUInfo,
		columns.Restarts,
		columns.Age)

	if options.Wide {
		row.Cells = append(row.Cells, columns.PodIP, columns.NodeName)
	}
	return []metav1beta1.TableRow{row}, nil
}

// add more columns for tikv info
func printTikvList(tikvList *alias.TikvList, options printers.PrintOptions) ([]metav1beta1.TableRow, error) {
	podList := tikvList.PodList
	metaTableRows, err := printPodList(podList, options)
	if err != nil {
		return nil, err
	}
	for id, row := range metaTableRows {
		podName := row.Cells[podNameIndex].(string)
		var storeId string
		for _, pod := range tikvList.PodList.Items {
			if podName == pod.Name {
				storeId = pod.Labels[label.StoreIDLabelKey]
				break
			}
		}
		viewStoreId := unset
		viewStoreState := unset
		// set storeId and tikv Store State if existed
		if len(storeId) > 0 {
			viewStoreId = storeId
			if tikvList.TikvStatus != nil && tikvList.TikvStatus.Stores != nil {
				if _, ok := tikvList.TikvStatus.Stores[storeId]; ok {
					viewStoreState = tikvList.TikvStatus.Stores[storeId].State
				}
			}
		}
		row.Cells = append(row.Cells, viewStoreId, viewStoreState)
		metaTableRows[id] = row
	}
	return metaTableRows, nil
}

func printVolumeList(volumeList *v1.PersistentVolumeList, options printers.PrintOptions) ([]metav1beta1.TableRow, error) {
	rows := make([]metav1beta1.TableRow, 0, len(volumeList.Items))
	for i := range volumeList.Items {
		r, err := printVolume(&volumeList.Items[i], options)
		if err != nil {
			return nil, err
		}
		rows = append(rows, r...)
	}
	return rows, nil
}

func printVolume(volume *v1.PersistentVolume, options printers.PrintOptions) ([]metav1beta1.TableRow, error) {
	row := metav1beta1.TableRow{
		Object: runtime.RawExtension{Object: volume},
	}

	claim := unset
	if volume.Spec.ClaimRef != nil {
		claim = fmt.Sprintf("%s/%s", volume.Spec.ClaimRef.Namespace, volume.Spec.ClaimRef.Name)
	}
	local := unset
	if volume.Spec.Local != nil {
		local = volume.Spec.Local.Path
	}
	host := unset
	if volume.Spec.NodeAffinity != nil && volume.Spec.NodeAffinity.Required != nil {
	OUT:
		for _, selector := range volume.Spec.NodeAffinity.Required.NodeSelectorTerms {
			for _, expr := range selector.MatchExpressions {
				if expr.Key == "kubernetes.io/hostname" {
					// TODO: handle two or more nodes case
					if len(expr.Values) > 0 {
						host = expr.Values[0]
					}
					break OUT
				}
			}
		}
	}

	capacity := unset
	if volume.Spec.Capacity != nil {
		if val, ok := volume.Spec.Capacity["storage"]; ok {
			capacity = val.String()
		}
	}
	row.Cells = append(row.Cells, volume.Name, claim, volume.Status.Phase, capacity, volume.Spec.StorageClassName)

	if options.Wide {
		row.Cells = append(row.Cells, host, local)
	}

	return []metav1beta1.TableRow{row}, nil
}

// basicPodColumns calculates common columns for PD/TiKV/TiDB pods
func basicPodColumns(pod *v1.Pod) *PodBasicColumns {
	restarts := 0
	totalContainers := len(pod.Spec.Containers)
	readyContainers := 0

	reason := string(pod.Status.Phase)
	if pod.Status.Reason != "" {
		reason = pod.Status.Reason
	}

	initializing := false
	for i := range pod.Status.InitContainerStatuses {
		container := pod.Status.InitContainerStatuses[i]
		restarts += int(container.RestartCount)
		switch {
		case container.State.Terminated != nil && container.State.Terminated.ExitCode == 0:
			continue
		case container.State.Terminated != nil:
			// initialization is failed
			if len(container.State.Terminated.Reason) == 0 {
				if container.State.Terminated.Signal != 0 {
					reason = fmt.Sprintf("Init:Signal:%d", container.State.Terminated.Signal)
				} else {
					reason = fmt.Sprintf("Init:ExitCode:%d", container.State.Terminated.ExitCode)
				}
			} else {
				reason = "Init:" + container.State.Terminated.Reason
			}
			initializing = true
		case container.State.Waiting != nil && len(container.State.Waiting.Reason) > 0 && container.State.Waiting.Reason != "PodInitializing":
			reason = "Init:" + container.State.Waiting.Reason
			initializing = true
		default:
			reason = fmt.Sprintf("Init:%d/%d", i, len(pod.Spec.InitContainers))
			initializing = true
		}
		break
	}
	if !initializing {
		restarts = 0
		hasRunning := false
		for i := len(pod.Status.ContainerStatuses) - 1; i >= 0; i-- {
			container := pod.Status.ContainerStatuses[i]

			restarts += int(container.RestartCount)
			if container.State.Waiting != nil && container.State.Waiting.Reason != "" {
				reason = container.State.Waiting.Reason
			} else if container.State.Terminated != nil && container.State.Terminated.Reason != "" {
				reason = container.State.Terminated.Reason
			} else if container.State.Terminated != nil && container.State.Terminated.Reason == "" {
				if container.State.Terminated.Signal != 0 {
					reason = fmt.Sprintf("Signal:%d", container.State.Terminated.Signal)
				} else {
					reason = fmt.Sprintf("ExitCode:%d", container.State.Terminated.ExitCode)
				}
			} else if container.Ready && container.State.Running != nil {
				hasRunning = true
				readyContainers++
			}
		}

		// change pod status back to "Running" if there is at least one container still reporting as "Running" status
		if reason == "Completed" && hasRunning {
			reason = "Running"
		}
	}

	if pod.DeletionTimestamp != nil && pod.Status.Reason == node.NodeUnreachablePodReason {
		reason = "Unknown"
	} else if pod.DeletionTimestamp != nil {
		reason = "Terminating"
	}

	nodeName := pod.Spec.NodeName
	podIP := pod.Status.PodIP
	if nodeName == "" {
		nodeName = unset
	}
	if podIP == "" {
		podIP = unset
	}

	cpuRequest := resource.Quantity{}
	cpuLimit := resource.Quantity{}
	memoryRequest := resource.Quantity{}
	memoryLimit := resource.Quantity{}
	for _, container := range pod.Spec.Containers {
		if container.Resources.Requests.Cpu() != nil {
			cpuRequest.Add(*container.Resources.Requests.Cpu())
		}
		if container.Resources.Requests.Memory() != nil {
			memoryRequest.Add(*container.Resources.Requests.Memory())
		}
		if container.Resources.Limits.Cpu() != nil {
			cpuLimit.Add(*container.Resources.Limits.Cpu())
		}
		if container.Resources.Limits.Memory() != nil {
			memoryLimit.Add(*container.Resources.Limits.Memory())
		}
	}
	cpuRequestStr := cpuRequest.String()
	if cpuRequest.IsZero() {
		cpuRequestStr = unset
	}
	memRequestStr := memoryRequest.String()
	if memoryRequest.IsZero() {
		memRequestStr = unset
	}
	cpuLimitStr := cpuLimit.String()
	if cpuLimit.IsZero() {
		cpuLimitStr = unset
	}
	memLimitStr := memoryLimit.String()
	if memoryLimit.IsZero() {
		memLimitStr = unset
	}
	memInfo := fmt.Sprintf("%s/%s", memRequestStr, memLimitStr)
	cpuInfo := fmt.Sprintf("%s/%s", cpuRequestStr, cpuLimitStr)

	return &PodBasicColumns{
		Name:     pod.Name,
		Ready:    fmt.Sprintf("%d/%d", readyContainers, totalContainers),
		Reason:   reason,
		Restarts: int64(restarts),
		Age:      translateTimestampSince(pod.CreationTimestamp),
		NodeName: nodeName,
		PodIP:    podIP,
		MemInfo:  memInfo,
		CPUInfo:  cpuInfo,
	}
}

func translateTimestampSince(timestamp metav1.Time) string {
	if timestamp.IsZero() {
		return "<unknown>"
	}

	return duration.HumanDuration(time.Since(timestamp.Time))
<<<<<<< HEAD
}

// extra Component Tikv Data
func extraTikvDataColumn(pod *v1.Pod) *TikvExtraInfoColumn {
	storeId := pod.Labels[label.StoreIDLabelKey]
	return &TikvExtraInfoColumn{
		StoreId: storeId,
	}
}

func printStatefulSet(obj *appsv1.StatefulSet, options printers.PrintOptions) ([]metav1beta1.TableRow, error) {
	row := metav1beta1.TableRow{
		Object: runtime.RawExtension{Object: obj},
	}
	desiredReplicas := obj.Spec.Replicas
	currentReplicas := obj.Status.Replicas
	createTime := translateTimestampSince(obj.CreationTimestamp)
	row.Cells = append(row.Cells, obj.Name, int64(*desiredReplicas), int64(currentReplicas), createTime)
	if options.Wide {
		names, images := layoutContainerCells(obj.Spec.Template.Spec.Containers)
		row.Cells = append(row.Cells, names, images)
	}
	return []metav1beta1.TableRow{row}, nil
}

func printStatefulSetList(list *appsv1.StatefulSetList, options printers.PrintOptions) ([]metav1beta1.TableRow, error) {
	rows := make([]metav1beta1.TableRow, 0, len(list.Items))
	for i := range list.Items {
		r, err := printStatefulSet(&list.Items[i], options)
		if err != nil {
			return nil, err
		}
		rows = append(rows, r...)
	}
	return rows, nil
}

// Lay out all the containers on one line if use wide output.
func layoutContainerCells(containers []v1.Container) (names string, images string) {
	var namesBuffer bytes.Buffer
	var imagesBuffer bytes.Buffer

	for i, container := range containers {
		namesBuffer.WriteString(container.Name)
		imagesBuffer.WriteString(container.Image)
		if i != len(containers)-1 {
			namesBuffer.WriteString(",")
			imagesBuffer.WriteString(",")
		}
	}
	return namesBuffer.String(), imagesBuffer.String()
=======
>>>>>>> be0b93d6
}<|MERGE_RESOLUTION|>--- conflicted
+++ resolved
@@ -52,6 +52,10 @@
 
 	MemInfo string
 	CPUInfo string
+}
+
+type TikvExtraInfoColumn struct {
+	StoreId string
 }
 
 func AddHandlers(h printers.PrintHandler) {
@@ -413,7 +417,6 @@
 	}
 
 	return duration.HumanDuration(time.Since(timestamp.Time))
-<<<<<<< HEAD
 }
 
 // extra Component Tikv Data
@@ -465,6 +468,4 @@
 		}
 	}
 	return namesBuffer.String(), imagesBuffer.String()
-=======
->>>>>>> be0b93d6
 }