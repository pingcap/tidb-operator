// Copyright 2019. PingCAP, Inc.
//
// Licensed under the Apache License, Version 2.0 (the "License");
// you may not use this file except in compliance with the License.
// You may obtain a copy of the License at
//
//     http://www.apache.org/licenses/LICENSE-2.0
//
// Unless required by applicable law or agreed to in writing, software
// distributed under the License is distributed on an "AS IS" BASIS,
// See the License for the specific language governing permissions and
// limitations under the License.

package readable

import (
	"fmt"
	"time"

	"github.com/pingcap/tidb-operator/pkg/apis/pingcap.com/v1alpha1"
	"github.com/pingcap/tidb-operator/pkg/tkctl/alias"
	"k8s.io/api/core/v1"
	apiv1 "k8s.io/api/core/v1"
	"k8s.io/apimachinery/pkg/api/resource"
	metav1 "k8s.io/apimachinery/pkg/apis/meta/v1"
	metav1beta1 "k8s.io/apimachinery/pkg/apis/meta/v1beta1"
	"k8s.io/apimachinery/pkg/runtime"
	"k8s.io/apimachinery/pkg/util/duration"
	"k8s.io/kubernetes/pkg/printers"
	"k8s.io/kubernetes/pkg/util/node"
)

const (
	unset          = "<none>"
	kindPD         = "pd"
	kindTiKV       = "tikv"
	kindTiDB       = "tidb"
	componentLabel = "app.kubernetes.io/component"
)

// PodBasicColumns holds common columns for all kinds of pod
type PodBasicColumns struct {
	Name     string
	Ready    string
	Reason   string
	Restarts int64
	Memory   string
	Age      string
	PodIP    string
	NodeName string

	MemInfo string
	CPUInfo string
}

type TikvExtraInfoColumn struct {
	StoreId string
}

func AddHandlers(h printers.PrintHandler) {
	tidbClusterColumns := []metav1beta1.TableColumnDefinition{
		{Name: "Name", Type: "string", Format: "name", Description: metav1.ObjectMeta{}.SwaggerDoc()["name"]},
		{Name: "PD", Type: "string", Description: "The PD nodes ready status"},
		{Name: "TiKV", Type: "string", Description: "The TiKV nodes ready status"},
		{Name: "TiDB", Type: "string", Description: "The TiDB nodes ready status"},
		{Name: "Age", Type: "string", Description: metav1.ObjectMeta{}.SwaggerDoc()["creationTimestamp"]},
	}
	h.TableHandler(tidbClusterColumns, printTidbClusterList)
	h.TableHandler(tidbClusterColumns, printTidbCluster)
	// TODO: separate different column definitions for PD/TiKV/TiDB Pod,
	// e.g. show store-id for tikv, show member-id for pd
	commonPodColumns := []metav1beta1.TableColumnDefinition{
		{Name: "Name", Type: "string", Format: "name", Description: metav1.ObjectMeta{}.SwaggerDoc()["name"]},
		{Name: "Ready", Type: "string", Description: "The aggregate readiness state of this pod for accepting traffic."},
		{Name: "Status", Type: "string", Description: "The aggregate status of the containers in this pod."},
		{Name: "Memory", Type: "string", Description: "The Pod total memory request and limit."},
		{Name: "CPU", Type: "string", Description: "The Pod total cpu request and limit."},
		{Name: "Restarts", Type: "integer", Description: "The number of times the containers in this pod have been restarted."},
		{Name: "Age", Type: "string", Description: metav1.ObjectMeta{}.SwaggerDoc()["creationTimestamp"]},
		{Name: "IP", Type: "string", Priority: 1, Description: apiv1.PodStatus{}.SwaggerDoc()["podIP"]},
		{Name: "Node", Type: "string", Priority: 1, Description: apiv1.PodSpec{}.SwaggerDoc()["nodeName"]},
	}
	h.TableHandler(commonPodColumns, printPod)
	h.TableHandler(commonPodColumns, printPodList)
	//tikv columns
	tikvPodColumns := commonPodColumns
	storeId := metav1beta1.TableColumnDefinition{
		Name:        "StoreId",
		Type:        "string",
		Description: "Tikv Store Id",
	}
	tikvPodColumns = append(tikvPodColumns, storeId)
	h.TableHandler(tikvPodColumns, PrintTikvList)
	h.TableHandler(tikvPodColumns, PrintTikv)
	// TODO: add available space for volume
	volumeColumns := []metav1beta1.TableColumnDefinition{
		{Name: "Volume", Type: "string", Format: "name", Description: "Volume name"},
		{Name: "Claim", Type: "string", Format: "name", Description: "Volume claim"},
		{Name: "Status", Type: "string", Description: "Volume status"},
		{Name: "Capacity", Type: "string", Description: "Volume capacity"},
		{Name: "StorageClass", Type: "string", Description: "Storage class of volume"},
		{Name: "Node", Type: "string", Priority: 1, Description: "Mounted node"},
		{Name: "Local", Type: "string", Priority: 1, Description: "Local path"},
	}
	h.TableHandler(volumeColumns, printVolume)
	h.TableHandler(volumeColumns, printVolumeList)
}

func printTidbClusterList(tcs *v1alpha1.TidbClusterList, options printers.PrintOptions) ([]metav1beta1.TableRow, error) {
	rows := make([]metav1beta1.TableRow, 0, len(tcs.Items))
	for i := range tcs.Items {
		r, err := printTidbCluster(&tcs.Items[i], options)
		if err != nil {
			return nil, err
		}
		rows = append(rows, r...)
	}
	return rows, nil
}

func printTidbCluster(tc *v1alpha1.TidbCluster, options printers.PrintOptions) ([]metav1beta1.TableRow, error) {
	row := metav1beta1.TableRow{
		Object: runtime.RawExtension{Object: tc},
	}
	pdReady := unset
	if tc.Status.PD.StatefulSet != nil {
		pdReady = fmt.Sprintf("%d/%d", tc.Status.PD.StatefulSet.ReadyReplicas, tc.Status.PD.StatefulSet.Replicas)
	}
	tikvReady := unset
	if tc.Status.TiKV.StatefulSet != nil {
		tikvReady = fmt.Sprintf("%d/%d", tc.Status.TiKV.StatefulSet.ReadyReplicas, tc.Status.TiKV.StatefulSet.Replicas)
	}
	tidbReady := unset
	if tc.Status.TiDB.StatefulSet != nil {
		tidbReady = fmt.Sprintf("%d/%d", tc.Status.TiDB.StatefulSet.ReadyReplicas, tc.Status.TiDB.StatefulSet.Replicas)
	}
	age := translateTimestampSince(tc.CreationTimestamp)

	row.Cells = append(row.Cells, tc.Name, pdReady, tikvReady, tidbReady, age)

	return []metav1beta1.TableRow{row}, nil
}

func printPodList(podList *v1.PodList, options printers.PrintOptions) ([]metav1beta1.TableRow, error) {
	rows := make([]metav1beta1.TableRow, 0, len(podList.Items))
	for i := range podList.Items {
		r, err := printPod(&podList.Items[i], options)
		if err != nil {
			return nil, err
		}
		rows = append(rows, r...)
	}
	return rows, nil
}

func printPod(pod *v1.Pod, options printers.PrintOptions) ([]metav1beta1.TableRow, error) {
	columns := basicPodColumns(pod)
	row := metav1beta1.TableRow{
		Object: runtime.RawExtension{Object: pod},
	}
	row.Cells = append(row.Cells,
		columns.Name,
		columns.Ready,
		columns.Reason,
		columns.MemInfo,
		columns.CPUInfo,
		columns.Restarts,
<<<<<<< HEAD
		columns.Age,
		columns.HostIP)
	componentKind := pod.Labels[componentLabel]
	switch componentKind {
	case kindTiKV:
		extraInfoColumn := extraTikvDataColumn(pod)
		row.Cells = append(row.Cells, extraInfoColumn.StoreId)
		break
	default:
		break
=======
		columns.Age)

	if options.Wide {
		row.Cells = append(row.Cells, columns.PodIP, columns.NodeName)
>>>>>>> 49a2d71b
	}
	return []metav1beta1.TableRow{row}, nil
}

func PrintTikvList(tikvList *alias.TikvList, options printers.PrintOptions) ([]metav1beta1.TableRow, error) {
	return printPodList(tikvList.ToPodList(), options)
}

func PrintTikv(tikv *alias.Tikv, options printers.PrintOptions) ([]metav1beta1.TableRow, error) {
	return printPod(tikv.ToPod(), options)
}

func printVolumeList(volumeList *v1.PersistentVolumeList, options printers.PrintOptions) ([]metav1beta1.TableRow, error) {
	rows := make([]metav1beta1.TableRow, 0, len(volumeList.Items))
	for i := range volumeList.Items {
		r, err := printVolume(&volumeList.Items[i], options)
		if err != nil {
			return nil, err
		}
		rows = append(rows, r...)
	}
	return rows, nil
}

func printVolume(volume *v1.PersistentVolume, options printers.PrintOptions) ([]metav1beta1.TableRow, error) {
	row := metav1beta1.TableRow{
		Object: runtime.RawExtension{Object: volume},
	}

	claim := unset
	if volume.Spec.ClaimRef != nil {
		claim = fmt.Sprintf("%s/%s", volume.Spec.ClaimRef.Namespace, volume.Spec.ClaimRef.Name)
	}
	local := unset
	if volume.Spec.Local != nil {
		local = volume.Spec.Local.Path
	}
	host := unset
	if volume.Spec.NodeAffinity != nil && volume.Spec.NodeAffinity.Required != nil {
	OUT:
		for _, selector := range volume.Spec.NodeAffinity.Required.NodeSelectorTerms {
			for _, expr := range selector.MatchExpressions {
				if expr.Key == "kubernetes.io/hostname" {
					// TODO: handle two or more nodes case
					if len(expr.Values) > 0 {
						host = expr.Values[0]
					}
					break OUT
				}
			}
		}
	}

	capacity := unset
	if volume.Spec.Capacity != nil {
		if val, ok := volume.Spec.Capacity["storage"]; ok {
			capacity = val.String()
		}
	}
	row.Cells = append(row.Cells, volume.Name, claim, volume.Status.Phase, capacity, volume.Spec.StorageClassName)

	if options.Wide {
		row.Cells = append(row.Cells, host, local)
	}

	return []metav1beta1.TableRow{row}, nil
}

// basicPodColumns calculates common columns for PD/TiKV/TiDB pods
func basicPodColumns(pod *v1.Pod) *PodBasicColumns {
	restarts := 0
	totalContainers := len(pod.Spec.Containers)
	readyContainers := 0

	reason := string(pod.Status.Phase)
	if pod.Status.Reason != "" {
		reason = pod.Status.Reason
	}

	initializing := false
	for i := range pod.Status.InitContainerStatuses {
		container := pod.Status.InitContainerStatuses[i]
		restarts += int(container.RestartCount)
		switch {
		case container.State.Terminated != nil && container.State.Terminated.ExitCode == 0:
			continue
		case container.State.Terminated != nil:
			// initialization is failed
			if len(container.State.Terminated.Reason) == 0 {
				if container.State.Terminated.Signal != 0 {
					reason = fmt.Sprintf("Init:Signal:%d", container.State.Terminated.Signal)
				} else {
					reason = fmt.Sprintf("Init:ExitCode:%d", container.State.Terminated.ExitCode)
				}
			} else {
				reason = "Init:" + container.State.Terminated.Reason
			}
			initializing = true
		case container.State.Waiting != nil && len(container.State.Waiting.Reason) > 0 && container.State.Waiting.Reason != "PodInitializing":
			reason = "Init:" + container.State.Waiting.Reason
			initializing = true
		default:
			reason = fmt.Sprintf("Init:%d/%d", i, len(pod.Spec.InitContainers))
			initializing = true
		}
		break
	}
	if !initializing {
		restarts = 0
		hasRunning := false
		for i := len(pod.Status.ContainerStatuses) - 1; i >= 0; i-- {
			container := pod.Status.ContainerStatuses[i]

			restarts += int(container.RestartCount)
			if container.State.Waiting != nil && container.State.Waiting.Reason != "" {
				reason = container.State.Waiting.Reason
			} else if container.State.Terminated != nil && container.State.Terminated.Reason != "" {
				reason = container.State.Terminated.Reason
			} else if container.State.Terminated != nil && container.State.Terminated.Reason == "" {
				if container.State.Terminated.Signal != 0 {
					reason = fmt.Sprintf("Signal:%d", container.State.Terminated.Signal)
				} else {
					reason = fmt.Sprintf("ExitCode:%d", container.State.Terminated.ExitCode)
				}
			} else if container.Ready && container.State.Running != nil {
				hasRunning = true
				readyContainers++
			}
		}

		// change pod status back to "Running" if there is at least one container still reporting as "Running" status
		if reason == "Completed" && hasRunning {
			reason = "Running"
		}
	}

	if pod.DeletionTimestamp != nil && pod.Status.Reason == node.NodeUnreachablePodReason {
		reason = "Unknown"
	} else if pod.DeletionTimestamp != nil {
		reason = "Terminating"
	}

	nodeName := pod.Spec.NodeName
	podIP := pod.Status.PodIP
	if nodeName == "" {
		nodeName = unset
	}
	if podIP == "" {
		podIP = unset
	}

	cpuRequest := resource.Quantity{}
	cpuLimit := resource.Quantity{}
	memoryRequest := resource.Quantity{}
	memoryLimit := resource.Quantity{}
	for _, container := range pod.Spec.Containers {
		if container.Resources.Requests.Cpu() != nil {
			cpuRequest.Add(*container.Resources.Requests.Cpu())
		}
		if container.Resources.Requests.Memory() != nil {
			memoryRequest.Add(*container.Resources.Requests.Memory())
		}
		if container.Resources.Limits.Cpu() != nil {
			cpuLimit.Add(*container.Resources.Limits.Cpu())
		}
		if container.Resources.Limits.Memory() != nil {
			memoryLimit.Add(*container.Resources.Limits.Memory())
		}
	}
	cpuRequestStr := cpuRequest.String()
	if cpuRequest.IsZero() {
		cpuRequestStr = unset
	}
	memRequestStr := memoryRequest.String()
	if memoryRequest.IsZero() {
		memRequestStr = unset
	}
	cpuLimitStr := cpuLimit.String()
	if cpuLimit.IsZero() {
		cpuLimitStr = unset
	}
	memLimitStr := memoryLimit.String()
	if memoryLimit.IsZero() {
		memLimitStr = unset
	}
	memInfo := fmt.Sprintf("%s/%s", memRequestStr, memLimitStr)
	cpuInfo := fmt.Sprintf("%s/%s", cpuRequestStr, cpuLimitStr)

	return &PodBasicColumns{
		Name:     pod.Name,
		Ready:    fmt.Sprintf("%d/%d", readyContainers, totalContainers),
		Reason:   reason,
		Restarts: int64(restarts),
		Age:      translateTimestampSince(pod.CreationTimestamp),
		NodeName: nodeName,
		PodIP:    podIP,
		MemInfo:  memInfo,
		CPUInfo:  cpuInfo,
	}
}

func translateTimestampSince(timestamp metav1.Time) string {
	if timestamp.IsZero() {
		return "<unknown>"
	}

	return duration.HumanDuration(time.Since(timestamp.Time))
}

// extra Component Tikv Data
func extraTikvDataColumn(pod *v1.Pod) *TikvExtraInfoColumn {
	storeId := pod.Labels["tidb.pingcap.com/store-id"]
	return &TikvExtraInfoColumn{
		StoreId: storeId,
	}
}<|MERGE_RESOLUTION|>--- conflicted
+++ resolved
@@ -165,7 +165,6 @@
 		columns.MemInfo,
 		columns.CPUInfo,
 		columns.Restarts,
-<<<<<<< HEAD
 		columns.Age,
 		columns.HostIP)
 	componentKind := pod.Labels[componentLabel]
@@ -176,12 +175,6 @@
 		break
 	default:
 		break
-=======
-		columns.Age)
-
-	if options.Wide {
-		row.Cells = append(row.Cells, columns.PodIP, columns.NodeName)
->>>>>>> 49a2d71b
 	}
 	return []metav1beta1.TableRow{row}, nil
 }
