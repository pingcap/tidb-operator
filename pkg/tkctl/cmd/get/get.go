// Copyright 2019. PingCAP, Inc.
//
// Licensed under the Apache License, Version 2.0 (the "License");
// you may not use this file except in compliance with the License.
// You may obtain a copy of the License at
//
//     http://www.apache.org/licenses/LICENSE-2.0
//
// Unless required by applicable law or agreed to in writing, software
// distributed under the License is distributed on an "AS IS" BASIS,
// See the License for the specific language governing permissions and
// limitations under the License.

package get

import (
	"encoding/json"
	"fmt"
	"strings"

	"github.com/pingcap/tidb-operator/pkg/apis/pingcap.com/v1alpha1"
	"github.com/pingcap/tidb-operator/pkg/client/clientset/versioned"
	"github.com/pingcap/tidb-operator/pkg/label"
	"github.com/pingcap/tidb-operator/pkg/tkctl/alias"
	"github.com/pingcap/tidb-operator/pkg/tkctl/config"
	"github.com/pingcap/tidb-operator/pkg/tkctl/readable"
	"github.com/spf13/cobra"
	"k8s.io/api/core/v1"
	"k8s.io/apimachinery/pkg/api/meta"
	metav1 "k8s.io/apimachinery/pkg/apis/meta/v1"
	"k8s.io/apimachinery/pkg/apis/meta/v1/unstructured"
	"k8s.io/apimachinery/pkg/runtime"
	utilerrors "k8s.io/apimachinery/pkg/util/errors"
	"k8s.io/cli-runtime/pkg/genericclioptions"
	"k8s.io/client-go/kubernetes"
	apicore "k8s.io/kubernetes/pkg/apis/core"
	cmdutil "k8s.io/kubernetes/pkg/kubectl/cmd/util"
)

const (
	getLongDesc = `
		Get tidb component detail.

		Available components include: all, pd, tidb, tikv, volume
		You can omit --tidbcluster=<name> option by running 'tkctl use <name>',
`
	getExample = `
		# get PD details 
		tkctl get pd

		# get multiple kinds of resources
		tkctl get tikv,tidb,volume

		# get volume details and choose different format
		tkctl get volume -o yaml

		# get details of a specific pd/tikv/tidb/volume
		tkctl get volume <volume-name> -oyaml

		# output all columns, including omitted columns
		tkctl get pd,volume -owide

		# get all components
		tkctl get all
`
	getUsage = "expect 'get -t=CLUSTER_NAME kind | get -A kind' for get command or set tidb cluster by 'use' first"
)

const (
	kindPD     = "pd"
	kindTiKV   = "tikv"
	kindTiDB   = "tidb"
	kindVolume = "volume"
	kindAll    = "all"
)

// GetOptions contains the input to the list command.
type GetOptions struct {
	LabelSelector   string
	AllClusters     bool
	Namespace       string
	TidbClusterName string
	ResourceName    string
	GetPD           bool
	GetTiKV         bool
	GetTiDB         bool
	GetVolume       bool

	IsHumanReadablePrinter bool
	PrintFlags             *readable.PrintFlags

	tcCli   *versioned.Clientset
	kubeCli *kubernetes.Clientset

	genericclioptions.IOStreams
}

// NewCmdGet creates the get command which get the tidb component detail
func NewCmdGet(tkcContext *config.TkcContext, streams genericclioptions.IOStreams) *cobra.Command {
	options := NewGetOptions(streams)
	cmd := &cobra.Command{
		Use:     "get",
		Short:   "get pd|tikv|tidb|volume|all",
		Long:    getLongDesc,
		Example: getExample,
		Run: func(cmd *cobra.Command, args []string) {
			cmdutil.CheckErr(options.Complete(tkcContext, cmd, args))
			cmdutil.CheckErr(options.Run(tkcContext, cmd, args))
		},
		SuggestFor: []string{"show", "ps"},
	}

	options.PrintFlags.AddFlags(cmd)
	cmd.Flags().BoolVarP(&options.AllClusters, "all-clusters", "A", false,
		"whether list components of all tidb clusters")

	return cmd
}

// NewGetOptions returns a GetOptions
func NewGetOptions(streams genericclioptions.IOStreams) *GetOptions {
	return &GetOptions{
		PrintFlags: readable.NewPrintFlags(),

		IOStreams: streams,
	}
}

func (o *GetOptions) Complete(tkcContext *config.TkcContext, cmd *cobra.Command, args []string) error {

	clientConfig, err := tkcContext.ToTkcClientConfig()
	if err != nil {
		return err
	}
	namespace, _, err := clientConfig.Namespace()
	if err != nil {
		return err
	}
	o.Namespace = namespace
	if tcName, ok := clientConfig.TidbClusterName(); ok {
		o.TidbClusterName = tcName
	} else if !o.AllClusters {
		return cmdutil.UsageErrorf(cmd, getUsage)
	}
	if len(args) < 1 {
		return cmdutil.UsageErrorf(cmd, getUsage)
	}

	restConfig, err := clientConfig.RestConfig()
	if err != nil {
		return err
	}
	tcClient, err := versioned.NewForConfig(restConfig)
	if err != nil {
		return err
	}
	o.tcCli = tcClient
	kubeClient, err := kubernetes.NewForConfig(restConfig)
	if err != nil {
		return err
	}
	o.kubeCli = kubeClient

	// human readable printers have special conversion rules, so we determine if we're using one.
	if len(o.PrintFlags.OutputFormat) == 0 || o.PrintFlags.OutputFormat == "wide" {
		o.IsHumanReadablePrinter = true
	}

	resources := args[0]
	for _, resource := range strings.Split(resources, ",") {
		switch resource {
		case kindAll:
			o.GetPD = true
			o.GetTiKV = true
			o.GetTiDB = true
			o.GetVolume = true
			break
		case kindPD:
			o.GetPD = true
		case kindTiKV:
			o.GetTiKV = true
		case kindTiDB:
			o.GetTiDB = true
		case kindVolume:
			o.GetVolume = true
		}
	}

	if len(args) > 1 {
		o.ResourceName = args[1]
	}
	return nil
}

func (o *GetOptions) Run(tkcContext *config.TkcContext, cmd *cobra.Command, args []string) error {

	var tcs []v1alpha1.TidbCluster
	if o.AllClusters {
		tcList, err := o.tcCli.PingcapV1alpha1().
			TidbClusters(v1.NamespaceAll).
			List(metav1.ListOptions{})
		if err != nil {
			return err
		}
		tcs = tcList.Items
	} else {
		tc, err := o.tcCli.PingcapV1alpha1().
			TidbClusters(o.Namespace).
			Get(o.TidbClusterName, metav1.GetOptions{})
		if err != nil {
			return err
		}
		tcs = []v1alpha1.TidbCluster{*tc}
	}

	multiTidbCluster := len(tcs) > 1
	var errs []error
<<<<<<< HEAD
	for i := range tcs {
		tc := tcs[i]
		if printTidbInfo {
			w.Write([]byte(fmt.Sprintf("Cluster: %s/%s\n", tc.Namespace, tc.Name)))
			w.Flush()
		}
		flushPods := func(kind string) {
			podList, err := o.kubeCli.CoreV1().Pods(tc.Namespace).List(metav1.ListOptions{
				LabelSelector: fmt.Sprintf("%s=%s,%s=%s", label.InstanceLabelKey, tc.Name, label.ComponentLabelKey, kind),
			})
			if err != nil {
				errs = append(errs, err)
			}
			switch kind {
			case kindTiKV:
				tikvList := &alias.TikvList{}
				tikvList.FromPodList(podList)
				printer.PrintObj(tikvList, w)
				break
			default:
				printer.PrintObj(podList, w)
				break
			}
			w.Flush()
=======
	for i, tc := range tcs {
		if multiTidbCluster {
			o.Out.Write([]byte(fmt.Sprintf("Cluster: %s/%s\n", tc.Namespace, tc.Name)))
>>>>>>> 49a2d71b
		}

		// TODO: do a big batch or steadily print parts in minor step?
		if err := o.PrintOutput(&tc, kindPD, o.GetPD); err != nil {
			errs = append(errs, err)
		}

		if err := o.PrintOutput(&tc, kindTiKV, o.GetTiKV); err != nil {
			errs = append(errs, err)
		}

		if err := o.PrintOutput(&tc, kindTiDB, o.GetTiDB); err != nil {
			errs = append(errs, err)
		}

		if err := o.PrintOutput(&tc, kindVolume, o.GetVolume); err != nil {
			errs = append(errs, err)
		}

		if multiTidbCluster && i != len(tcs)-1 {
			o.Out.Write([]byte("\n"))
		}
	}
	return utilerrors.NewAggregate(errs)
}

func (o *GetOptions) PrintOutput(tc *v1alpha1.TidbCluster, resourceType string, needPrint bool) error {
	if !needPrint {
		return nil
	}

	switch resourceType {
	case kindPD, kindTiDB, kindTiKV:
		var objs []runtime.Object
		var listOptions metav1.ListOptions
		if len(o.ResourceName) == 0 {
			listOptions = metav1.ListOptions{
				LabelSelector: fmt.Sprintf("%s=%s,%s=%s", label.InstanceLabelKey, tc.Name, label.ComponentLabelKey, resourceType),
			}
		} else {
			listOptions = metav1.ListOptions{
				FieldSelector: fmt.Sprintf("metadata.name=%s", o.ResourceName),
			}
		}

		podList, err := o.kubeCli.CoreV1().Pods(tc.Namespace).List(listOptions)
		if err != nil {
			return err
		}
		for _, pod := range podList.Items {
			pod.GetObjectKind().SetGroupVersionKind(v1.SchemeGroupVersion.WithKind("Pod"))
			objs = append(objs, &pod)
		}

		if !o.IsHumanReadablePrinter {
			return o.printGeneric(objs)
		}

		printer, err := o.PrintFlags.ToPrinter(false, o.AllClusters)
		if err != nil {
			return err
		}

		return printer.PrintObj(podList, o.Out)
	case kindVolume:
		var objs []runtime.Object
		var listOptions metav1.ListOptions
		if len(o.ResourceName) == 0 {
			listOptions = metav1.ListOptions{
				LabelSelector: fmt.Sprintf("%s=%s,%s=%s", label.InstanceLabelKey, tc.Name, label.NamespaceLabelKey, tc.Namespace),
			}
		} else {
			listOptions = metav1.ListOptions{
				FieldSelector: fmt.Sprintf("metadata.name=%s", o.ResourceName),
			}
		}

		volumeList, err := o.kubeCli.CoreV1().PersistentVolumes().List(listOptions)
		if err != nil {
			return err
		}
		for _, volume := range volumeList.Items {
			volume.GetObjectKind().SetGroupVersionKind(v1.SchemeGroupVersion.WithKind("PersistentVolume"))
			objs = append(objs, &volume)
		}

		if !o.IsHumanReadablePrinter {
			return o.printGeneric(objs)
		}

		// PersistentVolume without namespace concept
		printer, err := o.PrintFlags.ToPrinter(false, false)
		if err != nil {
			return err
		}

		return printer.PrintObj(volumeList, o.Out)
	}
	return fmt.Errorf("Unknow resource type %s", resourceType)
}

func (o *GetOptions) printGeneric(objs []runtime.Object) error {
	printer, err := o.PrintFlags.ToPrinter(false, false)
	if err != nil {
		return err
	}

	if len(objs) == 0 {
		return nil
	}

	var allObj runtime.Object
	if len(objs) > 1 {
		list := apicore.List{
			TypeMeta: metav1.TypeMeta{
				Kind:       "List",
				APIVersion: "v1",
			},
			ListMeta: metav1.ListMeta{},
		}
		for _, obj := range objs {
			list.Items = append(list.Items, obj)
		}

		listData, err := json.Marshal(list)
		if err != nil {
			return err
		}

		converted, err := runtime.Decode(unstructured.UnstructuredJSONScheme, listData)
		if err != nil {
			return err
		}

		allObj = converted
	} else {
		allObj = objs[0]
	}

	isList := meta.IsListType(allObj)
	if !isList {
		return printer.PrintObj(allObj, o.Out)
	}

	items, err := meta.ExtractList(allObj)
	if err != nil {
		return err
	}

	// take the items and create a new list for display
	list := &unstructured.UnstructuredList{
		Object: map[string]interface{}{
			"kind":       "List",
			"apiVersion": "v1",
			"metadata":   map[string]interface{}{},
		},
	}
	if listMeta, err := meta.ListAccessor(allObj); err == nil {
		list.Object["metadata"] = map[string]interface{}{
			"selfLink":        listMeta.GetSelfLink(),
			"resourceVersion": listMeta.GetResourceVersion(),
		}
	}

	for _, item := range items {
		list.Items = append(list.Items, *item.(*unstructured.Unstructured))
	}
	return printer.PrintObj(list, o.Out)
}<|MERGE_RESOLUTION|>--- conflicted
+++ resolved
@@ -215,7 +215,6 @@
 
 	multiTidbCluster := len(tcs) > 1
 	var errs []error
-<<<<<<< HEAD
 	for i := range tcs {
 		tc := tcs[i]
 		if printTidbInfo {
@@ -240,11 +239,6 @@
 				break
 			}
 			w.Flush()
-=======
-	for i, tc := range tcs {
-		if multiTidbCluster {
-			o.Out.Write([]byte(fmt.Sprintf("Cluster: %s/%s\n", tc.Namespace, tc.Name)))
->>>>>>> 49a2d71b
 		}
 
 		// TODO: do a big batch or steadily print parts in minor step?
