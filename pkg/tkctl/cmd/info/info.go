--- conflicted
+++ resolved
@@ -193,11 +193,7 @@
 			tidbMemory = *mem
 		}
 		if st, ok := tc.Spec.TiDB.Requests[v1.ResourceStorage]; ok {
-<<<<<<< HEAD
-			tidbMemory = st
-=======
 			tidbStorage = st
->>>>>>> e742ce00
 		}
 	}
 	return readable.TabbedString(func(out io.Writer) error {
