--- conflicted
+++ resolved
@@ -210,51 +210,30 @@
 				w.Write(readable.LEVEL_0, "%s\t", tc.Status.PD.Phase)
 				w.Write(readable.LEVEL_0, "%d\t", tc.Status.PD.StatefulSet.ReadyReplicas)
 				w.Write(readable.LEVEL_0, "%d\t", tc.Status.PD.StatefulSet.Replicas)
-<<<<<<< HEAD
-				w.Write(readable.LEVEL_0, "%s\t", tc.Spec.PD.Requests.CPU)
-				w.Write(readable.LEVEL_0, "%s\t", tc.Spec.PD.Requests.Memory)
-				w.Write(readable.LEVEL_0, "%s\t", tc.Spec.PD.Requests.Storage)
-				w.Write(readable.LEVEL_0, "%s\t\n", tc.PDImage())
-=======
 				w.Write(readable.LEVEL_0, "%s\t", pdCPU)
 				w.Write(readable.LEVEL_0, "%s\t", pdMemory)
 				w.Write(readable.LEVEL_0, "%s\t", pdStorage)
-				w.Write(readable.LEVEL_0, "%s\t\n", tc.BasePDSpec().Image())
->>>>>>> 51b68201
+				w.Write(readable.LEVEL_0, "%s\t\n", tc.PDImage())
 			}
 			w.Write(readable.LEVEL_1, "TiKV:\t")
 			{
 				w.Write(readable.LEVEL_0, "%s\t", tc.Status.TiKV.Phase)
 				w.Write(readable.LEVEL_0, "%d\t", tc.Status.TiKV.StatefulSet.ReadyReplicas)
 				w.Write(readable.LEVEL_0, "%d\t", tc.Status.TiKV.StatefulSet.Replicas)
-<<<<<<< HEAD
-				w.Write(readable.LEVEL_0, "%s\t", tc.Spec.TiKV.Requests.CPU)
-				w.Write(readable.LEVEL_0, "%s\t", tc.Spec.TiKV.Requests.Memory)
-				w.Write(readable.LEVEL_0, "%s\t", tc.Spec.TiKV.Requests.Storage)
-				w.Write(readable.LEVEL_0, "%s\t\n", tc.TiKVImage())
-=======
 				w.Write(readable.LEVEL_0, "%s\t", tikvCPU)
 				w.Write(readable.LEVEL_0, "%s\t", tikvMemory)
 				w.Write(readable.LEVEL_0, "%s\t", tikvStorage)
-				w.Write(readable.LEVEL_0, "%s\t\n", tc.BaseTiKVSpec().Image())
->>>>>>> 51b68201
+				w.Write(readable.LEVEL_0, "%s\t\n", tc.TiKVImage())
 			}
 			w.Write(readable.LEVEL_1, "TiDB\t")
 			{
 				w.Write(readable.LEVEL_0, "%s\t", tc.Status.TiDB.Phase)
 				w.Write(readable.LEVEL_0, "%d\t", tc.Status.TiDB.StatefulSet.ReadyReplicas)
 				w.Write(readable.LEVEL_0, "%d\t", tc.Status.TiDB.StatefulSet.Replicas)
-<<<<<<< HEAD
-				w.Write(readable.LEVEL_0, "%s\t", tc.Spec.TiDB.Requests.CPU)
-				w.Write(readable.LEVEL_0, "%s\t", tc.Spec.TiDB.Requests.Memory)
-				w.Write(readable.LEVEL_0, "%s\t", tc.Spec.TiDB.Requests.Storage)
-				w.Write(readable.LEVEL_0, "%s\t\n", tc.TiDBImage())
-=======
 				w.Write(readable.LEVEL_0, "%s\t", tidbCPU)
 				w.Write(readable.LEVEL_0, "%s\t", tidbMemory)
 				w.Write(readable.LEVEL_0, "%s\t", tidbStorage)
-				w.Write(readable.LEVEL_0, "%s\t\n", tc.BaseTiDBSpec().Image())
->>>>>>> 51b68201
+				w.Write(readable.LEVEL_0, "%s\t\n", tc.TiDBImage())
 			}
 		}
 		w.WriteLine(readable.LEVEL_0, "Endpoints(%s):", svc.Spec.Type)
