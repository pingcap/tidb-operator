// Copyright 2018 PingCAP, Inc.
//
// Licensed under the Apache License, Version 2.0 (the "License");
// you may not use this file except in compliance with the License.
// You may obtain a copy of the License at
//
//     http://www.apache.org/licenses/LICENSE-2.0
//
// Unless required by applicable law or agreed to in writing, software
// distributed under the License is distributed on an "AS IS" BASIS,
// See the License for the specific language governing permissions and
// limitations under the License.

package pdapi

import (
	"bytes"
	"crypto/tls"
	"encoding/json"
	"fmt"
	"io/ioutil"
	"net/http"
	"strings"
	"time"

	"github.com/pingcap/kvproto/pkg/metapb"
	"github.com/pingcap/kvproto/pkg/pdpb"
	"github.com/pingcap/tidb-operator/pkg/util/crypto"
	httputil "github.com/pingcap/tidb-operator/pkg/util/http"
	"github.com/tikv/pd/pkg/typeutil"
	corelisterv1 "k8s.io/client-go/listers/core/v1"
	"k8s.io/klog"
)

const (
	DefaultTimeout       = 5 * time.Second
	evictSchedulerLeader = "evict-leader-scheduler"
	tiKVNotBootstrapped  = `TiKV cluster not bootstrapped, please start TiKV first"`
)

// GetTLSConfig returns *tls.Config for given TiDB cluster.
<<<<<<< HEAD
func GetTLSConfig(kubeCli kubernetes.Interface, namespace Namespace, secretName string) (*tls.Config, error) {
	secret, err := kubeCli.CoreV1().Secrets(string(namespace)).Get(context.Background(), secretName, types.GetOptions{})
=======
func GetTLSConfig(secretLister corelisterv1.SecretLister, namespace Namespace, tcName string, secretName string) (*tls.Config, error) {
	secret, err := secretLister.Secrets(string(namespace)).Get(secretName)
>>>>>>> 26b6a1ef
	if err != nil {
		return nil, fmt.Errorf("unable to load certificates from secret %s/%s: %v", namespace, secretName, err)
	}

	return crypto.LoadTlsConfigFromSecret(secret)
}

// PDClient provides pd server's api
type PDClient interface {
	// GetHealth returns the PD's health info
	GetHealth() (*HealthInfo, error)
	// GetConfig returns PD's config
	GetConfig() (*PDConfigFromAPI, error)
	// GetCluster returns used when syncing pod labels.
	GetCluster() (*metapb.Cluster, error)
	// GetMembers returns all PD members from cluster
	GetMembers() (*MembersInfo, error)
	// GetStores lists all TiKV stores from cluster
	GetStores() (*StoresInfo, error)
	// GetTombStoneStores lists all tombstone stores from cluster
	GetTombStoneStores() (*StoresInfo, error)
	// GetStore gets a TiKV store for a specific store id from cluster
	GetStore(storeID uint64) (*StoreInfo, error)
	// storeLabelsEqualNodeLabels compares store labels with node labels
	// for historic reasons, PD stores TiKV labels as []*StoreLabel which is a key-value pair slice
	SetStoreLabels(storeID uint64, labels map[string]string) (bool, error)
	// UpdateReplicationConfig updates the replication config
	UpdateReplicationConfig(config PDReplicationConfig) error
	// DeleteStore deletes a TiKV store from cluster
	DeleteStore(storeID uint64) error
	// SetStoreState sets store to specified state.
	SetStoreState(storeID uint64, state string) error
	// DeleteMember deletes a PD member from cluster
	DeleteMember(name string) error
	// DeleteMemberByID deletes a PD member from cluster
	DeleteMemberByID(memberID uint64) error
	// BeginEvictLeader initiates leader eviction for a storeID.
	// This is used when upgrading a pod.
	BeginEvictLeader(storeID uint64) error
	// EndEvictLeader is used at the end of pod upgrade.
	EndEvictLeader(storeID uint64) error
	// GetEvictLeaderSchedulers gets schedulers of evict leader
	GetEvictLeaderSchedulers() ([]string, error)
	// GetPDLeader returns pd leader
	GetPDLeader() (*pdpb.Member, error)
	// TransferPDLeader transfers pd leader to specified member
	TransferPDLeader(name string) error
	// GetAutoscalingPlans returns the scaling plan for the cluster
	GetAutoscalingPlans(strategy Strategy) ([]Plan, error)
}

var (
	healthPrefix           = "pd/health"
	membersPrefix          = "pd/api/v1/members"
	storesPrefix           = "pd/api/v1/stores"
	storePrefix            = "pd/api/v1/store"
	configPrefix           = "pd/api/v1/config"
	clusterIDPrefix        = "pd/api/v1/cluster"
	schedulersPrefix       = "pd/api/v1/schedulers"
	pdLeaderPrefix         = "pd/api/v1/leader"
	pdLeaderTransferPrefix = "pd/api/v1/leader/transfer"
	pdReplicationPrefix    = "pd/api/v1/config/replicate"
	// evictLeaderSchedulerConfigPrefix is the prefix of evict-leader-scheduler
	// config API, available since PD v3.1.0.
	evictLeaderSchedulerConfigPrefix = "pd/api/v1/scheduler-config/evict-leader-scheduler/list"
	autoscalingPrefix                = "autoscaling"
)

// pdClient is default implementation of PDClient
type pdClient struct {
	url        string
	httpClient *http.Client
}

// NewPDClient returns a new PDClient
func NewPDClient(url string, timeout time.Duration, tlsConfig *tls.Config) PDClient {
	var disableKeepalive bool
	if tlsConfig != nil {
		disableKeepalive = true
	}
	return &pdClient{
		url: url,
		httpClient: &http.Client{
			Timeout:   timeout,
			Transport: &http.Transport{TLSClientConfig: tlsConfig, DisableKeepAlives: disableKeepalive},
		},
	}
}

// following struct definitions are copied from github.com/pingcap/pd/server/api/store
// these are not exported by that package

// HealthInfo define PD's healthy info
type HealthInfo struct {
	Healths []MemberHealth
}

// MemberHealth define a pd member's healthy info
type MemberHealth struct {
	Name       string   `json:"name"`
	MemberID   uint64   `json:"member_id"`
	ClientUrls []string `json:"client_urls"`
	Health     bool     `json:"health"`
}

// MetaStore is TiKV store status defined in protobuf
type MetaStore struct {
	*metapb.Store
	StateName string `json:"state_name"`
}

// StoreStatus is TiKV store status returned from PD RESTful interface
type StoreStatus struct {
	Capacity           typeutil.ByteSize `json:"capacity"`
	Available          typeutil.ByteSize `json:"available"`
	LeaderCount        int               `json:"leader_count"`
	RegionCount        int               `json:"region_count"`
	SendingSnapCount   uint32            `json:"sending_snap_count"`
	ReceivingSnapCount uint32            `json:"receiving_snap_count"`
	ApplyingSnapCount  uint32            `json:"applying_snap_count"`
	IsBusy             bool              `json:"is_busy"`

	StartTS         time.Time         `json:"start_ts"`
	LastHeartbeatTS time.Time         `json:"last_heartbeat_ts"`
	Uptime          typeutil.Duration `json:"uptime"`
}

// StoreInfo is a single store info returned from PD RESTful interface
type StoreInfo struct {
	Store  *MetaStore   `json:"store"`
	Status *StoreStatus `json:"status"`
}

// StoresInfo is stores info returned from PD RESTful interface
type StoresInfo struct {
	Count  int          `json:"count"`
	Stores []*StoreInfo `json:"stores"`
}

// MembersInfo is PD members info returned from PD RESTful interface
//type Members map[string][]*pdpb.Member
type MembersInfo struct {
	Header     *pdpb.ResponseHeader `json:"header,omitempty"`
	Members    []*pdpb.Member       `json:"members,omitempty"`
	Leader     *pdpb.Member         `json:"leader,omitempty"`
	EtcdLeader *pdpb.Member         `json:"etcd_leader,omitempty"`
}

// below copied from github.com/tikv/pd/pkg/autoscaling

// Strategy within a HTTP request provides rules and resources to help make decision for auto scaling.
type Strategy struct {
	Rules     []*Rule     `json:"rules"`
	Resources []*Resource `json:"resources"`
}

// Rule is a set of constraints for a kind of component.
type Rule struct {
	Component   string       `json:"component"`
	CPURule     *CPURule     `json:"cpu_rule,omitempty"`
	StorageRule *StorageRule `json:"storage_rule,omitempty"`
}

// CPURule is the constraints about CPU.
type CPURule struct {
	MaxThreshold  float64  `json:"max_threshold"`
	MinThreshold  float64  `json:"min_threshold"`
	ResourceTypes []string `json:"resource_types"`
}

// StorageRule is the constraints about storage.
type StorageRule struct {
	MinThreshold  float64  `json:"min_threshold"`
	ResourceTypes []string `json:"resource_types"`
}

// Resource represents a kind of resource set including CPU, memory, storage.
type Resource struct {
	ResourceType string `json:"resource_type"`
	// The basic unit of CPU is milli-core.
	CPU uint64 `json:"cpu"`
	// The basic unit of memory is byte.
	Memory uint64 `json:"memory"`
	// The basic unit of storage is byte.
	Storage uint64 `json:"storage"`
	// If count is not set, it indicates no limit.
	Count *uint64 `json:"count,omitempty"`
}

// Plan is the final result of auto scaling, which indicates how to scale in or scale out.
type Plan struct {
	Component    string            `json:"component"`
	Count        uint64            `json:"count"`
	ResourceType string            `json:"resource_type"`
	Labels       map[string]string `json:"labels"`
}

type schedulerInfo struct {
	Name    string `json:"name"`
	StoreID uint64 `json:"store_id"`
}

func (c *pdClient) GetHealth() (*HealthInfo, error) {
	apiURL := fmt.Sprintf("%s/%s", c.url, healthPrefix)
	body, err := httputil.GetBodyOK(c.httpClient, apiURL)
	if err != nil {
		return nil, err
	}
	healths := []MemberHealth{}
	err = json.Unmarshal(body, &healths)
	if err != nil {
		return nil, err
	}
	return &HealthInfo{
		healths,
	}, nil
}

func (c *pdClient) GetConfig() (*PDConfigFromAPI, error) {
	apiURL := fmt.Sprintf("%s/%s", c.url, configPrefix)
	body, err := httputil.GetBodyOK(c.httpClient, apiURL)
	if err != nil {
		return nil, err
	}
	config := &PDConfigFromAPI{}
	err = json.Unmarshal(body, config)
	if err != nil {
		return nil, err
	}
	return config, nil
}

func (c *pdClient) GetCluster() (*metapb.Cluster, error) {
	apiURL := fmt.Sprintf("%s/%s", c.url, clusterIDPrefix)
	body, err := httputil.GetBodyOK(c.httpClient, apiURL)
	if err != nil {
		return nil, err
	}
	cluster := &metapb.Cluster{}
	err = json.Unmarshal(body, cluster)
	if err != nil {
		return nil, err
	}
	return cluster, nil
}

func (c *pdClient) GetMembers() (*MembersInfo, error) {
	apiURL := fmt.Sprintf("%s/%s", c.url, membersPrefix)
	body, err := httputil.GetBodyOK(c.httpClient, apiURL)
	if err != nil {
		return nil, err
	}
	members := &MembersInfo{}
	err = json.Unmarshal(body, members)
	if err != nil {
		return nil, err
	}
	return members, nil
}

func (c *pdClient) getStores(apiURL string) (*StoresInfo, error) {
	body, err := httputil.GetBodyOK(c.httpClient, apiURL)
	if err != nil {
		return nil, err
	}
	storesInfo := &StoresInfo{}
	err = json.Unmarshal(body, storesInfo)
	if err != nil {
		return nil, err
	}
	return storesInfo, nil
}

func (c *pdClient) GetStores() (*StoresInfo, error) {
	storesInfo, err := c.getStores(fmt.Sprintf("%s/%s", c.url, storesPrefix))
	if err != nil {
		if strings.HasSuffix(err.Error(), tiKVNotBootstrapped+"\n") {
			err = TiKVNotBootstrappedErrorf(err.Error())
		}
		return nil, err
	}
	return storesInfo, nil
}

func (c *pdClient) GetTombStoneStores() (*StoresInfo, error) {
	return c.getStores(fmt.Sprintf("%s/%s?state=%d", c.url, storesPrefix, metapb.StoreState_Tombstone))
}

func (c *pdClient) GetStore(storeID uint64) (*StoreInfo, error) {
	apiURL := fmt.Sprintf("%s/%s/%d", c.url, storePrefix, storeID)
	body, err := httputil.GetBodyOK(c.httpClient, apiURL)
	if err != nil {
		return nil, err
	}
	storeInfo := &StoreInfo{}
	err = json.Unmarshal(body, storeInfo)
	if err != nil {
		return nil, err
	}
	return storeInfo, nil
}

func (c *pdClient) DeleteStore(storeID uint64) error {
	var exist bool
	stores, err := c.GetStores()
	if err != nil {
		return err
	}
	for _, store := range stores.Stores {
		if store.Store.GetId() == storeID {
			exist = true
			break
		}
	}
	if !exist {
		return nil
	}
	apiURL := fmt.Sprintf("%s/%s/%d", c.url, storePrefix, storeID)
	req, err := http.NewRequest("DELETE", apiURL, nil)
	if err != nil {
		return err
	}
	res, err := c.httpClient.Do(req)
	if err != nil {
		return err
	}
	defer httputil.DeferClose(res.Body)

	// Remove an offline store should returns http.StatusOK
	if res.StatusCode == http.StatusOK || res.StatusCode == http.StatusNotFound {
		return nil
	}
	body, err := ioutil.ReadAll(res.Body)
	if err != nil {
		return err
	}

	return fmt.Errorf("failed to delete store %d: %v", storeID, string(body))
}

// SetStoreState sets store to specified state.
func (c *pdClient) SetStoreState(storeID uint64, state string) error {
	apiURL := fmt.Sprintf("%s/%s/%d/state?state=%s", c.url, storePrefix, storeID, state)
	req, err := http.NewRequest("POST", apiURL, nil)
	if err != nil {
		return err
	}
	res, err := c.httpClient.Do(req)
	if err != nil {
		return err
	}
	defer httputil.DeferClose(res.Body)

	if res.StatusCode == http.StatusOK || res.StatusCode == http.StatusNotFound {
		return nil
	}
	body, err := ioutil.ReadAll(res.Body)
	if err != nil {
		return err
	}

	return fmt.Errorf("failed to delete store %d: %v", storeID, string(body))
}

func (c *pdClient) DeleteMemberByID(memberID uint64) error {
	var exist bool
	members, err := c.GetMembers()
	if err != nil {
		return err
	}
	for _, member := range members.Members {
		if member.MemberId == memberID {
			exist = true
			break
		}
	}
	if !exist {
		return nil
	}
	apiURL := fmt.Sprintf("%s/%s/id/%d", c.url, membersPrefix, memberID)
	req, err := http.NewRequest("DELETE", apiURL, nil)
	if err != nil {
		return err
	}
	res, err := c.httpClient.Do(req)
	if err != nil {
		return err
	}
	defer httputil.DeferClose(res.Body)
	if res.StatusCode == http.StatusOK || res.StatusCode == http.StatusNotFound {
		return nil
	}
	err2 := httputil.ReadErrorBody(res.Body)
	return fmt.Errorf("failed %v to delete member %d: %v", res.StatusCode, memberID, err2)
}

func (c *pdClient) DeleteMember(name string) error {
	var exist bool
	members, err := c.GetMembers()
	if err != nil {
		return err
	}
	for _, member := range members.Members {
		if member.Name == name {
			exist = true
			break
		}
	}
	if !exist {
		return nil
	}
	apiURL := fmt.Sprintf("%s/%s/name/%s", c.url, membersPrefix, name)
	req, err := http.NewRequest("DELETE", apiURL, nil)
	if err != nil {
		return err
	}
	res, err := c.httpClient.Do(req)
	if err != nil {
		return err
	}
	defer httputil.DeferClose(res.Body)
	if res.StatusCode == http.StatusOK || res.StatusCode == http.StatusNotFound {
		return nil
	}
	err2 := httputil.ReadErrorBody(res.Body)
	return fmt.Errorf("failed %v to delete member %s: %v", res.StatusCode, name, err2)
}

func (c *pdClient) SetStoreLabels(storeID uint64, labels map[string]string) (bool, error) {
	apiURL := fmt.Sprintf("%s/%s/%d/label", c.url, storePrefix, storeID)
	data, err := json.Marshal(labels)
	if err != nil {
		return false, err
	}
	res, err := c.httpClient.Post(apiURL, "application/json", bytes.NewBuffer(data))
	if err != nil {
		return false, err
	}
	defer httputil.DeferClose(res.Body)
	if res.StatusCode == http.StatusOK {
		return true, nil
	}
	err2 := httputil.ReadErrorBody(res.Body)
	return false, fmt.Errorf("failed %v to set store labels: %v", res.StatusCode, err2)
}

func (c *pdClient) UpdateReplicationConfig(config PDReplicationConfig) error {
	apiURL := fmt.Sprintf("%s/%s", c.url, pdReplicationPrefix)
	data, err := json.Marshal(config)
	if err != nil {
		return err
	}
	res, err := c.httpClient.Post(apiURL, "application/json", bytes.NewBuffer(data))
	if err != nil {
		return err
	}
	defer httputil.DeferClose(res.Body)
	if res.StatusCode == http.StatusOK {
		return nil
	}
	err = httputil.ReadErrorBody(res.Body)
	return fmt.Errorf("failed %v to update replication: %v", res.StatusCode, err)
}

func (c *pdClient) BeginEvictLeader(storeID uint64) error {
	leaderEvictInfo := getLeaderEvictSchedulerInfo(storeID)
	apiURL := fmt.Sprintf("%s/%s", c.url, schedulersPrefix)
	data, err := json.Marshal(leaderEvictInfo)
	if err != nil {
		return err
	}
	res, err := c.httpClient.Post(apiURL, "application/json", bytes.NewBuffer(data))
	if err != nil {
		return err
	}
	defer httputil.DeferClose(res.Body)
	if res.StatusCode == http.StatusOK {
		return nil
	}

	// pd will return an error with the body contains "scheduler existed" if the scheduler already exists
	// this is not the standard response.
	// so these lines are just a workaround for now:
	//   - make a new request to get all schedulers
	//   - return nil if the scheduler already exists
	//
	// when PD returns standard json response, we should get rid of this verbose code.
	evictLeaderSchedulers, err := c.GetEvictLeaderSchedulers()
	if err != nil {
		return err
	}
	for _, s := range evictLeaderSchedulers {
		if s == getLeaderEvictSchedulerStr(storeID) {
			return nil
		}
	}

	err2 := httputil.ReadErrorBody(res.Body)
	return fmt.Errorf("failed %v to begin evict leader of store:[%d],error: %v", res.StatusCode, storeID, err2)
}

func (c *pdClient) EndEvictLeader(storeID uint64) error {
	sName := getLeaderEvictSchedulerStr(storeID)
	apiURL := fmt.Sprintf("%s/%s/%s", c.url, schedulersPrefix, sName)
	req, err := http.NewRequest("DELETE", apiURL, nil)
	if err != nil {
		return err
	}
	res, err := c.httpClient.Do(req)
	if err != nil {
		return err
	}
	defer httputil.DeferClose(res.Body)
	if res.StatusCode == http.StatusNotFound {
		return nil
	}
	if res.StatusCode == http.StatusOK {
		klog.Infof("call DELETE method: %s success", apiURL)
	} else {
		err2 := httputil.ReadErrorBody(res.Body)
		klog.Errorf("call DELETE method: %s failed,statusCode: %v,error: %v", apiURL, res.StatusCode, err2)
	}

	// pd will return an error with the body contains "scheduler not found" if the scheduler is not found
	// this is not the standard response.
	// so these lines are just a workaround for now:
	//   - make a new request to get all schedulers
	//   - return nil if the scheduler is not found
	//
	// when PD returns standard json response, we should get rid of this verbose code.
	evictLeaderSchedulers, err := c.GetEvictLeaderSchedulers()
	if err != nil {
		return err
	}
	for _, s := range evictLeaderSchedulers {
		if s == sName {
			return fmt.Errorf("end leader evict scheduler failed,the store:[%d]'s leader evict scheduler is still exist", storeID)
		}
	}

	return nil
}

func (c *pdClient) GetEvictLeaderSchedulers() ([]string, error) {
	apiURL := fmt.Sprintf("%s/%s", c.url, schedulersPrefix)
	body, err := httputil.GetBodyOK(c.httpClient, apiURL)
	if err != nil {
		return nil, err
	}
	var schedulers []string
	err = json.Unmarshal(body, &schedulers)
	if err != nil {
		return nil, err
	}
	var evicts []string
	for _, scheduler := range schedulers {
		if strings.HasPrefix(scheduler, evictSchedulerLeader) {
			evicts = append(evicts, scheduler)
		}
	}
	evictSchedulers, err := c.filterLeaderEvictScheduler(evicts)
	if err != nil {
		return nil, err
	}
	return evictSchedulers, nil
}

// getEvictLeaderSchedulerConfig gets the config of PD scheduler "evict-leader-scheduler"
// It's available since PD 3.1.0.
// In the previous versions, PD API returns 404 and this function will return an error.
func (c *pdClient) getEvictLeaderSchedulerConfig() (*evictLeaderSchedulerConfig, error) {
	apiURL := fmt.Sprintf("%s/%s", c.url, evictLeaderSchedulerConfigPrefix)
	body, err := httputil.GetBodyOK(c.httpClient, apiURL)
	if err != nil {
		return nil, err
	}
	config := &evictLeaderSchedulerConfig{}
	err = json.Unmarshal(body, config)
	if err != nil {
		return nil, err
	}
	return config, nil
}

// This method is to make compatible between old pdapi version and versions after 3.1/4.0.
// To get more detail, see:
// - https://github.com/pingcap/tidb-operator/pull/1831
// - https://github.com/pingcap/pd/issues/2550
func (c *pdClient) filterLeaderEvictScheduler(evictLeaderSchedulers []string) ([]string, error) {
	var schedulerIds []string
	if len(evictLeaderSchedulers) == 1 && evictLeaderSchedulers[0] == evictSchedulerLeader {
		// If there is only one evcit scehduler entry without store ID postfix.
		// We should get the store IDs via scheduler config API and append them
		// to provide consistent results.
		c, err := c.getEvictLeaderSchedulerConfig()
		if err != nil {
			return nil, err
		}
		for k := range c.StoreIDWithRanges {
			schedulerIds = append(schedulerIds, fmt.Sprintf("%s-%v", evictSchedulerLeader, k))
		}
	} else {
		schedulerIds = append(schedulerIds, evictLeaderSchedulers...)
	}
	return schedulerIds, nil
}

func (c *pdClient) GetPDLeader() (*pdpb.Member, error) {
	apiURL := fmt.Sprintf("%s/%s", c.url, pdLeaderPrefix)
	body, err := httputil.GetBodyOK(c.httpClient, apiURL)
	if err != nil {
		return nil, err
	}
	leader := &pdpb.Member{}
	err = json.Unmarshal(body, leader)
	if err != nil {
		return nil, err
	}
	return leader, nil
}

func (c *pdClient) TransferPDLeader(memberName string) error {
	apiURL := fmt.Sprintf("%s/%s/%s", c.url, pdLeaderTransferPrefix, memberName)
	req, err := http.NewRequest("POST", apiURL, nil)
	if err != nil {
		return err
	}
	res, err := c.httpClient.Do(req)
	if err != nil {
		return err
	}
	defer httputil.DeferClose(res.Body)
	if res.StatusCode == http.StatusOK || res.StatusCode == http.StatusNotFound {
		return nil
	}
	err2 := httputil.ReadErrorBody(res.Body)
	return fmt.Errorf("failed %v to transfer pd leader to %s,error: %v", res.StatusCode, memberName, err2)
}

func (c *pdClient) GetAutoscalingPlans(strategy Strategy) ([]Plan, error) {
	apiURL := fmt.Sprintf("%s/%s", c.url, autoscalingPrefix)
	data, err := json.Marshal(strategy)
	if err != nil {
		return nil, err
	}
	body, err := httputil.PostBodyOK(c.httpClient, apiURL, bytes.NewBuffer(data))
	if err != nil {
		return nil, err
	}
	var plans []Plan
	err = json.Unmarshal(body, &plans)
	if err != nil {
		return nil, err
	}
	return plans, nil
}

func getLeaderEvictSchedulerInfo(storeID uint64) *schedulerInfo {
	return &schedulerInfo{"evict-leader-scheduler", storeID}
}

func getLeaderEvictSchedulerStr(storeID uint64) string {
	return fmt.Sprintf("%s-%d", "evict-leader-scheduler", storeID)
}

// TiKVNotBootstrappedError represents that TiKV cluster is not bootstrapped yet
type TiKVNotBootstrappedError struct {
	s string
}

func (e *TiKVNotBootstrappedError) Error() string {
	return e.s
}

// TiKVNotBootstrappedErrorf returns a TiKVNotBootstrappedError
func TiKVNotBootstrappedErrorf(format string, a ...interface{}) error {
	return &TiKVNotBootstrappedError{fmt.Sprintf(format, a...)}
}

// IsTiKVNotBootstrappedError returns whether err is a TiKVNotBootstrappedError
func IsTiKVNotBootstrappedError(err error) bool {
	_, ok := err.(*TiKVNotBootstrappedError)
	return ok
}<|MERGE_RESOLUTION|>--- conflicted
+++ resolved
@@ -39,13 +39,8 @@
 )
 
 // GetTLSConfig returns *tls.Config for given TiDB cluster.
-<<<<<<< HEAD
-func GetTLSConfig(kubeCli kubernetes.Interface, namespace Namespace, secretName string) (*tls.Config, error) {
-	secret, err := kubeCli.CoreV1().Secrets(string(namespace)).Get(context.Background(), secretName, types.GetOptions{})
-=======
-func GetTLSConfig(secretLister corelisterv1.SecretLister, namespace Namespace, tcName string, secretName string) (*tls.Config, error) {
+func GetTLSConfig(secretLister corelisterv1.SecretLister, namespace Namespace, secretName string) (*tls.Config, error) {
 	secret, err := secretLister.Secrets(string(namespace)).Get(secretName)
->>>>>>> 26b6a1ef
 	if err != nil {
 		return nil, fmt.Errorf("unable to load certificates from secret %s/%s: %v", namespace, secretName, err)
 	}
