--- conflicted
+++ resolved
@@ -140,11 +140,7 @@
 
 func (c *defaultPDControl) GetEndpoints(namespace Namespace, tcName string, tlsEnabled bool) (endpoints []string, tlsConfig *tls.Config, err error) {
 	if tlsEnabled {
-<<<<<<< HEAD
-		tlsConfig, err = GetTLSConfig(c.kubeCli, namespace, util.ClusterClientTLSSecretName(tcName))
-=======
-		tlsConfig, err = GetTLSConfig(c.secretLister, namespace, tcName, util.ClusterClientTLSSecretName(tcName))
->>>>>>> 26b6a1ef
+		tlsConfig, err = GetTLSConfig(c.secretLister, namespace, util.ClusterClientTLSSecretName(tcName))
 		if err != nil {
 			return nil, nil, err
 		}
@@ -163,11 +159,7 @@
 	var err error
 
 	if tlsEnabled {
-<<<<<<< HEAD
-		tlsConfig, err = GetTLSConfig(c.kubeCli, namespace, util.ClusterClientTLSSecretName(tcName))
-=======
-		tlsConfig, err = GetTLSConfig(c.secretLister, namespace, tcName, util.ClusterClientTLSSecretName(tcName))
->>>>>>> 26b6a1ef
+		tlsConfig, err = GetTLSConfig(c.secretLister, namespace, util.ClusterClientTLSSecretName(tcName))
 		if err != nil {
 			klog.Errorf("Unable to get tls config for tidb cluster %q, pd etcd client may not work: %v", tcName, err)
 			return nil, err
@@ -206,16 +198,8 @@
 	pdc.mutex.Lock()
 	defer pdc.mutex.Unlock()
 
-<<<<<<< HEAD
 	if config.tlsEnable {
-		tlsConfig, err := GetTLSConfig(pdc.kubeCli, config.tlsSecretNamespace, config.tlsSecretName)
-=======
-	var tlsConfig *tls.Config
-	var err error
-
-	if tlsEnabled {
-		tlsConfig, err = GetTLSConfig(pdc.secretLister, namespace, tcName, util.ClusterClientTLSSecretName(tcName))
->>>>>>> 26b6a1ef
+		tlsConfig, err := GetTLSConfig(pdc.secretLister, config.tlsSecretNamespace, config.tlsSecretName)
 		if err != nil {
 			klog.Errorf("Unable to get tls config for tidb cluster %q in %s, pd client may not work: %v", tcName, namespace, err)
 			return &pdClient{url: config.clientURL, httpClient: &http.Client{Timeout: DefaultTimeout}}
