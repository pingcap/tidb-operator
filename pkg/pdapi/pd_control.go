// Copyright 2018 PingCAP, Inc.
//
// Licensed under the Apache License, Version 2.0 (the "License");
// you may not use this file except in compliance with the License.
// You may obtain a copy of the License at
//
//     http://www.apache.org/licenses/LICENSE-2.0
//
// Unless required by applicable law or agreed to in writing, software
// distributed under the License is distributed on an "AS IS" BASIS,
// See the License for the specific language governing permissions and
// limitations under the License.

package pdapi

import (
	"crypto/tls"
	"fmt"
	"net/http"
	"sync"

	"github.com/pingcap/tidb-operator/pkg/util"
	"k8s.io/client-go/kubernetes"
	"k8s.io/klog"
)

// Namespace is a newtype of a string
type Namespace string

// PDControlInterface is an interface that knows how to manage and get tidb cluster's PD client
type PDControlInterface interface {
	// GetPDClient provides PDClient of the tidb cluster.
	GetPDClient(namespace Namespace, tcName string, tlsEnabled bool) PDClient
	// GetClusterRefPDClient provides PDClient of the tidb cluster.
	GetClusterRefPDClient(namespace Namespace, tcName string, clusterDomain string, tlsEnabled bool) PDClient
	// GetPeerPDClient provides PD Client of the tidb cluster from peerURL.
<<<<<<< HEAD
	GetPeerPDClient(namespace Namespace, tcName string, tlsEnabled bool, peerURL string, peerKey string) PDClient
=======
	GetPeerPDClient(namespace Namespace, tcName string, tlsEnabled bool, clientURL string, clientName string) PDClient
>>>>>>> 8d703bc5
	// GetPDEtcdClient provides PD etcd Client of the tidb cluster.
	GetPDEtcdClient(namespace Namespace, tcName string, tlsEnabled bool) (PDEtcdClient, error)
}

// defaultPDControl is the default implementation of PDControlInterface.
type defaultPDControl struct {
	mutex         sync.Mutex
	etcdmutex     sync.Mutex
	kubeCli       kubernetes.Interface
	pdClients     map[string]PDClient
	pdEtcdClients map[string]PDEtcdClient
}

// NewDefaultPDControl returns a defaultPDControl instance
func NewDefaultPDControl(kubeCli kubernetes.Interface) PDControlInterface {
	return &defaultPDControl{kubeCli: kubeCli, pdClients: map[string]PDClient{}, pdEtcdClients: map[string]PDEtcdClient{}}
}

func (c *defaultPDControl) GetPDEtcdClient(namespace Namespace, tcName string, tlsEnabled bool) (PDEtcdClient, error) {
	c.etcdmutex.Lock()
	defer c.etcdmutex.Unlock()

	var tlsConfig *tls.Config
	var err error

	if tlsEnabled {
		tlsConfig, err = GetTLSConfig(c.kubeCli, namespace, tcName, util.ClusterClientTLSSecretName(tcName))
		if err != nil {
			klog.Errorf("Unable to get tls config for tidb cluster %q, pd etcd client may not work: %v", tcName, err)
			return nil, err
		}
		return NewPdEtcdClient(PDEtcdClientURL(namespace, tcName), DefaultTimeout, tlsConfig)
	}
	key := pdEtcdClientKey(namespace, tcName)
	if _, ok := c.pdEtcdClients[key]; !ok {
		pdetcdClient, err := NewPdEtcdClient(PDEtcdClientURL(namespace, tcName), DefaultTimeout, nil)
		if err != nil {
			return nil, err
		}
		c.pdEtcdClients[key] = pdetcdClient
	}
	return c.pdEtcdClients[key], nil
}

// GetPDClient provides a PDClient of real pd cluster,if the PDClient not existing, it will create new one.
func (c *defaultPDControl) GetPDClient(namespace Namespace, tcName string, tlsEnabled bool) PDClient {
	c.mutex.Lock()
	defer c.mutex.Unlock()

	var tlsConfig *tls.Config
	var err error
	var scheme = "http"

	if tlsEnabled {
		scheme = "https"
		tlsConfig, err = GetTLSConfig(c.kubeCli, namespace, tcName, util.ClusterClientTLSSecretName(tcName))
		if err != nil {
			klog.Errorf("Unable to get tls config for tidb cluster %q, pd client may not work: %v", tcName, err)
			return &pdClient{url: PdClientURL(namespace, tcName, scheme), httpClient: &http.Client{Timeout: DefaultTimeout}}
		}

		return NewPDClient(PdClientURL(namespace, tcName, scheme), DefaultTimeout, tlsConfig)
	}

	key := pdClientKey(scheme, namespace, tcName)
	if _, ok := c.pdClients[key]; !ok {
		c.pdClients[key] = NewPDClient(PdClientURL(namespace, tcName, scheme), DefaultTimeout, nil)
	}
	return c.pdClients[key]
}

func (pdc *defaultPDControl) GetClusterRefPDClient(namespace Namespace, tcName string, clusterDomain string, tlsEnabled bool) PDClient {
	pdc.mutex.Lock()
	defer pdc.mutex.Unlock()

	var tlsConfig *tls.Config
	var err error
	var scheme = "http"

	if tlsEnabled {
		scheme = "https"
		tlsConfig, err = GetTLSConfig(pdc.kubeCli, namespace, tcName, util.ClusterClientTLSSecretName(tcName))
		if err != nil {
			klog.Errorf("Unable to get tls config for tidb cluster %q in %s, pd client may not work: %v", tcName, namespace, err)
			return &pdClient{url: ClusterRefPDClientUrl(namespace, tcName, scheme, clusterDomain), httpClient: &http.Client{Timeout: DefaultTimeout}}
		}

		return NewPDClient(ClusterRefPDClientUrl(namespace, tcName, scheme, clusterDomain), DefaultTimeout, tlsConfig)
	}

	key := ClusterRefpdClientKey(scheme, namespace, tcName, clusterDomain)
	if _, ok := pdc.pdClients[key]; !ok {
		pdc.pdClients[key] = NewPDClient(ClusterRefPDClientUrl(namespace, tcName, scheme, clusterDomain), DefaultTimeout, nil)
	}
	return pdc.pdClients[key]
}

<<<<<<< HEAD
func (pdc *defaultPDControl) GetPeerPDClient(namespace Namespace, tcName string, tlsEnabled bool, peerURL string, peerKey string) PDClient {
=======
func (pdc *defaultPDControl) GetPeerPDClient(namespace Namespace, tcName string, tlsEnabled bool, clientURL string, clientName string) PDClient {
>>>>>>> 8d703bc5
	pdc.mutex.Lock()
	defer pdc.mutex.Unlock()

	var tlsConfig *tls.Config
	var err error

	if tlsEnabled {
		tlsConfig, err = GetTLSConfig(pdc.kubeCli, namespace, tcName, util.ClusterClientTLSSecretName(tcName))
		if err != nil {
			klog.Errorf("Unable to get tls config for tidb cluster %q in %s, pd client may not work: %v", tcName, namespace, err)
<<<<<<< HEAD
			return &pdClient{url: peerURL, httpClient: &http.Client{Timeout: DefaultTimeout}}
		}

		return NewPDClient(peerURL, DefaultTimeout, tlsConfig)
	}
	if _, ok := pdc.pdClients[peerKey]; !ok {
		pdc.pdClients[peerKey] = NewPDClient(peerURL, DefaultTimeout, nil)
	}
	return pdc.pdClients[peerKey]
=======
			return &pdClient{url: clientURL, httpClient: &http.Client{Timeout: DefaultTimeout}}
		}

		return NewPDClient(clientURL, DefaultTimeout, tlsConfig)
	}
	if _, ok := pdc.pdClients[clientName]; !ok {
		pdc.pdClients[clientName] = NewPDClient(clientURL, DefaultTimeout, nil)
	}
	return pdc.pdClients[clientName]
>>>>>>> 8d703bc5
}

// pdClientKey returns the pd client key
func pdClientKey(scheme string, namespace Namespace, clusterName string) string {
	return fmt.Sprintf("%s.%s.%s", scheme, clusterName, string(namespace))
}

func ClusterRefpdClientKey(scheme string, namespace Namespace, clusterName string, clusterDomain string) string {
	if len(clusterDomain) == 0 {
		return fmt.Sprintf("%s.%s.%s", scheme, clusterName, string(namespace))
	}
	return fmt.Sprintf("%s.%s.%s.%s", scheme, clusterName, string(namespace), clusterDomain)
}

func pdEtcdClientKey(namespace Namespace, clusterName string) string {
	return fmt.Sprintf("%s.%s", clusterName, string(namespace))
}

// pdClientUrl builds the url of pd client
func PdClientURL(namespace Namespace, clusterName string, scheme string) string {
	return fmt.Sprintf("%s://%s-pd.%s:2379", scheme, clusterName, string(namespace))
}

// ClusterRefPDClientUrl builds the url of cluster pd client
func ClusterRefPDClientUrl(namespace Namespace, clusterName string, scheme string, clusterDomain string) string {
	if len(namespace) == 0 {
		return fmt.Sprintf("%s://%s-pd:2379", scheme, clusterName)
	}
	if len(clusterDomain) == 0 {
		return fmt.Sprintf("%s://%s-pd.%s:2379", scheme, clusterName, string(namespace))
	}
	return fmt.Sprintf("%s://%s-pd-peer.%s.svc.%s:2379", scheme, clusterName, string(namespace), clusterDomain)
}

func PDEtcdClientURL(namespace Namespace, clusterName string) string {
	return fmt.Sprintf("%s-pd.%s:2379", clusterName, string(namespace))
}

// FakePDControl implements a fake version of PDControlInterface.
type FakePDControl struct {
	defaultPDControl
}

func NewFakePDControl(kubeCli kubernetes.Interface) *FakePDControl {
	return &FakePDControl{
		defaultPDControl{kubeCli: kubeCli, pdClients: map[string]PDClient{}},
	}
}

func (fpc *FakePDControl) SetPDClient(namespace Namespace, tcName string, pdclient PDClient) {
	fpc.defaultPDControl.pdClients[pdClientKey("http", namespace, tcName)] = pdclient
}

func (fpc *FakePDControl) SetPDClientWithClusterDomain(namespace Namespace, tcName string, tcClusterDomain string, pdclient PDClient) {
	fpc.defaultPDControl.pdClients[ClusterRefpdClientKey("http", namespace, tcName, tcClusterDomain)] = pdclient
}

func (fpc *FakePDControl) SetPDClientWithAddress(peerURL string, pdclient PDClient) {
	fpc.defaultPDControl.pdClients[peerURL] = pdclient
}<|MERGE_RESOLUTION|>--- conflicted
+++ resolved
@@ -34,11 +34,8 @@
 	// GetClusterRefPDClient provides PDClient of the tidb cluster.
 	GetClusterRefPDClient(namespace Namespace, tcName string, clusterDomain string, tlsEnabled bool) PDClient
 	// GetPeerPDClient provides PD Client of the tidb cluster from peerURL.
-<<<<<<< HEAD
-	GetPeerPDClient(namespace Namespace, tcName string, tlsEnabled bool, peerURL string, peerKey string) PDClient
-=======
 	GetPeerPDClient(namespace Namespace, tcName string, tlsEnabled bool, clientURL string, clientName string) PDClient
->>>>>>> 8d703bc5
+
 	// GetPDEtcdClient provides PD etcd Client of the tidb cluster.
 	GetPDEtcdClient(namespace Namespace, tcName string, tlsEnabled bool) (PDEtcdClient, error)
 }
@@ -136,11 +133,7 @@
 	return pdc.pdClients[key]
 }
 
-<<<<<<< HEAD
-func (pdc *defaultPDControl) GetPeerPDClient(namespace Namespace, tcName string, tlsEnabled bool, peerURL string, peerKey string) PDClient {
-=======
 func (pdc *defaultPDControl) GetPeerPDClient(namespace Namespace, tcName string, tlsEnabled bool, clientURL string, clientName string) PDClient {
->>>>>>> 8d703bc5
 	pdc.mutex.Lock()
 	defer pdc.mutex.Unlock()
 
@@ -151,17 +144,6 @@
 		tlsConfig, err = GetTLSConfig(pdc.kubeCli, namespace, tcName, util.ClusterClientTLSSecretName(tcName))
 		if err != nil {
 			klog.Errorf("Unable to get tls config for tidb cluster %q in %s, pd client may not work: %v", tcName, namespace, err)
-<<<<<<< HEAD
-			return &pdClient{url: peerURL, httpClient: &http.Client{Timeout: DefaultTimeout}}
-		}
-
-		return NewPDClient(peerURL, DefaultTimeout, tlsConfig)
-	}
-	if _, ok := pdc.pdClients[peerKey]; !ok {
-		pdc.pdClients[peerKey] = NewPDClient(peerURL, DefaultTimeout, nil)
-	}
-	return pdc.pdClients[peerKey]
-=======
 			return &pdClient{url: clientURL, httpClient: &http.Client{Timeout: DefaultTimeout}}
 		}
 
@@ -171,7 +153,6 @@
 		pdc.pdClients[clientName] = NewPDClient(clientURL, DefaultTimeout, nil)
 	}
 	return pdc.pdClients[clientName]
->>>>>>> 8d703bc5
 }
 
 // pdClientKey returns the pd client key
