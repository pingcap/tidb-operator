--- conflicted
+++ resolved
@@ -227,13 +227,6 @@
 		ObjectMeta: metav1.ObjectMeta{
 			Namespace: tidb.Namespace,
 			Name:      coreutil.PodName[scope.TiDB](tidb),
-<<<<<<< HEAD
-			Labels: maputil.Merge(tidb.Labels, map[string]string{
-				v1alpha1.LabelKeyInstance:  tidb.Name,
-				v1alpha1.LabelKeyClusterID: cluster.Status.ID,
-			}, k8s.LabelsK8sApp(cluster.Name, v1alpha1.LabelValComponentTiDB)),
-			Annotations: maputil.Merge(tidb.GetAnnotations(),
-=======
 			Labels: maputil.Merge(
 				coreutil.PodLabels[scope.TiDB](tidb),
 				// legacy labels in v1
@@ -245,7 +238,6 @@
 			),
 
 			Annotations: maputil.Merge(
->>>>>>> 5b6db94b
 				k8s.AnnoProm(coreutil.TiDBStatusPort(tidb), metricsPath),
 			),
 			OwnerReferences: []metav1.OwnerReference{
