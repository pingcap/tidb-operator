// Copyright 2024 PingCAP, Inc.
//
// Licensed under the Apache License, Version 2.0 (the "License");
// you may not use this file except in compliance with the License.
// You may obtain a copy of the License at
//
//     http://www.apache.org/licenses/LICENSE-2.0
//
// Unless required by applicable law or agreed to in writing, software
// distributed under the License is distributed on an "AS IS" BASIS,
// WITHOUT WARRANTIES OR CONDITIONS OF ANY KIND, either express or implied.
// See the License for the specific language governing permissions and
// limitations under the License.

package tasks

import (
	"context"
	"fmt"
	"path"
	"path/filepath"

	"github.com/go-logr/logr"
	corev1 "k8s.io/api/core/v1"
	metav1 "k8s.io/apimachinery/pkg/apis/meta/v1"
	"k8s.io/apimachinery/pkg/util/intstr"
	"k8s.io/utils/ptr"

	"github.com/pingcap/tidb-operator/api/v2/core/v1alpha1"
	coreutil "github.com/pingcap/tidb-operator/pkg/apiutil/core/v1alpha1"
	"github.com/pingcap/tidb-operator/pkg/client"
	"github.com/pingcap/tidb-operator/pkg/image"
	"github.com/pingcap/tidb-operator/pkg/overlay"
	"github.com/pingcap/tidb-operator/pkg/reloadable"
	"github.com/pingcap/tidb-operator/pkg/runtime/scope"
	"github.com/pingcap/tidb-operator/pkg/utils/k8s"
	maputil "github.com/pingcap/tidb-operator/pkg/utils/map"
	"github.com/pingcap/tidb-operator/pkg/utils/task/v3"
)

const (
	// gracefulCloseConnectionsTimeout is the amount of time tidb-server wait for the ongoing txt to finished.
	// The value is fixed in tidb-server.
	gracefulCloseConnectionsTimeout = 15

	// bufferSeconds is the extra seconds to wait for the pod to be terminated.
	bufferSeconds = 5
	// preStopSleepSeconds is the seconds to sleep before the container is terminated.
	defaultPreStopSleepSeconds int32 = 10

	// defaultReadinessProbeInitialDelaySeconds is the default initial delay seconds for readiness probe.
	// This is the same value as TiDB Operator v1.
	defaultReadinessProbeInitialDelaySeconds = 10

	metricsPath = "/metrics"
)

func TaskPod(state *ReconcileContext, c client.Client) task.Task {
	return task.NameTaskFunc("Pod", func(ctx context.Context) task.Result {
		logger := logr.FromContextOrDiscard(ctx)

		expected := newPod(state.Cluster(), state.TiDB(), state.GracefulWaitTimeInSeconds)
		if state.Pod() == nil {
			if err := c.Apply(ctx, expected); err != nil {
				return task.Fail().With("can't create pod of tidb: %w", err)
			}

			state.SetPod(expected)
			return task.Complete().With("pod is created")
		}

		if !reloadable.CheckTiDBPod(state.TiDB(), state.Pod()) {
			logger.Info("will recreate the pod")
			if err := c.Delete(ctx, state.Pod()); err != nil {
				return task.Fail().With("can't delete pod of tidb: %w", err)
			}

			state.PodIsTerminating = true
			return task.Wait().With("pod is restarting")
		}

		logger.Info("try to update the pod in place")
		if err := c.Apply(ctx, expected); err != nil {
			return task.Fail().With("can't apply pod of tidb: %w", err)
		}

		state.SetPod(expected)

		return task.Complete().With("pod is synced")
	})
}

func newPod(cluster *v1alpha1.Cluster, tidb *v1alpha1.TiDB, gracePeriod int64) *corev1.Pod {
	vols := []corev1.Volume{
		{
			Name: v1alpha1.VolumeNameConfig,
			VolumeSource: corev1.VolumeSource{
				ConfigMap: &corev1.ConfigMapVolumeSource{
					LocalObjectReference: corev1.LocalObjectReference{
						Name: coreutil.PodName[scope.TiDB](tidb),
					},
				},
			},
		},
	}

	mounts := []corev1.VolumeMount{
		{
			Name:      v1alpha1.VolumeNameConfig,
			MountPath: v1alpha1.DirPathConfigTiDB,
		},
	}

	var slowLogMount *corev1.VolumeMount
	for i := range tidb.Spec.Volumes {
		vol := &tidb.Spec.Volumes[i]
		name := VolumeName(vol.Name)
		vols = append(vols, corev1.Volume{
			Name: name,
			VolumeSource: corev1.VolumeSource{
				PersistentVolumeClaim: &corev1.PersistentVolumeClaimVolumeSource{
					ClaimName: PersistentVolumeClaimName(coreutil.PodName[scope.TiDB](tidb), vol.Name),
				},
			},
		})

		for i := range vol.Mounts {
			mount := &vol.Mounts[i]
			vm := VolumeMount(name, mount)
			mounts = append(mounts, *vm)
			if mount.Type == v1alpha1.VolumeMountTypeTiDBSlowLog {
				slowLogMount = vm
			}
		}
	}

	if coreutil.IsMySQLTLSEnabled(tidb) {
		vols = append(vols, corev1.Volume{
			Name: v1alpha1.VolumeNameMySQLTLS,
			VolumeSource: corev1.VolumeSource{
				Secret: &corev1.SecretVolumeSource{
					SecretName: coreutil.MySQLTLSSecretName(tidb),
				},
			},
		})
		mounts = append(mounts, corev1.VolumeMount{
			Name:      v1alpha1.VolumeNameMySQLTLS,
			MountPath: v1alpha1.DirPathMySQLTLS,
			ReadOnly:  true,
		})
	}

	if coreutil.IsTLSClusterEnabled(cluster) {
		vols = append(vols, corev1.Volume{
			Name: v1alpha1.VolumeNameClusterTLS,
			VolumeSource: corev1.VolumeSource{
				Secret: &corev1.SecretVolumeSource{
					SecretName: coreutil.TLSClusterSecretName[scope.TiDB](tidb),
				},
			},
		})
		mounts = append(mounts, corev1.VolumeMount{
			Name:      v1alpha1.VolumeNameClusterTLS,
			MountPath: v1alpha1.DirPathClusterTLSTiDB,
			ReadOnly:  true,
		})
	}

	if cluster.Spec.BootstrapSQL != nil {
		vols = append(vols, corev1.Volume{
			Name: v1alpha1.VolumeNameBootstrapSQL,
			VolumeSource: corev1.VolumeSource{
				ConfigMap: &corev1.ConfigMapVolumeSource{
					LocalObjectReference: corev1.LocalObjectReference{
						Name: cluster.Spec.BootstrapSQL.Name,
					},
					Items: []corev1.KeyToPath{
						{
							Key:  v1alpha1.ConfigMapKeyBootstrapSQL,
							Path: v1alpha1.FileNameBootstrapSQL,
						},
					},
				},
			},
		})
		mounts = append(mounts, corev1.VolumeMount{
			Name:      v1alpha1.VolumeNameBootstrapSQL,
			MountPath: v1alpha1.DirPathBootstrapSQL,
			ReadOnly:  true,
		})
	}

	if coreutil.IsTokenBasedAuthEnabled(tidb) {
		vols = append(vols, corev1.Volume{
			Name: v1alpha1.VolumeNameTiDBAuthToken,
			VolumeSource: corev1.VolumeSource{
				Secret: &corev1.SecretVolumeSource{
					SecretName: coreutil.AuthTokenJWKSSecretName(tidb),
				},
			},
		})
		mounts = append(mounts, corev1.VolumeMount{
			Name:      v1alpha1.VolumeNameTiDBAuthToken,
			MountPath: v1alpha1.DirPathTiDBAuthToken,
			ReadOnly:  true,
		})
	}

	var slowLogContainer *corev1.Container
	if coreutil.IsSeparateSlowLogEnabled(tidb) {
		// no persistent slowlog volume
		if slowLogMount == nil {
			vol, mount := defaultSlowLogVolumeAndMount()
			vols = append(vols, *vol)
			mounts = append(mounts, *mount)
			slowLogMount = mount
		}
		slowLogContainer = buildSlowLogContainer(tidb, slowLogMount)
	}

	sleepSeconds := defaultPreStopSleepSeconds
	if tidb.Spec.TiDBTemplateSpec.PreStopHook != nil {
		sleepSeconds = tidb.Spec.TiDBTemplateSpec.PreStopHook.SleepSeconds
	}

	pod := &corev1.Pod{
		ObjectMeta: metav1.ObjectMeta{
			Namespace: tidb.Namespace,
			Name:      coreutil.PodName[scope.TiDB](tidb),
			Labels: maputil.Merge(tidb.Labels, map[string]string{
				v1alpha1.LabelKeyInstance:  tidb.Name,
				v1alpha1.LabelKeyClusterID: cluster.Status.ID,
			}, k8s.LabelsK8sApp(cluster.Name, v1alpha1.LabelValComponentTiDB)),

			Annotations: maputil.Merge(tidb.GetAnnotations(),
				k8s.AnnoProm(coreutil.TiDBStatusPort(tidb), metricsPath),
			),
			OwnerReferences: []metav1.OwnerReference{
				*metav1.NewControllerRef(tidb, v1alpha1.SchemeGroupVersion.WithKind("TiDB")),
			},
		},
		Spec: corev1.PodSpec{
			Hostname:     coreutil.PodName[scope.TiDB](tidb),
			Subdomain:    tidb.Spec.Subdomain,
			NodeSelector: tidb.Spec.Topology,
			Containers: []corev1.Container{
				{
					Name:            v1alpha1.ContainerNameTiDB,
					Image:           image.TiDB.Image(tidb.Spec.Image, tidb.Spec.Version),
					ImagePullPolicy: corev1.PullIfNotPresent,
					Command: []string{
						"/tidb-server",
						"--config",
						filepath.Join(v1alpha1.DirPathConfigTiDB, v1alpha1.FileNameConfig),
					},
					Ports: []corev1.ContainerPort{
						{
							Name:          v1alpha1.TiDBPortNameClient,
							ContainerPort: coreutil.TiDBClientPort(tidb),
						},
						{
							Name:          v1alpha1.TiDBPortNameStatus,
							ContainerPort: coreutil.TiDBStatusPort(tidb),
						},
					},
					VolumeMounts: mounts,
					Resources:    k8s.GetResourceRequirements(tidb.Spec.Resources),
					Lifecycle: &corev1.Lifecycle{
						PreStop: &corev1.LifecycleHandler{
							Exec: &corev1.ExecAction{
								Command: []string{
									"/bin/sh",
									"-c",
									fmt.Sprintf("sleep %d", sleepSeconds),
								},
							},
						},
					},
					ReadinessProbe: &corev1.Probe{
						ProbeHandler:        buildTiDBReadinessProbHandler(cluster, tidb, coreutil.TiDBClientPort(tidb), coreutil.TiDBStatusPort(tidb)),
						InitialDelaySeconds: defaultReadinessProbeInitialDelaySeconds,
					},
				},
			},
			Volumes:                       vols,
<<<<<<< HEAD
			TerminationGracePeriodSeconds: ptr.To(int64(sleepSeconds + gracefulCloseConnectionsTimeout + bufferSeconds)),
=======
			TerminationGracePeriodSeconds: ptr.To(gracePeriod + preStopSleepSeconds + gracefulCloseConnectionsTimeout + bufferSeconds),
>>>>>>> 46f3f741
		},
	}

	if slowLogContainer != nil {
		pod.Spec.InitContainers = append(pod.Spec.InitContainers, *slowLogContainer)
	}

	if tidb.Spec.Overlay != nil {
		overlay.OverlayPod(pod, tidb.Spec.Overlay.Pod)
	}

	reloadable.MustEncodeLastTiDBTemplate(tidb, pod)

	return pod
}

// TODO(liubo02): extract to namer pkg
func buildTiDBReadinessProbHandler(cluster *v1alpha1.Cluster, tidb *v1alpha1.TiDB, clientPort, statusPort int32) corev1.ProbeHandler {
	probeType := v1alpha1.TCPProbeType // default to TCP probe
	if tidb.Spec.Probes.Readiness != nil && tidb.Spec.Probes.Readiness.Type != nil {
		probeType = *tidb.Spec.Probes.Readiness.Type
	}

	if probeType == v1alpha1.CommandProbeType {
		return corev1.ProbeHandler{
			Exec: &corev1.ExecAction{
				Command: buildTiDBProbeCommand(cluster, statusPort),
			},
		}
	}

	return corev1.ProbeHandler{
		TCPSocket: &corev1.TCPSocketAction{
			Port: intstr.FromInt32(clientPort),
		},
	}
}

func buildTiDBProbeCommand(cluster *v1alpha1.Cluster, statusPort int32) (command []string) {
	scheme := "http"
	if coreutil.IsTLSClusterEnabled(cluster) {
		scheme = "https"
	}
	host := "127.0.0.1"

	readinessURL := fmt.Sprintf("%s://%s:%d/status", scheme, host, statusPort)
	command = append(command, "curl", readinessURL,
		// Fail silently (no output at all) on server errors
		// without this if the server return 500, the exist code will be 0
		// and probe is success.
		"--fail",
		// follow 301 or 302 redirect
		"--location")

	if coreutil.IsTLSClusterEnabled(cluster) {
		cacert := path.Join(v1alpha1.DirPathClusterTLSTiDB, corev1.ServiceAccountRootCAKey)
		cert := path.Join(v1alpha1.DirPathClusterTLSTiDB, corev1.TLSCertKey)
		key := path.Join(v1alpha1.DirPathClusterTLSTiDB, corev1.TLSPrivateKeyKey)
		command = append(command, "--cacert", cacert, "--cert", cert, "--key", key)
	}
	return
}

func defaultSlowLogVolumeAndMount() (*corev1.Volume, *corev1.VolumeMount) {
	return &corev1.Volume{
			Name: v1alpha1.VolumeNameTiDBSlowLogDefault,
			VolumeSource: corev1.VolumeSource{
				EmptyDir: &corev1.EmptyDirVolumeSource{},
			},
		}, &corev1.VolumeMount{
			Name:      v1alpha1.VolumeNameTiDBSlowLogDefault,
			MountPath: v1alpha1.DirPathTiDBSlowLogDefault,
		}
}

func buildSlowLogContainer(tidb *v1alpha1.TiDB, mount *corev1.VolumeMount) *corev1.Container {
	slowlogFile := path.Join(mount.MountPath, v1alpha1.FileNameTiDBSlowLog)
	img := image.Helper.Image(nil)

	if tidb.Spec.SlowLog != nil {
		img = image.Helper.Image(tidb.Spec.SlowLog.Image)
	}

	restartPolicy := corev1.ContainerRestartPolicyAlways // sidecar container in `initContainers`
	c := &corev1.Container{
		Name:          v1alpha1.ContainerNameTiDBSlowLog,
		Image:         img,
		RestartPolicy: &restartPolicy,
		VolumeMounts:  []corev1.VolumeMount{*mount},
		Command: []string{
			"sh",
			"-c",
			fmt.Sprintf("touch %s; tail -n0 -F %s;", slowlogFile, slowlogFile),
		},
	}
	if tidb.Spec.SlowLog != nil {
		c.Resources = k8s.GetResourceRequirements(tidb.Spec.SlowLog.Resources)
	}
	return c
}<|MERGE_RESOLUTION|>--- conflicted
+++ resolved
@@ -59,7 +59,7 @@
 	return task.NameTaskFunc("Pod", func(ctx context.Context) task.Result {
 		logger := logr.FromContextOrDiscard(ctx)
 
-		expected := newPod(state.Cluster(), state.TiDB(), state.GracefulWaitTimeInSeconds)
+		expected := newPod(state.Cluster(), state.TiDB())
 		if state.Pod() == nil {
 			if err := c.Apply(ctx, expected); err != nil {
 				return task.Fail().With("can't create pod of tidb: %w", err)
@@ -90,7 +90,7 @@
 	})
 }
 
-func newPod(cluster *v1alpha1.Cluster, tidb *v1alpha1.TiDB, gracePeriod int64) *corev1.Pod {
+func newPod(cluster *v1alpha1.Cluster, tidb *v1alpha1.TiDB) *corev1.Pod {
 	vols := []corev1.Volume{
 		{
 			Name: v1alpha1.VolumeNameConfig,
@@ -231,7 +231,6 @@
 				v1alpha1.LabelKeyInstance:  tidb.Name,
 				v1alpha1.LabelKeyClusterID: cluster.Status.ID,
 			}, k8s.LabelsK8sApp(cluster.Name, v1alpha1.LabelValComponentTiDB)),
-
 			Annotations: maputil.Merge(tidb.GetAnnotations(),
 				k8s.AnnoProm(coreutil.TiDBStatusPort(tidb), metricsPath),
 			),
@@ -283,11 +282,7 @@
 				},
 			},
 			Volumes:                       vols,
-<<<<<<< HEAD
 			TerminationGracePeriodSeconds: ptr.To(int64(sleepSeconds + gracefulCloseConnectionsTimeout + bufferSeconds)),
-=======
-			TerminationGracePeriodSeconds: ptr.To(gracePeriod + preStopSleepSeconds + gracefulCloseConnectionsTimeout + bufferSeconds),
->>>>>>> 46f3f741
 		},
 	}
 
