// Copyright 2024 PingCAP, Inc.
//
// Licensed under the Apache License, Version 2.0 (the "License");
// you may not use this file except in compliance with the License.
// You may obtain a copy of the License at
//
//     http://www.apache.org/licenses/LICENSE-2.0
//
// Unless required by applicable law or agreed to in writing, software
// distributed under the License is distributed on an "AS IS" BASIS,
// WITHOUT WARRANTIES OR CONDITIONS OF ANY KIND, either express or implied.
// See the License for the specific language governing permissions and
// limitations under the License.

package tikv

import (
	"github.com/pingcap/tidb-operator/pkg/controllers/common"
	"github.com/pingcap/tidb-operator/pkg/controllers/tikv/tasks"
	"github.com/pingcap/tidb-operator/pkg/runtime/scope"
	"github.com/pingcap/tidb-operator/pkg/utils/task/v3"
)

func (r *Reconciler) NewRunner(state *tasks.ReconcileContext, reporter task.TaskReporter) task.TaskRunner {
	runner := task.NewTaskRunner(reporter,
		// get tikv
		common.TaskContextObject[scope.TiKV](state, r.Client),
		// if it's deleted just return
		task.IfBreak(common.CondObjectHasBeenDeleted[scope.TiKV](state)),

		// get cluster info, FinalizerDel will use it
		common.TaskContextCluster[scope.TiKV](state, r.Client),
		// return if cluster's status is not updated
		task.IfBreak(common.CondClusterPDAddrIsNotRegistered(state)),

		// check whether it's paused
		task.IfBreak(common.CondClusterIsPaused(state)),

		// if the cluster is deleting, del all subresources and remove the finalizer directly
		task.IfBreak(common.CondClusterIsDeleting(state),
			tasks.TaskFinalizerDel(state, r.Client),
		),

<<<<<<< HEAD
		// handle offline state machine for two-step store deletion
		tasks.TaskOfflineStore(state),

		task.IfBreak(common.CondObjectIsDeleting[scope.TiKV](state),
			tasks.TaskFinalizerDel(state, r.Client),
=======
		// get info from pd
		tasks.TaskContextInfoFromPD(state, r.PDClientManager),

		// if instance is deleting and store is removed
		task.IfBreak(ObjectIsDeletingAndStoreIsRemoved(state),
			tasks.TaskEndEvictLeader(state),
			tasks.TaskFinalizerDel(state, r.Client),
		),
		// if instance is deleting and store is not removed
		task.If(common.CondObjectIsDeleting[scope.TiKV](state),
			tasks.TaskOfflineStore(state),
>>>>>>> e9a382e5
		),

		common.TaskFinalizerAdd[scope.TiKV](state, r.Client),
		// get pod and check whether the cluster is suspending
		common.TaskContextPod[scope.TiKV](state, r.Client),

		// check whether the cluster is suspending
		// if cluster is suspending, we cannot handle any tikv deletion
		task.IfBreak(common.CondClusterIsSuspending(state),
			// NOTE: suspend tikv pod should delete with grace peroid
			// TODO(liubo02): combine with the common one
			tasks.TaskSuspendPod(state, r.Client),
			common.TaskInstanceConditionSuspended[scope.TiKV](state),
			common.TaskInstanceConditionSynced[scope.TiKV](state),
			common.TaskInstanceConditionReady[scope.TiKV](state),
			common.TaskStatusPersister[scope.TiKV](state, r.Client),
		),

		// normal process
		tasks.TaskConfigMap(state, r.Client),
		tasks.TaskPVC(state, r.Logger, r.Client, r.VolumeModifierFactory),
		tasks.TaskPod(state, r.Client),
		tasks.TaskStoreLabels(state, r.Client),
		tasks.TaskEvictLeader(state),
		common.TaskInstanceConditionSynced[scope.TiKV](state),
		common.TaskInstanceConditionReady[scope.TiKV](state),
		tasks.TaskStatus(state, r.Client),
	)

	return runner
<<<<<<< HEAD
=======
}

func ObjectIsDeletingAndStoreIsRemoved(state *tasks.ReconcileContext) task.Condition {
	return task.CondFunc(func() bool {
		return !state.Object().GetDeletionTimestamp().IsZero() &&
			(state.GetStoreState() == v1alpha1.StoreStateRemoved || state.Store == nil)
	})
>>>>>>> e9a382e5
}<|MERGE_RESOLUTION|>--- conflicted
+++ resolved
@@ -15,6 +15,7 @@
 package tikv
 
 import (
+	"github.com/pingcap/tidb-operator/api/v2/core/v1alpha1"
 	"github.com/pingcap/tidb-operator/pkg/controllers/common"
 	"github.com/pingcap/tidb-operator/pkg/controllers/tikv/tasks"
 	"github.com/pingcap/tidb-operator/pkg/runtime/scope"
@@ -41,25 +42,15 @@
 			tasks.TaskFinalizerDel(state, r.Client),
 		),
 
-<<<<<<< HEAD
+		// get info from pd
+		tasks.TaskContextInfoFromPD(state, r.PDClientManager),
 		// handle offline state machine for two-step store deletion
 		tasks.TaskOfflineStore(state),
-
-		task.IfBreak(common.CondObjectIsDeleting[scope.TiKV](state),
-			tasks.TaskFinalizerDel(state, r.Client),
-=======
-		// get info from pd
-		tasks.TaskContextInfoFromPD(state, r.PDClientManager),
 
 		// if instance is deleting and store is removed
 		task.IfBreak(ObjectIsDeletingAndStoreIsRemoved(state),
 			tasks.TaskEndEvictLeader(state),
 			tasks.TaskFinalizerDel(state, r.Client),
-		),
-		// if instance is deleting and store is not removed
-		task.If(common.CondObjectIsDeleting[scope.TiKV](state),
-			tasks.TaskOfflineStore(state),
->>>>>>> e9a382e5
 		),
 
 		common.TaskFinalizerAdd[scope.TiKV](state, r.Client),
@@ -69,7 +60,7 @@
 		// check whether the cluster is suspending
 		// if cluster is suspending, we cannot handle any tikv deletion
 		task.IfBreak(common.CondClusterIsSuspending(state),
-			// NOTE: suspend tikv pod should delete with grace peroid
+			// NOTE: suspend tikv pod should delete with grace period
 			// TODO(liubo02): combine with the common one
 			tasks.TaskSuspendPod(state, r.Client),
 			common.TaskInstanceConditionSuspended[scope.TiKV](state),
@@ -90,8 +81,6 @@
 	)
 
 	return runner
-<<<<<<< HEAD
-=======
 }
 
 func ObjectIsDeletingAndStoreIsRemoved(state *tasks.ReconcileContext) task.Condition {
@@ -99,5 +88,4 @@
 		return !state.Object().GetDeletionTimestamp().IsZero() &&
 			(state.GetStoreState() == v1alpha1.StoreStateRemoved || state.Store == nil)
 	})
->>>>>>> e9a382e5
 }