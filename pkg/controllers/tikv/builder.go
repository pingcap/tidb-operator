// Copyright 2024 PingCAP, Inc.
//
// Licensed under the Apache License, Version 2.0 (the "License");
// you may not use this file except in compliance with the License.
// You may obtain a copy of the License at
//
//     http://www.apache.org/licenses/LICENSE-2.0
//
// Unless required by applicable law or agreed to in writing, software
// distributed under the License is distributed on an "AS IS" BASIS,
// WITHOUT WARRANTIES OR CONDITIONS OF ANY KIND, either express or implied.
// See the License for the specific language governing permissions and
// limitations under the License.

package tikv

import (
	"github.com/pingcap/tidb-operator/pkg/controllers/common"
	"github.com/pingcap/tidb-operator/pkg/controllers/tikv/tasks"
	"github.com/pingcap/tidb-operator/pkg/runtime/scope"
	"github.com/pingcap/tidb-operator/pkg/utils/task/v3"
)

func (r *Reconciler) NewRunner(state *tasks.ReconcileContext, reporter task.TaskReporter) task.TaskRunner {
	runner := task.NewTaskRunner(reporter,
		// get tikv
		common.TaskContextObject[scope.TiKV](state, r.Client),
		// if it's deleted just return
		task.IfBreak(common.CondObjectHasBeenDeleted[scope.TiKV](state)),

		// get cluster info, FinalizerDel will use it
		common.TaskContextCluster[scope.TiKV](state, r.Client),
		// return if cluster's status is not updated
		task.IfBreak(common.CondClusterPDAddrIsNotRegistered(state)),
		// check whether it's paused
		task.IfBreak(common.CondClusterIsPaused(state)),
		// if the cluster is deleting, del all subresources and remove the finalizer directly
		task.IfBreak(common.CondClusterIsDeleting(state),
			tasks.TaskFinalizerDel(state, r.Client),
		),

		// get info from pd
		task.IfNot(common.CondClusterIsDeleting(state),
			tasks.TaskContextInfoFromPD(state, r.PDClientManager),
		),

		// handle offline state machine for two-step store deletion
		tasks.TaskOfflineStore(state),

		task.IfBreak(common.CondObjectIsDeleting[scope.TiKV](state),
			tasks.TaskFinalizerDel(state, r.Client),
		),

		tasks.TaskOfflineStore(state),
		common.TaskFinalizerAdd[scope.TiKV](state, r.Client),
		// get pod and check whether the cluster is suspending
		common.TaskContextPod[scope.TiKV](state, r.Client),

		// check whether the cluster is suspending
		// if cluster is suspending, we cannot handle any tikv deletion
		task.IfBreak(common.CondClusterIsSuspending(state),
			// NOTE: suspend tikv pod should delete with grace period
			// TODO(liubo02): combine with the common one
			tasks.TaskSuspendPod(state, r.Client),
			common.TaskInstanceConditionSuspended[scope.TiKV](state),
			common.TaskInstanceConditionSynced[scope.TiKV](state),
			common.TaskInstanceConditionReady[scope.TiKV](state),
			common.TaskStatusPersister[scope.TiKV](state, r.Client),
		),

		// normal process
		tasks.TaskConfigMap(state, r.Client),
		tasks.TaskPVC(state, r.Logger, r.Client, r.VolumeModifierFactory),
		tasks.TaskPod(state, r.Client),
		tasks.TaskStoreLabels(state, r.Client),
		tasks.TaskEvictLeader(state),
		common.TaskInstanceConditionSynced[scope.TiKV](state),
		common.TaskInstanceConditionReady[scope.TiKV](state),
		tasks.TaskStatus(state, r.Client),
	)

	return runner
<<<<<<< HEAD
=======
}

func ObjectIsDeletingAndStoreIsRemoved(state *tasks.ReconcileContext) task.Condition {
	return task.CondFunc(func() bool {
		return !state.Object().GetDeletionTimestamp().IsZero() && state.PDSynced &&
			(state.GetStoreState() == v1alpha1.StoreStateRemoved || state.Store == nil)
	})
>>>>>>> e100bbde
}<|MERGE_RESOLUTION|>--- conflicted
+++ resolved
@@ -15,6 +15,7 @@
 package tikv
 
 import (
+	"github.com/pingcap/tidb-operator/api/v2/core/v1alpha1"
 	"github.com/pingcap/tidb-operator/pkg/controllers/common"
 	"github.com/pingcap/tidb-operator/pkg/controllers/tikv/tasks"
 	"github.com/pingcap/tidb-operator/pkg/runtime/scope"
@@ -32,22 +33,21 @@
 		common.TaskContextCluster[scope.TiKV](state, r.Client),
 		// return if cluster's status is not updated
 		task.IfBreak(common.CondClusterPDAddrIsNotRegistered(state)),
+
 		// check whether it's paused
 		task.IfBreak(common.CondClusterIsPaused(state)),
+
 		// if the cluster is deleting, del all subresources and remove the finalizer directly
 		task.IfBreak(common.CondClusterIsDeleting(state),
 			tasks.TaskFinalizerDel(state, r.Client),
 		),
 
 		// get info from pd
-		task.IfNot(common.CondClusterIsDeleting(state),
-			tasks.TaskContextInfoFromPD(state, r.PDClientManager),
-		),
+		tasks.TaskContextInfoFromPD(state, r.PDClientManager),
 
-		// handle offline state machine for two-step store deletion
-		tasks.TaskOfflineStore(state),
-
-		task.IfBreak(common.CondObjectIsDeleting[scope.TiKV](state),
+		// if instance is deleting and store is removed
+		task.IfBreak(ObjectIsDeletingAndStoreIsRemoved(state),
+			tasks.TaskEndEvictLeader(state),
 			tasks.TaskFinalizerDel(state, r.Client),
 		),
 
@@ -59,7 +59,7 @@
 		// check whether the cluster is suspending
 		// if cluster is suspending, we cannot handle any tikv deletion
 		task.IfBreak(common.CondClusterIsSuspending(state),
-			// NOTE: suspend tikv pod should delete with grace period
+			// NOTE: suspend tikv pod should delete with grace peroid
 			// TODO(liubo02): combine with the common one
 			tasks.TaskSuspendPod(state, r.Client),
 			common.TaskInstanceConditionSuspended[scope.TiKV](state),
@@ -80,8 +80,6 @@
 	)
 
 	return runner
-<<<<<<< HEAD
-=======
 }
 
 func ObjectIsDeletingAndStoreIsRemoved(state *tasks.ReconcileContext) task.Condition {
@@ -89,5 +87,4 @@
 		return !state.Object().GetDeletionTimestamp().IsZero() && state.PDSynced &&
 			(state.GetStoreState() == v1alpha1.StoreStateRemoved || state.Store == nil)
 	})
->>>>>>> e100bbde
 }