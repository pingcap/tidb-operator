--- conflicted
+++ resolved
@@ -38,12 +38,9 @@
 
 	storeState    string
 	statusChanged bool
-<<<<<<< HEAD
 	leaderCount   int
-=======
 
 	stateutil.IFeatureGates
->>>>>>> 85b38bf3
 }
 
 type State interface {
