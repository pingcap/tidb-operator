--- conflicted
+++ resolved
@@ -16,24 +16,27 @@
 
 import (
 	"context"
+	"github.com/pingcap/tidb-operator/api/v2/core/v1alpha1"
+	"time"
 
 	"github.com/pingcap/tidb-operator/pkg/controllers/common"
 	"github.com/pingcap/tidb-operator/pkg/utils/task/v3"
 )
 
-<<<<<<< HEAD
+const (
+	defaultLeaderEvictTimeout = 5 * time.Minute
+	jitter                    = 10 * time.Second
+)
+
 // TaskOfflineStore handles the two-step store deletion process based on spec.offline field.
 // This implements the state machine for offline operations: Pending -> Active -> Completed/Failed/Canceled.
 func TaskOfflineStore(state *ReconcileContext) task.Task {
 	return task.NameTaskFunc("OfflineTiKVStore", func(ctx context.Context) task.Result {
 		return common.TaskOfflineStoreStateMachine(ctx, state, state.Instance(), "tikv")
-=======
-const (
-	defaultLeaderEvictTimeout = 5 * time.Minute
-	jitter                    = 10 * time.Second
-)
+	})
+}
 
-func TaskOfflineStore(state *ReconcileContext) task.Task {
+func TaskOfflineStore2(state *ReconcileContext) task.Task {
 	return task.NameTaskFunc("OfflineStore", func(ctx context.Context) task.Result {
 		if state.GetStoreState() == v1alpha1.StoreStateRemoving {
 			return task.Wait().With("the store is removing")
@@ -58,6 +61,5 @@
 		}
 
 		return task.Retry(defaultLeaderEvictTimeout + jitter).With("waiting for leaders evicted or timeout")
->>>>>>> e9a382e5
 	})
 }