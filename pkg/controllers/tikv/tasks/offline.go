--- conflicted
+++ resolved
@@ -16,47 +16,18 @@
 
 import (
 	"context"
-	"fmt"
 	"time"
 
-<<<<<<< HEAD
-	"github.com/go-logr/logr"
-
 	"github.com/pingcap/tidb-operator/pkg/controllers/common"
-	"github.com/pingcap/tidb-operator/pkg/timanager/pd"
-=======
-	"github.com/pingcap/tidb-operator/pkg/controllers/common"
->>>>>>> e100bbde
 	"github.com/pingcap/tidb-operator/pkg/utils/task/v3"
 )
 
 const (
 	defaultLeaderEvictTimeout = 5 * time.Minute
+	jitter                    = 10 * time.Second
 )
 
-// TaskOfflineStore handles the two-step store deletion process based on spec.offline field.
-// This implements the state machine for offline operations: Pending -> Active -> Completed/Failed/Canceled.
 func TaskOfflineStore(state *ReconcileContext) task.Task {
-<<<<<<< HEAD
-	return task.NameTaskFunc("OfflineTiKVStore", func(ctx context.Context) task.Result {
-		return common.TaskOfflineStoreStateMachine(ctx, state, state.Instance(), "tikv", &evictLeaderHook{state})
-	})
-}
-
-type evictLeaderHook struct {
-	*ReconcileContext
-}
-
-var _ common.StoreOfflineHook = &evictLeaderHook{}
-
-func (h *evictLeaderHook) BeforeDeleteStore(ctx context.Context) (wait bool, err error) {
-	logger := logr.FromContextOrDiscard(ctx).WithName("EvictLeaderHook")
-
-	if !h.LeaderEvicting {
-		logger.Info("evict leader before deletion")
-		if err = h.PDClient.Underlay().BeginEvictLeader(ctx, h.Store.ID); err != nil {
-			logger.Error(err, "failed to evict leader")
-=======
 	return task.NameTaskFunc("OfflineStore", func(ctx context.Context) task.Result {
 		if !state.PDSynced {
 			return task.Wait().With("pd is not synced")
@@ -79,50 +50,9 @@
 		if reason == "" {
 			return task.Retry(defaultLeaderEvictTimeout+jitter).
 				With("waiting for leaders evicted or timeout, current leader count: %d", state.GetLeaderCount())
->>>>>>> e100bbde
 		}
-		return true, err
-	}
 
-<<<<<<< HEAD
-	var reason string
-	delTime, leaderCnt := h.TiKV().GetDeletionTimestamp(), h.GetLeaderCount()
-	switch {
-	// leaders evicted
-	case h.LeaderEvicting && leaderCnt == 0:
-		reason = "leaders have been all evicted"
-	//nolint:godox
-	// FIXME: leader eviction is triggered by `spec.offline: true`, so there will be no deletion timestamp
-	case !delTime.IsZero() && delTime.Add(defaultLeaderEvictTimeout).Before(time.Now()):
-		reason = "leader eviction timeout"
-	}
-	if reason != "" {
-		logger.Info("can delete store", "reason", reason)
-		return false, nil
-	}
-
-	logger.Info("wait for evicting leader", "leaders", leaderCnt)
-	return true, nil
-}
-
-func (h *evictLeaderHook) AfterStoreIsDeleted(ctx context.Context) (wait bool, err error) {
-	return endEvictLeader(ctx, h.PDClient, h.LeaderEvicting, h.TiKV().Status.ID)
-}
-
-func (h *evictLeaderHook) AfterCancelDeleteStore(ctx context.Context) (wait bool, err error) {
-	return endEvictLeader(ctx, h.PDClient, h.LeaderEvicting, h.TiKV().Status.ID)
-}
-
-func endEvictLeader(ctx context.Context, pdClient pd.PDClient, leaderEvicting bool, storeID string) (wait bool, err error) {
-	if leaderEvicting && storeID != "" {
-		if err = pdClient.Underlay().EndEvictLeader(ctx, storeID); err != nil {
-			return true, fmt.Errorf("failed to end evict leader")
-		}
-	}
-	return false, nil
-=======
 		tikv.Spec.Offline = true
 		return common.TaskOfflineStoreStateMachine(ctx, state, tikv)
 	})
->>>>>>> e100bbde
 }