--- conflicted
+++ resolved
@@ -27,7 +27,7 @@
 			return task.Wait().With("pd is unsynced")
 		case state.Store == nil:
 			return task.Complete().With("store has been deleted or not created")
-		case state.IsPodTerminating():
+		case !state.Object().GetDeletionTimestamp().IsZero() || state.IsPodTerminating():
 			if !state.LeaderEvicting {
 				if err := state.PDClient.Underlay().BeginEvictLeader(ctx, state.Store.ID); err != nil {
 					return task.Fail().With("cannot add evict leader scheduler: %v", err)
@@ -35,8 +35,7 @@
 			}
 			return task.Complete().With("ensure evict leader scheduler exists")
 		default:
-			tikv := state.TiKV()
-			if state.LeaderEvicting && !tikv.Spec.Offline {
+			if state.LeaderEvicting {
 				if err := state.PDClient.Underlay().EndEvictLeader(ctx, state.Store.ID); err != nil {
 					return task.Fail().With("cannot remove evict leader scheduler: %v", err)
 				}
@@ -44,8 +43,6 @@
 			return task.Complete().With("ensure evict leader scheduler doesn't exist")
 		}
 	})
-<<<<<<< HEAD
-=======
 }
 
 // TaskEndEvictLeader only be called when object is deleting and store has been removed
@@ -61,5 +58,4 @@
 		}
 		return task.Complete().With(msg)
 	})
->>>>>>> e100bbde
 }