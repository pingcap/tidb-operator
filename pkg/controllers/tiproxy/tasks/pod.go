--- conflicted
+++ resolved
@@ -279,11 +279,7 @@
 	tiproxy *v1alpha1.TiProxy,
 	clientPort, statusPort int32,
 ) corev1.ProbeHandler {
-<<<<<<< HEAD
 	probeType := v1alpha1.CommandProbeType // default to command probe
-=======
-	probeType := v1alpha1.TCPProbeType // default to http probe
->>>>>>> cdc69bbb
 	if tiproxy.Spec.Probes.Readiness != nil && tiproxy.Spec.Probes.Readiness.Type != nil {
 		probeType = *tiproxy.Spec.Probes.Readiness.Type
 	}
