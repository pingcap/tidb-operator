--- conflicted
+++ resolved
@@ -25,9 +25,6 @@
 // This implements the state machine for offline operations: Pending -> Active -> Completed/Failed/Canceled.
 func TaskOfflineStore(state *ReconcileContext) task.Task {
 	return task.NameTaskFunc("OfflineTiFlashStore", func(ctx context.Context) task.Result {
-<<<<<<< HEAD
-		return common.TaskOfflineStoreStateMachine(ctx, state, state.Instance(), "tiflash", &common.DummyStoreOfflineHook{})
-=======
 		if !state.PDSynced {
 			return task.Wait().With("pd is not synced")
 		}
@@ -37,6 +34,5 @@
 		}
 		tiflash.Spec.Offline = true
 		return common.TaskOfflineStoreStateMachine(ctx, state, tiflash)
->>>>>>> e100bbde
 	})
 }