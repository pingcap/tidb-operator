--- conflicted
+++ resolved
@@ -24,28 +24,15 @@
 // TaskOfflineStore handles the two-step store deletion process based on spec.offline field.
 // This implements the state machine for offline operations: Pending -> Active -> Completed/Failed/Canceled.
 func TaskOfflineStore(state *ReconcileContext) task.Task {
-<<<<<<< HEAD
 	return task.NameTaskFunc("OfflineTiFlashStore", func(ctx context.Context) task.Result {
-		tiflash := state.Instance()
-		tiflash.Spec.Offline = true
-		return common.TaskOfflineStoreStateMachine(ctx, state, tiflash, "tiflash", &common.DummyStoreOfflineHook{})
-=======
-	return task.NameTaskFunc("OfflineStore", func(ctx context.Context) task.Result {
 		if !state.PDSynced {
 			return task.Wait().With("pd is not synced")
 		}
-		if state.Object().GetDeletionTimestamp().IsZero() {
-			return task.Complete().With("tikv is not deleting, no need to offline the store")
+		tiflash := state.Instance()
+		if tiflash.GetDeletionTimestamp().IsZero() {
+			return task.Complete().With("tiflash is not deleting, no need to offline the store")
 		}
-		if !state.IsStoreUp() {
-			return task.Wait().With("store has been %s, no need to offline it", state.GetStoreState())
-		}
-
-		if err := state.PDClient.Underlay().DeleteStore(ctx, state.Store.ID); err != nil {
-			return task.Fail().With("cannot delete store %s: %w", state.Store.ID, err)
-		}
-		state.SetStoreState(v1alpha1.StoreStateRemoving)
-		return task.Retry(removingWaitInterval).With("the store is removing")
->>>>>>> f5527ea1
+		tiflash.Spec.Offline = true
+		return common.TaskOfflineStoreStateMachine(ctx, state, tiflash, "tiflash", &common.DummyStoreOfflineHook{})
 	})
 }