// Copyright 2024 PingCAP, Inc.
//
// Licensed under the Apache License, Version 2.0 (the "License");
// you may not use this file except in compliance with the License.
// You may obtain a copy of the License at
//
//     http://www.apache.org/licenses/LICENSE-2.0
//
// Unless required by applicable law or agreed to in writing, software
// distributed under the License is distributed on an "AS IS" BASIS,
// WITHOUT WARRANTIES OR CONDITIONS OF ANY KIND, either express or implied.
// See the License for the specific language governing permissions and
// limitations under the License.

package tasks

import (
	"context"
	"fmt"
	"testing"

	"github.com/stretchr/testify/assert"
	"github.com/stretchr/testify/require"
	corev1 "k8s.io/api/core/v1"
	"k8s.io/apimachinery/pkg/api/errors"

	"github.com/pingcap/tidb-operator/apis/core/v1alpha1"
	"github.com/pingcap/tidb-operator/pkg/client"
	"github.com/pingcap/tidb-operator/pkg/utils/fake"
	"github.com/pingcap/tidb-operator/pkg/utils/task/v3"
)

const (
	fakeVersion = "v1.2.3"
<<<<<<< HEAD
	podSpecHash = "5575684b96"
=======
	fakePodHash = "779dbdbdf4"
>>>>>>> d0fa9809
)

func TestTaskPod(t *testing.T) {
	cases := []struct {
		desc  string
		state *ReconcileContext
		objs  []client.Object
		// if true, cannot apply pod
		unexpectedErr bool

		expectUpdatedPod         bool
		expectedPodIsTerminating bool
		expectedStatus           task.Status
	}{
		{
			desc: "no pod",
			state: &ReconcileContext{
				State: &state{
					tiflash: fake.FakeObj("aaa-xxx", func(obj *v1alpha1.TiFlash) *v1alpha1.TiFlash {
						obj.Spec.Version = fakeVersion
						return obj
					}),
					cluster: fake.FakeObj[v1alpha1.Cluster]("aaa"),
				},
			},

			expectUpdatedPod: true,
			expectedStatus:   task.SComplete,
		},
		{
			desc: "no pod, failed to apply",
			state: &ReconcileContext{
				State: &state{
					tiflash: fake.FakeObj("aaa-xxx", func(obj *v1alpha1.TiFlash) *v1alpha1.TiFlash {
						obj.Spec.Version = fakeVersion
						return obj
					}),
					cluster: fake.FakeObj[v1alpha1.Cluster]("aaa"),
				},
			},
			unexpectedErr: true,

			expectedStatus: task.SFail,
		},
		{
			desc: "pod spec changed",
			state: &ReconcileContext{
				State: &state{
					tiflash: fake.FakeObj("aaa-xxx", func(obj *v1alpha1.TiFlash) *v1alpha1.TiFlash {
						obj.Spec.Version = fakeVersion
						return obj
					}),
					cluster: fake.FakeObj[v1alpha1.Cluster]("aaa"),
					pod: fake.FakeObj("aaa-tiflash-xxx", func(obj *corev1.Pod) *corev1.Pod {
						return obj
					}),
				},
			},

			expectedPodIsTerminating: true,
			expectedStatus:           task.SWait,
		},
		{
			desc: "pod spec changed, failed to delete",
			state: &ReconcileContext{
				State: &state{
					tiflash: fake.FakeObj("aaa-xxx", func(obj *v1alpha1.TiFlash) *v1alpha1.TiFlash {
						obj.Spec.Version = fakeVersion
						return obj
					}),
					cluster: fake.FakeObj[v1alpha1.Cluster]("aaa"),
					pod: fake.FakeObj("aaa-tiflash-xxx", func(obj *corev1.Pod) *corev1.Pod {
						return obj
					}),
				},
			},
			unexpectedErr: true,

			expectedStatus: task.SFail,
		},
		{
			desc: "pod spec hash not changed, config changed, hot reload policy",
			state: &ReconcileContext{
				State: &state{
					tiflash: fake.FakeObj("aaa-xxx", func(obj *v1alpha1.TiFlash) *v1alpha1.TiFlash {
						obj.Spec.Version = fakeVersion
						obj.Spec.UpdateStrategy.Config = v1alpha1.ConfigUpdateStrategyHotReload
						return obj
					}),
					cluster: fake.FakeObj[v1alpha1.Cluster]("aaa"),
					pod: fake.FakeObj("aaa-tiflash-xxx", func(obj *corev1.Pod) *corev1.Pod {
						obj.Labels = map[string]string{
							v1alpha1.LabelKeyConfigHash:  "newest",
<<<<<<< HEAD
							v1alpha1.LabelKeyPodSpecHash: podSpecHash,
=======
							v1alpha1.LabelKeyPodSpecHash: fakePodHash,
>>>>>>> d0fa9809
						}
						return obj
					}),
				},
				ConfigHash: "newest",
			},

			expectUpdatedPod: true,
			expectedStatus:   task.SComplete,
		},
		{
			desc: "pod spec hash not changed, config changed, restart policy",
			state: &ReconcileContext{
				State: &state{
					tiflash: fake.FakeObj("aaa-xxx", func(obj *v1alpha1.TiFlash) *v1alpha1.TiFlash {
						obj.Spec.Version = fakeVersion
						obj.Spec.UpdateStrategy.Config = v1alpha1.ConfigUpdateStrategyRestart
						return obj
					}),
					cluster: fake.FakeObj[v1alpha1.Cluster]("aaa"),
					pod: fake.FakeObj("aaa-tiflash-xxx", func(obj *corev1.Pod) *corev1.Pod {
						obj.Labels = map[string]string{
							v1alpha1.LabelKeyConfigHash:  "old",
<<<<<<< HEAD
							v1alpha1.LabelKeyPodSpecHash: podSpecHash,
=======
							v1alpha1.LabelKeyPodSpecHash: fakePodHash,
>>>>>>> d0fa9809
						}
						return obj
					}),
				},
				ConfigHash: "newest",
			},

			expectedPodIsTerminating: true,
			expectedStatus:           task.SWait,
		},
		{
			desc: "pod spec hash not changed, pod labels changed, config not changed",
			state: &ReconcileContext{
				State: &state{
					tiflash: fake.FakeObj("aaa-xxx", func(obj *v1alpha1.TiFlash) *v1alpha1.TiFlash {
						obj.Spec.Version = fakeVersion
						obj.Spec.UpdateStrategy.Config = v1alpha1.ConfigUpdateStrategyRestart
						return obj
					}),
					cluster: fake.FakeObj[v1alpha1.Cluster]("aaa"),
					pod: fake.FakeObj("aaa-tiflash-xxx", func(obj *corev1.Pod) *corev1.Pod {
						obj.Labels = map[string]string{
							v1alpha1.LabelKeyConfigHash:  "newest",
<<<<<<< HEAD
							v1alpha1.LabelKeyPodSpecHash: podSpecHash,
=======
							v1alpha1.LabelKeyPodSpecHash: fakePodHash,
>>>>>>> d0fa9809
							"xxx":                        "yyy",
						}
						return obj
					}),
				},
				ConfigHash: "newest",
			},

			expectUpdatedPod: true,
			expectedStatus:   task.SComplete,
		},
		{
			desc: "pod spec hash not changed, pod labels changed, config not changed, apply failed",
			state: &ReconcileContext{
				State: &state{
					tiflash: fake.FakeObj("aaa-xxx", func(obj *v1alpha1.TiFlash) *v1alpha1.TiFlash {
						obj.Spec.Version = fakeVersion
						obj.Spec.UpdateStrategy.Config = v1alpha1.ConfigUpdateStrategyRestart
						return obj
					}),
					cluster: fake.FakeObj[v1alpha1.Cluster]("aaa"),
					pod: fake.FakeObj("aaa-tiflash-xxx", func(obj *corev1.Pod) *corev1.Pod {
						obj.Labels = map[string]string{
							v1alpha1.LabelKeyConfigHash:  "newest",
<<<<<<< HEAD
							v1alpha1.LabelKeyPodSpecHash: podSpecHash,
=======
							v1alpha1.LabelKeyPodSpecHash: fakePodHash,
>>>>>>> d0fa9809
							"xxx":                        "yyy",
						}
						return obj
					}),
				},
				ConfigHash: "newest",
			},
			unexpectedErr: true,

			expectedStatus: task.SFail,
		},
		{
			desc: "all are not changed",
			state: &ReconcileContext{
				State: &state{
					tiflash: fake.FakeObj("aaa-xxx", func(obj *v1alpha1.TiFlash) *v1alpha1.TiFlash {
						obj.Spec.Version = fakeVersion
						obj.Spec.UpdateStrategy.Config = v1alpha1.ConfigUpdateStrategyRestart
						return obj
					}),
					cluster: fake.FakeObj[v1alpha1.Cluster]("aaa"),
					pod: fake.FakeObj("aaa-tiflash-xxx", func(obj *corev1.Pod) *corev1.Pod {
						obj.Labels = map[string]string{
							v1alpha1.LabelKeyInstance:    "aaa-xxx",
							v1alpha1.LabelKeyConfigHash:  "newest",
<<<<<<< HEAD
							v1alpha1.LabelKeyPodSpecHash: podSpecHash,
=======
							v1alpha1.LabelKeyPodSpecHash: fakePodHash,
>>>>>>> d0fa9809
						}
						return obj
					}),
				},
				ConfigHash: "newest",
			},

			expectedStatus: task.SComplete,
		},
	}

	for i := range cases {
		c := &cases[i]
		t.Run(c.desc, func(tt *testing.T) {
			tt.Parallel()

			ctx := context.Background()
			var objs []client.Object
			objs = append(objs, c.state.TiFlash(), c.state.Cluster())
			if c.state.Pod() != nil {
				objs = append(objs, c.state.Pod())
			}
			fc := client.NewFakeClient(objs...)
			for _, obj := range c.objs {
				require.NoError(tt, fc.Apply(ctx, obj), c.desc)
			}

			if c.unexpectedErr {
				// cannot update pod
				fc.WithError("patch", "*", errors.NewInternalError(fmt.Errorf("fake internal err")))
				fc.WithError("delete", "*", errors.NewInternalError(fmt.Errorf("fake internal err")))
			}

			res, done := task.RunTask(ctx, TaskPod(c.state, fc))
			assert.Equal(tt, c.expectedStatus.String(), res.Status().String(), res.Message())
			assert.False(tt, done, c.desc)

			assert.Equal(tt, c.expectedPodIsTerminating, c.state.PodIsTerminating, c.desc)

			if c.expectUpdatedPod {
				expectedPod := newPod(c.state.Cluster(), c.state.TiFlash(), c.state.ConfigHash)
				actual := c.state.Pod().DeepCopy()
				actual.Kind = ""
				actual.APIVersion = ""
				actual.ManagedFields = nil
				assert.Equal(tt, expectedPod, actual, c.desc)
			}
		})
	}
}<|MERGE_RESOLUTION|>--- conflicted
+++ resolved
@@ -32,11 +32,7 @@
 
 const (
 	fakeVersion = "v1.2.3"
-<<<<<<< HEAD
-	podSpecHash = "5575684b96"
-=======
-	fakePodHash = "779dbdbdf4"
->>>>>>> d0fa9809
+	fakePodHash = "76b9ffc44"
 )
 
 func TestTaskPod(t *testing.T) {
@@ -130,11 +126,7 @@
 					pod: fake.FakeObj("aaa-tiflash-xxx", func(obj *corev1.Pod) *corev1.Pod {
 						obj.Labels = map[string]string{
 							v1alpha1.LabelKeyConfigHash:  "newest",
-<<<<<<< HEAD
-							v1alpha1.LabelKeyPodSpecHash: podSpecHash,
-=======
-							v1alpha1.LabelKeyPodSpecHash: fakePodHash,
->>>>>>> d0fa9809
+							v1alpha1.LabelKeyPodSpecHash: fakePodHash,
 						}
 						return obj
 					}),
@@ -158,11 +150,7 @@
 					pod: fake.FakeObj("aaa-tiflash-xxx", func(obj *corev1.Pod) *corev1.Pod {
 						obj.Labels = map[string]string{
 							v1alpha1.LabelKeyConfigHash:  "old",
-<<<<<<< HEAD
-							v1alpha1.LabelKeyPodSpecHash: podSpecHash,
-=======
-							v1alpha1.LabelKeyPodSpecHash: fakePodHash,
->>>>>>> d0fa9809
+							v1alpha1.LabelKeyPodSpecHash: fakePodHash,
 						}
 						return obj
 					}),
@@ -186,11 +174,7 @@
 					pod: fake.FakeObj("aaa-tiflash-xxx", func(obj *corev1.Pod) *corev1.Pod {
 						obj.Labels = map[string]string{
 							v1alpha1.LabelKeyConfigHash:  "newest",
-<<<<<<< HEAD
-							v1alpha1.LabelKeyPodSpecHash: podSpecHash,
-=======
-							v1alpha1.LabelKeyPodSpecHash: fakePodHash,
->>>>>>> d0fa9809
+							v1alpha1.LabelKeyPodSpecHash: fakePodHash,
 							"xxx":                        "yyy",
 						}
 						return obj
@@ -215,11 +199,7 @@
 					pod: fake.FakeObj("aaa-tiflash-xxx", func(obj *corev1.Pod) *corev1.Pod {
 						obj.Labels = map[string]string{
 							v1alpha1.LabelKeyConfigHash:  "newest",
-<<<<<<< HEAD
-							v1alpha1.LabelKeyPodSpecHash: podSpecHash,
-=======
-							v1alpha1.LabelKeyPodSpecHash: fakePodHash,
->>>>>>> d0fa9809
+							v1alpha1.LabelKeyPodSpecHash: fakePodHash,
 							"xxx":                        "yyy",
 						}
 						return obj
@@ -245,11 +225,7 @@
 						obj.Labels = map[string]string{
 							v1alpha1.LabelKeyInstance:    "aaa-xxx",
 							v1alpha1.LabelKeyConfigHash:  "newest",
-<<<<<<< HEAD
-							v1alpha1.LabelKeyPodSpecHash: podSpecHash,
-=======
-							v1alpha1.LabelKeyPodSpecHash: fakePodHash,
->>>>>>> d0fa9809
+							v1alpha1.LabelKeyPodSpecHash: fakePodHash,
 						}
 						return obj
 					}),
