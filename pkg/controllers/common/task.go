--- conflicted
+++ resolved
@@ -117,19 +117,11 @@
 	return taskContextResource("TiFlash", w, c, false)
 }
 
-<<<<<<< HEAD
 func TaskContextTiCDC(state TiCDCStateInitializer, c client.Client) task.Task {
 	w := state.TiCDCInitializer()
 	return taskContextResource("TiCDC", w, c, false)
 }
 
-func TaskContextCluster(state ClusterStateInitializer, c client.Client) task.Task {
-	w := state.ClusterInitializer()
-	return taskContextResource("Cluster", w, c, true)
-}
-
-=======
->>>>>>> ffbbc1f3
 func TaskContextPod(state PodStateInitializer, c client.Client) task.Task {
 	w := state.PodInitializer()
 	return taskContextResource("Pod", w, c, false)
