--- conflicted
+++ resolved
@@ -98,13 +98,8 @@
 	BR                              *BRConfig `json:"br,omitempty"`
 	pingcapv1alpha1.StorageProvider `json:",inline"`
 	Tolerations                     []corev1.Toleration `json:"tolerations,omitempty"`
-<<<<<<< HEAD
-	// ToolImage specifies the tool image used in `Backup`, which supports BR and Dumpling images.
-	// For examples `spec.toolImage: pingcap/br:v4.0.8` or `spec.toolImage: pingcap/dumpling:v4.0.8`
-=======
 	// ToolImage specifies the tool image used in `Backup`, which supports BR.
 	// For examples `spec.toolImage: pingcap/br:v6.5.0`
->>>>>>> 9cdd47a7
 	// For BR image, if it does not contain tag, Pod will use image 'ToolImage:${TiKV_Version}'.
 	// +optional
 	ToolImage string `json:"toolImage,omitempty"`
