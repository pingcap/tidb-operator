// Copyright 2019 PingCAP, Inc.
//
// Licensed under the Apache License, Version 2.0 (the "License");
// you may not use this file except in compliance with the License.
// You may obtain a copy of the License at
//
//     http://www.apache.org/licenses/LICENSE-2.0
//
// Unless required by applicable law or agreed to in writing, software
// distributed under the License is distributed on an "AS IS" BASIS,
// See the License for the specific language governing permissions and
// limitations under the License.

package v1alpha1

// Maintain a copy of PDConfig to make it more friendly with the kubernetes API:
//
//  - add 'omitempty' json and toml tag to avoid passing the empty value of primitive types to tidb-server, e.g. 0 of int
//  - change all numeric type to pointer, e.g. uint -> *uint, so that 'omitempty' could work properly
//  - add openapi-gen tags so that the kubernetes-style OpenAPI schema could be properly generated
//  - make the whole config struct deepcopy friendly
//
// only adding field is allowed, DO NOT change existing field definition or remove field.
// some fields maybe illegal for certain version of TiDB, this should be addressed in the ValidationWebhook.

// initially copied from PD v3.0.6

// PDConfig is the configuration of pd-server
// +k8s:openapi-gen=true
type PDConfig struct {
	// +optional
	ForceNewCluster *bool `json:"force-new-cluster,omitempty"`
	// Optional: Defaults to true
	// +optional
	EnableGRPCGateway *bool `json:"enable-grpc-gateway,omitempty"`

	// LeaderLease time, if leader doesn't update its TTL
	// in etcd after lease time, etcd will expire the leader key
	// and other servers can campaign the leader again.
	// Etcd only supports seconds TTL, so here is second too.
	// Optional: Defaults to 3
	// +optional
	LeaderLease *int64 `toml:"lease,omitempty" json:"lease,omitempty"`

	// Log related config.
	// +optional
	Log *PDLogConfig `toml:"log,omitempty" json:"log,omitempty"`

	// Backward compatibility.
	// +optional
	LogFileDeprecated string `toml:"log-file,omitempty" json:"log-file,omitempty"`
	// +optional
	LogLevelDeprecated string `toml:"log-level,omitempty" json:"log-level,omitempty"`

	// TsoSaveInterval is the interval to save timestamp.
	// Optional: Defaults to 3s
	// +optional
	TsoSaveInterval string `toml:"tso-save-interval,omitempty" json:"tso-save-interval,omitempty"`

	// +optional
	Metric *PDMetricConfig `toml:"metric,omitempty" json:"metric,omitempty"`

	// Immutable, change should be made through pd-ctl after cluster creation
	// +optional
	Schedule *PDScheduleConfig `toml:"schedule,omitempty" json:"schedule,omitempty"`

	// Immutable, change should be made through pd-ctl after cluster creation
	// +optional
	Replication *PDReplicationConfig `toml:"replication,omitempty" json:"replication,omitempty"`

	// +optional
	Namespace map[string]PDNamespaceConfig `toml:"namespace,omitempty" json:"namespace,omitempty"`

	// +optional
	PDServerCfg *PDServerConfig `toml:"pd-server,omitempty" json:"pd-server,omitempty"`

	// +optional
	ClusterVersion string `toml:"cluster-version,omitempty" json:"cluster-version,omitempty"`

	// QuotaBackendBytes Raise alarms when backend size exceeds the given quota. 0 means use the default quota.
	// the default size is 2GB, the maximum is 8GB.
	// +optional
	QuotaBackendBytes string `toml:"quota-backend-bytes,omitempty" json:"quota-backend-bytes,omitempty"`
	// AutoCompactionMode is either 'periodic' or 'revision'. The default value is 'periodic'.
	// +optional
	AutoCompactionMode string `toml:"auto-compaction-mode,omitempty" json:"auto-compaction-mode,omitempty"`
	// AutoCompactionRetention is either duration string with time unit
	// (e.g. '5m' for 5-minute), or revision unit (e.g. '5000').
	// If no time unit is provided and compaction mode is 'periodic',
	// the unit defaults to hour. For example, '5' translates into 5-hour.
	// The default retention is 1 hour.
	// Before etcd v3.3.x, the type of retention is int. We add 'v2' suffix to make it backward compatible.
	// +optional
	AutoCompactionRetention string `toml:"auto-compaction-retention,omitempty" json:"auto-compaction-retention-v2,omitempty"`

	// TickInterval is the interval for etcd Raft tick.
	// +optional
	TickInterval string `toml:"tick-interval,omitempty" json:"tikv-interval,omitempty"`
	// ElectionInterval is the interval for etcd Raft election.
	// +optional
	ElectionInterval string `toml:"election-interval,omitempty" json:"election-interval,omitempty"`
	// Prevote is true to enable Raft Pre-Vote.
	// If enabled, Raft runs an additional election phase
	// to check whether it would get enough votes to win
	// an election, thus minimizing disruptions.
	// Optional: Defaults to true
	// +optional
	PreVote *bool `toml:"enable-prevote,omitempty" json:"enable-prevote,omitempty"`

	// +optional
	Security *PDSecurityConfig `toml:"security,omitempty" json:"security,omitempty"`

	// +optional
	LabelProperty *PDLabelPropertyConfig `toml:"label-property,omitempty" json:"label-property,omitempty"`

	// NamespaceClassifier is for classifying stores/regions into different
	// namespaces.
	// Optional: Defaults to true
	// +optional
	NamespaceClassifier string `toml:"namespace-classifier,omitempty" json:"namespace-classifier,omitempty"`
}

// PDLogConfig serializes log related config in toml/json.
// +k8s:openapi-gen=true
type PDLogConfig struct {
	// Log level.
	// Optional: Defaults to info
	// +optional
	Level string `toml:"level,omitempty" json:"level,omitempty"`
	// Log format. one of json, text, or console.
	// +optional
	Format string `toml:"format,omitempty" json:"format,omitempty"`
	// Disable automatic timestamps in output.
	// +optional
	DisableTimestamp *bool `toml:"disable-timestamp,omitempty" json:"disable-timestamp,omitempty"`
	// File log config.
	// +optional
	File *FileLogConfig `toml:"file,omitempty" json:"file,omitempty"`
	// Development puts the logger in development mode, which changes the
	// behavior of DPanicLevel and takes stacktraces more liberally.
	// +optional
	Development *bool `toml:"development,omitempty" json:"development,omitempty"`
	// DisableCaller stops annotating logs with the calling function's file
	// name and line number. By default, all logs are annotated.
	// +optional
	DisableCaller *bool `toml:"disable-caller,omitempty" json:"disable-caller,omitempty"`
	// DisableStacktrace completely disables automatic stacktrace capturing. By
	// default, stacktraces are captured for WarnLevel and above logs in
	// development and ErrorLevel and above in production.
	// +optional
	DisableStacktrace *bool `toml:"disable-stacktrace,omitempty" json:"disable-stacktrace,omitempty"`
	// DisableErrorVerbose stops annotating logs with the full verbose error
	// message.
	// +optional
	DisableErrorVerbose *bool `toml:"disable-error-verbose,omitempty" json:"disable-error-verbose,omitempty"`
}

// PDReplicationConfig is the replication configuration.
// +k8s:openapi-gen=true
type PDReplicationConfig struct {
	// MaxReplicas is the number of replicas for each region.
	// Immutable, change should be made through pd-ctl after cluster creation
	// Optional: Defaults to 3
	// +optional
	MaxReplicas *uint64 `toml:"max-replicas,omitempty" json:"max-replicas,omitempty"`

	// The label keys specified the location of a store.
	// The placement priorities is implied by the order of label keys.
	// For example, ["zone", "rack"] means that we should place replicas to
	// different zones first, then to different racks if we don't have enough zones.
	// Immutable, change should be made through pd-ctl after cluster creation
	// +k8s:openapi-gen=false
	// +optional
	LocationLabels []string `toml:"location-labels,omitempty" json:"location-labels,omitempty"`
	// StrictlyMatchLabel strictly checks if the label of TiKV is matched with LocaltionLabels.
	// Immutable, change should be made through pd-ctl after cluster creation.
	// Imported from v3.1.0
	// +optional
	StrictlyMatchLabel *bool `toml:"strictly-match-label,omitempty" json:"strictly-match-label,string,omitempty"`

	// When PlacementRules feature is enabled. MaxReplicas and LocationLabels are not used anymore.
	// +optional
	EnablePlacementRules *bool `toml:"enable-placement-rules" json:"enable-placement-rules,string,omitempty"`
}

// PDNamespaceConfig is to overwrite the global setting for specific namespace
// +k8s:openapi-gen=true
type PDNamespaceConfig struct {
	// LeaderScheduleLimit is the max coexist leader schedules.
	// +optional
	LeaderScheduleLimit *uint64 `json:"leader-schedule-limit,omitempty" toml:"leader-schedule-limit,omitempty"`
	// RegionScheduleLimit is the max coexist region schedules.
	// +optional
	RegionScheduleLimit *uint64 `json:"region-schedule-limit,omitempty" toml:"region-schedule-limit,omitempty"`
	// ReplicaScheduleLimit is the max coexist replica schedules.
	// +optional
	ReplicaScheduleLimit *uint64 `json:"replica-schedule-limit,omitempty" toml:"replica-schedule-limit,omitempty"`
	// MergeScheduleLimit is the max coexist merge schedules.
	// +optional
	MergeScheduleLimit *uint64 `json:"merge-schedule-limit,omitempty" toml:"merge-schedule-limit,omitempty"`
	// HotRegionScheduleLimit is the max coexist hot region schedules.
	// +optional
	HotRegionScheduleLimit *uint64 `json:"hot-region-schedule-limit,omitempty" toml:"hot-region-schedule-limit,omitempty"`
	// MaxReplicas is the number of replicas for each region.
	// +optional
	MaxReplicas *uint64 `json:"max-replicas,omitempty" toml:"max-replicas,omitempty"`
}

// ScheduleConfig is the schedule configuration.
// +k8s:openapi-gen=true
type PDScheduleConfig struct {
	// If the snapshot count of one store is greater than this value,
	// it will never be used as a source or target store.
	// Immutable, change should be made through pd-ctl after cluster creation
	// Optional: Defaults to 3
	// +optional
	MaxSnapshotCount *uint64 `toml:"max-snapshot-count,omitempty" json:"max-snapshot-count,omitempty"`
	// Immutable, change should be made through pd-ctl after cluster creation
	// Optional: Defaults to 16
	// +optional
	MaxPendingPeerCount *uint64 `toml:"max-pending-peer-count,omitempty" json:"max-pending-peer-count,omitempty"`
	// If both the size of region is smaller than MaxMergeRegionSize
	// and the number of rows in region is smaller than MaxMergeRegionKeys,
	// it will try to merge with adjacent regions.
	// Immutable, change should be made through pd-ctl after cluster creation
	// Optional: Defaults to 20
	// +optional
	MaxMergeRegionSize *uint64 `toml:"max-merge-region-size,omitempty" json:"max-merge-region-size,omitempty"`
	// Immutable, change should be made through pd-ctl after cluster creation
	// Optional: Defaults to 200000
	// +optional
	MaxMergeRegionKeys *uint64 `toml:"max-merge-region-keys,omitempty" json:"max-merge-region-keys,omitempty"`
	// SplitMergeInterval is the minimum interval time to permit merge after split.
	// Immutable, change should be made through pd-ctl after cluster creation
	// Optional: Defaults to 1h
	// +optional
	SplitMergeInterval string `toml:"split-merge-interval,omitempty" json:"split-merge-interval,omitempty"`
	// PatrolRegionInterval is the interval for scanning region during patrol.
	// Immutable, change should be made through pd-ctl after cluster creation
	// +optional
	PatrolRegionInterval string `toml:"patrol-region-interval,omitempty" json:"patrol-region-interval,omitempty"`
	// MaxStoreDownTime is the max duration after which
	// a store will be considered to be down if it hasn't reported heartbeats.
	// Immutable, change should be made through pd-ctl after cluster creation
	// Optional: Defaults to 30m
	// +optional
	MaxStoreDownTime string `toml:"max-store-down-time,omitempty" json:"max-store-down-time,omitempty"`
	// LeaderScheduleLimit is the max coexist leader schedules.
	// Immutable, change should be made through pd-ctl after cluster creation.
	// Optional: Defaults to 4.
	// Imported from v3.1.0
	// +optional
	LeaderScheduleLimit *uint64 `toml:"leader-schedule-limit,omitempty" json:"leader-schedule-limit,omitempty"`
	// RegionScheduleLimit is the max coexist region schedules.
	// Immutable, change should be made through pd-ctl after cluster creation
	// Optional: Defaults to 2048
	// +optional
	RegionScheduleLimit *uint64 `toml:"region-schedule-limit,omitempty" json:"region-schedule-limit,omitempty"`
	// ReplicaScheduleLimit is the max coexist replica schedules.
	// Immutable, change should be made through pd-ctl after cluster creation
	// Optional: Defaults to 64
	// +optional
	ReplicaScheduleLimit *uint64 `toml:"replica-schedule-limit,omitempty" json:"replica-schedule-limit,omitempty"`
	// MergeScheduleLimit is the max coexist merge schedules.
	// Immutable, change should be made through pd-ctl after cluster creation
	// Optional: Defaults to 8
	// +optional
	MergeScheduleLimit *uint64 `toml:"merge-schedule-limit,omitempty" json:"merge-schedule-limit,omitempty"`
	// HotRegionScheduleLimit is the max coexist hot region schedules.
	// Immutable, change should be made through pd-ctl after cluster creation
	// Optional: Defaults to 4
	// +optional
	HotRegionScheduleLimit *uint64 `toml:"hot-region-schedule-limit,omitempty" json:"hot-region-schedule-limit,omitempty"`
	// HotRegionCacheHitThreshold is the cache hits threshold of the hot region.
	// If the number of times a region hits the hot cache is greater than this
	// threshold, it is considered a hot region.
	// Immutable, change should be made through pd-ctl after cluster creation
	// +optional
	HotRegionCacheHitsThreshold *uint64 `toml:"hot-region-cache-hits-threshold,omitempty" json:"hot-region-cache-hits-threshold,omitempty"`
	// TolerantSizeRatio is the ratio of buffer size for balance scheduler.
	// Immutable, change should be made through pd-ctl after cluster creation.
	// Imported from v3.1.0
	// +optional
	TolerantSizeRatio *float64 `toml:"tolerant-size-ratio,omitempty" json:"tolerant-size-ratio,omitempty"`
	//
	//      high space stage         transition stage           low space stage
	//   |--------------------|-----------------------------|-------------------------|
	//   ^                    ^                             ^                         ^
	//   0       HighSpaceRatio * capacity       LowSpaceRatio * capacity          capacity
	//
	// LowSpaceRatio is the lowest usage ratio of store which regraded as low space.
	// When in low space, store region score increases to very large and varies inversely with available size.
	// Immutable, change should be made through pd-ctl after cluster creation
	// +optional
	LowSpaceRatio *float64 `toml:"low-space-ratio,omitempty" json:"low-space-ratio,omitempty"`
	// HighSpaceRatio is the highest usage ratio of store which regraded as high space.
	// High space means there is a lot of spare capacity, and store region score varies directly with used size.
	// Immutable, change should be made through pd-ctl after cluster creation
	// +optional
	HighSpaceRatio *float64 `toml:"high-space-ratio,omitempty" json:"high-space-ratio,omitempty"`
	// DisableLearner is the option to disable using AddLearnerNode instead of AddNode
	// Immutable, change should be made through pd-ctl after cluster creation
	// +optional
	DisableLearner *bool `toml:"disable-raft-learner,omitempty" json:"disable-raft-learner,string,omitempty"`

	// DisableRemoveDownReplica is the option to prevent replica checker from
	// removing down replicas.
	// Immutable, change should be made through pd-ctl after cluster creation
	// +optional
	DisableRemoveDownReplica *bool `toml:"disable-remove-down-replica,omitempty" json:"disable-remove-down-replica,string,omitempty"`
	// DisableReplaceOfflineReplica is the option to prevent replica checker from
	// repalcing offline replicas.
	// Immutable, change should be made through pd-ctl after cluster creation
	// +optional
	DisableReplaceOfflineReplica *bool `toml:"disable-replace-offline-replica,omitempty" json:"disable-replace-offline-replica,string,omitempty"`
	// DisableMakeUpReplica is the option to prevent replica checker from making up
	// replicas when replica count is less than expected.
	// Immutable, change should be made through pd-ctl after cluster creation
	// +optional
	DisableMakeUpReplica *bool `toml:"disable-make-up-replica,omitempty" json:"disable-make-up-replica,string,omitempty"`
	// DisableRemoveExtraReplica is the option to prevent replica checker from
	// removing extra replicas.
	// Immutable, change should be made through pd-ctl after cluster creation
	// +optional
	DisableRemoveExtraReplica *bool `toml:"disable-remove-extra-replica,omitempty" json:"disable-remove-extra-replica,string,omitempty"`
	// DisableLocationReplacement is the option to prevent replica checker from
	// moving replica to a better location.
	// Immutable, change should be made through pd-ctl after cluster creation
	// +optional
	DisableLocationReplacement *bool `toml:"disable-location-replacement,omitempty" json:"disable-location-replacement,string,omitempty"`
	// DisableNamespaceRelocation is the option to prevent namespace checker
	// from moving replica to the target namespace.
	// Immutable, change should be made through pd-ctl after cluster creation
	// +optional
	DisableNamespaceRelocation *bool `toml:"disable-namespace-relocation,omitempty" json:"disable-namespace-relocation,string,omitempty"`

	// Schedulers support for loding customized schedulers
	// Immutable, change should be made through pd-ctl after cluster creation
	// +optional
	Schedulers *PDSchedulerConfigs `toml:"schedulers,omitempty" json:"schedulers-v2,omitempty"` // json v2 is for the sake of compatible upgrade

	// Only used to display
	// +optional
	SchedulersPayload map[string]string `toml:"schedulers-payload" json:"schedulers-payload,omitempty"`

	// EnableOneWayMerge is the option to enable one way merge. This means a Region can only be merged into the next region of it.
	// Imported from v3.1.0
	// +optional
	EnableOneWayMerge *bool `toml:"enable-one-way-merge" json:"enable-one-way-merge,string,omitempty"`
	// EnableCrossTableMerge is the option to enable cross table merge. This means two Regions can be merged with different table IDs.
	// This option only works when key type is "table".
	// Imported from v3.1.0
	// +optional
	EnableCrossTableMerge *bool `toml:"enable-cross-table-merge" json:"enable-cross-table-merge,string,omitempty"`
}

type PDSchedulerConfigs []PDSchedulerConfig

// PDSchedulerConfig is customized scheduler configuration
// +k8s:openapi-gen=true
type PDSchedulerConfig struct {
	// Immutable, change should be made through pd-ctl after cluster creation
	// +optional
	Type string `toml:"type,omitempty" json:"type,omitempty"`
	// Immutable, change should be made through pd-ctl after cluster creation
	// +optional
	Args []string `toml:"args,omitempty" json:"args,omitempty"`
	// Immutable, change should be made through pd-ctl after cluster creation
	// +optional
	Disable *bool `toml:"disable,omitempty" json:"disable,omitempty"`
}

// PDStoreLabel is the config item of LabelPropertyConfig.
// +k8s:openapi-gen=true
type PDStoreLabel struct {
	// +optional
	Key string `toml:"key,omitempty" json:"key,omitempty"`
	// +optional
	Value string `toml:"value,omitempty" json:"value,omitempty"`
}

type PDStoreLabels []PDStoreLabel

type PDLabelPropertyConfig map[string]PDStoreLabels

// PDSecurityConfig is the configuration for supporting tls.
// +k8s:openapi-gen=true
type PDSecurityConfig struct {
	// CAPath is the path of file that contains list of trusted SSL CAs. if set, following four settings shouldn't be empty
	// +optional
	CAPath string `toml:"cacert-path,omitempty" json:"cacert-path,omitempty"`
	// CertPath is the path of file that contains X509 certificate in PEM format.
	// +optional
	CertPath string `toml:"cert-path,omitempty" json:"cert-path,omitempty"`
	// KeyPath is the path of file that contains X509 key in PEM format.
	// +optional
	KeyPath string `toml:"key-path,omitempty" json:"key-path,omitempty"`
}

// PDServerConfig is the configuration for pd server.
// +k8s:openapi-gen=true
type PDServerConfig struct {
	// UseRegionStorage enables the independent region storage.
	// +optional
	UseRegionStorage *bool `toml:"use-region-storage,omitempty" json:"use-region-storage,string,omitempty"`
	// MetricStorage is the cluster metric storage.
	// Currently we use prometheus as metric storage, we may use PD/TiKV as metric storage later.
	// Imported from v3.1.0
	// +optional
	MetricStorage *string `toml:"metric-storage" json:"metric-storage,omitempty"`
}

// +k8s:openapi-gen=true
type PDMetricConfig struct {
	// +optional
	PushJob *string `toml:"job,omitempty" json:"job,omitempty"`
	// +optional
	PushAddress *string `toml:"address,omitempty" json:"address,omitempty"`
	// +optional
	PushInterval *string `toml:"interval,omitempty" json:"interval,omitempty"`
}

// +k8s:openapi-gen=true
type FileLogConfig struct {
	// Log filename, leave empty to disable file log.
	// +optional
	Filename *string `toml:"filename,omitempty" json:"filename,omitempty"`
	// Is log rotate enabled.
	// +optional
	LogRotate *bool `toml:"log-rotate,omitempty" json:"log-rotate,omitempty"`
	// Max size for a single file, in MB.
	// +optional
	MaxSize *int `toml:"max-size,omitempty" json:"max-size,omitempty"`
	// Max log keep days, default is never deleting.
	// +optional
	MaxDays *int `toml:"max-days,omitempty" json:"max-days,omitempty"`
	// Maximum number of old log files to retain.
<<<<<<< HEAD
	MaxBackups int `toml:"max-backups,omitempty" json:"max-backups,omitempty"`
=======
	// +optional
	MaxBackups *int `toml:"max-backups,omitempty" json:"max-backups,omitempty"`
}

//StringSlice is more friendly to json encode/decode
type StringSlice []string

// MarshalJSON returns the size as a JSON string.
func (s StringSlice) MarshalJSON() ([]byte, error) {
	return []byte(strconv.Quote(strings.Join(s, ","))), nil
}

// UnmarshalJSON parses a JSON string into the bytesize.
func (s *StringSlice) UnmarshalJSON(text []byte) error {
	data, err := strconv.Unquote(string(text))
	if err != nil {
		return err
	}
	if len(data) == 0 {
		*s = nil
		return nil
	}
	*s = strings.Split(data, ",")
	return nil
>>>>>>> 9af44fcc
}<|MERGE_RESOLUTION|>--- conflicted
+++ resolved
@@ -435,32 +435,6 @@
 	// +optional
 	MaxDays *int `toml:"max-days,omitempty" json:"max-days,omitempty"`
 	// Maximum number of old log files to retain.
-<<<<<<< HEAD
-	MaxBackups int `toml:"max-backups,omitempty" json:"max-backups,omitempty"`
-=======
 	// +optional
 	MaxBackups *int `toml:"max-backups,omitempty" json:"max-backups,omitempty"`
-}
-
-//StringSlice is more friendly to json encode/decode
-type StringSlice []string
-
-// MarshalJSON returns the size as a JSON string.
-func (s StringSlice) MarshalJSON() ([]byte, error) {
-	return []byte(strconv.Quote(strings.Join(s, ","))), nil
-}
-
-// UnmarshalJSON parses a JSON string into the bytesize.
-func (s *StringSlice) UnmarshalJSON(text []byte) error {
-	data, err := strconv.Unquote(string(text))
-	if err != nil {
-		return err
-	}
-	if len(data) == 0 {
-		*s = nil
-		return nil
-	}
-	*s = strings.Split(data, ",")
-	return nil
->>>>>>> 9af44fcc
 }