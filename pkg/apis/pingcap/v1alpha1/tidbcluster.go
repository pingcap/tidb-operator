--- conflicted
+++ resolved
@@ -321,7 +321,6 @@
 	return tz
 }
 
-<<<<<<< HEAD
 func (tc *TidbCluster) IsPVReclaimEnabled() bool {
 	enabled := tc.Spec.EnablePVReclaim
 	if enabled == nil {
@@ -368,7 +367,8 @@
 		return defaultExposeStatus
 	}
 	return *exposeStatus
-=======
+}
+
 func (tc *TidbCluster) GetInstanceName() string {
 	labels := tc.ObjectMeta.GetLabels()
 	// Keep backward compatibility for helm.
@@ -378,5 +378,4 @@
 		return inst
 	}
 	return tc.Name
->>>>>>> 2d407d91
 }