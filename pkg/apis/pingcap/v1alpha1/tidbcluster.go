--- conflicted
+++ resolved
@@ -349,21 +349,6 @@
 }
 
 func (tc *TidbCluster) ComponentIsUpgrading(typ MemberType) bool {
-<<<<<<< HEAD
-	return tc.ComponentIs(typ, UpgradePhase)
-}
-
-func (tc *TidbCluster) ComponentIsScaling(typ MemberType) bool {
-	return tc.ComponentIs(typ, ScalePhase)
-}
-
-func (tc *TidbCluster) ComponentIsSuspended(typ MemberType) bool {
-	return tc.ComponentIs(typ, SuspendedPhase)
-}
-
-func (tc *TidbCluster) ComponentIs(typ MemberType, phase MemberPhase) bool {
-	status := ComponentStatusFromTC(tc, typ)
-=======
 	return tc.ComponentPhaseIs(typ, UpgradePhase)
 }
 
@@ -371,9 +356,12 @@
 	return tc.ComponentPhaseIs(typ, ScalePhase)
 }
 
+func (tc *TidbCluster) ComponentIsSuspended(typ MemberType) bool {
+	return tc.ComponentPhaseIs(typ, SuspendedPhase)
+}
+
 func (tc *TidbCluster) ComponentPhaseIs(typ MemberType, phase MemberPhase) bool {
 	status := tc.ComponentStatus(typ)
->>>>>>> 69fec7c7
 	if status == nil {
 		return false
 	}
