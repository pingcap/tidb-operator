// Copyright 2018 PingCAP, Inc.
//
// Licensed under the Apache License, Version 2.0 (the "License");
// you may not use this file except in compliance with the License.
// You may obtain a copy of the License at
//
//     http://www.apache.org/licenses/LICENSE-2.0
//
// Unless required by applicable law or agreed to in writing, software
// distributed under the License is distributed on an "AS IS" BASIS,
// See the License for the specific language governing permissions and
// limitations under the License.

package v1alpha1

import (
	"encoding/json"
	"fmt"
	"strings"
	"time"

	corev1 "k8s.io/api/core/v1"
	"k8s.io/apimachinery/pkg/api/meta"
	"k8s.io/apimachinery/pkg/types"
	"k8s.io/apimachinery/pkg/util/sets"
	"k8s.io/klog/v2"

	"github.com/pingcap/tidb-operator/pkg/apis/label"
)

const (
	// defaultHelperImage is default image of helper
	defaultHelperImage        = "busybox:1.26.2"
	defaultTimeZone           = "UTC"
	defaultExposeStatus       = true
	defaultSeparateSlowLog    = true
	defaultSeparateRocksDBLog = false
	defaultSeparateRaftLog    = false
	defaultEnablePVReclaim    = false
	// defaultEvictLeaderTimeout is the timeout limit of evict leader
	defaultEvictLeaderTimeout            = 1500 * time.Minute
	defaultWaitLeaderTransferBackTimeout = 400 * time.Second
	// defaultTiCDCGracefulShutdownTimeout is the timeout limit of graceful
	// shutdown a TiCDC pod.
	defaultTiCDCGracefulShutdownTimeout = 10 * time.Minute

	// the latest version
	versionLatest = "latest"
)

var (
	defaultSlowLogTailerSpec = TiDBSlowLogTailerSpec{
		ResourceRequirements: corev1.ResourceRequirements{},
	}
	defaultLogTailerSpec = LogTailerSpec{
		ResourceRequirements: corev1.ResourceRequirements{},
	}
	defaultHelperSpec = HelperSpec{}
)

// PDImage return the image used by PD.
//
// If PD isn't specified, return empty string.
func (tc *TidbCluster) PDImage() string {
	if tc.Spec.PD == nil {
		return ""
	}

	image := tc.Spec.PD.Image
	baseImage := tc.Spec.PD.BaseImage
	// base image takes higher priority
	if baseImage != "" {
		version := tc.Spec.PD.Version
		if version == nil {
			version = &tc.Spec.Version
		}
		if *version == "" {
			image = baseImage
		} else {
			image = fmt.Sprintf("%s:%s", baseImage, *version)
		}
	}
	return image
}

// PDVersion return the image version used by PD.
//
// If PD isn't specified, return empty string.
func (tc *TidbCluster) PDVersion() string {
	if tc.Spec.PD == nil {
		return ""
	}

	return getImageVersion(tc.PDImage())
}

// TiKVImage return the image used by TiKV.
//
// If TiKV isn't specified, return empty string.
func (tc *TidbCluster) TiKVImage() string {
	if tc.Spec.TiKV == nil {
		return ""
	}

	image := tc.Spec.TiKV.Image
	baseImage := tc.Spec.TiKV.BaseImage
	// base image takes higher priority
	if baseImage != "" {
		version := tc.Spec.TiKV.Version
		if version == nil {
			version = &tc.Spec.Version
		}
		if *version == "" {
			image = baseImage
		} else {
			image = fmt.Sprintf("%s:%s", baseImage, *version)
		}
	}
	return image
}

// TiKVVersion return the image version used by TiKV.
//
// If TiKV isn't specified, return empty string.
func (tc *TidbCluster) TiKVVersion() string {
	if tc.Spec.TiKV == nil {
		return ""
	}

	return getImageVersion(tc.TiKVImage())
}

func (tc *TidbCluster) TiKVContainerPrivilege() *bool {
	if tc.Spec.TiKV == nil || tc.Spec.TiKV.Privileged == nil {
		pri := false
		return &pri
	}
	return tc.Spec.TiKV.Privileged
}

func (tc *TidbCluster) TiKVEvictLeaderTimeout() time.Duration {
	if tc.Spec.TiKV != nil && tc.Spec.TiKV.EvictLeaderTimeout != nil {
		d, err := time.ParseDuration(*tc.Spec.TiKV.EvictLeaderTimeout)
		if err == nil {
			return d
		}
	}
	return defaultEvictLeaderTimeout
}

func (tc *TidbCluster) TiKVWaitLeaderTransferBackTimeout() time.Duration {
	if tc.Spec.TiKV != nil && tc.Spec.TiKV.WaitLeaderTransferBackTimeout != nil {
		return tc.Spec.TiKV.WaitLeaderTransferBackTimeout.Duration
	}
	return defaultWaitLeaderTransferBackTimeout
}

// TiFlashImage return the image used by TiFlash.
//
// If TiFlash isn't specified, return empty string.
func (tc *TidbCluster) TiFlashImage() string {
	if tc.Spec.TiFlash == nil {
		return ""
	}

	image := tc.Spec.TiFlash.Image
	baseImage := tc.Spec.TiFlash.BaseImage
	// base image takes higher priority
	if baseImage != "" {
		version := tc.Spec.TiFlash.Version
		if version == nil {
			version = &tc.Spec.Version
		}
		if *version == "" {
			image = baseImage
		} else {
			image = fmt.Sprintf("%s:%s", baseImage, *version)
		}
	}
	return image
}

// TiFlashVersion returns the image version used by TiFlash.
//
// If TiFlash isn't specified, return empty string.
func (tc *TidbCluster) TiFlashVersion() string {
	if tc.Spec.TiFlash == nil {
		return ""
	}

	return getImageVersion(tc.TiFlashImage())
}

func (tc *TidbCluster) TiFlashContainerPrivilege() *bool {
	if tc.Spec.TiFlash == nil || tc.Spec.TiFlash.Privileged == nil {
		pri := false
		return &pri
	}
	return tc.Spec.TiFlash.Privileged
}

// TiCDCImage return the image used by TiCDC.
//
// If TiCDC isn't specified, return empty string.
func (tc *TidbCluster) TiCDCImage() string {
	if tc.Spec.TiCDC == nil {
		return ""
	}

	image := tc.Spec.TiCDC.Image
	baseImage := tc.Spec.TiCDC.BaseImage
	// base image takes higher priority
	if baseImage != "" {
		version := tc.Spec.TiCDC.Version
		if version == nil {
			version = &tc.Spec.Version
		}
		if *version == "" {
			image = baseImage
		} else {
			image = fmt.Sprintf("%s:%s", baseImage, *version)
		}
	}
	return image
}

// TiProxyImage return the image used by TiProxy.
//
// If TiProxy isn't specified, return empty string.
func (tc *TidbCluster) TiProxyImage() string {
	if tc.Spec.TiProxy == nil {
		return ""
	}

	image := tc.Spec.TiProxy.Image
	baseImage := tc.Spec.TiProxy.BaseImage
	// base image takes higher priority
	if baseImage != "" {
		version := tc.Spec.TiProxy.Version
		if version == nil {
			version = &tc.Spec.Version
		}
		if *version == "" {
			image = baseImage
		} else {
			image = fmt.Sprintf("%s:%s", baseImage, *version)
		}
	}
	return image
}

// TiCDCVersion returns the image version used by TiCDC.
//
// If TiCDC isn't specified, return empty string.
func (tc *TidbCluster) TiCDCVersion() string {
	if tc.Spec.TiCDC == nil {
		return ""
	}

	image := tc.TiCDCImage()
	colonIdx := strings.LastIndexByte(image, ':')
	if colonIdx >= 0 {
		return image[colonIdx+1:]
	}

	return "latest"
}

// TiCDCGracefulShutdownTimeout returns the timeout of gracefully shutdown
// a TiCDC pod.
func (tc *TidbCluster) TiCDCGracefulShutdownTimeout() time.Duration {
	if tc.Spec.TiCDC != nil && tc.Spec.TiCDC.GracefulShutdownTimeout != nil {
		return tc.Spec.TiCDC.GracefulShutdownTimeout.Duration
	}
	return defaultTiCDCGracefulShutdownTimeout
}

// TiDBImage return the image used by TiDB.
//
// If TiDB isn't specified, return empty string.
func (tc *TidbCluster) TiDBImage() string {
	if tc.Spec.TiDB == nil {
		return ""
	}

	image := tc.Spec.TiDB.Image
	baseImage := tc.Spec.TiDB.BaseImage
	// base image takes higher priority
	if baseImage != "" {
		version := tc.Spec.TiDB.Version
		if version == nil {
			version = &tc.Spec.Version
		}
		if *version == "" {
			image = baseImage
		} else {
			image = fmt.Sprintf("%s:%s", baseImage, *version)
		}
	}
	return image
}

// TiDBVersion returns the image version used by TiDB.
//
// If TiDB isn't specified, return empty string.
func (tc *TidbCluster) TiDBVersion() string {
	if tc.Spec.TiDB == nil {
		return ""
	}

	return getImageVersion(tc.TiDBImage())
}

// getImageVersion returns the verion of a image
func getImageVersion(image string) string {
	colonIdx := strings.LastIndexByte(image, ':')
	if colonIdx >= 0 {
		return image[colonIdx+1:]
	}

	return versionLatest
}

// PumpImage return the image used by Pump.
//
// If Pump isn't specified, return nil.
func (tc *TidbCluster) PumpImage() *string {
	if tc.Spec.Pump == nil {
		return nil
	}

	image := tc.Spec.Pump.Image
	baseImage := tc.Spec.Pump.BaseImage
	// base image takes higher priority
	if baseImage != "" {
		version := tc.Spec.Pump.Version
		if version == nil {
			version = &tc.Spec.Version
		}
		if *version == "" {
			image = baseImage
		} else {
			image = fmt.Sprintf("%s:%s", baseImage, *version)
		}
	}
	return &image
}

func (tc *TidbCluster) HelperImage() string {
	image := tc.GetHelperSpec().Image
	if image == nil && tc.Spec.TiDB != nil {
		// for backward compatibility
		image = tc.Spec.TiDB.GetSlowLogTailerSpec().Image
	}
	if image == nil {
		return defaultHelperImage
	}
	return *image
}

func (tc *TidbCluster) HelperImagePullPolicy() corev1.PullPolicy {
	pp := tc.GetHelperSpec().ImagePullPolicy
	if pp == nil && tc.Spec.TiDB != nil {
		// for backward compatibility
		pp = tc.Spec.TiDB.GetSlowLogTailerSpec().ImagePullPolicy
	}
	if pp == nil {
		return tc.Spec.ImagePullPolicy
	}
	return *pp
}

func (tc *TidbCluster) GetHelperSpec() HelperSpec {
	if tc.Spec.Helper == nil {
		return defaultHelperSpec
	}
	return *tc.Spec.Helper
}

func (mt MemberType) String() string {
	return string(mt)
}

func (tc *TidbCluster) PDUpgrading() bool {
	return tc.Status.PD.Phase == UpgradePhase
}

func (tc *TidbCluster) PDScaling() bool {
	return tc.Status.PD.Phase == ScalePhase
}

func (tc *TidbCluster) TiKVUpgrading() bool {
	return tc.Status.TiKV.Phase == UpgradePhase
}

func (tc *TidbCluster) TiKVScaling() bool {
	return tc.Status.TiKV.Phase == ScalePhase
}

func (tc *TidbCluster) TiKVBootStrapped() bool {
	return tc.Status.TiKV.BootStrapped
}

func (tc *TidbCluster) TiDBUpgrading() bool {
	return tc.Status.TiDB.Phase == UpgradePhase
}

func (tc *TidbCluster) TiDBScaling() bool {
	return tc.Status.TiDB.Phase == ScalePhase
}

func (tc *TidbCluster) TiFlashUpgrading() bool {
	return tc.Status.TiFlash.Phase == UpgradePhase
}

func (tc *TidbCluster) TiFlashScaling() bool {
	return tc.Status.TiFlash.Phase == ScalePhase
}

func (tc *TidbCluster) TiProxyUpgrading() bool {
	return tc.Status.TiProxy.Phase == UpgradePhase
}

func (tc *TidbCluster) TiProxyScaling() bool {
	return tc.Status.TiProxy.Phase == ScalePhase
}

func (tc *TidbCluster) ComponentIsNormal(typ MemberType) bool {
	status := tc.ComponentStatus(typ)
	if status == nil {
		return false
	}
	return status.GetPhase() == NormalPhase
}

// ComponentIsSuspending return true if the component's phase is `Suspend`
func (tc *TidbCluster) ComponentIsSuspending(typ MemberType) bool {
	status := tc.ComponentStatus(typ)
	if status == nil {
		return false
	}
	return status.GetPhase() == SuspendPhase
}

// ComponentIsSuspended return true if the component's phase is `Suspend` and all resources is suspended
func (tc *TidbCluster) ComponentIsSuspended(typ MemberType) bool {
	spec := tc.ComponentSpec(typ)
	status := tc.ComponentStatus(typ)
	if spec == nil || status == nil {
		return false
	}

	if !tc.ComponentIsSuspending(typ) {
		return false
	}

	action := spec.SuspendAction()
	if action != nil && action.SuspendStatefulSet {
		if status.GetStatefulSet() != nil {
			// the statefulset is set to nil by suspender when the sts is deleted.
			return false
		}
	}

	return true
}

func (tc *TidbCluster) getDeleteSlots(component string) (deleteSlots sets.Int32) {
	deleteSlots = sets.NewInt32()
	annotations := tc.GetAnnotations()
	if annotations == nil {
		return deleteSlots
	}
	var key string
	if component == label.PDLabelVal {
		key = label.AnnPDDeleteSlots
	} else if component == label.TiDBLabelVal {
		key = label.AnnTiDBDeleteSlots
	} else if component == label.TiKVLabelVal {
		key = label.AnnTiKVDeleteSlots
	} else if component == label.TiFlashLabelVal {
		key = label.AnnTiFlashDeleteSlots
<<<<<<< HEAD
	} else if component == label.TiCDCLabelVal {
		key = label.AnnTiCDCDeleteSlots
=======
	} else if component == label.TiProxyLabelVal {
		key = label.AnnTiProxyDeleteSlots
>>>>>>> 00b4df83
	} else {
		return
	}
	value, ok := annotations[key]
	if !ok {
		return
	}
	var slice []int32
	err := json.Unmarshal([]byte(value), &slice)
	if err != nil {
		return
	}
	deleteSlots.Insert(slice...)
	return
}

// PDAllPodsStarted return whether all pods of PD are started.
//
// If PD isn't specified, return false.
func (tc *TidbCluster) PDAllPodsStarted() bool {
	if tc.Spec.PD == nil {
		return false
	}
	return tc.PDStsDesiredReplicas() == tc.PDStsActualReplicas()
}

// PDAllMembersReady return whether all members of PD are ready.
//
// If PD isn't specified, return false.
func (tc *TidbCluster) PDAllMembersReady() bool {
	if tc.Spec.PD == nil {
		return false
	}

	if int(tc.PDStsDesiredReplicas()) != len(tc.Status.PD.Members) {
		return false
	}

	for _, member := range tc.Status.PD.Members {
		if !member.Health {
			return false
		}
	}
	return true
}

func (tc *TidbCluster) PDAutoFailovering() bool {
	if len(tc.Status.PD.FailureMembers) == 0 {
		return false
	}

	for _, failureMember := range tc.Status.PD.FailureMembers {
		if !failureMember.MemberDeleted {
			return true
		}
	}
	return false
}

func (tc *TidbCluster) GetPDDeletedFailureReplicas() int32 {
	var deteledReplicas int32 = 0
	for _, failureMember := range tc.Status.PD.FailureMembers {
		if failureMember.MemberDeleted {
			deteledReplicas++
		}
	}
	return deteledReplicas
}

func (tc *TidbCluster) PDStsDesiredReplicas() int32 {
	if tc.Spec.PD == nil {
		return 0
	}
	return tc.Spec.PD.Replicas + tc.GetPDDeletedFailureReplicas()
}

func (tc *TidbCluster) PDStsActualReplicas() int32 {
	stsStatus := tc.Status.PD.StatefulSet
	if stsStatus == nil {
		return 0
	}
	return stsStatus.Replicas
}

func (tc *TidbCluster) PDStsDesiredOrdinals(excludeFailover bool) sets.Int32 {
	if tc.Spec.PD == nil {
		return sets.Int32{}
	}
	replicas := tc.Spec.PD.Replicas
	if !excludeFailover {
		replicas = tc.PDStsDesiredReplicas()
	}
	return GetPodOrdinalsFromReplicasAndDeleteSlots(replicas, tc.getDeleteSlots(label.PDLabelVal))
}

// TiKVAllPodsStarted return whether all pods of TiKV are started.
//
// If TiKV isn't specified, return false.
func (tc *TidbCluster) TiKVAllPodsStarted() bool {
	if tc.Spec.TiKV == nil {
		return false
	}
	return tc.TiKVStsDesiredReplicas() == tc.TiKVStsActualReplicas()
}

// TiKVAllStoresReady return whether all stores of TiKV are ready.
//
// If TiKV isn't specified, return false.
func (tc *TidbCluster) TiKVAllStoresReady() bool {
	if tc.Spec.TiKV == nil {
		return false
	}

	if int(tc.TiKVStsDesiredReplicas()) != len(tc.Status.TiKV.Stores) {
		return false
	}

	for _, store := range tc.Status.TiKV.Stores {
		if store.State != TiKVStateUp {
			return false
		}
	}

	return true
}

func (tc *TidbCluster) TiKVStsDesiredReplicas() int32 {
	if tc.Spec.TiKV == nil {
		return 0
	}
	return tc.Spec.TiKV.Replicas + int32(len(tc.Status.TiKV.FailureStores))
}

func (tc *TidbCluster) TiKVStsActualReplicas() int32 {
	stsStatus := tc.Status.TiKV.StatefulSet
	if stsStatus == nil {
		return 0
	}
	return stsStatus.Replicas
}

func (tc *TidbCluster) TiKVStsDesiredOrdinals(excludeFailover bool) sets.Int32 {
	if tc.Spec.TiKV == nil {
		return sets.Int32{}
	}
	replicas := tc.Spec.TiKV.Replicas
	if !excludeFailover {
		replicas = tc.TiKVStsDesiredReplicas()
	}
	return GetPodOrdinalsFromReplicasAndDeleteSlots(replicas, tc.getDeleteSlots(label.TiKVLabelVal))
}

// TiFlashAllPodsStarted return whether all pods of TiFlash are started.
//
// If TiFlash isn't specified, return false.
func (tc *TidbCluster) TiFlashAllPodsStarted() bool {
	if tc.Spec.TiFlash == nil {
		return false
	}
	return tc.TiFlashStsDesiredReplicas() == tc.TiFlashStsActualReplicas()
}

// TiFlashAllPodsStarted return whether all stores of TiFlash are ready.
//
// If TiFlash isn't specified, return false.
func (tc *TidbCluster) TiFlashAllStoresReady() bool {
	if tc.Spec.TiFlash == nil {
		return false
	}

	if int(tc.TiFlashStsDesiredReplicas()) != len(tc.Status.TiFlash.Stores) {
		return false
	}

	for _, store := range tc.Status.TiFlash.Stores {
		if store.State != TiKVStateUp {
			return false
		}
	}

	return true
}

func (tc *TidbCluster) TiFlashStsDesiredReplicas() int32 {
	if tc.Spec.TiFlash == nil {
		return 0
	}
	return tc.Spec.TiFlash.Replicas + int32(len(tc.Status.TiFlash.FailureStores))
}

func (tc *TidbCluster) TiFlashStsActualReplicas() int32 {
	stsStatus := tc.Status.TiFlash.StatefulSet
	if stsStatus == nil {
		return 0
	}
	return stsStatus.Replicas
}

func (tc *TidbCluster) TiFlashStsDesiredOrdinals(excludeFailover bool) sets.Int32 {
	if tc.Spec.TiFlash == nil {
		return sets.Int32{}
	}
	replicas := tc.Spec.TiFlash.Replicas
	if !excludeFailover {
		replicas = tc.TiFlashStsDesiredReplicas()
	}
	return GetPodOrdinalsFromReplicasAndDeleteSlots(replicas, tc.getDeleteSlots(label.TiFlashLabelVal))
}

// TiCDCAllCapturesReady return whether all captures of TiCDC are ready.
//
// If TiCDC isn't specified, return false.
func (tc *TidbCluster) TiCDCAllCapturesReady() bool {
	if tc.Spec.TiCDC == nil {
		return false
	}

	if int(tc.TiCDCDeployDesiredReplicas()) != len(tc.Status.TiCDC.Captures) {
		return false
	}

	for _, c := range tc.Status.TiCDC.Captures {
		if !c.Ready {
			return false
		}
	}

	return true
}

func (tc *TidbCluster) TiProxyAllMembersReady() bool {
	if tc.Spec.TiProxy == nil {
		return false
	}

	if int(tc.TiProxyStsDesiredReplicas()) != len(tc.Status.TiProxy.Members) {
		return false
	}

	for _, member := range tc.Status.TiProxy.Members {
		if !member.Health {
			return false
		}
	}

	return true
}

func (tc *TidbCluster) TiProxyStsDesiredReplicas() int32 {
	if tc.Spec.TiProxy == nil {
		return 0
	}

	return tc.Spec.TiProxy.Replicas
}

func (tc *TidbCluster) TiProxyStsActualReplicas() int32 {
	stsStatus := tc.Status.TiProxy.StatefulSet
	if stsStatus == nil {
		return 0
	}
	return stsStatus.Replicas
}

func (tc *TidbCluster) TiCDCDeployDesiredReplicas() int32 {
	if tc.Spec.TiCDC == nil {
		return 0
	}

	return tc.Spec.TiCDC.Replicas
}

// TiDBAllPodsStarted return whether all pods of TiDB are started.
//
// If TiDB isn't specified, return false.
func (tc *TidbCluster) TiDBAllPodsStarted() bool {
	if tc.Spec.TiDB == nil {
		return false
	}
	return tc.TiDBStsDesiredReplicas() == tc.TiDBStsActualReplicas()
}

// TiDBAllMembersReady return whether all members of TiDB are ready.
//
// If TiDB isn't specified, return false.
func (tc *TidbCluster) TiDBAllMembersReady() bool {
	if tc.Spec.TiDB == nil {
		return false
	}

	if int(tc.TiDBStsDesiredReplicas()) != len(tc.Status.TiDB.Members) {
		return false
	}

	for _, member := range tc.Status.TiDB.Members {
		if !member.Health {
			return false
		}
	}

	return true
}

func (tc *TidbCluster) TiDBStsDesiredReplicas() int32 {
	if tc.Spec.TiDB == nil {
		return 0
	}
	return tc.Spec.TiDB.Replicas + int32(len(tc.Status.TiDB.FailureMembers))
}

func (tc *TidbCluster) TiDBStsActualReplicas() int32 {
	stsStatus := tc.Status.TiDB.StatefulSet
	if stsStatus == nil {
		return 0
	}
	return stsStatus.Replicas
}

func (tc *TidbCluster) TiDBStsDesiredOrdinals(excludeFailover bool) sets.Int32 {
	if tc.Spec.TiDB == nil {
		return sets.Int32{}
	}
	replicas := tc.Spec.TiDB.Replicas
	if !excludeFailover {
		replicas = tc.TiDBStsDesiredReplicas()
	}
	return GetPodOrdinalsFromReplicasAndDeleteSlots(replicas, tc.getDeleteSlots(label.TiDBLabelVal))
}

// PDIsAvailable return whether PD is available.
//
// If PD isn't specified, return true.
func (tc *TidbCluster) PDIsAvailable() bool {
	if tc.Spec.PD == nil {
		return true
	}

	lowerLimit := (tc.Spec.PD.Replicas+int32(len(tc.Status.PD.PeerMembers)))/2 + 1
	if int32(len(tc.Status.PD.Members)+len(tc.Status.PD.PeerMembers)) < lowerLimit {
		return false
	}

	var availableNum int32
	for _, pdMember := range tc.Status.PD.Members {
		if pdMember.Health {
			availableNum++
		}
	}

	var peerAvailableNum int32
	for _, pdMember := range tc.Status.PD.PeerMembers {
		if pdMember.Health {
			peerAvailableNum++
		}
	}

	availableNum += peerAvailableNum
	if availableNum < lowerLimit {
		return false
	}

	if tc.Status.PD.StatefulSet == nil || tc.Status.PD.StatefulSet.ReadyReplicas+peerAvailableNum < lowerLimit {
		return false
	}

	if tc.Status.PD.Phase == SuspendPhase {
		return false
	}

	return true
}

func (tc *TidbCluster) TiKVIsAvailable() bool {
	var lowerLimit int32 = 1
	if int32(len(tc.Status.TiKV.Stores)+len(tc.Status.TiKV.PeerStores)) < lowerLimit {
		return false
	}

	var availableNum int32
	for _, store := range tc.Status.TiKV.Stores {
		if store.State == TiKVStateUp {
			availableNum++
		}
	}

	var peerAvailableNum int32
	for _, store := range tc.Status.TiKV.PeerStores {
		if store.State == TiKVStateUp {
			peerAvailableNum++
		}
	}

	availableNum += peerAvailableNum

	if availableNum < lowerLimit {
		return false
	}

	if tc.Status.TiKV.StatefulSet == nil || tc.Status.TiKV.StatefulSet.ReadyReplicas+peerAvailableNum < lowerLimit {
		return false
	}

	if tc.Status.TiKV.Phase == SuspendPhase {
		return false
	}

	return true
}

func (tc *TidbCluster) AllTiKVsAreAvailable() bool {
	if len(tc.Status.TiKV.Stores) != int(tc.Spec.TiKV.Replicas) {
		return false
	}

	for _, store := range tc.Status.TiKV.Stores {
		if store.State != TiKVStateUp {
			return false
		}
	}

	return true
}

func (tc *TidbCluster) PumpIsAvailable() bool {
	lowerLimit := 1
	if len(tc.Status.Pump.Members) < lowerLimit {
		return false
	}

	if tc.Status.Pump.Phase == SuspendPhase {
		return false
	}

	availableNum := 0
	for _, member := range tc.Status.Pump.Members {
		if member.State == PumpStateOnline {
			availableNum++
		}
	}

	return availableNum >= lowerLimit
}

func (tc *TidbCluster) GetClusterID() string {
	return tc.Status.ClusterID
}

func (tc *TidbCluster) IsTLSClusterEnabled() bool {
	return tc.Spec.TLSCluster != nil && tc.Spec.TLSCluster.Enabled
}

func (tc *TidbCluster) IsRecoveryMode() bool {
	return tc.Spec.RecoveryMode
}

func (tc *TidbCluster) NeedToSyncTiDBInitializer() bool {
	return tc.Spec.TiDB != nil && tc.Spec.TiDB.Initializer != nil && tc.Spec.TiDB.Initializer.CreatePassword && tc.Status.TiDB.PasswordInitialized == nil
}

func (tc *TidbCluster) Scheme() string {
	if tc.IsTLSClusterEnabled() {
		return "https"
	}
	return "http"
}

func (tc *TidbCluster) Timezone() string {
	tz := tc.Spec.Timezone
	if tz == "" {
		return defaultTimeZone
	}
	return tz
}

func (tc *TidbCluster) IsPVReclaimEnabled() bool {
	enabled := tc.Spec.EnablePVReclaim
	if enabled == nil {
		return defaultEnablePVReclaim
	}
	return *enabled
}

func (tc *TidbCluster) IsTiDBBinlogEnabled() bool {
	var binlogEnabled *bool
	if tc.Spec.TiDB != nil {
		binlogEnabled = tc.Spec.TiDB.BinlogEnabled
	}

	if binlogEnabled == nil {
		isPumpCreated := tc.Spec.Pump != nil
		return isPumpCreated
	}
	return *binlogEnabled
}

func (tidb *TiDBSpec) IsBootstrapSQLEnabled() bool {
	if tidb.BootstrapSQLConfigMapName != nil && *tidb.BootstrapSQLConfigMapName != "" {
		return true
	}

	return false
}

func (tidb *TiDBSpec) IsTLSClientEnabled() bool {
	return tidb.TLSClient != nil && tidb.TLSClient.Enabled
}

func (tidb *TiDBSpec) ShouldSeparateSlowLog() bool {
	separateSlowLog := tidb.SeparateSlowLog
	if separateSlowLog == nil {
		return defaultSeparateSlowLog
	}
	return *separateSlowLog
}

func (tidb *TiDBSpec) GetSlowLogTailerSpec() TiDBSlowLogTailerSpec {
	if tidb.SlowLogTailer == nil {
		return defaultSlowLogTailerSpec
	}
	return *tidb.SlowLogTailer
}

// GetServicePort returns the service port for tidb
func (tidb *TiDBSpec) GetServicePort() int32 {
	port := DefaultTiDBServicePort
	if tidb.Service != nil && tidb.Service.Port != nil {
		port = *tidb.Service.Port
	}
	return port
}

func (tikv *TiKVSpec) ShouldSeparateRocksDBLog() bool {
	separateRocksDBLog := tikv.SeparateRocksDBLog
	if separateRocksDBLog == nil {
		return defaultSeparateRocksDBLog
	}
	return *separateRocksDBLog
}

func (tikv *TiKVSpec) ShouldSeparateRaftLog() bool {
	separateRaftLog := tikv.SeparateRaftLog
	if separateRaftLog == nil {
		return defaultSeparateRaftLog
	}
	return *separateRaftLog
}

func (tikv *TiKVSpec) GetLogTailerSpec() LogTailerSpec {
	if tikv.LogTailer == nil {
		return defaultLogTailerSpec
	}
	return *tikv.LogTailer
}

func (tikv *TiKVSpec) GetRecoverByUID() types.UID {
	if tikv.Failover == nil {
		return ""
	}
	return tikv.Failover.RecoverByUID
}

func (tikv *TiKVSpec) GetScaleInParallelism() int {
	if tikv.ScalePolicy.ScaleInParallelism == nil {
		return 1
	}
	return int(*(tikv.ScalePolicy.ScaleInParallelism))
}

func (tikv *TiKVSpec) GetScaleOutParallelism() int {
	if tikv.ScalePolicy.ScaleOutParallelism == nil {
		return 1
	}
	return int(*(tikv.ScalePolicy.ScaleOutParallelism))
}

func (tiflash *TiFlashSpec) GetRecoverByUID() types.UID {
	if tiflash.Failover == nil {
		return ""
	}
	return tiflash.Failover.RecoverByUID
}

func (tiflash *TiFlashSpec) GetScaleInParallelism() int {
	if tiflash.ScalePolicy.ScaleInParallelism == nil {
		return 1
	}
	return int(*(tiflash.ScalePolicy.ScaleInParallelism))
}

func (tiflash *TiFlashSpec) GetScaleOutParallelism() int {
	if tiflash.ScalePolicy.ScaleOutParallelism == nil {
		return 1
	}
	return int(*(tiflash.ScalePolicy.ScaleOutParallelism))
}

func (tidbSvc *TiDBServiceSpec) ShouldExposeStatus() bool {
	exposeStatus := tidbSvc.ExposeStatus
	if exposeStatus == nil {
		return defaultExposeStatus
	}
	return *exposeStatus
}

// GetMySQLNodePort returns the mysqlNodePort config in spec.tidb.service
func (tidbSvc *TiDBServiceSpec) GetMySQLNodePort() int32 {
	mysqlNodePort := tidbSvc.MySQLNodePort
	if mysqlNodePort == nil {
		return 0
	}
	return int32(*mysqlNodePort)
}

// GetStatusNodePort returns the statusNodePort config in spec.tidb.service
func (tidbSvc *TiDBServiceSpec) GetStatusNodePort() int32 {
	statusNodePort := tidbSvc.StatusNodePort
	if statusNodePort == nil {
		return 0
	}
	return int32(*statusNodePort)
}

// GetPort returns the service port name in spec.tidb.service
func (tidbSvc *TiDBServiceSpec) GetPortName() string {
	portName := "mysql-client"
	if tidbSvc.PortName != nil {
		portName = *tidbSvc.PortName
	}
	return portName
}

func (tc *TidbCluster) GetInstanceName() string {
	labels := tc.ObjectMeta.GetLabels()
	// Keep backward compatibility for helm.
	// This introduce a hidden danger that change this label will trigger rolling-update of most of the components
	// TODO(aylei): disallow mutation of this label or adding this label with value other than the cluster name in ValidateUpdate()
	if inst, ok := labels[label.InstanceLabelKey]; ok {
		return inst
	}
	return tc.Name
}

func (tc *TidbCluster) SkipTLSWhenConnectTiDB() bool {
	_, ok := tc.Annotations[label.AnnSkipTLSWhenConnectTiDB]
	return ok
}

// TODO: We Should better do not specified the default value ourself if user not specified the item.
func (tc *TidbCluster) TiCDCTimezone() string {
	if tc.Spec.TiCDC != nil && tc.Spec.TiCDC.Config != nil {
		if v := tc.Spec.TiCDC.Config.Get("tz"); v != nil {
			tz, err := v.AsString()
			if err != nil {
				klog.Warningf("'%s/%s' incorrect tz type %v", tc.Namespace, tc.Name, v.Interface())
			} else {
				return tz
			}
		}

	}
	return tc.Timezone()
}

func (tc *TidbCluster) TiCDCGCTTL() int32 {
	if tc.Spec.TiCDC != nil && tc.Spec.TiCDC.Config != nil {
		if v := tc.Spec.TiCDC.Config.Get("gc-ttl"); v != nil {
			ttl, err := v.AsInt()
			if err != nil {
				klog.Warningf("'%s/%s' incorrect gc-ttl type %v", tc.Namespace, tc.Name, v.Interface())
			} else {
				return int32(ttl)
			}
		}
	}

	return 86400
}

func (tc *TidbCluster) TiCDCLogFile() string {
	if tc.Spec.TiCDC != nil && tc.Spec.TiCDC.Config != nil {
		if v := tc.Spec.TiCDC.Config.Get("log-file"); v != nil {
			file, err := v.AsString()
			if err != nil {
				klog.Warningf("'%s/%s' incorrect log-file type %v", tc.Namespace, tc.Name, v.Interface())
			} else {
				return file
			}
		}
	}

	return ""
}

func (tc *TidbCluster) PumpLogLevel() string {
	if tc.Spec.Pump != nil && tc.Spec.Pump.Config != nil {
		if v := tc.Spec.Pump.Config.Get("log-level"); v != nil {
			level, err := v.AsString()
			if err != nil {
				klog.Warningf("'%s/%s' incorrect log-level type %v", tc.Namespace, tc.Name, v.Interface())
			} else {
				return level
			}
		}
	}

	return "info"
}

func (tc *TidbCluster) TiCDCLogLevel() string {
	if tc.Spec.TiCDC != nil && tc.Spec.TiCDC.Config != nil {
		if v := tc.Spec.TiCDC.Config.Get("log-level"); v != nil {
			level, err := v.AsString()
			if err != nil {
				klog.Warningf("'%s/%s' incorrect log-level type %v", tc.Namespace, tc.Name, v.Interface())
			} else {
				return level
			}
		}
	}

	return "info"
}

func (tc *TidbCluster) Heterogeneous() bool {
	return tc.Spec.Cluster != nil && len(tc.Spec.Cluster.Name) > 0
}

func (tc *TidbCluster) WithoutLocalPD() bool {
	return tc.Spec.PD == nil
}

func (tc *TidbCluster) WithoutLocalTiDB() bool {
	return tc.Spec.TiDB == nil
}

func (tc *TidbCluster) AcrossK8s() bool {
	return tc.Spec.AcrossK8s
}

// IsComponentVolumeResizing returns true if any volume of component is resizing.
func (tc *TidbCluster) IsComponentVolumeResizing(compType MemberType) bool {
	comp := tc.ComponentStatus(compType)
	if comp == nil {
		return false
	}
	conds := comp.GetConditions()
	return meta.IsStatusConditionTrue(conds, ComponentVolumeResizing)
}

func (tc *TidbCluster) IsComponentLeaderEvicting(compType MemberType) bool {
	comp := tc.ComponentStatus(compType)
	if comp == nil {
		return false
	}
	conds := comp.GetConditions()
	return meta.IsStatusConditionTrue(conds, ConditionTypeLeaderEvicting)
}

func (tc *TidbCluster) StartScriptVersion() StartScriptVersion {
	switch tc.Spec.StartScriptVersion {
	case StartScriptV1, StartScriptV2:
		return tc.Spec.StartScriptVersion
	default:
		return StartScriptV1
	}
}<|MERGE_RESOLUTION|>--- conflicted
+++ resolved
@@ -480,13 +480,10 @@
 		key = label.AnnTiKVDeleteSlots
 	} else if component == label.TiFlashLabelVal {
 		key = label.AnnTiFlashDeleteSlots
-<<<<<<< HEAD
 	} else if component == label.TiCDCLabelVal {
 		key = label.AnnTiCDCDeleteSlots
-=======
 	} else if component == label.TiProxyLabelVal {
 		key = label.AnnTiProxyDeleteSlots
->>>>>>> 00b4df83
 	} else {
 		return
 	}
