--- conflicted
+++ resolved
@@ -626,7 +626,6 @@
 	// until the action is complete, unless the container process fails, in which case the handler is aborted.
 	// +optional
 	Lifecycle *corev1.Lifecycle `json:"lifecycle,omitempty"`
-<<<<<<< HEAD
 
 	// StorageVolumes is additional storage apply for TiDB node.
 	// Default to storageClassName storage class
@@ -637,7 +636,6 @@
 	// Defaults to Kubernetes default storage class.
 	// +optional
 	StorageClassName *string `json:"storageClassName,omitempty"`
-=======
 	// ReadinessProbe describes actions that probe the tidb's readiness.
 	// the default behavior is like setting type as "tcp"
 	// +optional
@@ -661,7 +659,6 @@
 	// +kubebuilder:validation:Enum=tcp,command
 	// +optional
 	Type *string `json:"type,omitempty"` // tcp or command
->>>>>>> 84c9c7bb
 }
 
 // +k8s:openapi-gen=true
