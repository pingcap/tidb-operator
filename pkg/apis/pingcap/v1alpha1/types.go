--- conflicted
+++ resolved
@@ -1498,19 +1498,11 @@
 
 	// dm-master cluster spec
 	// +optional
-<<<<<<< HEAD
-	Master MasterSpec `json:"master,omitempty"`
+	Master MasterSpec `json:"master"`
 
 	// dm-worker cluster spec
 	// +optional
-	Worker WorkerSpec `json:"worker,omitempty"`
-=======
-	Master MasterSpec `json:"master"`
-
-	// dm-worker cluster spec
-	// +optional
 	Worker *WorkerSpec `json:"worker,omitempty"`
->>>>>>> d421744a
 
 	// Indicates that the dm cluster is paused and will not be processed by
 	// the controller.
