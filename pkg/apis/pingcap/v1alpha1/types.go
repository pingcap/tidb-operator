--- conflicted
+++ resolved
@@ -464,16 +464,13 @@
 	Annotations map[string]string `json:"annotations,omitempty"`
 
 	// LoadBalancerIP is the loadBalancerIP of service
-<<<<<<< HEAD
 	// Optional: Defaults to omitted
 	// +optional
 	LoadBalancerIP *string `json:"loadBalancerIP,omitempty"`
-=======
-	LoadBalancerIP string `json:"loadBalancerIP,omitempty"`
 
 	// ClusterIP is the clusterIP of service
-	ClusterIP string `json:"clusterIP,omitempty"`
->>>>>>> 7bbb1528
+	// +optional
+	ClusterIP *string `json:"clusterIP,omitempty"`
 }
 
 // +k8s:openapi-gen=true
