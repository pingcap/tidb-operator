// Copyright 2018 PingCAP, Inc.
//
// Licensed under the Apache License, Version 2.0 (the "License");
// you may not use this file except in compliance with the License.
// You may obtain a copy of the License at
//
//     http://www.apache.org/licenses/LICENSE-2.0
//
// Unless required by applicable law or agreed to in writing, software
// distributed under the License is distributed on an "AS IS" BASIS,
// See the License for the specific language governing permissions and
// limitations under the License.

package v1alpha1

import (
	"github.com/pingcap/tidb-operator/pkg/util/config"
	apps "k8s.io/api/apps/v1"
	corev1 "k8s.io/api/core/v1"
	metav1 "k8s.io/apimachinery/pkg/apis/meta/v1"
	"k8s.io/apimachinery/pkg/types"
)

const (
	// TiKVStateUp represents status of Up of TiKV
	TiKVStateUp string = "Up"
	// TiKVStateDown represents status of Down of TiKV
	TiKVStateDown string = "Down"
	// TiKVStateOffline represents status of Offline of TiKV
	TiKVStateOffline string = "Offline"
	// TiKVStateTombstone represents status of Tombstone of TiKV
	TiKVStateTombstone string = "Tombstone"
)

// MemberType represents member type
type MemberType string

const (
	// PDMemberType is pd container type
	PDMemberType MemberType = "pd"
	// TiDBMemberType is tidb container type
	TiDBMemberType MemberType = "tidb"
	// TiKVMemberType is tikv container type
	TiKVMemberType MemberType = "tikv"
	// SlowLogTailerMemberType is tidb log tailer container type
	SlowLogTailerMemberType MemberType = "slowlog"
	// UnknownMemberType is unknown container type
	UnknownMemberType MemberType = "unknown"
)

// MemberPhase is the current state of member
type MemberPhase string

const (
	// NormalPhase represents normal state of TiDB cluster.
	NormalPhase MemberPhase = "Normal"
	// UpgradePhase represents the upgrade state of TiDB cluster.
	UpgradePhase MemberPhase = "Upgrade"
)

// ConfigUpdateStrategy represents the strategy to update configuration
type ConfigUpdateStrategy string

const (
	// ConfigUpdateStrategyInPlace update the configmap without changing the name
	ConfigUpdateStrategyInPlace ConfigUpdateStrategy = "InPlace"
	// ConfigUpdateStrategyRollingUpdate generate different configmap on configuration update and
	// try to rolling-update the pod controller (e.g. statefulset) to apply updates.
	ConfigUpdateStrategyRollingUpdate ConfigUpdateStrategy = "RollingUpdate"
)

// +genclient
// +k8s:deepcopy-gen:interfaces=k8s.io/apimachinery/pkg/runtime.Object

// +k8s:openapi-gen=true
// TidbCluster is the control script's spec
type TidbCluster struct {
	metav1.TypeMeta `json:",inline"`
	// +k8s:openapi-gen=false
	metav1.ObjectMeta `json:"metadata"`

	// Spec defines the behavior of a tidb cluster
	Spec TidbClusterSpec `json:"spec"`

	// +k8s:openapi-gen=false
	// Most recently observed status of the tidb cluster
	Status TidbClusterStatus `json:"status"`
}

// +k8s:deepcopy-gen:interfaces=k8s.io/apimachinery/pkg/runtime.Object

// +k8s:openapi-gen=true
// TidbClusterList is TidbCluster list
type TidbClusterList struct {
	metav1.TypeMeta `json:",inline"`
	// +k8s:openapi-gen=false
	metav1.ListMeta `json:"metadata"`

	Items []TidbCluster `json:"items"`
}

// +k8s:openapi-gen=true
// TidbClusterSpec describes the attributes that a user creates on a tidb cluster
type TidbClusterSpec struct {
	// PD cluster spec
	PD PDSpec `json:"pd"`

	// TiDB cluster spec
	TiDB TiDBSpec `json:"tidb"`

	// TiKV cluster spec
	TiKV TiKVSpec `json:"tikv"`

	// Pump cluster spec
	// +optional
	Pump *PumpSpec `json:"pump,omitempty"`

	// Helper spec
	// +optional
	Helper *HelperSpec `json:"helper,omitempty"`

	// TODO: remove optional after defaulting logic introduced
	// TiDB cluster version
	// +optional
	Version string `json:"version"`

	// SchedulerName of TiDB cluster Pods
	// +kubebuilder:default=tidb-scheduler
	SchedulerName string `json:"schedulerName,omitempty"`

	// Persistent volume reclaim policy applied to the PVs that consumed by TiDB cluster
	// +kubebuilder:default=Recycle
	PVReclaimPolicy corev1.PersistentVolumeReclaimPolicy `json:"pvReclaimPolicy,omitempty"`

	// ImagePullPolicy of TiDB cluster Pods
	// +kubebuilder:default=IfNotPresent
	ImagePullPolicy corev1.PullPolicy `json:"imagePullPolicy,omitempty"`

	// ConfigUpdateStrategy determines how the configuration change is applied to the cluster.
	// UpdateStrategyInPlace will update the ConfigMap of configuration in-place and an extra rolling-update of the
	// cluster component is needed to reload the configuration change.
	// UpdateStrategyRollingUpdate will create a new ConfigMap with the new configuration and rolling-update the
	// related components to use the new ConfigMap, that is, the new configuration will be applied automatically.
	// +kubebuilder:validation:Enum=InPlace,RollingUpdate
	// +kubebuilder:default=InPlacne
	ConfigUpdateStrategy ConfigUpdateStrategy `json:"configUpdateStrategy,omitempty"`

	// Whether enable PVC reclaim for orphan PVC left by statefulset scale-in
	// Optional: Defaults to false
	// +optional
	EnablePVReclaim *bool `json:"enablePVReclaim,omitempty"`

	// Enable TLS connection between TiDB server components
	// Optional: Defaults to false
	// +optional
	EnableTLSCluster *bool `json:"enableTLSCluster,omitempty"`

	// Whether Hostnetwork is enabled for TiDB cluster Pods
	// Optional: Defaults to false
	// +optional
	HostNetwork *bool `json:"hostNetwork,omitempty"`

	// Affinity of TiDB cluster Pods
	// +optional
	Affinity *corev1.Affinity `json:"affinity,omitempty"`

	// PriorityClassName of TiDB cluster Pods
	// Optional: Defaults to omitted
	// +optional
	PriorityClassName *string `json:"priorityClassName,omitempty"`

	// Base node selectors of TiDB cluster Pods, components may add or override selectors upon this respectively
	// +optional
	NodeSelector map[string]string `json:"nodeSelector,omitempty"`

	// Base annotations of TiDB cluster Pods, components may add or override selectors upon this respectively
	// +optional
	Annotations map[string]string `json:"annotations,omitempty"`

	// Base tolerations of TiDB cluster Pods, components may add more tolreations upon this respectively
	// +optional
	Tolerations []corev1.Toleration `json:"tolerations,omitempty"`

	// Time zone of TiDB cluster Pods
	// Optional: Defaults to UTC
	// +optional
	Timezone string `json:"timezone,omitempty"`

	// Services list non-headless services type used in TidbCluster
	// Deprecated
	// +k8s:openapi-gen=false
	Services []Service `json:"services,omitempty"`
}

// TidbClusterStatus represents the current status of a tidb cluster.
type TidbClusterStatus struct {
	ClusterID string     `json:"clusterID,omitempty"`
	PD        PDStatus   `json:"pd,omitempty"`
	TiKV      TiKVStatus `json:"tikv,omitempty"`
	TiDB      TiDBStatus `json:"tidb,omitempty"`
	Pump      PumpStatus `josn:"pump,omitempty"`
}

// +k8s:openapi-gen=true
// PDSpec contains details of PD members
type PDSpec struct {
	ComponentSpec               `json:",inline"`
	corev1.ResourceRequirements `json:",inline"`

	// The desired ready replicas
	// +kubebuilder:validation:Minimum=1
	Replicas int32 `json:"replicas"`

	// TODO: remove optional after defaulting introduced
	// Base image of the component, image tag is now allowed during validation
	// +kubebuilder:default=pingcap/pd
	// +optional
	BaseImage string `json:"baseImage"`

	// Service defines a Kubernetes service of PD cluster.
	// Optional: Defaults to `.spec.services` in favor of backward compatibility
	// +optional
	Service *ServiceSpec `json:"service,omitempty"`

	// The storageClassName of the persistent volume for PD data storage.
	// Defaults to Kubernetes default storage class.
	// +optional
	StorageClassName *string `json:"storageClassName,omitempty"`

	// Config is the Configuration of pd-servers
	// +optional
	Config *PDConfig `json:"config,omitempty"`
}

// +k8s:openapi-gen=true
// TiKVSpec contains details of TiKV members
type TiKVSpec struct {
	ComponentSpec               `json:",inline"`
	corev1.ResourceRequirements `json:",inline"`

	// The desired ready replicas
	// +kubebuilder:validation:Minimum=1
	Replicas int32 `json:"replicas"`

	// TODO: remove optional after defaulting introduced
	// Base image of the component, image tag is now allowed during validation
	// +kubebuilder:default=pingcap/tikv
	// +optional
	BaseImage string `json:"baseImage"`

	// Whether create the TiKV container in privileged mode, it is highly discouraged to enable this in
	// critical environment.
	// Optional: defaults to false
	// +optional
	Privileged *bool `json:"privileged,omitempty"`

	// MaxFailoverCount limit the max replicas could be added in failover, 0 means unlimited
	// Optional: Defaults to 0
	// +kubebuilder:validation:Minimum=0
	// +optional
	MaxFailoverCount *int32 `json:"maxFailoverCount,omitempty"`

	// The storageClassName of the persistent volume for TiKV data storage.
	// Defaults to Kubernetes default storage class.
	// +optional
	StorageClassName *string `json:"storageClassName,omitempty"`

	// Config is the Configuration of tikv-servers
	// +optional
	Config *TiKVConfig `json:"config,omitempty"`
}

// +k8s:openapi-gen=true
// TiDBSpec contains details of TiDB members
type TiDBSpec struct {
	ComponentSpec               `json:",inline"`
	corev1.ResourceRequirements `json:",inline"`

	// The desired ready replicas
	// +kubebuilder:validation:Minimum=0
	Replicas int32 `json:"replicas"`

	// TODO: remove optional after defaulting introduced
	// Base image of the component, image tag is now allowed during validation
	// +kubebuilder:default=pingcap/tidb
	// +optional
	BaseImage string `json:"baseImage"`

	// Service defines a Kubernetes service of TiDB cluster.
	// Optional: No kubernetes service will be created by default.
	// +optional
	Service *TiDBServiceSpec `json:"service,omitempty"`

	// Whether enable TiDB Binlog, it is encouraged to not set this field and rely on the default behavior
	// Optional: Defaults to true if PumpSpec is non-nil, otherwise false
	// +optional
	BinlogEnabled *bool `json:"binlogEnabled,omitempty"`

	// MaxFailoverCount limit the max replicas could be added in failover, 0 means unlimited
	// Optional: Defaults to 0
	// +kubebuilder:validation:Minimum=0
	// +optional
	MaxFailoverCount *int32 `json:"maxFailoverCount,omitempty"`

	// Whether output the slow log in an separate sidecar container
	// Optional: Defaults to true
	// +optional
	SeparateSlowLog *bool `json:"separateSlowLog,omitempty"`

	// Whether enable the TLS connection between the SQL client and TiDB server
	// Optional: Defaults to false
	// +optional
	EnableTLSClient *bool `json:"enableTLSClient,omitempty"`

	// The spec of the slow log tailer sidecar
	// +optional
	SlowLogTailer *TiDBSlowLogTailerSpec `json:"slowLogTailer,omitempty"`

	// Plugins is a list of plugins that are loaded by TiDB server, empty means plugin disabled
	// +optional
	Plugins []string `json:"plugins,omitempty"`

	// Config is the Configuration of tidb-servers
	// +optional
	Config *TiDBConfig `json:"config,omitempty"`
}

// +k8s:openapi-gen=true
// PumpSpec contains details of Pump members
type PumpSpec struct {
	ComponentSpec               `json:",inline"`
	corev1.ResourceRequirements `json:",inline"`

	// The desired ready replicas
	// +kubebuilder:validation:Minimum=0
	Replicas int32 `json:"replicas"`

	// TODO: remove optional after defaulting introduced
	// Base image of the component, image tag is now allowed during validation
	// +kubebuilder:default=pingcap/tidb-binlog
	// +optional
	BaseImage string `json:"baseImage"`

	// The storageClassName of the persistent volume for Pump data storage.
	// Defaults to Kubernetes default storage class.
	// +optional
	StorageClassName *string `json:"storageClassName,omitempty"`

	// TODO: add schema
	// The configuration of Pump cluster.
	// +optional
	config.GenericConfig `json:",inline"`

	// +k8s:openapi-gen=false
	// For backward compatibility with helm chart
	SetTimeZone *bool `json:"setTimeZone,omitempty"`
}

// +k8s:openapi-gen=true
// HelperSpec contains details of helper component
type HelperSpec struct {
	// Image used to tail slow log and set kernel parameters if necessary, must have `tail` and `sysctl` installed
	// Optional: Defaults to busybox:1.26.2
	// +optional
	Image *string `json:"image,omitempty"`

	// ImagePullPolicy of the component. Override the cluster-level imagePullPolicy if present
	// Optional: Defaults to the cluster-level setting
	// +optional
	ImagePullPolicy *corev1.PullPolicy `json:"imagePullPolicy,omitempty"`
}

// +k8s:openapi-gen=true
// TiDBSlowLogTailerSpec represents an optional log tailer sidecar with TiDB
type TiDBSlowLogTailerSpec struct {
	corev1.ResourceRequirements `json:",inline"`

	// Image used for slowlog tailer
	// Deprecated, use TidbCluster.HelperImage instead
	// +k8s:openapi-gen=false
	Image *string `json:"image,omitempty"`

	// ImagePullPolicy of the component. Override the cluster-level imagePullPolicy if present
	// Deprecated, use TidbCluster.HelperImagePullPolicy instead
	// +k8s:openapi-gen=false
	ImagePullPolicy *corev1.PullPolicy `json:"imagePullPolicy,omitempty"`
}

// +k8s:openapi-gen=true
// ComponentSpec is the base spec of each component, the fields should always accessed by the Basic<Component>Spec() method to respect the cluster-level properties
type ComponentSpec struct {
	// Image of the component, override baseImage and version if present
	// Deprecated
	// +k8s:openapi-gen=false
	Image string `json:"image,omitempty"`

	// Version of the component. Override the cluster-level version if non-empty
	// Optional: Defaults to cluster-level setting
	// +optional
	Version *string `json:"version,omitempty"`

	// ImagePullPolicy of the component. Override the cluster-level imagePullPolicy if present
	// Optional: Defaults to cluster-level setting
	// +optional
	ImagePullPolicy *corev1.PullPolicy `json:"imagePullPolicy,omitempty"`

	// Whether Hostnetwork of the component is enabled. Override the cluster-level setting if present
	// Optional: Defaults to cluster-level setting
	// +optional
	HostNetwork *bool `json:"hostNetwork,omitempty"`

	// Affinity of the component. Override the cluster-level one if present
	// Optional: Defaults to cluster-level setting
	// +optional
	Affinity *corev1.Affinity `json:"affinity,omitempty"`

	// PriorityClassName of the component. Override the cluster-level one if present
	// Optional: Defaults to cluster-level setting
	// +optional
	PriorityClassName *string `json:"priorityClassName,omitempty"`

	// SchedulerName of the component. Override the cluster-level one if present
	// Optional: Defaults to cluster-level setting
	// +optional
	SchedulerName *string `json:"schedulerName,omitempty"`

	// NodeSelector of the component. Merged into the cluster-level nodeSelector if non-empty
	// Optional: Defaults to cluster-level setting
	// +optional
	NodeSelector map[string]string `json:"nodeSelector,omitempty"`

	// Annotations of the component. Merged into the cluster-level annotations if non-empty
	// Optional: Defaults to cluster-level setting
	// +optional
	Annotations map[string]string `json:"annotations,omitempty"`

	// Tolerations of the component. Override the cluster-level tolerations if non-empty
	// Optional: Defaults to cluster-level setting
	// +optional
	Tolerations []corev1.Toleration `json:"tolerations,omitempty"`

	// PodSecurityContext of the component
	// +optional
	PodSecurityContext *corev1.PodSecurityContext `json:"podSecurityContext,omitempty"`

	// ConfigUpdateStrategy of the component. Override the cluster-level updateStrategy if present
	// Optional: Defaults to cluster-level setting
	// +optional
	ConfigUpdateStrategy *ConfigUpdateStrategy `json:"configUpdateStrategy,omitempty"`
}

// +k8s:openapi-gen=true
type ServiceSpec struct {
	// Type of the real kubernetes service
	Type corev1.ServiceType `json:"type,omitempty"`

	// Additional annotations of the kubernetes service object
	// +optional
	Annotations map[string]string `json:"annotations,omitempty"`

	// LoadBalancerIP is the loadBalancerIP of service
	// Optional: Defaults to omitted
	// +optional
	LoadBalancerIP *string `json:"loadBalancerIP,omitempty"`

	// ClusterIP is the clusterIP of service
	// +optional
	ClusterIP *string `json:"clusterIP,omitempty"`

	// PortName is the name of service port
	// +optional
	PortName *string `json:"portName,omitempty"`
}

// +k8s:openapi-gen=true
type TiDBServiceSpec struct {
	// +k8s:openapi-gen=false
	ServiceSpec

	// ExternalTrafficPolicy of the service
	// Optional: Defaults to omitted
	// +optional
	ExternalTrafficPolicy *corev1.ServiceExternalTrafficPolicyType `json:"externalTrafficPolicy,omitempty"`

	// Whether expose the status port
	// Optional: Defaults to true
	// +optional
	ExposeStatus *bool `json:"exposeStatus,omitempty"`
}

// +k8s:openapi-gen=false
// Deprecated
// Service represent service type used in TidbCluster
type Service struct {
	Name string `json:"name,omitempty"`
	Type string `json:"type,omitempty"`
}

// PDStatus is PD status
type PDStatus struct {
	Synced          bool                       `json:"synced,omitempty"`
	Phase           MemberPhase                `json:"phase,omitempty"`
	StatefulSet     *apps.StatefulSetStatus    `json:"statefulSet,omitempty"`
	Members         map[string]PDMember        `json:"members,omitempty"`
	Leader          PDMember                   `json:"leader,omitempty"`
	FailureMembers  map[string]PDFailureMember `json:"failureMembers,omitempty"`
	UnjoinedMembers map[string]UnjoinedMember  `json:"unjoinedMembers,omitempty"`
}

// PDMember is PD member
type PDMember struct {
	Name string `json:"name"`
	// member id is actually a uint64, but apimachinery's json only treats numbers as int64/float64
	// so uint64 may overflow int64 and thus convert to float64
	ID        string `json:"id"`
	ClientURL string `json:"clientURL"`
	Health    bool   `json:"health"`
	// Last time the health transitioned from one to another.
	LastTransitionTime metav1.Time `json:"lastTransitionTime,omitempty"`
}

// PDFailureMember is the pd failure member information
type PDFailureMember struct {
	PodName       string      `json:"podName,omitempty"`
	MemberID      string      `json:"memberID,omitempty"`
	PVCUID        types.UID   `json:"pvcUID,omitempty"`
	MemberDeleted bool        `json:"memberDeleted,omitempty"`
	CreatedAt     metav1.Time `json:"createdAt,omitempty"`
}

// UnjoinedMember is the pd unjoin cluster member information
type UnjoinedMember struct {
	PodName   string      `json:"podName,omitempty"`
	PVCUID    types.UID   `json:"pvcUID,omitempty"`
	CreatedAt metav1.Time `json:"createdAt,omitempty"`
}

// TiDBStatus is TiDB status
type TiDBStatus struct {
	Phase                    MemberPhase                  `json:"phase,omitempty"`
	StatefulSet              *apps.StatefulSetStatus      `json:"statefulSet,omitempty"`
	Members                  map[string]TiDBMember        `json:"members,omitempty"`
	FailureMembers           map[string]TiDBFailureMember `json:"failureMembers,omitempty"`
	ResignDDLOwnerRetryCount int32                        `json:"resignDDLOwnerRetryCount,omitempty"`
}

// TiDBMember is TiDB member
type TiDBMember struct {
	Name   string `json:"name"`
	Health bool   `json:"health"`
	// Last time the health transitioned from one to another.
	LastTransitionTime metav1.Time `json:"lastTransitionTime,omitempty"`
	// Node hosting pod of this TiDB member.
	NodeName string `json:"node,omitempty"`
}

// TiDBFailureMember is the tidb failure member information
type TiDBFailureMember struct {
	PodName   string      `json:"podName,omitempty"`
	CreatedAt metav1.Time `json:"createdAt,omitempty"`
}

// TiKVStatus is TiKV status
type TiKVStatus struct {
	Synced          bool                        `json:"synced,omitempty"`
	Phase           MemberPhase                 `json:"phase,omitempty"`
	StatefulSet     *apps.StatefulSetStatus     `json:"statefulSet,omitempty"`
	Stores          map[string]TiKVStore        `json:"stores,omitempty"`
	TombstoneStores map[string]TiKVStore        `json:"tombstoneStores,omitempty"`
	FailureStores   map[string]TiKVFailureStore `json:"failureStores,omitempty"`
}

// TiKVStores is either Up/Down/Offline/Tombstone
type TiKVStore struct {
	// store id is also uint64, due to the same reason as pd id, we store id as string
	ID                string      `json:"id"`
	PodName           string      `json:"podName"`
	IP                string      `json:"ip"`
	LeaderCount       int32       `json:"leaderCount"`
	State             string      `json:"state"`
	LastHeartbeatTime metav1.Time `json:"lastHeartbeatTime"`
	// Last time the health transitioned from one to another.
	LastTransitionTime metav1.Time `json:"lastTransitionTime,omitempty"`
}

// TiKVFailureStore is the tikv failure store information
type TiKVFailureStore struct {
	PodName   string      `json:"podName,omitempty"`
	StoreID   string      `json:"storeID,omitempty"`
	CreatedAt metav1.Time `json:"createdAt,omitempty"`
}

// PumpStatus is Pump status
type PumpStatus struct {
	Phase       MemberPhase             `json:"phase,omitempty"`
	StatefulSet *apps.StatefulSetStatus `json:"statefulSet,omitempty"`
}

// +genclient
// +k8s:deepcopy-gen:interfaces=k8s.io/apimachinery/pkg/runtime.Object

// +k8s:openapi-gen=true
// Backup is a backup of tidb cluster.
type Backup struct {
	metav1.TypeMeta `json:",inline"`
	// +k8s:openapi-gen=false
	metav1.ObjectMeta `json:"metadata"`

	Spec BackupSpec `json:"spec"`
	// +k8s:openapi-gen=false
	Status BackupStatus `json:"status"`
}

// +k8s:deepcopy-gen:interfaces=k8s.io/apimachinery/pkg/runtime.Object

// +k8s:openapi-gen=true
// BackupList contains a list of Backup.
type BackupList struct {
	metav1.TypeMeta `json:",inline"`
	// +k8s:openapi-gen=false
	metav1.ListMeta `json:"metadata"`

	Items []Backup `json:"items"`
}

// +k8s:openapi-gen=true
// BackupStorageType represents the backend storage type of backup.
type BackupStorageType string

const (
	// BackupStorageTypeS3 represents all storage that compatible with the Amazon S3.
	BackupStorageTypeS3 BackupStorageType = "s3"
	// BackupStorageTypeGcs represents the google cloud storage
	BackupStorageTypeGcs BackupStorageType = "gcs"
	// BackupStorageTypeUnknown represents the unknown storage type
	BackupStorageTypeUnknown BackupStorageType = "unknown"
)

// +k8s:openapi-gen=true
// S3StorageProviderType represents the specific storage provider that implements the S3 interface
type S3StorageProviderType string

const (
	// S3StorageProviderTypeCeph represents the S3 compliant storage provider is ceph
	S3StorageProviderTypeCeph S3StorageProviderType = "ceph"
	// S3StorageProviderTypeAWS represents the S3 compliant storage provider is aws
	S3StorageProviderTypeAWS S3StorageProviderType = "aws"
)

// +k8s:openapi-gen=true
// StorageProvider defines the configuration for storing a backup in backend storage.
type StorageProvider struct {
	S3  *S3StorageProvider  `json:"s3,omitempty"`
	Gcs *GcsStorageProvider `json:"gcs,omitempty"`
}

// +k8s:openapi-gen=true
// S3StorageProvider represents a S3 compliant storage for storing backups.
type S3StorageProvider struct {
	// Provider represents the specific storage provider that implements the S3 interface
	Provider S3StorageProviderType `json:"provider"`
	// Region in which the S3 compatible bucket is located.
	Region string `json:"region,omitempty"`
	// Path is the full path where the backup is saved.
	// The format of the path must be: "<bucket-name>/<path-to-backup-file>"
	Path string `json:"path,omitempty"`
	// Bucket in which to store the backup data.
	Bucket string `json:"bucket,omitempty"`
	// Endpoint of S3 compatible storage service
	Endpoint string `json:"endpoint,omitempty"`
	// StorageClass represents the storage class
	StorageClass string `json:"storageClass,omitempty"`
	// Acl represents access control permissions for this bucket
	Acl string `json:"acl,omitempty"`
	// SecretName is the name of secret which stores
	// S3 compliant storage access key and secret key.
	SecretName string `json:"secretName"`
	// Prefix for the keys.
	Prefix string `json:"prefix,omitempty"`
	// SSE Sever-Side Encryption.
	SSE string `json:"sse,omitempty"`
}

// +k8s:openapi-gen=true
// GcsStorageProvider represents the google cloud storage for storing backups.
type GcsStorageProvider struct {
	// ProjectId represents the project that organizes all your Google Cloud Platform resources
	ProjectId string `json:"projectId"`
	// Location in which the gcs bucket is located.
	Location string `json:"location,omitempty"`
	// Path is the full path where the backup is saved.
	// The format of the path must be: "<bucket-name>/<path-to-backup-file>"
	Path string `json:"path,omitempty"`
	// Bucket in which to store the backup data.
	Bucket string `json:"bucket,omitempty"`
	// StorageClass represents the storage class
	StorageClass string `json:"storageClass,omitempty"`
	// ObjectAcl represents the access control list for new objects
	ObjectAcl string `json:"objectAcl,omitempty"`
	// BucketAcl represents the access control list for new buckets
	BucketAcl string `json:"bucketAcl,omitempty"`
	// SecretName is the name of secret which stores the
	// gcs service account credentials JSON .
	SecretName string `json:"secretName"`
}

// +k8s:openapi-gen=true
// BackupType represents the backup type.
type BackupType string

const (
	// BackupTypeFull represents the full backup of tidb cluster.
	BackupTypeFull BackupType = "full"
	// BackupTypeInc represents the incremental backup of tidb cluster.
	BackupTypeInc BackupType = "incremental"
	// BackupTypeDB represents the backup of one DB for the tidb cluster.
	BackupTypeDB BackupType = "db"
	// BackupTypeTable represents the backup of one table for the tidb cluster.
	BackupTypeTable BackupType = "table"
)

// +k8s:openapi-gen=true
// TiDBAccessConfig defines the configuration for access tidb cluster
type TiDBAccessConfig struct {
	// Host is the tidb cluster access address
	Host string `json:"host"`
	// Port is the port number to use for connecting tidb cluster
	Port int32 `json:"port,omitempty"`
	// User is the user for login tidb cluster
	User string `json:"user,omitempty"`
	// SecretName is the name of secret which stores tidb cluster's password.
	SecretName string `json:"secretName"`
}

// +k8s:openapi-gen=true
// BackupSpec contains the backup specification for a tidb cluster.
type BackupSpec struct {
	// From is the tidb cluster that needs to backup.
	From TiDBAccessConfig `json:"from,omitempty"`
	// Type is the backup type for tidb cluster.
	Type BackupType `json:"backupType,omitempty"`
	// StorageProvider configures where and how backups should be stored.
	StorageProvider `json:",inline"`
	// The storageClassName of the persistent volume for Backup data storage.
	// Defaults to Kubernetes default storage class.
	// +optional
	StorageClassName *string `json:"storageClassName,omitempty"`
	// StorageSize is the request storage size for backup job
	StorageSize string `json:"storageSize,omitempty"`
	// BRConfig is the configs for BR
	BR *BRConfig `json:"br,omitempty"`
}

// +k8s:openapi-gen=true
// BRConfig contains config for BR
type BRConfig struct {
	// PDAddress is the PD address of the tidb cluster
	PDAddress string `json:"pd"`
	// DB is the specific DB which will be backed-up or restored
	DB string `json:"db,omitempty"`
	// Table is the specific table which will be backed-up or restored
	Table string `json:"table,omitempty"`
	// CA is the CA certificate path for TLS connection
	CA string `json:"ca,omitempty"`
	// Cert is the certificate path for TLS connection
	Cert string `json:"cert,omitempty"`
	// Key is the private key path for TLS connection
	Key string `json:"key,omitempty"`
	// LogLevel is the log level
	LogLevel string `json:"logLevel,omitempty"`
	// StatusAddr is the HTTP listening address for the status report service. Set to empty string to disable
	StatusAddr string `json:"statusAddr,omitempty"`
	// Concurrency is the size of thread pool on each node that execute the backup task
	Concurrency *uint32 `json:"concurrency,omitempty"`
	// RateLimit is the rate limit of the backup task, MB/s per node
	RateLimit *uint `json:"rateLimit,omitempty"`
	// TimeAgo is the history version of the backup task, e.g. 1m, 1h
	TimeAgo string `json:"timeAgo,omitempty"`
	// Checksum specifies whether to run checksum after backup
	Checksum *bool `json:"checksum,omitempty"`
	// SendCredToTikv specifies whether to send credentials to TiKV
	SendCredToTikv *bool `json:"sendCredToTikv,omitempty"`
	// OnLine specifies whether online during restore
	OnLine *bool `json:"onLine,omitempty"`
}

// BackupConditionType represents a valid condition of a Backup.
type BackupConditionType string

const (
	// BackupScheduled means the backup related job has been created
	BackupScheduled BackupConditionType = "Scheduled"
	// BackupRunning means the backup is currently being executed.
	BackupRunning BackupConditionType = "Running"
	// BackupComplete means the backup has successfully executed and the
	// resulting artifact has been stored in backend storage.
	BackupComplete BackupConditionType = "Complete"
	// BackupClean means the clean job has been created to clean backup data
	BackupClean BackupConditionType = "Clean"
	// BackupFailed means the backup has failed.
	BackupFailed BackupConditionType = "Failed"
	// BackupRetryFailed means this failure can be retried
	BackupRetryFailed BackupConditionType = "RetryFailed"
	// BackupInvalid means invalid backup CR
	BackupInvalid BackupConditionType = "Invalid"
)

// BackupCondition describes the observed state of a Backup at a certain point.
type BackupCondition struct {
	Type               BackupConditionType    `json:"type"`
	Status             corev1.ConditionStatus `json:"status"`
	LastTransitionTime metav1.Time            `json:"lastTransitionTime"`
	Reason             string                 `json:"reason"`
	Message            string                 `json:"message"`
}

// BackupStatus represents the current status of a backup.
type BackupStatus struct {
	// BackupPath is the location of the backup.
	BackupPath string `json:"backupPath"`
	// TimeStarted is the time at which the backup was started.
	TimeStarted metav1.Time `json:"timeStarted"`
	// TimeCompleted is the time at which the backup was completed.
	TimeCompleted metav1.Time `json:"timeCompleted"`
	// BackupSize is the data size of the backup.
	BackupSize int64 `json:"backupSize"`
	// CommitTs is the snapshot time point of tidb cluster.
	CommitTs   string            `json:"commitTs"`
	Conditions []BackupCondition `json:"conditions"`
}

// +genclient
// +k8s:deepcopy-gen:interfaces=k8s.io/apimachinery/pkg/runtime.Object

// +k8s:openapi-gen=true
// BackupSchedule is a backup schedule of tidb cluster.
type BackupSchedule struct {
	metav1.TypeMeta `json:",inline"`
	// +k8s:openapi-gen=false
	metav1.ObjectMeta `json:"metadata"`

	Spec BackupScheduleSpec `json:"spec"`
	// +k8s:openapi-gen=false
	Status BackupScheduleStatus `json:"status,omitempty"`
}

// +k8s:deepcopy-gen:interfaces=k8s.io/apimachinery/pkg/runtime.Object

// +k8s:openapi-gen=true
// BackupScheduleList contains a list of BackupSchedule.
type BackupScheduleList struct {
	metav1.TypeMeta `json:",inline"`
	metav1.ListMeta `json:"metadata"`

	Items []BackupSchedule `json:"items"`
}

// +k8s:openapi-gen=true
// BackupScheduleSpec contains the backup schedule specification for a tidb cluster.
type BackupScheduleSpec struct {
	// Schedule specifies the cron string used for backup scheduling.
	Schedule string `json:"schedule"`
	// Pause means paused backupSchedule
	Pause bool `json:"pause,omitempty"`
	// MaxBackups is to specify how many backups we want to keep
	// 0 is magic number to indicate un-limited backups.
	MaxBackups *int32 `json:"maxBackups,omitempty"`
	// MaxReservedTime is to specify how long backups we want to keep.
	MaxReservedTime *string `json:"maxReservedTime,omitempty"`
	// BackupTemplate is the specification of the backup structure to get scheduled.
	BackupTemplate BackupSpec `json:"backupTemplate"`
	// The storageClassName of the persistent volume for Backup data storage if not storage class name set in BackupSpec.
	// Defaults to Kubernetes default storage class.
	// +optional
	StorageClassName *string `json:"storageClassName,omitempty"`
	// StorageSize is the request storage size for backup job
	StorageSize string `json:"storageSize,omitempty"`
}

// BackupScheduleStatus represents the current state of a BackupSchedule.
type BackupScheduleStatus struct {
	// LastBackup represents the last backup.
	LastBackup string `json:"lastBackup"`
	// LastBackupTime represents the last time the backup was successfully created.
	LastBackupTime *metav1.Time `json:"lastBackupTime"`
	// AllBackupCleanTime represents the time when all backup entries are cleaned up
	AllBackupCleanTime *metav1.Time `json:"allBackupCleanTime"`
}

// +genclient
// +k8s:deepcopy-gen:interfaces=k8s.io/apimachinery/pkg/runtime.Object

// +k8s:openapi-gen=true
// Restore represents the restoration of backup of a tidb cluster.
type Restore struct {
	metav1.TypeMeta `json:",inline"`
	// +k8s:openapi-gen=false
	metav1.ObjectMeta `json:"metadata"`

	Spec RestoreSpec `json:"spec"`
	// +k8s:openapi-gen=false
	Status RestoreStatus `json:"status"`
}

// +k8s:deepcopy-gen:interfaces=k8s.io/apimachinery/pkg/runtime.Object

// +k8s:openapi-gen=true
// RestoreList contains a list of Restore.
type RestoreList struct {
	metav1.TypeMeta `json:",inline"`
	// +k8s:openapi-gen=false
	metav1.ListMeta `json:"metadata"`

	Items []Restore `json:"items"`
}

// RestoreConditionType represents a valid condition of a Restore.
type RestoreConditionType string

const (
	// RestoreScheduled means the restore job has been created to do tidb cluster restore
	RestoreScheduled RestoreConditionType = "Scheduled"
	// RestoreRunning means the Restore is currently being executed.
	RestoreRunning RestoreConditionType = "Running"
	// RestoreComplete means the Restore has successfully executed and the
	// backup data has been loaded into tidb cluster.
	RestoreComplete RestoreConditionType = "Complete"
	// RestoreFailed means the Restore has failed.
	RestoreFailed RestoreConditionType = "Failed"
	// RestoreRetryFailed means this failure can be retried
	RestoreRetryFailed RestoreConditionType = "RetryFailed"
	// RestoreInvalid means invalid restore CR.
	RestoreInvalid RestoreConditionType = "Invalid"
)

// RestoreCondition describes the observed state of a Restore at a certain point.
type RestoreCondition struct {
	Type               RestoreConditionType   `json:"type"`
	Status             corev1.ConditionStatus `json:"status"`
	LastTransitionTime metav1.Time            `json:"lastTransitionTime"`
	Reason             string                 `json:"reason"`
	Message            string                 `json:"message"`
}

// +k8s:openapi-gen=true
// RestoreSpec contains the specification for a restore of a tidb cluster backup.
type RestoreSpec struct {
	// To is the tidb cluster that needs to restore.
	To TiDBAccessConfig `json:"to,omitempty"`
	// Type is the backup type for tidb cluster.
	Type BackupType `json:"backupType,omitempty"`
	// StorageProvider configures where and how backups should be stored.
	StorageProvider `json:",inline"`
<<<<<<< HEAD
	// StorageClassName is the storage class for backup job's PV.
	StorageClassName string `json:"storageClassName,omitempty"`
=======
	// The storageClassName of the persistent volume for Restore data storage.
	// Defaults to Kubernetes default storage class.
	// +optional
	StorageClassName *string `json:"storageClassName,omitempty"`
>>>>>>> 8d70894e
	// StorageSize is the request storage size for backup job
	StorageSize string `json:"storageSize,omitempty"`
	// BR is the configs for BR.
	BR *BRConfig `json:"br,omitempty"`
}

// RestoreStatus represents the current status of a tidb cluster restore.
type RestoreStatus struct {
	// TimeStarted is the time at which the restore was started.
	TimeStarted metav1.Time `json:"timeStarted"`
	// TimeCompleted is the time at which the restore was completed.
	TimeCompleted metav1.Time        `json:"timeCompleted"`
	Conditions    []RestoreCondition `json:"conditions"`
}<|MERGE_RESOLUTION|>--- conflicted
+++ resolved
@@ -951,15 +951,10 @@
 	Type BackupType `json:"backupType,omitempty"`
 	// StorageProvider configures where and how backups should be stored.
 	StorageProvider `json:",inline"`
-<<<<<<< HEAD
-	// StorageClassName is the storage class for backup job's PV.
-	StorageClassName string `json:"storageClassName,omitempty"`
-=======
 	// The storageClassName of the persistent volume for Restore data storage.
 	// Defaults to Kubernetes default storage class.
 	// +optional
 	StorageClassName *string `json:"storageClassName,omitempty"`
->>>>>>> 8d70894e
 	// StorageSize is the request storage size for backup job
 	StorageSize string `json:"storageSize,omitempty"`
 	// BR is the configs for BR.
