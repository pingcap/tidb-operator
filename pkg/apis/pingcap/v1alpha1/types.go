--- conflicted
+++ resolved
@@ -1494,11 +1494,7 @@
 // +kubebuilder:printcolumn:name="BackupPath",type=string,JSONPath=`.status.backupPath`,description="The full path of backup data"
 // +kubebuilder:printcolumn:name="BackupSize",type=string,JSONPath=`.status.backupSizeReadable`,description="The data size of the backup"
 // +kubebuilder:printcolumn:name="CommitTS",type=string,JSONPath=`.status.commitTs`,description="The commit ts of the backup"
-<<<<<<< HEAD
-// +kubebuilder:printcolumn:name="TruncateUntil",type=string,JSONPath=`.status.truncateUntil`,description="The log backup truncate until ts"
-=======
 // +kubebuilder:printcolumn:name="LogTruncateUntil",type=string,JSONPath=`.status.logTruncateUntil`,description="The log backup truncate until ts"
->>>>>>> b84b18b8
 // +kubebuilder:printcolumn:name="Started",type=date,JSONPath=`.status.timeStarted`,description="The time at which the backup was started",priority=1
 // +kubebuilder:printcolumn:name="Completed",type=date,JSONPath=`.status.timeCompleted`,description="The time at which the backup was completed",priority=1
 // +kubebuilder:printcolumn:name="Age",type=date,JSONPath=`.metadata.creationTimestamp`
@@ -1778,20 +1774,13 @@
 	// Default is current timestamp.
 	// +optional
 	CommitTs string `json:"commitTs,omitempty"`
-<<<<<<< HEAD
-	// TruncateUntil is log backup truncate until timestamp.
-	// Format supports TSO or datetime, e.g. '400036290571534337', '2018-05-11 01:42:23'.
-	// +optional
-	TruncateUntil string `json:"truncateUntil,omitempty"`
-	// Stop indicates that will stop the log backup.
-	// +optional
-	Stop bool `json:"stop,omitempty"`
-=======
 	// LogTruncateUntil is log backup truncate until timestamp.
 	// Format supports TSO or datetime, e.g. '400036290571534337', '2018-05-11 01:42:23'.
 	// +optional
 	LogTruncateUntil string `json:"logTruncateUntil,omitempty"`
->>>>>>> b84b18b8
+	// LogStop indicates that will stop the log backup.
+	// +optional
+	LogStop bool `json:"logStop,omitempty"`
 	// DumplingConfig is the configs for dumpling
 	Dumpling *DumplingConfig `json:"dumpling,omitempty"`
 	// Base tolerations of backup Pods, components may add more tolerations upon this respectively
@@ -1892,26 +1881,6 @@
 	BackupInvalid BackupConditionType = "Invalid"
 	// BackupPrepare means the backup prepare backup process
 	BackupPrepare BackupConditionType = "Prepare"
-	// LogBackupPrepareTruncate means the log backup prepare truncation
-<<<<<<< HEAD
-	LogBackupTruncatePrepare BackupConditionType = "TruncatePrepare"
-	// LogBackupTruncating means the log backup is trancating
-	LogBackupTruncating BackupConditionType = "Truncating"
-	// LogBackupStartComplete means the log backup start complete
-	LogBackupStartComplete BackupConditionType = "logStartComplete"
-	// LogBackupTruncateComplete means the log backup complete truncation
-	LogBackupTruncateComplete BackupConditionType = "TruncateComplete"
-	// LogBackupTruncateFailed means failed to truncate the log backup
-	LogBackupTruncateFailed BackupConditionType = "TruncateFailed"
-=======
-	LogBackupTruncatePrepare BackupConditionType = "LogTruncatePrepare"
-	// LogBackupTruncating means the log backup is trancating
-	LogBackupTruncating BackupConditionType = "LogTruncating"
-	// LogBackupTruncateComplete means the log backup complete truncation
-	LogBackupTruncateComplete BackupConditionType = "LogTruncateComplete"
-	// LogBackupTruncateFailed means failed to truncate the log backup
-	LogBackupTruncateFailed BackupConditionType = "LogTruncateFailed"
->>>>>>> b84b18b8
 )
 
 // BackupCondition describes the observed state of a Backup at a certain point.
@@ -1941,23 +1910,16 @@
 	BackupSizeReadable string `json:"backupSizeReadable,omitempty"`
 	// BackupSize is the data size of the backup.
 	BackupSize int64 `json:"backupSize,omitempty"`
-<<<<<<< HEAD
-	// CommitTs is the commit ts of the backup, snapshot ts for full backup or current ts for log backup.
-	CommitTs string `json:"commitTs,omitempty"`
-	// TruncateUntil is log backup truncate until timestamp.
-	TruncateUntil string `json:"truncateUntil,omitempty"`
-	// SafeTruncatedUntil is log backup safe truncate until timestamp.
-	SafeTruncatedUntil string `json:"safeTruncatedUntil,omitempty"`
-	// CurrentTs is the ts of log backup process.
-	CurrentTs string `json:"currentTs,omitempty"`
-	// Stopped indicates whether the log backup has stopped.
-	Stopped bool `json:"stopped,omitempty"`
-=======
 	// CommitTs is the commit ts of the backup, snapshot ts for full backup or start ts for log backup.
 	CommitTs string `json:"commitTs,omitempty"`
-	// LogTruncateUntil is log backup truncate until timestamp.
+	// LogTruncateUntil is log backup truncate until timestamp which will be the same as Spec.LogTruncateUntil when truncate is complete.
 	LogTruncateUntil string `json:"logTruncateUntil,omitempty"`
->>>>>>> b84b18b8
+	// LogSafeTruncatedUntil is log backup safe truncate until timestamp which can be safely used as PiTR resotre.
+	LogSafeTruncatedUntil string `json:"logSafeTruncatedUntil,omitempty"`
+	// LogCheckpointTs is the ts of log backup process.
+	LogCheckpointTs string `json:"logCheckpointTs,omitempty"`
+	// LogStopped indicates whether the log backup has stopped.
+	LogStopped bool `json:"logStopped,omitempty"`
 	// Phase is a user readable state inferred from the underlying Backup conditions
 	Phase BackupConditionType `json:"phase,omitempty"`
 	// +nullable
@@ -2139,15 +2101,10 @@
 	// Mode is the restore mode. such as snapshot or pitr.
 	// +kubebuilder:default=snapshot
 	Mode RestoreMode `json:"restoreMode,omitempty"`
-<<<<<<< HEAD
-	// RestoredTs is the pitr restored ts.
-	RestoredTs string `json:"restoredTs,omitempty"`
-=======
 	// PitrRestoredTs is the pitr restored ts.
 	PitrRestoredTs string `json:"pitrRestoredTs,omitempty"`
 	// LogRestoreStartTs is the start timestamp which log restore from and it will be used in the future.
 	LogRestoreStartTs string `json:"logRestoreStartTs,omitempty"`
->>>>>>> b84b18b8
 	// TikvGCLifeTime is to specify the safe gc life time for restore.
 	// The time limit during which data is retained for each GC, in the format of Go Duration.
 	// When a GC happens, the current time minus this value is the safe point.
