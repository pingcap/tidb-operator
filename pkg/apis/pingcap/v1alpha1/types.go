// Copyright 2018 PingCAP, Inc.
//
// Licensed under the Apache License, Version 2.0 (the "License");
// you may not use this file except in compliance with the License.
// You may obtain a copy of the License at
//
//     http://www.apache.org/licenses/LICENSE-2.0
//
// Unless required by applicable law or agreed to in writing, software
// distributed under the License is distributed on an "AS IS" BASIS,
// See the License for the specific language governing permissions and
// limitations under the License.

package v1alpha1

import (
	"fmt"

	apps "k8s.io/api/apps/v1"
	corev1 "k8s.io/api/core/v1"
	networkingv1 "k8s.io/api/networking/v1"
	"k8s.io/apimachinery/pkg/api/resource"
	metav1 "k8s.io/apimachinery/pkg/apis/meta/v1"
	"k8s.io/apimachinery/pkg/types"

	"github.com/pingcap/tidb-operator/pkg/apis/label"
	"github.com/pingcap/tidb-operator/pkg/apis/util/config"
)

const (
	// TiKVStateUp represents status of Up of TiKV
	TiKVStateUp string = "Up"
	// TiKVStateDown represents status of Down of TiKV
	TiKVStateDown string = "Down"
	// TiKVStateOffline represents status of Offline of TiKV
	TiKVStateOffline string = "Offline"
	// TiKVStateTombstone represents status of Tombstone of TiKV
	TiKVStateTombstone string = "Tombstone"

	// DMWorkerStateFree represents status of free of dm-worker
	DMWorkerStateFree string = "free"
	// DMWorkerStateBound represents status of bound of dm-worker
	DMWorkerStateBound string = "bound"
	// DMWorkerStateOffline represents status of offline of dm-worker
	DMWorkerStateOffline string = "offline"

	// PumpStateOnline represents status of online of Pump
	PumpStateOnline string = "online"
	// PumpStateOffline represents status of offline of Pump
	PumpStateOffline string = "offline"
)

type ContainerName string

func (c ContainerName) String() string {
	return string(c)
}

const (
	ContainerSlowLogTailer    ContainerName = "slowlog"
	ContainerRocksDBLogTailer ContainerName = "rocksdblog"
	ContainerRaftLogTailer    ContainerName = "raftlog"
)

// MemberType represents member type
type MemberType string

const (
	// DiscoveryMemberType is discovery member type
	DiscoveryMemberType MemberType = "discovery"
	// PDMemberType is pd member type
	PDMemberType MemberType = "pd"
	// PDMSTSOMemberType is pd microservice tso member type
	PDMSTSOMemberType MemberType = "tso"
	// PDMSSchedulingMemberType is pd microservice scheduling member type
	PDMSSchedulingMemberType MemberType = "scheduling"
	// TiDBMemberType is tidb member type
	TiDBMemberType MemberType = "tidb"
	// TiKVMemberType is tikv member type
	TiKVMemberType MemberType = "tikv"
	// TiFlashMemberType is tiflash member type
	TiFlashMemberType MemberType = "tiflash"
	// TiCDCMemberType is ticdc member type
	TiCDCMemberType MemberType = "ticdc"
	// TiProxyMemberType is ticdc member type
	TiProxyMemberType MemberType = "tiproxy"
	// PumpMemberType is pump member type
	PumpMemberType MemberType = "pump"

	// DMDiscoveryMemberType is discovery member type
	DMDiscoveryMemberType MemberType = "dm-discovery"
	// DMMasterMemberType is dm-master member type
	DMMasterMemberType MemberType = "dm-master"
	// DMWorkerMemberType is dm-worker member type
	DMWorkerMemberType MemberType = "dm-worker"

	// TidbMonitorMemberType is tidbmonitor member type
	TidbMonitorMemberType MemberType = "tidbmonitor"

	// NGMonitoringMemberType is ng monitoring member type
	NGMonitoringMemberType MemberType = "ng-monitoring"

	// TiDBDashboardMemberType is tidb-dashboard member type
	TiDBDashboardMemberType MemberType = "tidb-dashboard"

	// UnknownMemberType is unknown member type
	UnknownMemberType MemberType = "unknown"
)

func PDMSMemberType(name string) MemberType {
	switch name {
	case "tso":
		return PDMSTSOMemberType
	case "scheduling":
		return PDMSSchedulingMemberType
	default:
		panic(fmt.Sprintf("unknown pd ms name %s", name))
	}
}

func IsPDMSMemberType(name MemberType) bool {
	return name == PDMSTSOMemberType || name == PDMSSchedulingMemberType
}

// MemberPhase is the current state of member
type MemberPhase string

const (
	// NormalPhase represents normal state of TiDB cluster.
	NormalPhase MemberPhase = "Normal"
	// UpgradePhase represents the upgrade state of TiDB cluster.
	UpgradePhase MemberPhase = "Upgrade"
	// ScalePhase represents the scaling state of TiDB cluster.
	ScalePhase MemberPhase = "Scale"
	// SuspendPhase represents the suspend state of TiDB cluster.
	SuspendPhase MemberPhase = "Suspend"
)

// ConfigUpdateStrategy represents the strategy to update configuration
type ConfigUpdateStrategy string

const (
	// ConfigUpdateStrategyInPlace update the configmap without changing the name
	ConfigUpdateStrategyInPlace ConfigUpdateStrategy = "InPlace"
	// ConfigUpdateStrategyRollingUpdate generate different configmap on configuration update and
	// try to rolling-update the pod controller (e.g. statefulset) to apply updates.
	ConfigUpdateStrategyRollingUpdate ConfigUpdateStrategy = "RollingUpdate"
)

type StartScriptVersion string

const (
	StartScriptV1 StartScriptVersion = "v1"
	StartScriptV2 StartScriptVersion = "v2"
)

type StartScriptV2FeatureFlag string

const (
	StartScriptV2FeatureFlagWaitForDnsNameIpMatch          = "WaitForDnsNameIpMatch"
	StartScriptV2FeatureFlagPreferPDAddressesOverDiscovery = "PreferPDAddressesOverDiscovery"
)

type TiProxyCertLayout string

const (
	TiProxyCertLayoutLegacy TiProxyCertLayout = ""
	// TiProxyCertLayoutV1 is a refined version of legacy layout. It's more intuitive and more flexible.
	TiProxyCertLayoutV1 TiProxyCertLayout = "v1"
)

const (
	// AnnoKeySkipFlushLogBackup when set to a `TidbCluster`, during restarting the cluster, log backup tasks won't be flushed.
	AnnoKeySkipFlushLogBackup = "tidb.pingcap.com/tikv-restart-without-flush-log-backup"
)

// +genclient
// +k8s:deepcopy-gen:interfaces=k8s.io/apimachinery/pkg/runtime.Object

// TidbCluster is the control script's spec
//
// +k8s:openapi-gen=true
// +kubebuilder:resource:shortName="tc"
// +kubebuilder:printcolumn:name="Ready",type=string,JSONPath=`.status.conditions[?(@.type=="Ready")].status`
// +kubebuilder:printcolumn:name="PD",type=string,JSONPath=`.status.pd.image`,description="The image for PD cluster"
// +kubebuilder:printcolumn:name="Storage",type=string,JSONPath=`.spec.pd.requests.storage`,description="The storage size specified for PD node"
// +kubebuilder:printcolumn:name="Ready",type=integer,JSONPath=`.status.pd.statefulSet.readyReplicas`,description="The ready replicas number of PD cluster"
// +kubebuilder:printcolumn:name="Desire",type=integer,JSONPath=`.spec.pd.replicas`,description="The desired replicas number of PD cluster"
// +kubebuilder:printcolumn:name="TiKV",type=string,JSONPath=`.status.tikv.image`,description="The image for TiKV cluster"
// +kubebuilder:printcolumn:name="Storage",type=string,JSONPath=`.spec.tikv.requests.storage`,description="The storage size specified for TiKV node"
// +kubebuilder:printcolumn:name="Ready",type=integer,JSONPath=`.status.tikv.statefulSet.readyReplicas`,description="The ready replicas number of TiKV cluster"
// +kubebuilder:printcolumn:name="Desire",type=integer,JSONPath=`.spec.tikv.replicas`,description="The desired replicas number of TiKV cluster"
// +kubebuilder:printcolumn:name="TiDB",type=string,JSONPath=`.status.tidb.image`,description="The image for TiDB cluster"
// +kubebuilder:printcolumn:name="Ready",type=integer,JSONPath=`.status.tidb.statefulSet.readyReplicas`,description="The ready replicas number of TiDB cluster"
// +kubebuilder:printcolumn:name="Desire",type=integer,JSONPath=`.spec.tidb.replicas`,description="The desired replicas number of TiDB cluster"
// +kubebuilder:printcolumn:name="Status",type=string,JSONPath=`.status.conditions[?(@.type=="Ready")].message`,priority=1
// +kubebuilder:printcolumn:name="Age",type=date,JSONPath=`.metadata.creationTimestamp`
// +genclient:noStatus
type TidbCluster struct {
	metav1.TypeMeta `json:",inline"`
	// +k8s:openapi-gen=false
	metav1.ObjectMeta `json:"metadata"`

	// Spec defines the behavior of a tidb cluster
	Spec TidbClusterSpec `json:"spec"`

	// +k8s:openapi-gen=false
	// Most recently observed status of the tidb cluster
	Status TidbClusterStatus `json:"status,omitempty"`
}

// +k8s:deepcopy-gen:interfaces=k8s.io/apimachinery/pkg/runtime.Object

// TidbClusterList is TidbCluster list
// +k8s:openapi-gen=true
type TidbClusterList struct {
	metav1.TypeMeta `json:",inline"`
	// +k8s:openapi-gen=false
	metav1.ListMeta `json:"metadata"`

	Items []TidbCluster `json:"items"`
}

// TidbClusterSpec describes the attributes that a user creates on a tidb cluster
// +k8s:openapi-gen=true
type TidbClusterSpec struct {
	// Discovery spec
	Discovery DiscoverySpec `json:"discovery,omitempty"`

	// Specify a Service Account
	ServiceAccount string `json:"serviceAccount,omitempty"`

	// PD cluster spec
	// +optional
	PD *PDSpec `json:"pd,omitempty"`

	// PDMS cluster spec
	// +optional
	PDMS []*PDMSSpec `json:"pdms,omitempty"`

	// TiDB cluster spec
	// +optional
	TiDB *TiDBSpec `json:"tidb,omitempty"`

	// TiKV cluster spec
	// +optional
	TiKV *TiKVSpec `json:"tikv,omitempty"`

	// TiFlash cluster spec
	// +optional
	TiFlash *TiFlashSpec `json:"tiflash,omitempty"`

	// TiCDC cluster spec
	// +optional
	TiCDC *TiCDCSpec `json:"ticdc,omitempty"`

	// TiProxy cluster spec
	// +optional
	TiProxy *TiProxySpec `json:"tiproxy,omitempty"`

	// Pump cluster spec
	// +optional
	Pump *PumpSpec `json:"pump,omitempty"`

	// Helper spec
	// +optional
	Helper *HelperSpec `json:"helper,omitempty"`

	// Indicates that the tidb cluster is paused and will not be processed by
	// the controller.
	// +optional
	Paused bool `json:"paused,omitempty"`

	// Whether RecoveryMode is enabled for TiDB cluster to restore
	// Optional: Defaults to false
	// +optional
	RecoveryMode bool `json:"recoveryMode,omitempty"`

	// TiDB cluster version
	// +optional
	Version string `json:"version"`
	// TODO: remove optional after defaulting logic introduced

	// SchedulerName of TiDB cluster Pods
	SchedulerName string `json:"schedulerName,omitempty"`

	// Persistent volume reclaim policy applied to the PVs that consumed by TiDB cluster
	// +kubebuilder:default=Retain
	PVReclaimPolicy *corev1.PersistentVolumeReclaimPolicy `json:"pvReclaimPolicy,omitempty"`

	// ImagePullPolicy of TiDB cluster Pods
	// +kubebuilder:default=IfNotPresent
	ImagePullPolicy corev1.PullPolicy `json:"imagePullPolicy,omitempty"`

	// ImagePullSecrets is an optional list of references to secrets in the same namespace to use for pulling any of the images.
	// +optional
	ImagePullSecrets []corev1.LocalObjectReference `json:"imagePullSecrets,omitempty"`

	// ConfigUpdateStrategy determines how the configuration change is applied to the cluster.
	// UpdateStrategyInPlace will update the ConfigMap of configuration in-place and an extra rolling-update of the
	// cluster component is needed to reload the configuration change.
	// UpdateStrategyRollingUpdate will create a new ConfigMap with the new configuration and rolling-update the
	// related components to use the new ConfigMap, that is, the new configuration will be applied automatically.
	ConfigUpdateStrategy ConfigUpdateStrategy `json:"configUpdateStrategy,omitempty"`

	// Whether enable PVC reclaim for orphan PVC left by statefulset scale-in
	// Optional: Defaults to false
	// +optional
	EnablePVReclaim *bool `json:"enablePVReclaim,omitempty"`

	// Whether enable PVC replace to recreate the PVC with different specs
	// Optional: Defaults to false
	// +optional
	EnablePVCReplace *bool `json:"enablePVCReplace,omitempty"`

	// Whether enable the TLS connection between TiDB server components
	// Optional: Defaults to nil
	// +optional
	TLSCluster *TLSCluster `json:"tlsCluster,omitempty"`

	// Whether Hostnetwork is enabled for TiDB cluster Pods
	// Optional: Defaults to false
	// +optional
	HostNetwork *bool `json:"hostNetwork,omitempty"`

	// Affinity of TiDB cluster Pods.
	// Will be overwritten by each cluster component's specific affinity setting, e.g. `spec.tidb.affinity`
	// +optional
	Affinity *corev1.Affinity `json:"affinity,omitempty"`

	// PriorityClassName of TiDB cluster Pods
	// Optional: Defaults to omitted
	// +optional
	PriorityClassName *string `json:"priorityClassName,omitempty"`

	// Base node selectors of TiDB cluster Pods, components may add or override selectors upon this respectively
	// +optional
	NodeSelector map[string]string `json:"nodeSelector,omitempty"`

	// Base annotations for TiDB cluster, all Pods in the cluster should have these annotations.
	// Can be overrode by annotations in the specific component spec.
	// +optional
	Annotations map[string]string `json:"annotations,omitempty"`

	// Base labels for TiDB cluster, all Pods in the cluster should have these labels.
	// Can be overrode by labels in the specific component spec.
	// +optional
	Labels map[string]string `json:"labels,omitempty"`

	// Base tolerations of TiDB cluster Pods, components may add more tolerations upon this respectively
	// +optional
	Tolerations []corev1.Toleration `json:"tolerations,omitempty"`

	// DNSConfig Specifies the DNS parameters of a pod.
	// +optional
	DNSConfig *corev1.PodDNSConfig `json:"dnsConfig,omitempty"`

	// DNSPolicy Specifies the DNSPolicy parameters of a pod.
	// +optional
	DNSPolicy corev1.DNSPolicy `json:"dnsPolicy,omitempty"`

	// Time zone of TiDB cluster Pods
	// Optional: Defaults to UTC
	// +optional
	Timezone string `json:"timezone,omitempty"`

	// (Deprecated) Services list non-headless services type used in TidbCluster
	// +k8s:openapi-gen=false
	Services []Service `json:"services,omitempty"`
	// TODO: really deprecate this in code

	// EnableDynamicConfiguration indicates whether to append `--advertise-status-addr` to the startup parameters of TiKV.
	// +optional
	EnableDynamicConfiguration *bool `json:"enableDynamicConfiguration,omitempty"`
	// TODO: rename this into tikv-specific config name

	// ClusterDomain is the Kubernetes Cluster Domain of TiDB cluster
	// Optional: Defaults to ""
	// +optional
	ClusterDomain string `json:"clusterDomain,omitempty"`

	// AcrossK8s indicates whether deploy TiDB cluster across multiple Kubernetes clusters
	// +optional
	AcrossK8s bool `json:"acrossK8s,omitempty"`

	// Cluster is the external cluster, if configured, the components in this TidbCluster will join to this configured cluster.
	// +optional
	Cluster *TidbClusterRef `json:"cluster,omitempty"`

	// PDAddresses are the external PD addresses, if configured, the PDs in this TidbCluster will join to the configured PD cluster.
	// +optional
	PDAddresses []string `json:"pdAddresses,omitempty"`

	// StatefulSetUpdateStrategy of TiDB cluster StatefulSets
	// +optional
	StatefulSetUpdateStrategy apps.StatefulSetUpdateStrategyType `json:"statefulSetUpdateStrategy,omitempty"`

	// PodManagementPolicy of TiDB cluster StatefulSets
	// +optional
	PodManagementPolicy apps.PodManagementPolicyType `json:"podManagementPolicy,omitempty"`

	// PodSecurityContext of the component
	// +optional
	PodSecurityContext *corev1.PodSecurityContext `json:"podSecurityContext,omitempty"`

	// TopologySpreadConstraints describes how a group of pods ought to spread across topology
	// domains. Scheduler will schedule pods in a way which abides by the constraints.
	// This field is is only honored by clusters that enables the EvenPodsSpread feature.
	// All topologySpreadConstraints are ANDed.
	// +optional
	// +listType=map
	// +listMapKey=topologyKey
	TopologySpreadConstraints []TopologySpreadConstraint `json:"topologySpreadConstraints,omitempty"`

	// StartScriptVersion is the version of start script
	// When PD enables microservice mode, pd and pd microservice component will use start script v2.
	//
	// default to "v1"
	// +optional
	// +kubebuilder:validation:Enum:="";"v1";"v2"
	StartScriptVersion StartScriptVersion `json:"startScriptVersion,omitempty"`

	// SuspendAction defines the suspend actions for all component.
	// +optional
	SuspendAction *SuspendAction `json:"suspendAction,omitempty"`

	// PreferIPv6 indicates whether to prefer IPv6 addresses for all components.
	PreferIPv6 bool `json:"preferIPv6,omitempty"`

	// Feature flags used by v2 startup script to enable various features.
	// Examples of supported feature flags:
	// - WaitForDnsNameIpMatch indicates whether PD and TiKV has to wait until local IP address matches the one published to external DNS
	// - PreferPDAddressesOverDiscovery advises start script to use TidbClusterSpec.PDAddresses (if supplied) as argument for pd-server, tikv-server and tidb-server commands
	StartScriptV2FeatureFlags []StartScriptV2FeatureFlag `json:"startScriptV2FeatureFlags,omitempty"`
}

// TidbClusterStatus represents the current status of a tidb cluster.
type TidbClusterStatus struct {
	ClusterID string                 `json:"clusterID,omitempty"`
	PD        PDStatus               `json:"pd,omitempty"`
	PDMS      map[string]*PDMSStatus `json:"pdms,omitempty"`
	TiKV      TiKVStatus             `json:"tikv,omitempty"`
	TiDB      TiDBStatus             `json:"tidb,omitempty"`
	Pump      PumpStatus             `json:"pump,omitempty"`
	TiFlash   TiFlashStatus          `json:"tiflash,omitempty"`
	TiProxy   TiProxyStatus          `json:"tiproxy,omitempty"`
	TiCDC     TiCDCStatus            `json:"ticdc,omitempty"`
	// Represents the latest available observations of a tidb cluster's state.
	// +optional
	// +nullable
	Conditions []TidbClusterCondition `json:"conditions,omitempty"`
}

// TidbClusterCondition describes the state of a tidb cluster at a certain point.
type TidbClusterCondition struct {
	// Type of the condition.
	Type TidbClusterConditionType `json:"type"`
	// Status of the condition, one of True, False, Unknown.
	Status corev1.ConditionStatus `json:"status"`
	// The last time this condition was updated.
	// +nullable
	LastUpdateTime metav1.Time `json:"lastUpdateTime,omitempty"`
	// Last time the condition transitioned from one status to another.
	// +optional
	// +nullable
	LastTransitionTime metav1.Time `json:"lastTransitionTime,omitempty"`
	// The reason for the condition's last transition.
	// +optional
	Reason string `json:"reason,omitempty"`
	// A human readable message indicating details about the transition.
	// +optional
	Message string `json:"message,omitempty"`
}

// TidbClusterConditionType represents a tidb cluster condition value.
type TidbClusterConditionType string

const (
	// TidbClusterReady indicates that the tidb cluster is ready or not.
	// This is defined as:
	// - All statefulsets are up to date (currentRevision == updateRevision).
	// - All PD members are healthy.
	// - All TiDB pods are healthy.
	// - All TiKV stores are up.
	// - All TiFlash stores are up.
	TidbClusterReady TidbClusterConditionType = "Ready"
)

// The `Type` of the component condition
const (
	// ComponentVolumeResizing indicates that any volume of this component is resizing.
	ComponentVolumeResizing string = "ComponentVolumeResizing"
)

// +k8s:openapi-gen=true
// DiscoverySpec contains details of Discovery members
type DiscoverySpec struct {
	*ComponentSpec              `json:",inline"`
	corev1.ResourceRequirements `json:",inline"`

	// LivenessProbe describes actions that probe the discovery's liveness.
	// the default behavior is like setting type as "tcp"
	// NOTE: only used for TiDB Operator discovery now,
	// for other components, the auto failover feature may be used instead.
	// +optional
	LivenessProbe *Probe `json:"livenessProbe,omitempty"`
}

// +k8s:openapi-gen=true
// PDSpec contains details of PD members
type PDSpec struct {
	ComponentSpec               `json:",inline"`
	corev1.ResourceRequirements `json:",inline"`

	// Specify a Service Account for pd
	ServiceAccount string `json:"serviceAccount,omitempty"`

	// The desired ready replicas
	// +kubebuilder:validation:Minimum=0
	Replicas int32 `json:"replicas"`

	// Base image of the component, image tag is now allowed during validation
	// +kubebuilder:default=pingcap/pd
	// +optional
	BaseImage string `json:"baseImage"`

	// Service defines a Kubernetes service of PD cluster.
	// Optional: Defaults to `.spec.services` in favor of backward compatibility
	// +optional
	Service *ServiceSpec `json:"service,omitempty"`

	// MaxFailoverCount limit the max replicas could be added in failover, 0 means no failover.
	// Optional: Defaults to 3
	// +kubebuilder:validation:Minimum=0
	// +optional
	MaxFailoverCount *int32 `json:"maxFailoverCount,omitempty"`

	// The storageClassName of the persistent volume for PD data storage.
	// Defaults to Kubernetes default storage class.
	// +optional
	StorageClassName *string `json:"storageClassName,omitempty"`

	// StorageVolumes configure additional storage for PD pods.
	// +optional
	StorageVolumes []StorageVolume `json:"storageVolumes,omitempty"`

	// Subdirectory within the volume to store PD Data. By default, the data
	// is stored in the root directory of volume which is mounted at
	// /var/lib/pd.
	// Specifying this will change the data directory to a subdirectory, e.g.
	// /var/lib/pd/data if you set the value to "data".
	// It's dangerous to change this value for a running cluster as it will
	// upgrade your cluster to use a new storage directory.
	// Defaults to "" (volume's root).
	// +optional
	DataSubDir string `json:"dataSubDir,omitempty"`

	// Config is the Configuration of pd-servers
	// +optional
	// +kubebuilder:validation:Schemaless
	// +kubebuilder:validation:XPreserveUnknownFields
	Config *PDConfigWraper `json:"config,omitempty"`

	// TLSClientSecretName is the name of secret which stores tidb server client certificate
	// which used by Dashboard.
	// +optional
	TLSClientSecretName *string `json:"tlsClientSecretName,omitempty"`

	// (Deprecated) EnableDashboardInternalProxy would directly set `internal-proxy` in the `PdConfig`.
	// Note that this is deprecated, we should just set `dashboard.internal-proxy` in `pd.config`.
	// +optional
	EnableDashboardInternalProxy *bool `json:"enableDashboardInternalProxy,omitempty"`

	// MountClusterClientSecret indicates whether to mount `cluster-client-secret` to the Pod
	// +optional
	MountClusterClientSecret *bool `json:"mountClusterClientSecret,omitempty"`

	// Start up script version
	// +optional
	// +kubebuilder:validation:Enum:="";"v1"
	StartUpScriptVersion string `json:"startUpScriptVersion,omitempty"`

	// Timeout threshold when pd get started
	// +kubebuilder:default=30
	StartTimeout int `json:"startTimeout,omitempty"`

	// Wait time before pd get started. This wait time is to allow the new DNS record to propagate,
	// ensuring that the PD DNS resolves to the same IP address as the pod.
	// +kubebuilder:default=0
	InitWaitTime int `json:"initWaitTime,omitempty"`

	// Mode is the mode of PD cluster
	// +optional
	// +kubebuilder:validation:Enum:="";"ms"
	Mode string `json:"mode,omitempty"`

	// The default number of spare replicas to scale up when using VolumeReplace feature.
	// In multi-az deployments with topology spread constraints you may need to set this to number of zones to avoid
	// zone skew after volume replace (total replicas always whole multiples of zones).
	// Optional: Defaults to 1
	// +kubebuilder:validation:Minimum=0
	// +optional
	SpareVolReplaceReplicas *int32 `json:"spareVolReplaceReplicas,omitempty"`
}

// +k8s:openapi-gen=true
// PDMSSpec contains details of PD microservice
type PDMSSpec struct {
	ComponentSpec               `json:",inline"`
	corev1.ResourceRequirements `json:",inline"`

	// Name of the PD microservice
	// +kubebuilder:validation:Enum:="tso";"scheduling"
	Name string `json:"name"`

	// Specify a Service Account for pd ms
	ServiceAccount string `json:"serviceAccount,omitempty"`

	// The desired ready replicas
	// +kubebuilder:validation:Minimum=0
	Replicas int32 `json:"replicas"`

	// Base image of the component, image tag is now allowed during validation
	// +kubebuilder:default=pingcap/pd
	// +optional
	BaseImage *string `json:"baseImage"`

	// Service defines a Kubernetes service of PD microservice cluster.
	// Optional: Defaults to `.spec.services` in favor of backward compatibility
	// +optional
	Service *ServiceSpec `json:"service,omitempty"`

	// MaxFailoverCount limit the max replicas could be added in failover, 0 means no failover.
	// Optional: Defaults to 3
	// +kubebuilder:validation:Minimum=0
	// +optional
	MaxFailoverCount *int32 `json:"maxFailoverCount,omitempty"`

	// Config is the configuration of PD microservice servers
	// +optional
	// +kubebuilder:validation:Schemaless
	// +kubebuilder:validation:XPreserveUnknownFields
	Config *PDConfigWraper `json:"config,omitempty"`

	// TLSClientSecretName is the name of secret which stores tidb server client certificate
	// which used by Dashboard.
	// +optional
	TLSClientSecretName *string `json:"tlsClientSecretName,omitempty"`

	// MountClusterClientSecret indicates whether to mount `cluster-client-secret` to the Pod
	// +optional
	MountClusterClientSecret *bool `json:"mountClusterClientSecret,omitempty"`

	// Start up script version
	// +optional
	// +kubebuilder:validation:Enum:="";"v1"
	StartUpScriptVersion string `json:"startUpScriptVersion,omitempty"`

	// The storageClassName of the persistent volume for PD microservice log storage.
	// Defaults to Kubernetes default storage class.
	// +optional
	StorageClassName *string `json:"storageClassName,omitempty"`

	// StorageVolumes configure additional storage for PD microservice pods.
	// +optional
	StorageVolumes []StorageVolume `json:"storageVolumes,omitempty"`

	// Timeout threshold when pd get started
	// +kubebuilder:default=30
	StartTimeout int `json:"startTimeout,omitempty"`
}

// TiKVSpec contains details of TiKV members
// +k8s:openapi-gen=true
type TiKVSpec struct {
	ComponentSpec               `json:",inline"`
	corev1.ResourceRequirements `json:",inline"`

	// Specify a Service Account for tikv
	ServiceAccount string `json:"serviceAccount,omitempty"`

	// The desired ready replicas
	// +kubebuilder:validation:Minimum=0
	Replicas int32 `json:"replicas"`

	// Base image of the component, image tag is now allowed during validation
	// +kubebuilder:default=pingcap/tikv
	// +optional
	BaseImage string `json:"baseImage"`

	// Whether create the TiKV container in privileged mode, it is highly discouraged to enable this in
	// critical environment.
	// NOTE: This field is deprecated. Use SecurityContext.Privileged instead.
	// For backward compatibility, when SecurityContext is not set, this field will be used.
	// When SecurityContext is set, this field is ignored.
	// Optional: defaults to false
	// +optional
	Privileged *bool `json:"privileged,omitempty"`

	// MaxFailoverCount limit the max replicas could be added in failover, 0 means no failover
	// Optional: Defaults to 3
	// +kubebuilder:validation:Minimum=0
	// +optional
	MaxFailoverCount *int32 `json:"maxFailoverCount,omitempty"`

	// Whether output the RocksDB log in a separate sidecar container
	// Optional: Defaults to false
	// +optional
	SeparateRocksDBLog *bool `json:"separateRocksDBLog,omitempty"`

	// Whether output the Raft log in a separate sidecar container
	// Optional: Defaults to false
	// +optional
	SeparateRaftLog *bool `json:"separateRaftLog,omitempty"`

	// Optional volume name configuration for rocksdb log.
	// +optional
	RocksDBLogVolumeName string `json:"rocksDBLogVolumeName,omitempty"`

	// Optional volume name configuration for raft log.
	// +optional
	RaftLogVolumeName string `json:"raftLogVolumeName,omitempty"`

	// LogTailer is the configurations of the log tailers for TiKV
	// +optional
	LogTailer *LogTailerSpec `json:"logTailer,omitempty"`

	// The storageClassName of the persistent volume for TiKV data storage.
	// Defaults to Kubernetes default storage class.
	// +optional
	StorageClassName *string `json:"storageClassName,omitempty"`

	// Subdirectory within the volume to store TiKV Data. By default, the data
	// is stored in the root directory of volume which is mounted at
	// /var/lib/tikv.
	// Specifying this will change the data directory to a subdirectory, e.g.
	// /var/lib/tikv/data if you set the value to "data".
	// It's dangerous to change this value for a running cluster as it will
	// upgrade your cluster to use a new storage directory.
	// Defaults to "" (volume's root).
	// +optional
	DataSubDir string `json:"dataSubDir,omitempty"`

	// Config is the Configuration of tikv-servers
	// +optional
	// +kubebuilder:validation:Schemaless
	// +kubebuilder:validation:XPreserveUnknownFields
	Config *TiKVConfigWraper `json:"config,omitempty"`

	// RecoverFailover indicates that Operator can recover the failed Pods
	// +optional
	RecoverFailover bool `json:"recoverFailover,omitempty"`

	// Failover is the configurations of failover
	// +optional
	Failover *Failover `json:"failover,omitempty"`

	// MountClusterClientSecret indicates whether to mount `cluster-client-secret` to the Pod
	// +optional
	MountClusterClientSecret *bool `json:"mountClusterClientSecret,omitempty"`

	// EvictLeaderTimeout indicates the timeout to evict tikv leader, in the format of Go Duration.
	// Defaults to 1500min
	// +optional
	EvictLeaderTimeout *string `json:"evictLeaderTimeout,omitempty"`

	// WaitLeaderTransferBackTimeout indicates the timeout to wait for leader transfer back before
	// the next tikv upgrade.
	//
	// Defaults to 400s
	// +optional
	WaitLeaderTransferBackTimeout *metav1.Duration `json:"waitLeaderTransferBackTimeout,omitempty"`

	// StorageVolumes configure additional storage for TiKV pods.
	// +optional
	StorageVolumes []StorageVolume `json:"storageVolumes,omitempty"`

	// StoreLabels configures additional labels for TiKV stores.
	// +optional
	StoreLabels []string `json:"storeLabels,omitempty"`

	// EnableNamedStatusPort enables status port(20180) in the Pod spec.
	// If you set it to `true` for an existing cluster, the TiKV cluster will be rolling updated.
	EnableNamedStatusPort bool `json:"enableNamedStatusPort,omitempty"`

	// ScalePolicy is the scale configuration for TiKV
	// +optional
	ScalePolicy ScalePolicy `json:"scalePolicy,omitempty"`

	// The default number of spare replicas to scale up when using VolumeReplace feature.
	// In multi-az deployments with topology spread constraints you may need to set this to number of zones to avoid
	// zone skew after volume replace (total replicas always whole multiples of zones).
	// Optional: Defaults to 1
	// +kubebuilder:validation:Minimum=0
	// +optional
	SpareVolReplaceReplicas *int32 `json:"spareVolReplaceReplicas,omitempty"`
}

// TiFlashSpec contains details of TiFlash members
// +k8s:openapi-gen=true
type TiFlashSpec struct {
	ComponentSpec               `json:",inline"`
	corev1.ResourceRequirements `json:",inline"`

	// Specify a Service Account for TiFlash
	ServiceAccount string `json:"serviceAccount,omitempty"`

	// The desired ready replicas
	// +kubebuilder:validation:Minimum=0
	Replicas int32 `json:"replicas"`

	// Base image of the component, image tag is now allowed during validation
	// +kubebuilder:default=pingcap/tiflash
	// +optional
	BaseImage string `json:"baseImage"`

	// Whether create the TiFlash container in privileged mode, it is highly discouraged to enable this in
	// critical environment.
	// NOTE: This field is deprecated. Use SecurityContext.Privileged instead.
	// For backward compatibility, when SecurityContext is not set, this field will be used.
	// When SecurityContext is set, this field is ignored.
	// Optional: defaults to false
	// +optional
	Privileged *bool `json:"privileged,omitempty"`

	// MaxFailoverCount limit the max replicas could be added in failover, 0 means no failover
	// Optional: Defaults to 3
	// +kubebuilder:validation:Minimum=0
	// +optional
	MaxFailoverCount *int32 `json:"maxFailoverCount,omitempty"`

	// The persistent volume claims of the TiFlash data storages.
	// TiFlash supports multiple disks.
	StorageClaims []StorageClaim `json:"storageClaims"`

	// Config is the Configuration of TiFlash
	// +optional
	Config *TiFlashConfigWraper `json:"config,omitempty"`

	// Initializer is the configurations of the init container for TiFlash
	//
	// +optional
	Initializer *InitContainerSpec `json:"initializer,omitempty"`

	// LogTailer is the configurations of the log tailers for TiFlash
	// +optional
	LogTailer *LogTailerSpec `json:"logTailer,omitempty"`

	// RecoverFailover indicates that Operator can recover the failover Pods
	// +optional
	RecoverFailover bool `json:"recoverFailover,omitempty"`

	// Failover is the configurations of failover
	// +optional
	Failover *Failover `json:"failover,omitempty"`

	// ScalePolicy is the scale configuration for TiFlash
	// +optional
	ScalePolicy ScalePolicy `json:"scalePolicy,omitempty"`
}

// TiCDCSpec contains details of TiCDC members
// +k8s:openapi-gen=true
type TiCDCSpec struct {
	ComponentSpec               `json:",inline"`
	corev1.ResourceRequirements `json:",inline"`

	// Specify a Service Account for TiCDC
	ServiceAccount string `json:"serviceAccount,omitempty"`

	// The desired ready replicas
	// +kubebuilder:validation:Minimum=0
	Replicas int32 `json:"replicas"`

	// TLSClientSecretNames are the names of secrets that store the
	// client certificates for the downstream.
	// +optional
	TLSClientSecretNames []string `json:"tlsClientSecretNames,omitempty"`

	// Base image of the component, image tag is now allowed during validation
	// +kubebuilder:default=pingcap/ticdc
	// +optional
	BaseImage string `json:"baseImage"`

	// Config is the Configuration of tidbcdc servers
	// +optional
	// +kubebuilder:validation:Schemaless
	// +kubebuilder:validation:XPreserveUnknownFields
	Config *CDCConfigWraper `json:"config,omitempty"`

	// StorageVolumes configure additional storage for TiCDC pods.
	// +optional
	StorageVolumes []StorageVolume `json:"storageVolumes,omitempty"`

	// The storageClassName of the persistent volume for TiCDC data storage.
	// Defaults to Kubernetes default storage class.
	// +optional
	StorageClassName *string `json:"storageClassName,omitempty"`

	// GracefulShutdownTimeout is the timeout of gracefully shutdown a TiCDC pod.
	// Encoded in the format of Go Duration.
	// Defaults to 10m
	// +optional
	GracefulShutdownTimeout *metav1.Duration `json:"gracefulShutdownTimeout,omitempty"`
}

// TiCDCConfig is the configuration of tidbcdc
// ref https://github.com/pingcap/ticdc/blob/a28d9e43532edc4a0380f0ef87314631bf18d866/pkg/config/config.go#L176
// +k8s:openapi-gen=true
type TiCDCConfig struct {
	// Time zone of TiCDC
	// Optional: Defaults to UTC
	// +optional
	Timezone *string `toml:"tz,omitempty" json:"timezone,omitempty"`

	// CDC GC safepoint TTL duration, specified in seconds
	// Optional: Defaults to 86400
	// +optional
	GCTTL *int32 `toml:"gc-ttl,omitempty" json:"gcTTL,omitempty"`

	// LogLevel is the log level
	// Optional: Defaults to info
	// +optional
	LogLevel *string `toml:"log-level,omitempty" json:"logLevel,omitempty"`

	// LogFile is the log file
	// Optional: Defaults to /dev/stderr
	// +optional
	LogFile *string `toml:"log-file,omitempty" json:"logFile,omitempty"`
}

// TiProxySpec contains details of TiProxy members
// +k8s:openapi-gen=true
type TiProxySpec struct {
	ComponentSpec               `json:",inline"`
	corev1.ResourceRequirements `json:",inline"`

	// Specify a Service Account for TiProxy
	ServiceAccount string `json:"serviceAccount,omitempty"`

	// The desired ready replicas
	// +kubebuilder:validation:Minimum=0
	Replicas int32 `json:"replicas"`

	// Whether enable SSL connection between tiproxy and TiDB server
	SSLEnableTiDB bool `json:"sslEnableTiDB,omitempty"`

	// TLSClientSecretName is the name of secret which stores tidb server client certificate
	// used by TiProxy to check health status.
	// +optional
	TLSClientSecretName *string `json:"tlsClientSecretName,omitempty"`

	// TiProxyCertLayout is the certificate layout of TiProxy that determines how tidb-operator mount cert secrets
	// and how configure TLS configurations for tiproxy.
	// +optional
	CertLayout TiProxyCertLayout `json:"certLayout,omitempty"`

	// Base image of the component, image tag is now allowed during validation
	// +kubebuilder:default=pingcap/tiproxy
	// +optional
	BaseImage string `json:"baseImage"`

	// Config is the Configuration of tiproxy-servers
	// +optional
	// +kubebuilder:validation:Schemaless
	// +kubebuilder:validation:XPreserveUnknownFields
	Config *TiProxyConfigWraper `json:"config,omitempty"`

	// StorageVolumes configure additional storage for TiProxy pods.
	// +optional
	StorageVolumes []StorageVolume `json:"storageVolumes,omitempty"`

	// The storageClassName of the persistent volume for TiProxy data storage.
	// Defaults to Kubernetes default storage class.
	// +optional
	StorageClassName *string `json:"storageClassName,omitempty"`

	// ServerLabels defines the server labels of the TiProxy.
	// Using both this field and config file to manage the labels is an undefined behavior.
	// Note these label keys are managed by TiDB Operator, it will be set automatically and you can not modify them:
	//  - region, topology.kubernetes.io/region
	//  - zone, topology.kubernetes.io/zone
	//  - host
	ServerLabels map[string]string `json:"serverLabels,omitempty"`
}

// LogTailerSpec represents an optional log tailer sidecar container
// +k8s:openapi-gen=true
type LogTailerSpec struct {
	corev1.ResourceRequirements `json:",inline"`

	// If true, we use native sidecar feature to tail log
	// It requires enable feature gate "SidecarContainers"
	// This feature is introduced at 1.28, default enabled at 1.29, and GA at 1.33
	// See https://kubernetes.io/docs/concepts/workloads/pods/sidecar-containers/
	// and https://kubernetes.io/docs/reference/command-line-tools-reference/feature-gates/
	// +optional
	UseSidecar bool `json:"useSidecar,omitempty"`

<<<<<<< HEAD
	// SecurityContext defines the security options the log tailer container should be run with.
	// More info: https://kubernetes.io/docs/tasks/configure-pod-container/security-context/
	// +optional
	SecurityContext *corev1.SecurityContext `json:"securityContext,omitempty"`
=======
	// Tailer needs to wait to flush logs to stdout after receiving sig TERM
	// Default is not sleep
	// +optional
	SleepTimeSeconds *int64 `json:"sleepTimeSeconds,omitempty"`
>>>>>>> e4b62628
}

// InitContainerSpec contains basic spec about a init container
//
// +k8s:openapi-gen=true
type InitContainerSpec struct {
	corev1.ResourceRequirements `json:",inline"`

	// SecurityContext defines the security options the init container should be run with.
	// More info: https://kubernetes.io/docs/tasks/configure-pod-container/security-context/
	// +optional
	SecurityContext *corev1.SecurityContext `json:"securityContext,omitempty"`
}

// StorageClaim contains details of TiFlash storages
// +k8s:openapi-gen=true
type StorageClaim struct {
	// Resources represents the minimum resources the volume should have.
	// More info: https://kubernetes.io/docs/concepts/storage/persistent-volumes#resources
	// +optional
	Resources corev1.ResourceRequirements `json:"resources,omitempty"`
	// Name of the StorageClass required by the claim.
	// More info: https://kubernetes.io/docs/concepts/storage/persistent-volumes#class-1
	// +optional
	StorageClassName *string `json:"storageClassName,omitempty"`
}

// TiDBSpec contains details of TiDB members
// +k8s:openapi-gen=true
type TiDBSpec struct {
	ComponentSpec               `json:",inline"`
	corev1.ResourceRequirements `json:",inline"`

	// Specify a Service Account for tidb
	ServiceAccount string `json:"serviceAccount,omitempty"`

	// The desired ready replicas
	// +kubebuilder:validation:Minimum=0
	Replicas int32 `json:"replicas"`

	// Base image of the component, image tag is now allowed during validation
	// +kubebuilder:default=pingcap/tidb
	// +optional
	BaseImage string `json:"baseImage"`

	// Service defines a Kubernetes service of TiDB cluster.
	// Optional: No kubernetes service will be created by default.
	// +optional
	Service *TiDBServiceSpec `json:"service,omitempty"`

	// Whether enable TiDB Binlog, it is encouraged to not set this field and rely on the default behavior
	// Optional: Defaults to true if PumpSpec is non-nil, otherwise false
	// +optional
	BinlogEnabled *bool `json:"binlogEnabled,omitempty"`

	// MaxFailoverCount limit the max replicas could be added in failover, 0 means no failover
	// Optional: Defaults to 3
	// +kubebuilder:validation:Minimum=0
	// +optional
	MaxFailoverCount *int32 `json:"maxFailoverCount,omitempty"`

	// Whether output the slow log in an separate sidecar container
	// Optional: Defaults to true
	// +optional
	SeparateSlowLog *bool `json:"separateSlowLog,omitempty"`

	// Optional volume name configuration for slow query log.
	// +optional
	SlowLogVolumeName string `json:"slowLogVolumeName,omitempty"`

	// The specification of the slow log tailer sidecar
	// +optional
	SlowLogTailer *TiDBSlowLogTailerSpec `json:"slowLogTailer,omitempty"`

	// Whether enable the TLS connection between the SQL client and TiDB server
	// Optional: Defaults to nil
	// +optional
	TLSClient *TiDBTLSClient `json:"tlsClient,omitempty"`

	// Whether enable `tidb_auth_token` authentication method. The tidb_auth_token authentication method is used only for the internal operation of TiDB Cloud.
	// Optional: Defaults to false
	// +optional
	TokenBasedAuthEnabled *bool `json:"tokenBasedAuthEnabled,omitempty"`

	// Plugins is a list of plugins that are loaded by TiDB server, empty means plugin disabled
	// +optional
	Plugins []string `json:"plugins,omitempty"`
	// TODO: additional volumes should be used to hold .so plugin binaries.
	// Because this is not a complete implementation, maybe we can change this without backward compatibility.

	// Config is the Configuration of tidb-servers
	// +optional
	// +kubebuilder:validation:Schemaless
	// +kubebuilder:validation:XPreserveUnknownFields
	Config *TiDBConfigWraper `json:"config,omitempty"`

	// Lifecycle describes actions that the management system should take in response to container lifecycle
	// events. For the PostStart and PreStop lifecycle handlers, management of the container blocks
	// until the action is complete, unless the container process fails, in which case the handler is aborted.
	// +optional
	Lifecycle *corev1.Lifecycle `json:"lifecycle,omitempty"`

	// StorageVolumes configure additional storage for TiDB pods.
	// +optional
	StorageVolumes []StorageVolume `json:"storageVolumes,omitempty"`

	// The storageClassName of the persistent volume for TiDB data storage.
	// Defaults to Kubernetes default storage class.
	// +optional
	StorageClassName *string `json:"storageClassName,omitempty"`

	// Initializer is the init configurations of TiDB
	//
	// +optional
	Initializer *TiDBInitializer `json:"initializer,omitempty"`

	// BootstrapSQLConfigMapName is the name of the ConfigMap which contains the bootstrap SQL file with the key `bootstrap-sql`,
	// which will only be executed when a TiDB cluster bootstrap on the first time.
	// The field should be set ONLY when create a TC, since it only take effect on the first time bootstrap.
	// Only v6.5.1+ supports this feature.
	// +optional
	BootstrapSQLConfigMapName *string `json:"bootstrapSQLConfigMapName,omitempty"`

	// ScalePolicy is the scale configuration for TiDB.
	// +optional
	ScalePolicy ScalePolicy `json:"scalePolicy,omitempty"`

	// CustomizedStartupProbe is the customized startup probe for TiDB.
	// You can provide your own startup probe for TiDB.
	// The image will be an init container, and the tidb-server container will copy the probe binary from it, and execute it.
	// The probe binary in the image should be placed under the root directory, i.e., `/your-probe`.
	// +optional
	CustomizedStartupProbe *CustomizedProbe `json:"customizedStartupProbe,omitempty"`

	// Arguments is the extra command line arguments for TiDB server.
	// +optional
	Arguments []string `json:"arguments,omitempty"`

	// ServerLabels defines the server labels of the TiDB server.
	// Using both this field and config file to manage the labels is an undefined behavior.
	// Note these label keys are managed by TiDB Operator, it will be set automatically and you can not modify them:
	//  - region, topology.kubernetes.io/region
	//  - zone, topology.kubernetes.io/zone
	//  - host
	ServerLabels map[string]string `json:"serverLabels,omitempty"`
}

type CustomizedProbe struct {
	// Image is the image of the probe binary.
	// +required
	Image string `json:"image"`
	// BinaryName is the name of the probe binary.
	// +required
	BinaryName string `json:"binaryName"`
	// Args is the arguments of the probe binary.
	// +optional
	Args []string `json:"args"`
	// Number of seconds after the container has started before liveness probes are initiated.
	// +optional
	InitialDelaySeconds *int32 `json:"initialDelaySeconds,omitempty"`
	// Number of seconds after which the probe times out.
	// Defaults to 1 second. Minimum value is 1.
	// +optional
	TimeoutSeconds *int32 `json:"timeoutSeconds,omitempty"`
	// How often (in seconds) to perform the probe.
	// Default to 10 seconds. Minimum value is 1.
	// +optional
	PeriodSeconds *int32 `json:"periodSeconds,omitempty"`
	// Minimum consecutive successes for the probe to be considered successful after having failed.
	// Defaults to 1. Must be 1 for liveness and startup. Minimum value is 1.
	// +optional
	SuccessThreshold *int32 `json:"successThreshold,omitempty"`
	// Minimum consecutive failures for the probe to be considered failed after having succeeded.
	// Defaults to 3. Minimum value is 1.
	// +optional
	FailureThreshold *int32 `json:"failureThreshold,omitempty"`
}

type TiDBInitializer struct {
	CreatePassword bool `json:"createPassword,omitempty"`
}

const (
	// TCPProbeType represents the readiness prob method with TCP
	TCPProbeType string = "tcp"
	// CommandProbeType represents the readiness prob method with arbitrary unix `exec` call format commands
	CommandProbeType string = "command"
)

// Probe contains details of probing tidb.
// +k8s:openapi-gen=true
// default probe by TCPPort on tidb 4000 / tikv 20160 / pd 2349.
type Probe struct {
	// "tcp" will use TCP socket to connect component port.
	//
	// "command" will probe the status api of tidb.
	// This will use curl command to request tidb, before v4.0.9 there is no curl in the image,
	// So do not use this before v4.0.9.
	// +kubebuilder:validation:Enum=tcp;command
	// +optional
	Type *string `json:"type,omitempty"` // tcp or command
	// Number of seconds after the container has started before liveness probes are initiated.
	// Default to 10 seconds.
	// +kubebuilder:validation:Minimum=0
	// +optional
	InitialDelaySeconds *int32 `json:"initialDelaySeconds,omitempty"`
	// How often (in seconds) to perform the probe.
	// Default to Kubernetes default (10 seconds). Minimum value is 1.
	// +kubebuilder:validation:Minimum=1
	// +optional
	PeriodSeconds *int32 `json:"periodSeconds,omitempty"`
}

// PumpSpec contains details of Pump members
// +k8s:openapi-gen=true
type PumpSpec struct {
	ComponentSpec               `json:",inline"`
	corev1.ResourceRequirements `json:",inline"`

	// Specify a Service Account for pump
	ServiceAccount string `json:"serviceAccount,omitempty"`

	// The desired ready replicas
	// +kubebuilder:validation:Minimum=0
	Replicas int32 `json:"replicas"`

	// Base image of the component, image tag is now allowed during validation
	// +kubebuilder:default=pingcap/tidb-binlog
	// +optional
	BaseImage string `json:"baseImage"`

	// The storageClassName of the persistent volume for Pump data storage.
	// Defaults to Kubernetes default storage class.
	// +optional
	StorageClassName *string `json:"storageClassName,omitempty"`

	// The configuration of Pump cluster.
	// +optional
	// +kubebuilder:validation:Schemaless
	// +kubebuilder:validation:XPreserveUnknownFields
	Config *config.GenericConfig `json:"config,omitempty"`

	// +k8s:openapi-gen=false
	// For backward compatibility with helm chart
	SetTimeZone *bool `json:"setTimeZone,omitempty"`
}

// HelperSpec contains details of helper component
// +k8s:openapi-gen=true
type HelperSpec struct {
	// Image used to tail slow log and set kernel parameters if necessary, must have `tail` and `sysctl` installed
	// Optional: Defaults to busybox:1.26.2. Recommended to set to 1.34.1 for new installations.
	// +optional
	Image *string `json:"image,omitempty"`

	// ImagePullPolicy of the component. Override the cluster-level imagePullPolicy if present
	// Optional: Defaults to the cluster-level setting
	// +optional
	ImagePullPolicy *corev1.PullPolicy `json:"imagePullPolicy,omitempty"`
}

// TiDBSlowLogTailerSpec represents an optional log tailer sidecar with TiDB
// +k8s:openapi-gen=true
type TiDBSlowLogTailerSpec struct {
	corev1.ResourceRequirements `json:",inline"`

	// (Deprecated) Image used for slowlog tailer.
	// Use `spec.helper.image` instead
	// +k8s:openapi-gen=false
	Image *string `json:"image,omitempty"`

	// (Deprecated) ImagePullPolicy of the component. Override the cluster-level imagePullPolicy if present
	// Use `spec.helper.imagePullPolicy` instead
	// +k8s:openapi-gen=false
	ImagePullPolicy *corev1.PullPolicy `json:"imagePullPolicy,omitempty"`

	// If true, we use native sidecar feature to tail log
	// It requires enable feature gate "SidecarContainers"
	// This feature is introduced at 1.28, default enabled at 1.29, and GA at 1.33
	// See https://kubernetes.io/docs/concepts/workloads/pods/sidecar-containers/
	// and https://kubernetes.io/docs/reference/command-line-tools-reference/feature-gates/
	// +optional
	UseSidecar bool `json:"useSidecar,omitempty"`

<<<<<<< HEAD
	// SecurityContext defines the security options the slowlog tailer container should be run with.
	// More info: https://kubernetes.io/docs/tasks/configure-pod-container/security-context/
	// +optional
	SecurityContext *corev1.SecurityContext `json:"securityContext,omitempty"`
=======
	// Tailer needs to wait to flush logs to stdout after receiving sig TERM
	// Default is not sleep
	// +optional
	SleepTimeSeconds *int64 `json:"sleepTimeSeconds,omitempty"`
>>>>>>> e4b62628
}

// ComponentSpec is the base spec of each component, the fields should always accessed by the Basic<Component>Spec() method to respect the cluster-level properties
// +k8s:openapi-gen=true
type ComponentSpec struct {
	// (Deprecated) Image of the component
	// Use `baseImage` and `version` instead
	// +k8s:openapi-gen=false
	Image string `json:"image,omitempty"`

	// Version of the component. Override the cluster-level version if non-empty
	// Optional: Defaults to cluster-level setting
	// +optional
	Version *string `json:"version,omitempty"`

	// ImagePullPolicy of the component. Override the cluster-level imagePullPolicy if present
	// Optional: Defaults to cluster-level setting
	// +optional
	ImagePullPolicy *corev1.PullPolicy `json:"imagePullPolicy,omitempty"`

	// ImagePullSecrets is an optional list of references to secrets in the same namespace to use for pulling any of the images.
	// +optional
	ImagePullSecrets []corev1.LocalObjectReference `json:"imagePullSecrets,omitempty"`

	// Whether Hostnetwork of the component is enabled. Override the cluster-level setting if present
	// Optional: Defaults to cluster-level setting
	// +optional
	HostNetwork *bool `json:"hostNetwork,omitempty"`

	// Affinity of the component. Override the cluster-level setting if present.
	// Optional: Defaults to cluster-level setting
	// +optional
	Affinity *corev1.Affinity `json:"affinity,omitempty"`

	// PriorityClassName of the component. Override the cluster-level one if present
	// Optional: Defaults to cluster-level setting
	// +optional
	PriorityClassName *string `json:"priorityClassName,omitempty"`

	// SchedulerName of the component. Override the cluster-level one if present
	// Optional: Defaults to cluster-level setting
	// +optional
	SchedulerName *string `json:"schedulerName,omitempty"`

	// NodeSelector of the component. Merged into the cluster-level nodeSelector if non-empty
	// Optional: Defaults to cluster-level setting
	// +optional
	NodeSelector map[string]string `json:"nodeSelector,omitempty"`

	// Annotations for the component. Merge into the cluster-level annotations if non-empty
	// Optional: Defaults to cluster-level setting
	// +optional
	Annotations map[string]string `json:"annotations,omitempty"`

	// Labels for the component. Merge into the cluster-level labels if non-empty
	// Optional: Defaults to cluster-level setting
	// +optional
	Labels map[string]string `json:"labels,omitempty"`

	// Tolerations of the component. Override the cluster-level tolerations if non-empty
	// Optional: Defaults to cluster-level setting
	// +optional
	Tolerations []corev1.Toleration `json:"tolerations,omitempty"`

	// PodSecurityContext of the component
	// +optional
	PodSecurityContext *corev1.PodSecurityContext `json:"podSecurityContext,omitempty"`

	// ConfigUpdateStrategy of the component. Override the cluster-level updateStrategy if present
	// Optional: Defaults to cluster-level setting
	// +optional
	ConfigUpdateStrategy *ConfigUpdateStrategy `json:"configUpdateStrategy,omitempty"`

	// List of environment variables to set in the container, like v1.Container.Env.
	// Note that the following env names cannot be used and will be overridden by TiDB Operator builtin envs
	// - NAMESPACE
	// - TZ
	// - SERVICE_NAME
	// - PEER_SERVICE_NAME
	// - HEADLESS_SERVICE_NAME
	// - SET_NAME
	// - HOSTNAME
	// - CLUSTER_NAME
	// - POD_NAME
	// - BINLOG_ENABLED
	// - SLOW_LOG_FILE
	// +optional
	Env []corev1.EnvVar `json:"env,omitempty"`

	// Extend the use scenarios for env
	// +optional
	EnvFrom []corev1.EnvFromSource `json:"envFrom,omitempty"`

	// Init containers of the components
	// +optional
	InitContainers []corev1.Container `json:"initContainers,omitempty"`

	// Additional containers of the component.
	// If the container names in this field match with the ones generated by
	// TiDB Operator, the container configurations will be merged into the
	// containers generated by TiDB Operator via strategic merge patch.
	// If the container names in this field do not match with the ones
	// generated by TiDB Operator, the container configurations will be
	// appended to the Pod container spec directly.
	// +optional
	AdditionalContainers []corev1.Container `json:"additionalContainers,omitempty"`

	// Additional volumes of component pod.
	// +optional
	AdditionalVolumes []corev1.Volume `json:"additionalVolumes,omitempty"`

	// Additional volume mounts of component pod.
	AdditionalVolumeMounts []corev1.VolumeMount `json:"additionalVolumeMounts,omitempty"`

	// DNSConfig Specifies the DNS parameters of a pod.
	// +optional
	DNSConfig *corev1.PodDNSConfig `json:"dnsConfig,omitempty"`

	// DNSPolicy Specifies the DNSPolicy parameters of a pod.
	// +optional
	DNSPolicy corev1.DNSPolicy `json:"dnsPolicy,omitempty"`

	// Optional duration in seconds the pod needs to terminate gracefully. May be decreased in delete request.
	// Value must be non-negative integer. The value zero indicates delete immediately.
	// If this value is nil, the default grace period will be used instead.
	// The grace period is the duration in seconds after the processes running in the pod are sent
	// a termination signal and the time when the processes are forcibly halted with a kill signal.
	// Set this value longer than the expected cleanup time for your process.
	// Defaults to 30 seconds.
	// +optional
	TerminationGracePeriodSeconds *int64 `json:"terminationGracePeriodSeconds,omitempty"`

	// StatefulSetUpdateStrategy indicates the StatefulSetUpdateStrategy that will be
	// employed to update Pods in the StatefulSet when a revision is made to
	// Template.
	// +optional
	StatefulSetUpdateStrategy apps.StatefulSetUpdateStrategyType `json:"statefulSetUpdateStrategy,omitempty"`

	// PodManagementPolicy of TiDB cluster StatefulSets
	// +optional
	PodManagementPolicy apps.PodManagementPolicyType `json:"podManagementPolicy,omitempty"`

	// TopologySpreadConstraints describes how a group of pods ought to spread across topology
	// domains. Scheduler will schedule pods in a way which abides by the constraints.
	// This field is only honored by clusters that enables the EvenPodsSpread feature.
	// All topologySpreadConstraints are ANDed.
	// +optional
	// +listType=map
	// +listMapKey=topologyKey
	TopologySpreadConstraints []TopologySpreadConstraint `json:"topologySpreadConstraints,omitempty"`

	// SuspendAction defines the suspend actions for all component.
	// +optional
	SuspendAction *SuspendAction `json:"suspendAction,omitempty"`

	// SecurityContext defines the security options the component container should be run with.
	// If set, the fields of SecurityContext override the equivalent fields of PodSecurityContext.
	// More info: https://kubernetes.io/docs/tasks/configure-pod-container/security-context/
	// +optional
	SecurityContext *corev1.SecurityContext `json:"securityContext,omitempty"`

	// ReadinessProbe describes actions that probe the components' readiness.
	// the default behavior is like setting type as "tcp"
	// +optional
	ReadinessProbe *Probe `json:"readinessProbe,omitempty"`
}

// ServiceSpec specifies the service object in k8s
// +k8s:openapi-gen=true
type ServiceSpec struct {
	// Type of the real kubernetes service
	Type corev1.ServiceType `json:"type,omitempty"`

	// Additional annotations for the service
	// +optional
	Annotations map[string]string `json:"annotations,omitempty"`

	// Additional labels for the service
	// +optional
	Labels map[string]string `json:"labels,omitempty"`

	// LoadBalancerIP is the loadBalancerIP of service
	// Optional: Defaults to omitted
	// +optional
	LoadBalancerIP *string `json:"loadBalancerIP,omitempty"`

	// ClusterIP is the clusterIP of service
	// +optional
	ClusterIP *string `json:"clusterIP,omitempty"`

	// PortName is the name of service port
	// +optional
	PortName *string `json:"portName,omitempty"`

	// The port that will be exposed by this service.
	//
	// NOTE: only used for TiDB
	//
	// +kubebuilder:validation:Minimum=1
	// +kubebuilder:validation:Maximum=65535
	// +optional
	Port *int32 `json:"port,omitempty"`

	// LoadBalancerSourceRanges is the loadBalancerSourceRanges of service
	// If specified and supported by the platform, this will restrict traffic through the cloud-provider
	// load-balancer will be restricted to the specified client IPs. This field will be ignored if the
	// cloud-provider does not support the feature."
	// More info: https://kubernetes.io/docs/concepts/services-networking/service/#aws-nlb-support
	// Optional: Defaults to omitted
	// +optional
	LoadBalancerSourceRanges []string `json:"loadBalancerSourceRanges,omitempty"`

	// loadBalancerClass is the class of the load balancer implementation this Service belongs to.
	// If specified, the value of this field must be a label-style identifier, with an optional prefix,
	// e.g. "internal-vip" or "example.com/internal-vip". Unprefixed names are reserved for end-users.
	// This field can only be set when the Service type is 'LoadBalancer'. If not set, the default load
	// balancer implementation is used, today this is typically done through the cloud provider integration,
	// but should apply for any default implementation. If set, it is assumed that a load balancer
	// implementation is watching for Services with a matching class. Any default load balancer
	// implementation (e.g. cloud providers) should ignore Services that set this field.
	// This field can only be set when creating or updating a Service to type 'LoadBalancer'.
	// Once set, it can not be changed. This field will be wiped when a service is updated to a non 'LoadBalancer' type.
	// +optional
	LoadBalancerClass *string `json:"loadBalancerClass,omitempty" protobuf:"bytes,21,opt,name=loadBalancerClass"`
}

// TiDBServiceSpec defines `.tidb.service` field of `TidbCluster.spec`.
// +k8s:openapi-gen=true
type TiDBServiceSpec struct {
	// +k8s:openapi-gen=false
	ServiceSpec `json:",inline"`

	// ExternalTrafficPolicy of the service
	// Optional: Defaults to omitted
	// +optional
	ExternalTrafficPolicy *corev1.ServiceExternalTrafficPolicyType `json:"externalTrafficPolicy,omitempty"`

	// Whether expose the status port
	// Optional: Defaults to true
	// +optional
	ExposeStatus *bool `json:"exposeStatus,omitempty"`

	// Expose the tidb cluster mysql port to MySQLNodePort
	// Optional: Defaults to 0
	// +optional
	MySQLNodePort *int `json:"mysqlNodePort,omitempty"`

	// Expose the tidb status node port to StatusNodePort
	// Optional: Defaults to 0
	// +optional
	StatusNodePort *int `json:"statusNodePort,omitempty"`

	// Expose additional ports for TiDB
	// Optional: Defaults to omitted
	// +optional
	AdditionalPorts []corev1.ServicePort `json:"additionalPorts,omitempty"`
}

// (Deprecated) Service represent service type used in TidbCluster
// +k8s:openapi-gen=false
type Service struct {
	Name string `json:"name,omitempty"`
	Type string `json:"type,omitempty"`
}

// SuspendAction defines the suspend actions for a component.
//
// +k8s:openapi-gen=true
type SuspendAction struct {
	SuspendStatefulSet bool `json:"suspendStatefulSet,omitempty"`
}

// PDStatus is PD status
type PDStatus struct {
	// +optional
	Synced      bool                    `json:"synced"`
	Phase       MemberPhase             `json:"phase,omitempty"`
	StatefulSet *apps.StatefulSetStatus `json:"statefulSet,omitempty"`
	// Members contains PDs in current TidbCluster
	Members map[string]PDMember `json:"members,omitempty"`
	// PeerMembers contains PDs NOT in current TidbCluster
	PeerMembers     map[string]PDMember        `json:"peerMembers,omitempty"`
	Leader          PDMember                   `json:"leader,omitempty"`
	FailureMembers  map[string]PDFailureMember `json:"failureMembers,omitempty"`
	UnjoinedMembers map[string]UnjoinedMember  `json:"unjoinedMembers,omitempty"`
	Image           string                     `json:"image,omitempty"`
	// Volumes contains the status of all volumes.
	Volumes map[StorageVolumeName]*StorageVolumeStatus `json:"volumes,omitempty"`
	// Represents the latest available observations of a component's state.
	// +optional
	// +nullable
	Conditions []metav1.Condition `json:"conditions,omitempty"`
	// Indicates that a Volume replace using VolumeReplacing feature is in progress.
	VolReplaceInProgress bool `json:"volReplaceInProgress,omitempty"`
}

// PDMSStatus is PD microservice status
type PDMSStatus struct {
	Name string `json:"name,omitempty"`
	// +optional
	Synced      bool                    `json:"synced"`
	Phase       MemberPhase             `json:"phase,omitempty"`
	StatefulSet *apps.StatefulSetStatus `json:"statefulSet,omitempty"`
	// Volumes contains the status of all volumes.
	Volumes map[StorageVolumeName]*StorageVolumeStatus `json:"volumes,omitempty"`
	// Members contains other service in current TidbCluster
	Members []string `json:"members,omitempty"`
	Image   string   `json:"image,omitempty"`
	// Represents the latest available observations of a component's state.
	// +optional
	// +nullable
	Conditions []metav1.Condition `json:"conditions,omitempty"`
}

// PDMember is PD member
type PDMember struct {
	Name string `json:"name"`
	// member id is actually a uint64, but apimachinery's json only treats numbers as int64/float64
	// so uint64 may overflow int64 and thus convert to float64
	ID        string `json:"id"`
	ClientURL string `json:"clientURL"`
	Health    bool   `json:"health"`
	// Last time the health transitioned from one to another.
	// TODO: remove nullable, https://github.com/kubernetes/kubernetes/issues/86811
	// +nullable
	LastTransitionTime metav1.Time `json:"lastTransitionTime,omitempty"`
}

// EmptyStruct is defined to delight controller-gen tools
// Only named struct is allowed by controller-gen
type EmptyStruct struct{}

// PDFailureMember is the pd failure member information
type PDFailureMember struct {
	PodName       string                    `json:"podName,omitempty"`
	MemberID      string                    `json:"memberID,omitempty"`
	PVCUID        types.UID                 `json:"pvcUID,omitempty"`
	PVCUIDSet     map[types.UID]EmptyStruct `json:"pvcUIDSet,omitempty"`
	MemberDeleted bool                      `json:"memberDeleted,omitempty"`
	HostDown      bool                      `json:"hostDown,omitempty"`
	// +nullable
	CreatedAt metav1.Time `json:"createdAt,omitempty"`
}

// UnjoinedMember is the pd unjoin cluster member information
type UnjoinedMember struct {
	PodName   string                    `json:"podName,omitempty"`
	PVCUID    types.UID                 `json:"pvcUID,omitempty"`
	PVCUIDSet map[types.UID]EmptyStruct `json:"pvcUIDSet,omitempty"`
	// +nullable
	CreatedAt metav1.Time `json:"createdAt,omitempty"`
}

// TiDBStatus is TiDB status
type TiDBStatus struct {
	Phase                    MemberPhase                  `json:"phase,omitempty"`
	StatefulSet              *apps.StatefulSetStatus      `json:"statefulSet,omitempty"`
	Members                  map[string]TiDBMember        `json:"members,omitempty"`
	FailureMembers           map[string]TiDBFailureMember `json:"failureMembers,omitempty"`
	ResignDDLOwnerRetryCount int32                        `json:"resignDDLOwnerRetryCount,omitempty"`
	Image                    string                       `json:"image,omitempty"`
	PasswordInitialized      *bool                        `json:"passwordInitialized,omitempty"`
	// Volumes contains the status of all volumes.
	Volumes map[StorageVolumeName]*StorageVolumeStatus `json:"volumes,omitempty"`
	// Represents the latest available observations of a component's state.
	// +optional
	// +nullable
	Conditions []metav1.Condition `json:"conditions,omitempty"`
	// Indicates that a Volume replace using VolumeReplacing feature is in progress.
	VolReplaceInProgress bool `json:"volReplaceInProgress,omitempty"`
}

// TiDBMember is TiDB member
type TiDBMember struct {
	Name   string `json:"name"`
	Health bool   `json:"health"`
	// Last time the health transitioned from one to another.
	// +nullable
	LastTransitionTime metav1.Time `json:"lastTransitionTime,omitempty"`
	// Node hosting pod of this TiDB member.
	NodeName string `json:"node,omitempty"`
}

// TiDBFailureMember is the tidb failure member information
type TiDBFailureMember struct {
	PodName string `json:"podName,omitempty"`
	// +nullable
	CreatedAt metav1.Time `json:"createdAt,omitempty"`
}

var EvictLeaderAnnKeys = []string{EvictLeaderAnnKey, EvictLeaderAnnKeyForResize}

const (
	// EvictLeaderAnnKey is the annotation key to evict leader used by user.
	EvictLeaderAnnKey = "tidb.pingcap.com/evict-leader"
	// EvictLeaderAnnKeyForResize is the annotation key to evict leader user by pvc resizer.
	EvictLeaderAnnKeyForResize = "tidb.pingcap.com/evict-leader-for-resize"
	// PDLeaderTransferAnnKey is the annotation key to transfer PD leader used by user.
	PDLeaderTransferAnnKey = "tidb.pingcap.com/pd-transfer-leader"
	// TiDBGracefulShutdownAnnKey is the annotation key to graceful shutdown tidb pod by user.
	TiDBGracefulShutdownAnnKey = "tidb.pingcap.com/tidb-graceful-shutdown"
	// TiKVEvictLeaderExpirationTimeAnnKey is the annotation key to expire evict leader annotation. Type: time.RFC3339.
	TiKVEvictLeaderExpirationTimeAnnKey = "tidb.pingcap.com/tikv-evict-leader-expiration-time"
	// PDLeaderTransferExpirationTimeAnnKey is the annotation key to expire transfer leader annotation. Type: time.RFC3339.
	PDLeaderTransferExpirationTimeAnnKey = "tidb.pingcap.com/pd-evict-leader-expiration-time"
	// ReplaceVolumeAnnKey is the annotation key to replace disks used by pod.
	ReplaceVolumeAnnKey = "tidb.pingcap.com/replace-volume"
)

// The `Value` of annotation controls the behavior when the leader count drops to zero, the valid value is one of:
//
// - `none`: doing nothing.
// - `delete-pod`: delete pod and remove the evict-leader scheduler from PD.
const (
	EvictLeaderValueNone      = "none"
	EvictLeaderValueDeletePod = "delete-pod"
)

// The `Value` of PD leader transfer annotation controls the behavior when the leader is transferred to another member, the valid value is one of:
//
// - `none`: doing nothing.
// - `delete-pod`: delete pod.
const (
	TransferLeaderValueNone      = "none"
	TransferLeaderValueDeletePod = "delete-pod"
)

// The `Value` of TiDB deletion annotation controls the behavior when the tidb pod got deleted, the valid value is one of:
//
// - `none`: doing nothing.
// - `delete-pod`: delete pod.
const (
	TiDBPodDeletionValueNone = "none"
	TiDBPodDeletionDeletePod = "delete-pod"
)

// Only supported value for ReplaceVolume Annotation.
const (
	ReplaceVolumeValueTrue = "true"
)

type EvictLeaderStatus struct {
	PodCreateTime metav1.Time `json:"podCreateTime,omitempty"`
	BeginTime     metav1.Time `json:"beginTime,omitempty"`
	Value         string      `json:"value,omitempty"`
}

const (
	// It means whether some pods are evicting leader
	// This condition is used to avoid too many pods evict leader at same time
	// Normally we only allow one pod evicts leader.
	// TODO: set this condition before all leader eviction behavior
	ConditionTypeLeaderEvicting = "LeaderEvicting"
)

// TiKVStatus is TiKV status
type TiKVStatus struct {
	Synced          bool                          `json:"synced,omitempty"`
	Phase           MemberPhase                   `json:"phase,omitempty"`
	BootStrapped    bool                          `json:"bootStrapped,omitempty"`
	StatefulSet     *apps.StatefulSetStatus       `json:"statefulSet,omitempty"`
	Stores          map[string]TiKVStore          `json:"stores,omitempty"` // key: store id
	PeerStores      map[string]TiKVStore          `json:"peerStores,omitempty"`
	TombstoneStores map[string]TiKVStore          `json:"tombstoneStores,omitempty"`
	FailureStores   map[string]TiKVFailureStore   `json:"failureStores,omitempty"`
	FailoverUID     types.UID                     `json:"failoverUID,omitempty"`
	Image           string                        `json:"image,omitempty"`
	EvictLeader     map[string]*EvictLeaderStatus `json:"evictLeader,omitempty"`
	// Volumes contains the status of all volumes.
	Volumes map[StorageVolumeName]*StorageVolumeStatus `json:"volumes,omitempty"`
	// Represents the latest available observations of a component's state.
	// +optional
	// +nullable
	Conditions []metav1.Condition `json:"conditions,omitempty"`
	// Indicates that a Volume replace using VolumeReplacing feature is in progress.
	VolReplaceInProgress bool `json:"volReplaceInProgress,omitempty"`
}

// TiFlashStatus is TiFlash status
type TiFlashStatus struct {
	Synced          bool                        `json:"synced,omitempty"`
	Phase           MemberPhase                 `json:"phase,omitempty"`
	StatefulSet     *apps.StatefulSetStatus     `json:"statefulSet,omitempty"`
	Stores          map[string]TiKVStore        `json:"stores,omitempty"`
	PeerStores      map[string]TiKVStore        `json:"peerStores,omitempty"`
	TombstoneStores map[string]TiKVStore        `json:"tombstoneStores,omitempty"`
	FailureStores   map[string]TiKVFailureStore `json:"failureStores,omitempty"`
	FailoverUID     types.UID                   `json:"failoverUID,omitempty"`
	Image           string                      `json:"image,omitempty"`
	// Volumes contains the status of all volumes.
	Volumes map[StorageVolumeName]*StorageVolumeStatus `json:"volumes,omitempty"`
	// Represents the latest available observations of a component's state.
	// +optional
	// +nullable
	Conditions []metav1.Condition `json:"conditions,omitempty"`
	// Indicates that a Volume replace using VolumeReplacing feature is in progress.
	VolReplaceInProgress bool `json:"volReplaceInProgress,omitempty"`
}

// TiProxyMember is TiProxy member
type TiProxyMember struct {
	Name   string `json:"name"`
	Health bool   `json:"health"`
	// Additional healthinfo if it is healthy.
	// +optional
	Info string `json:"info"`
	// Last time the health transitioned from one to another.
	// TODO: remove nullable, https://github.com/kubernetes/kubernetes/issues/86811
	// +nullable
	LastTransitionTime metav1.Time `json:"lastTransitionTime,omitempty"`
}

// TiProxyStatus is TiProxy status
type TiProxyStatus struct {
	Synced      bool                                       `json:"synced,omitempty"`
	Phase       MemberPhase                                `json:"phase,omitempty"`
	Members     map[string]TiProxyMember                   `json:"members,omitempty"`
	StatefulSet *apps.StatefulSetStatus                    `json:"statefulSet,omitempty"`
	Volumes     map[StorageVolumeName]*StorageVolumeStatus `json:"volumes,omitempty"`
	// Represents the latest available observations of a component's state.
	// +optional
	// +nullable
	Conditions []metav1.Condition `json:"conditions,omitempty"`
}

// TiCDCStatus is TiCDC status
type TiCDCStatus struct {
	Synced      bool                    `json:"synced,omitempty"`
	Phase       MemberPhase             `json:"phase,omitempty"`
	StatefulSet *apps.StatefulSetStatus `json:"statefulSet,omitempty"`
	Captures    map[string]TiCDCCapture `json:"captures,omitempty"`
	// Volumes contains the status of all volumes.
	Volumes map[StorageVolumeName]*StorageVolumeStatus `json:"volumes,omitempty"`
	// Represents the latest available observations of a component's state.
	// +optional
	// +nullable
	Conditions []metav1.Condition `json:"conditions,omitempty"`
}

// TiCDCCapture is TiCDC Capture status
type TiCDCCapture struct {
	PodName string `json:"podName,omitempty"`
	ID      string `json:"id,omitempty"`
	Version string `json:"version,omitempty"`
	IsOwner bool   `json:"isOwner,omitempty"`
	Ready   bool   `json:"ready,omitempty"`
}

// TiKVStores is either Up/Down/Offline/Tombstone
type TiKVStore struct {
	// store id is also uint64, due to the same reason as pd id, we store id as string
	ID          string `json:"id"`
	PodName     string `json:"podName"`
	IP          string `json:"ip"`
	LeaderCount int32  `json:"leaderCount"`
	State       string `json:"state"`
	// Last time the health transitioned from one to another.
	// TODO: remove nullable, https://github.com/kubernetes/kubernetes/issues/86811
	// +nullable
	LastTransitionTime metav1.Time `json:"lastTransitionTime,omitempty"`
	// LeaderCountBeforeUpgrade records the leader count before upgrade.
	//
	// It is set when evicting leader and used to wait for most leaders to transfer back after upgrade.
	// It is unset after leader transfer is completed.
	LeaderCountBeforeUpgrade *int32 `json:"leaderCountBeforeUpgrade,omitempty"`
}

// TiKVFailureStore is the tikv failure store information
type TiKVFailureStore struct {
	PodName      string                    `json:"podName,omitempty"`
	StoreID      string                    `json:"storeID,omitempty"`
	PVCUIDSet    map[types.UID]EmptyStruct `json:"pvcUIDSet,omitempty"`
	StoreDeleted bool                      `json:"storeDeleted,omitempty"`
	HostDown     bool                      `json:"hostDown,omitempty"`
	// +nullable
	CreatedAt metav1.Time `json:"createdAt,omitempty"`
}

// PumpNodeStatus represents the status saved in etcd.
type PumpNodeStatus struct {
	NodeID string `json:"nodeId"`
	Host   string `json:"host"`
	State  string `json:"state"`

	// NB: Currently we save the whole `PumpNodeStatus` in the status of the CR.
	// However, the following fields will be updated continuously.
	// To avoid CR being updated and re-synced continuously, we exclude these fields.
	// MaxCommitTS int64  `json:"maxCommitTS"`
	// UpdateTS    int64  `json:"updateTS"`
}

// PumpStatus is Pump status
type PumpStatus struct {
	Phase       MemberPhase             `json:"phase,omitempty"`
	StatefulSet *apps.StatefulSetStatus `json:"statefulSet,omitempty"`
	Members     []*PumpNodeStatus       `json:"members,omitempty"`
	// Volumes contains the status of all volumes.
	Volumes map[StorageVolumeName]*StorageVolumeStatus `json:"volumes,omitempty"`
	// Represents the latest available observations of a component's state.
	// +optional
	// +nullable
	Conditions []metav1.Condition `json:"conditions,omitempty"`
}

// TiDBTLSClient can enable TLS connection between TiDB server and MySQL client
// +k8s:openapi-gen=true
type TiDBTLSClient struct {
	// When enabled, TiDB will accept TLS encrypted connections from MySQL client
	// The steps to enable this feature:
	//   1. Generate a TiDB server-side certificate and a client-side certifiacete for the TiDB cluster.
	//      There are multiple ways to generate certificates:
	//        - user-provided certificates: https://pingcap.com/docs/stable/how-to/secure/enable-tls-clients/
	//        - use the K8s built-in certificate signing system signed certificates: https://kubernetes.io/docs/tasks/tls/managing-tls-in-a-cluster/
	//        - or use cert-manager signed certificates: https://cert-manager.io/
	//   2. Create a K8s Secret object which contains the TiDB server-side certificate created above.
	//      The name of this Secret must be: <clusterName>-tidb-server-secret.
	//        kubectl create secret generic <clusterName>-tidb-server-secret --namespace=<namespace> --from-file=tls.crt=<path/to/tls.crt> --from-file=tls.key=<path/to/tls.key> --from-file=ca.crt=<path/to/ca.crt>
	//   3. Create a K8s Secret object which contains the TiDB client-side certificate created above which will be used by TiDB Operator.
	//      The name of this Secret must be: <clusterName>-tidb-client-secret.
	//        kubectl create secret generic <clusterName>-tidb-client-secret --namespace=<namespace> --from-file=tls.crt=<path/to/tls.crt> --from-file=tls.key=<path/to/tls.key> --from-file=ca.crt=<path/to/ca.crt>
	//   4. Set Enabled to `true`.
	// +optional
	Enabled bool `json:"enabled,omitempty"`

	// DisableClientAuthn will skip client's certificate validation from the TiDB server.
	// Optional: defaults to false
	// +optional
	DisableClientAuthn bool `json:"disableClientAuthn,omitempty"`

	// SkipInternalClientCA will skip TiDB server's certificate validation for internal components like Initializer, Dashboard, etc.
	// Optional: defaults to false
	// +optional
	SkipInternalClientCA bool `json:"skipInternalClientCA,omitempty"`
}

// TLSCluster can enable mutual TLS connection between TiDB cluster components
// https://pingcap.com/docs/stable/how-to/secure/enable-tls-between-components/
type TLSCluster struct {
	// Enable mutual TLS connection between TiDB cluster components
	// Once enabled, the mutual authentication applies to all components,
	// and it does not support applying to only part of the components.
	// The steps to enable this feature:
	//   1. Generate TiDB cluster components certificates and a client-side certifiacete for them.
	//      There are multiple ways to generate these certificates:
	//        - user-provided certificates: https://pingcap.com/docs/stable/how-to/secure/generate-self-signed-certificates/
	//        - use the K8s built-in certificate signing system signed certificates: https://kubernetes.io/docs/tasks/tls/managing-tls-in-a-cluster/
	//        - or use cert-manager signed certificates: https://cert-manager.io/
	//   2. Create one secret object for one component which contains the certificates created above.
	//      The name of this Secret must be: <clusterName>-<componentName>-cluster-secret.
	//        For PD: kubectl create secret generic <clusterName>-pd-cluster-secret --namespace=<namespace> --from-file=tls.crt=<path/to/tls.crt> --from-file=tls.key=<path/to/tls.key> --from-file=ca.crt=<path/to/ca.crt>
	//        For TiKV: kubectl create secret generic <clusterName>-tikv-cluster-secret --namespace=<namespace> --from-file=tls.crt=<path/to/tls.crt> --from-file=tls.key=<path/to/tls.key> --from-file=ca.crt=<path/to/ca.crt>
	//        For TiDB: kubectl create secret generic <clusterName>-tidb-cluster-secret --namespace=<namespace> --from-file=tls.crt=<path/to/tls.crt> --from-file=tls.key=<path/to/tls.key> --from-file=ca.crt=<path/to/ca.crt>
	//        For Client: kubectl create secret generic <clusterName>-cluster-client-secret --namespace=<namespace> --from-file=tls.crt=<path/to/tls.crt> --from-file=tls.key=<path/to/tls.key> --from-file=ca.crt=<path/to/ca.crt>
	//        Same for other components.
	// +optional
	Enabled bool `json:"enabled,omitempty"`
}

// +genclient
// +k8s:deepcopy-gen:interfaces=k8s.io/apimachinery/pkg/runtime.Object

// Backup is a backup of tidb cluster.
//
// +k8s:openapi-gen=true
// +kubebuilder:resource:shortName="bk"
// +kubebuilder:printcolumn:name="Type",type=string,JSONPath=`.spec.backupType`,description="the type of backup, such as full, db, table. Only used when Mode = snapshot."
// +kubebuilder:printcolumn:name="Mode",type=string,JSONPath=`.spec.backupMode`,description="the mode of backup, such as snapshot, log."
// +kubebuilder:printcolumn:name="Status",type=string,JSONPath=`.status.phase`,description="The current status of the backup"
// +kubebuilder:printcolumn:name="BackupPath",type=string,JSONPath=`.status.backupPath`,description="The full path of backup data"
// +kubebuilder:printcolumn:name="BackupSize",type=string,JSONPath=`.status.backupSizeReadable`,description="The data size of the backup"
// +kubebuilder:printcolumn:name="IncrementalBackupSize",type=string,JSONPath=`.status.incrementalBackupSizeReadable`,description="The real size of volume snapshot backup, only valid to volume snapshot backup",priority=10
// +kubebuilder:printcolumn:name="CommitTS",type=string,JSONPath=`.status.commitTs`,description="The commit ts of the backup"
// +kubebuilder:printcolumn:name="LogTruncateUntil",type=string,JSONPath=`.status.logSuccessTruncateUntil`,description="The log backup truncate until ts"
// +kubebuilder:printcolumn:name="Started",type=date,JSONPath=`.status.timeStarted`,description="The time at which the backup was started",priority=1
// +kubebuilder:printcolumn:name="Completed",type=date,JSONPath=`.status.timeCompleted`,description="The time at which the backup was completed",priority=1
// +kubebuilder:printcolumn:name="TimeTaken",type=string,JSONPath=`.status.timeTaken`,description="The time that the backup takes"
// +kubebuilder:printcolumn:name="Age",type=date,JSONPath=`.metadata.creationTimestamp`
type Backup struct {
	metav1.TypeMeta `json:",inline"`
	// +k8s:openapi-gen=false
	metav1.ObjectMeta `json:"metadata"`

	Spec BackupSpec `json:"spec"`
	// +k8s:openapi-gen=false
	Status BackupStatus `json:"status,omitempty"`
}

// +k8s:deepcopy-gen:interfaces=k8s.io/apimachinery/pkg/runtime.Object

// +k8s:openapi-gen=true
// BackupList contains a list of Backup.
type BackupList struct {
	metav1.TypeMeta `json:",inline"`
	// +k8s:openapi-gen=false
	metav1.ListMeta `json:"metadata"`

	Items []Backup `json:"items"`
}

// +k8s:openapi-gen=true
// BackupStorageType represents the backend storage type of backup.
type BackupStorageType string

const (
	// BackupStorageTypeS3 represents all storage that compatible with the Amazon S3.
	BackupStorageTypeS3 BackupStorageType = "s3"
	// BackupStorageTypeGcs represents the google cloud storage
	BackupStorageTypeGcs BackupStorageType = "gcs"
	// BackupStorageType represents the azure blob storage
	BackupStorageTypeAzblob BackupStorageType = "azblob"
	// BackupStorageTypeLocal represents local volume storage type
	BackupStorageTypeLocal BackupStorageType = "local"
	// BackupStorageTypeUnknown represents the unknown storage type
	BackupStorageTypeUnknown BackupStorageType = "unknown"
)

// +k8s:openapi-gen=true
// S3StorageProviderType represents the specific storage provider that implements the S3 interface
type S3StorageProviderType string

const (
	// S3StorageProviderTypeCeph represents the S3 compliant storage provider is ceph
	S3StorageProviderTypeCeph S3StorageProviderType = "ceph"
	// S3StorageProviderTypeAWS represents the S3 compliant storage provider is aws
	S3StorageProviderTypeAWS S3StorageProviderType = "aws"
)

// StorageProvider defines the configuration for storing a backup in backend storage.
// +k8s:openapi-gen=true
type StorageProvider struct {
	S3     *S3StorageProvider     `json:"s3,omitempty"`
	Gcs    *GcsStorageProvider    `json:"gcs,omitempty"`
	Azblob *AzblobStorageProvider `json:"azblob,omitempty"`
	Local  *LocalStorageProvider  `json:"local,omitempty"`
}

// LocalStorageProvider defines local storage options, which can be any k8s supported mounted volume
type LocalStorageProvider struct {
	Volume      corev1.Volume      `json:"volume"`
	VolumeMount corev1.VolumeMount `json:"volumeMount"`
	Prefix      string             `json:"prefix,omitempty"`
}

// S3StorageProvider represents a S3 compliant storage for storing backups.
// +k8s:openapi-gen=true
type S3StorageProvider struct {
	// Provider represents the specific storage provider that implements the S3 interface
	Provider S3StorageProviderType `json:"provider"`
	// Region in which the S3 compatible bucket is located.
	Region string `json:"region,omitempty"`
	// Path is the full path where the backup is saved.
	// The format of the path must be: "<bucket-name>/<path-to-backup-file>"
	Path string `json:"path,omitempty"`
	// Bucket in which to store the backup data.
	Bucket string `json:"bucket,omitempty"`
	// Endpoint of S3 compatible storage service
	Endpoint string `json:"endpoint,omitempty"`
	// StorageClass represents the storage class
	StorageClass string `json:"storageClass,omitempty"`
	// Acl represents access control permissions for this bucket
	Acl string `json:"acl,omitempty"`
	// SecretName is the name of secret which stores
	// S3 compliant storage access key and secret key.
	SecretName string `json:"secretName,omitempty"`
	// Prefix of the data path.
	Prefix string `json:"prefix,omitempty"`
	// SSE Sever-Side Encryption.
	SSE string `json:"sse,omitempty"`
	// Options Rclone options for backup and restore with dumpling and lightning.
	Options []string `json:"options,omitempty"`
	// ForcePathStyle for the backup and restore to connect s3 with path style(true) or virtual host(false).
	ForcePathStyle *bool `json:"forcePathStyle,omitempty"`
}

// +k8s:openapi-gen=true
// GcsStorageProvider represents the google cloud storage for storing backups.
type GcsStorageProvider struct {
	// ProjectId represents the project that organizes all your Google Cloud Platform resources
	ProjectId string `json:"projectId"`
	// Location in which the gcs bucket is located.
	Location string `json:"location,omitempty"`
	// Path is the full path where the backup is saved.
	// The format of the path must be: "<bucket-name>/<path-to-backup-file>"
	Path string `json:"path,omitempty"`
	// Bucket in which to store the backup data.
	Bucket string `json:"bucket,omitempty"`
	// StorageClass represents the storage class
	StorageClass string `json:"storageClass,omitempty"`
	// ObjectAcl represents the access control list for new objects
	ObjectAcl string `json:"objectAcl,omitempty"`
	// BucketAcl represents the access control list for new buckets
	BucketAcl string `json:"bucketAcl,omitempty"`
	// SecretName is the name of secret which stores the
	// gcs service account credentials JSON.
	SecretName string `json:"secretName,omitempty"`
	// Prefix of the data path.
	Prefix string `json:"prefix,omitempty"`
}

// +k8s:openapi-gen=true
// AzblobStorageProvider represents the azure blob storage for storing backups.
type AzblobStorageProvider struct {
	// Path is the full path where the backup is saved.
	// The format of the path must be: "<container-name>/<path-to-backup-file>"
	Path string `json:"path,omitempty"`
	// Container in which to store the backup data.
	Container string `json:"container,omitempty"`
	// Access tier of the uploaded objects.
	AccessTier string `json:"accessTier,omitempty"`
	// SecretName is the name of secret which stores the
	// azblob service account credentials.
	SecretName string `json:"secretName,omitempty"`
	// StorageAccount is the storage account of the azure blob storage
	// If this field is set, then use this to set backup-manager env
	// Otherwise retrieve the storage account from secret
	StorageAccount string `json:"storageAccount,omitempty"`
	// SasToken is the sas token of the storage account
	SasToken string `json:"sasToken,omitempty"`
	// Prefix of the data path.
	Prefix string `json:"prefix,omitempty"`
}

// BackupType represents the backup type.
// +k8s:openapi-gen=true
type BackupType string

const (
	// BackupTypeFull represents the full backup of tidb cluster.
	BackupTypeFull BackupType = "full"
	// BackupTypeRaw represents the raw backup of tidb cluster.
	BackupTypeRaw BackupType = "raw"
	// BackupTypeDB represents the backup of one DB for the tidb cluster.
	BackupTypeDB BackupType = "db"
	// BackupTypeTable represents the backup of one table for the tidb cluster.
	BackupTypeTable BackupType = "table"
	// BackupTypeTiFlashReplica represents restoring the tiflash replica removed by a failed restore of the older version BR
	BackupTypeTiFlashReplica BackupType = "tiflash-replica"
)

// BackupType represents the backup mode, such as snapshot backup or log backup.
// +k8s:openapi-gen=true
type BackupMode string

const (
	// BackupModeSnapshot represents the snapshot backup of tidb cluster.
	BackupModeSnapshot BackupMode = "snapshot"
	// BackupModeLog represents the log backup of tidb cluster.
	BackupModeLog BackupMode = "log"
	// BackupModeVolumeSnapshot represents volume backup of tidb cluster.
	BackupModeVolumeSnapshot BackupMode = "volume-snapshot"
)

// TiDBAccessConfig defines the configuration for access tidb cluster
// +k8s:openapi-gen=true
type TiDBAccessConfig struct {
	// Host is the tidb cluster access address
	Host string `json:"host"`
	// Port is the port number to use for connecting tidb cluster
	Port int32 `json:"port,omitempty"`
	// User is the user for login tidb cluster
	User string `json:"user,omitempty"`
	// SecretName is the name of secret which stores tidb cluster's password.
	SecretName string `json:"secretName"`
	// TLSClientSecretName is the name of secret which stores tidb server client certificate
	// Optional: Defaults to nil
	// +optional
	TLSClientSecretName *string `json:"tlsClientSecretName,omitempty"`
}

// +k8s:openapi-gen=true
// CleanPolicyType represents the clean policy of backup data in remote storage
type CleanPolicyType string

const (
	// CleanPolicyTypeRetain represents that the backup data in remote storage will be retained when the Backup CR is deleted
	CleanPolicyTypeRetain CleanPolicyType = "Retain"
	// CleanPolicyTypeOnFailure represents that the backup data in remote storage will be cleaned only for the failed backups when the Backup CR is deleted
	CleanPolicyTypeOnFailure CleanPolicyType = "OnFailure"
	// CleanPolicyTypeDelete represents that the backup data in remote storage will be cleaned when the Backup CR is deleted
	CleanPolicyTypeDelete CleanPolicyType = "Delete"
)

// BatchDeleteOption controls the options to delete the objects in batches during the cleanup of backups
//
// +k8s:openapi-gen=true
type BatchDeleteOption struct {
	// DisableBatchConcurrency disables the batch deletions with S3 API and the deletion will be done by goroutines.
	DisableBatchConcurrency bool `json:"disableBatchConcurrency,omitempty"`
	// BatchConcurrency represents the number of batch deletions in parallel.
	// It is used when the storage provider supports the batch delete API, currently, S3 only.
	// default is 10
	BatchConcurrency uint32 `json:"batchConcurrency,omitempty"`
	// RoutineConcurrency represents the number of goroutines that used to delete objects
	// default is 100
	RoutineConcurrency uint32 `json:"routineConcurrency,omitempty"`
}

// CleanOption defines the configuration for cleanup backup
//
// +k8s:openapi-gen=true
type CleanOption struct {
	// PageSize represents the number of objects to clean at a time.
	// default is 10000
	PageSize uint64 `json:"pageSize,omitempty"`
	// RetryCount represents the number of retries in pod when the cleanup fails.
	// +kubebuilder:default=5
	RetryCount int `json:"retryCount,omitempty"`
	// BackoffEnabled represents whether to enable the backoff when a deletion API fails.
	// It is useful when the deletion API is rate limited.
	BackoffEnabled bool `json:"backoffEnabled,omitempty"`

	BatchDeleteOption `json:",inline"`

	// SnapshotsDeleteRatio represents the number of snapshots deleted per second
	// +kubebuilder:default=1
	SnapshotsDeleteRatio float64 `json:"snapshotsDeleteRatio,omitempty"`
}

type Progress struct {
	// Step is the step name of progress
	Step string `json:"step,omitempty"`
	// Progress is the backup progress value
	Progress float64 `json:"progress,omitempty"`
	// LastTransitionTime is the update time
	// +nullable
	LastTransitionTime metav1.Time `json:"lastTransitionTime,omitempty"`
}

// BackupSpec contains the backup specification for a tidb cluster.
// +k8s:openapi-gen=true
// +kubebuilder:validation:XValidation:rule="has(self.logSubcommand) ? !has(self.logStop) : true",message="Field `logStop` is the old version field, please use `logSubcommand` instead"
// +kubebuilder:validation:XValidation:rule="has(self.logStop) ? !has(self.logSubcommand) : true",message="Field `logStop` is the old version field, please use `logSubcommand` instead"
type BackupSpec struct {
	corev1.ResourceRequirements `json:"resources,omitempty"`
	// List of environment variables to set in the container, like v1.Container.Env.
	// Note that the following builtin env vars will be overwritten by values set here
	// - S3_PROVIDER
	// - S3_ENDPOINT
	// - AWS_REGION
	// - AWS_ACL
	// - AWS_STORAGE_CLASS
	// - AWS_DEFAULT_REGION
	// - AWS_ACCESS_KEY_ID
	// - AWS_SECRET_ACCESS_KEY
	// - GCS_PROJECT_ID
	// - GCS_OBJECT_ACL
	// - GCS_BUCKET_ACL
	// - GCS_LOCATION
	// - GCS_STORAGE_CLASS
	// - GCS_SERVICE_ACCOUNT_JSON_KEY
	// - BR_LOG_TO_TERM
	// +optional
	Env []corev1.EnvVar `json:"env,omitempty"`
	// From is the tidb cluster that needs to backup.
	From *TiDBAccessConfig `json:"from,omitempty"`
	// Type is the backup type for tidb cluster and only used when Mode = snapshot, such as full, db, table.
	Type BackupType `json:"backupType,omitempty"`
	// Mode is the backup mode, such as snapshot backup or log backup.
	// +kubebuilder:default=snapshot
	Mode BackupMode `json:"backupMode,omitempty"`
	// TikvGCLifeTime is to specify the safe gc life time for backup.
	// The time limit during which data is retained for each GC, in the format of Go Duration.
	// When a GC happens, the current time minus this value is the safe point.
	TikvGCLifeTime *string `json:"tikvGCLifeTime,omitempty"`
	// StorageProvider configures where and how backups should be stored.
	// *** Note: This field should generally not be left empty, unless you are certain the storage provider
	// *** can be obtained from another source, such as a schedule CR.
	StorageProvider `json:",inline"`
	// The storageClassName of the persistent volume for Backup data storage.
	// Defaults to Kubernetes default storage class.
	// +optional
	StorageClassName *string `json:"storageClassName,omitempty"`
	// StorageSize is the request storage size for backup job
	StorageSize string `json:"storageSize,omitempty"`
	// BRConfig is the configs for BR
	// *** Note: This field should generally not be left empty, unless you are certain the BR config
	// *** can be obtained from another source, such as a schedule CR.
	BR *BRConfig `json:"br,omitempty"`
	// CommitTs is the commit ts of the backup, snapshot ts for full backup or start ts for log backup.
	// Format supports TSO or datetime, e.g. '400036290571534337', '2018-05-11 01:42:23'.
	// Default is current timestamp.
	// +optional
	CommitTs string `json:"commitTs,omitempty"`
	// Subcommand is the subcommand for BR, such as start, stop, pause etc.
	// +optional
	// +kubebuilder:validation:Enum:="log-start";"log-stop";"log-pause"
	LogSubcommand LogSubCommandType `json:"logSubcommand,omitempty"`
	// LogTruncateUntil is log backup truncate until timestamp.
	// Format supports TSO or datetime, e.g. '400036290571534337', '2018-05-11 01:42:23'.
	// +optional
	LogTruncateUntil string `json:"logTruncateUntil,omitempty"`
	// LogStop indicates that will stop the log backup.
	// +optional
	LogStop bool `json:"logStop,omitempty"`
	// CalcSizeLevel determines how to size calculation of snapshots for EBS volume snapshot backup
	// +optional
	// +kubebuilder:default="all"
	CalcSizeLevel string `json:"calcSizeLevel,omitempty"`
	// FederalVolumeBackupPhase indicates which phase to execute in federal volume backup
	// +optional
	FederalVolumeBackupPhase FederalVolumeBackupPhase `json:"federalVolumeBackupPhase,omitempty"`
	// ResumeGcSchedule indicates whether resume gc and pd scheduler for EBS volume snapshot backup
	// +optional
	ResumeGcSchedule bool `json:"resumeGcSchedule,omitempty"`
	// DumplingConfig is the configs for dumpling
	Dumpling *DumplingConfig `json:"dumpling,omitempty"`
	// Base tolerations of backup Pods, components may add more tolerations upon this respectively
	// +optional
	Tolerations []corev1.Toleration `json:"tolerations,omitempty"`
	// ToolImage specifies the tool image used in `Backup`, which supports BR and Dumpling images.
	// For examples `spec.toolImage: pingcap/br:v4.0.8` or `spec.toolImage: pingcap/dumpling:v4.0.8`
	// For BR image, if it does not contain tag, Pod will use image 'ToolImage:${TiKV_Version}'.
	// +optional
	ToolImage string `json:"toolImage,omitempty"`
	// ImagePullSecrets is an optional list of references to secrets in the same namespace to use for pulling any of the images.
	// +optional
	ImagePullSecrets []corev1.LocalObjectReference `json:"imagePullSecrets,omitempty"`
	// TableFilter means Table filter expression for 'db.table' matching. BR supports this from v4.0.3.
	TableFilter []string `json:"tableFilter,omitempty"`
	// Affinity of backup Pods
	// +optional
	Affinity *corev1.Affinity `json:"affinity,omitempty"`
	// Use KMS to decrypt the secrets
	UseKMS bool `json:"useKMS,omitempty"`
	// Specify service account of backup
	ServiceAccount string `json:"serviceAccount,omitempty"`
	// CleanPolicy denotes whether to clean backup data when the object is deleted from the cluster, if not set, the backup data will be retained
	// +kubebuilder:validation:Enum:=Retain;OnFailure;Delete
	// +kubebuilder:default=Retain
	CleanPolicy CleanPolicyType `json:"cleanPolicy,omitempty"`
	// CleanOption controls the behavior of clean.
	CleanOption *CleanOption `json:"cleanOption,omitempty"`

	// PodSecurityContext of the component
	// +optional
	PodSecurityContext *corev1.PodSecurityContext `json:"podSecurityContext,omitempty"`

	// PriorityClassName of Backup Job Pods
	PriorityClassName string `json:"priorityClassName,omitempty"`

	// BackoffRetryPolicy the backoff retry policy, currently only valid for snapshot backup
	BackoffRetryPolicy BackoffRetryPolicy `json:"backoffRetryPolicy,omitempty"`

	// Additional volumes of component pod.
	// +optional
	AdditionalVolumes []corev1.Volume `json:"additionalVolumes,omitempty"`
	// Additional volume mounts of component pod.
	// +optional
	AdditionalVolumeMounts []corev1.VolumeMount `json:"additionalVolumeMounts,omitempty"`
	// VolumeBackupInitJobMaxActiveSeconds represents the deadline (in seconds) of the vbk init job
	// +kubebuilder:default=600
	VolumeBackupInitJobMaxActiveSeconds int `json:"volumeBackupInitJobMaxActiveSeconds,omitempty"`
}

// FederalVolumeBackupPhase represents a phase to execute in federal volume backup
type FederalVolumeBackupPhase string

const (
	// FederalVolumeBackupInitialize means we should stop GC and PD schedule
	FederalVolumeBackupInitialize FederalVolumeBackupPhase = "initialize"
	// FederalVolumeBackupExecute means we should take volume snapshots for TiKV
	FederalVolumeBackupExecute FederalVolumeBackupPhase = "execute"
	// FederalVolumeBackupTeardown means we should resume GC and PD schedule
	FederalVolumeBackupTeardown FederalVolumeBackupPhase = "teardown"
)

// +k8s:openapi-gen=true
// DumplingConfig contains config for dumpling
type DumplingConfig struct {
	// Options means options for backup data to remote storage with dumpling.
	Options []string `json:"options,omitempty"`
	// Deprecated. Please use `Spec.TableFilter` instead. TableFilter means Table filter expression for 'db.table' matching
	TableFilter []string `json:"tableFilter,omitempty"`
}

// +k8s:openapi-gen=true
// BRConfig contains config for BR
type BRConfig struct {
	// ClusterName of backup/restore cluster
	Cluster string `json:"cluster"`
	// Namespace of backup/restore cluster
	ClusterNamespace string `json:"clusterNamespace,omitempty"`
	// Deprecated from BR v4.0.3. Please use `Spec.TableFilter` instead. DB is the specific DB which will be backed-up or restored
	DB string `json:"db,omitempty"`
	// Deprecated from BR v4.0.3. Please use `Spec.TableFilter` instead. Table is the specific table which will be backed-up or restored
	Table string `json:"table,omitempty"`
	// LogLevel is the log level
	LogLevel string `json:"logLevel,omitempty"`
	// StatusAddr is the HTTP listening address for the status report service. Set to empty string to disable
	StatusAddr string `json:"statusAddr,omitempty"`
	// Concurrency is the size of thread pool on each node that execute the backup task
	Concurrency *uint32 `json:"concurrency,omitempty"`
	// RateLimit is the rate limit of the backup task, MB/s per node
	RateLimit *uint `json:"rateLimit,omitempty"`
	// TimeAgo is the history version of the backup task, e.g. 1m, 1h
	TimeAgo string `json:"timeAgo,omitempty"`
	// Checksum specifies whether to run checksum after backup
	Checksum *bool `json:"checksum,omitempty"`
	// CheckRequirements specifies whether to check requirements
	CheckRequirements *bool `json:"checkRequirements,omitempty"`
	// SendCredToTikv specifies whether to send credentials to TiKV
	SendCredToTikv *bool `json:"sendCredToTikv,omitempty"`
	// OnLine specifies whether online during restore
	OnLine *bool `json:"onLine,omitempty"`
	// Options means options for backup data to remote storage with BR. These options has highest priority.
	Options []string `json:"options,omitempty"`
}

// BackoffRetryPolicy is the backoff retry policy, currently only valid for snapshot backup.
// When backup job or pod failed, it will retry in the following way:
// first time: retry after MinRetryDuration
// second time: retry after MinRetryDuration * 2
// third time: retry after MinRetryDuration * 2 * 2
// ...
// as the limit:
// 1. the number of retries can not exceed MaxRetryTimes
// 2. the time from discovery failure can not exceed RetryTimeout
type BackoffRetryPolicy struct {
	// MinRetryDuration is the min retry duration, the retry duration will be MinRetryDuration << (retry num -1)
	// format reference, https://golang.org/pkg/time/#ParseDuration
	// +kubebuilder:default="300s"
	MinRetryDuration string `json:"minRetryDuration,omitempty"`
	// MaxRetryTimes is the max retry times
	// +kubebuilder:default=2
	MaxRetryTimes int `json:"maxRetryTimes,omitempty"`
	// RetryTimeout is the retry timeout
	// format reference, https://golang.org/pkg/time/#ParseDuration
	// +kubebuilder:default="30m"
	RetryTimeout string `json:"retryTimeout,omitempty"`
}

// BackoffRetryRecord is the record of backoff retry
type BackoffRetryRecord struct {
	// RetryNum is the number of retry
	RetryNum int `json:"retryNum,omitempty"`
	// DetectFailedAt is the time when detect failure
	DetectFailedAt *metav1.Time `json:"detectFailedAt,omitempty"`
	// ExpectedRetryAt is the time we calculate and expect retry after it
	ExpectedRetryAt *metav1.Time `json:"expectedRetryAt,omitempty"`
	// RealRetryAt is the time when the retry was actually initiated
	RealRetryAt *metav1.Time `json:"realRetryAt,omitempty"`
	// Reason is the reason of retry
	RetryReason string `json:"retryReason,omitempty"`
	// OriginalReason is the original reason of backup job or pod failed
	OriginalReason string `json:"originalReason,omitempty"`
}

// BackupConditionType represents a valid condition of a Backup.
type BackupConditionType string

const (
	// BackupScheduled means the backup related job has been created
	BackupScheduled BackupConditionType = "Scheduled"
	// BackupRunning means the backup is currently being executed.
	BackupRunning BackupConditionType = "Running"
	// BackupComplete means the backup has successfully executed and the
	// resulting artifact has been stored in backend storage.
	BackupComplete BackupConditionType = "Complete"
	// BackupClean means the clean job has been created to clean backup data
	BackupClean BackupConditionType = "Clean"
	// BackupRepeatable should ONLY be used in log backup
	// It means some log backup sub-command completed and the log backup can be re-run
	BackupRepeatable BackupConditionType = "Repeatable"
	// BackupFailed means the backup has failed.
	BackupFailed BackupConditionType = "Failed"
	// BackupRetryTheFailed means this failure can be retried
	BackupRetryTheFailed BackupConditionType = "RetryFailed"
	// BackupCleanFailed means the clean job has failed
	BackupCleanFailed BackupConditionType = "CleanFailed"
	// BackupInvalid means invalid backup CR
	BackupInvalid BackupConditionType = "Invalid"
	// BackupPrepare means the backup prepare backup process
	BackupPrepare BackupConditionType = "Prepare"
	// BackupPaused means the backup was paused
	BackupPaused BackupConditionType = "Paused"
	// BackupStopped means the backup was stopped, just log backup has this condition
	BackupStopped BackupConditionType = "Stopped"
	// BackupRestart means the backup was restarted, now just support snapshot backup
	BackupRestart BackupConditionType = "Restart"
	// VolumeBackupInitialized means the volume backup has stopped GC and PD scheduler
	VolumeBackupInitialized BackupConditionType = "VolumeBackupInitialized"
	// VolumeBackupInitializeFailed means the volume backup initialize job failed
	VolumeBackupInitializeFailed BackupConditionType = "VolumeBackupInitializeFailed"
	// VolumeBackupSnapshotsCreated means the local volume snapshots created, and they won't be changed
	VolumeBackupSnapshotsCreated BackupConditionType = "VolumeBackupSnapshotsCreated"
	// VolumeBackupInitializeComplete means the volume backup has safely resumed GC and PD scheduler
	VolumeBackupInitializeComplete BackupConditionType = "VolumeBackupInitializeComplete"
	// VolumeBackupComplete means the volume backup has taken volume snapshots successfully
	VolumeBackupComplete BackupConditionType = "VolumeBackupComplete"
	// VolumeBackupFailed means the volume backup take volume snapshots failed
	VolumeBackupFailed BackupConditionType = "VolumeBackupFailed"
)

// BackupCondition describes the observed state of a Backup at a certain point.
type BackupCondition struct {
	Command LogSubCommandType      `json:"command,omitempty"`
	Type    BackupConditionType    `json:"type"`
	Status  corev1.ConditionStatus `json:"status"`
	// +nullable
	LastTransitionTime metav1.Time `json:"lastTransitionTime,omitempty"`
	Reason             string      `json:"reason,omitempty"`
	Message            string      `json:"message,omitempty"`
}

// LogSubCommandType is the log backup subcommand type.
type LogSubCommandType string

const (
	// LogStartCommand is the start command of log backup.
	LogStartCommand LogSubCommandType = "log-start"
	// LogTruncateCommand is the truncate command of log backup.
	LogTruncateCommand LogSubCommandType = "log-truncate"
	// LogStopCommand is the stop command of log backup.
	LogStopCommand LogSubCommandType = "log-stop"
	// LogPauseCommand is the pause command of log backup.
	LogPauseCommand LogSubCommandType = "log-pause"
	// LogResumeCommand is the resume command of log backup.
	LogResumeCommand LogSubCommandType = "log-resume"
	// LogUnknownCommand is the unknown command of log backup.
	LogUnknownCommand LogSubCommandType = "log-unknown"
)

// LogSubCommandStatus is the log backup subcommand's status.
type LogSubCommandStatus struct {
	// Command is the log backup subcommand.
	Command LogSubCommandType `json:"command,omitempty"`
	// TimeStarted is the time at which the command was started.
	// TODO: remove nullable, https://github.com/kubernetes/kubernetes/issues/86811
	// +nullable
	TimeStarted metav1.Time `json:"timeStarted,omitempty"`
	// TimeCompleted is the time at which the command was completed.
	// TODO: remove nullable, https://github.com/kubernetes/kubernetes/issues/86811
	// +nullable
	TimeCompleted metav1.Time `json:"timeCompleted,omitempty"`
	// LogTruncatingUntil is log backup truncate until timestamp which is used to mark the truncate command.
	LogTruncatingUntil string `json:"logTruncatingUntil,omitempty"`
	// Phase is the command current phase.
	Phase BackupConditionType `json:"phase,omitempty"`
	// +nullable
	Conditions []BackupCondition `json:"conditions,omitempty"`
}

// BackupStatus represents the current status of a backup.
type BackupStatus struct {
	// BackupPath is the location of the backup.
	BackupPath string `json:"backupPath,omitempty"`
	// TimeStarted is the time at which the backup was started.
	// TODO: remove nullable, https://github.com/kubernetes/kubernetes/issues/86811
	// +nullable
	TimeStarted metav1.Time `json:"timeStarted,omitempty"`
	// TimeCompleted is the time at which the backup was completed.
	// TODO: remove nullable, https://github.com/kubernetes/kubernetes/issues/86811
	// +nullable
	TimeCompleted metav1.Time `json:"timeCompleted,omitempty"`
	// TimeSynced is the time at which the backup was synced to kernel state.
	// Only applied for LogBackup.
	// +nullable
	TimeSynced *metav1.Time `json:"timeSynced,omitempty"`
	// TimeTaken is the time that backup takes, it is TimeCompleted - TimeStarted
	TimeTaken string `json:"timeTaken,omitempty"`
	// BackupSizeReadable is the data size of the backup.
	// the difference with BackupSize is that its format is human readable
	BackupSizeReadable string `json:"backupSizeReadable,omitempty"`
	// BackupSize is the data size of the backup.
	BackupSize int64 `json:"backupSize,omitempty"`
	// the difference with IncrementalBackupSize is that its format is human readable
	IncrementalBackupSizeReadable string `json:"incrementalBackupSizeReadable,omitempty"`
	// IncrementalBackupSize is the incremental data size of the backup, it is only used for volume snapshot backup
	// it is the real size of volume snapshot backup
	IncrementalBackupSize int64 `json:"incrementalBackupSize,omitempty"`
	// CommitTs is the commit ts of the backup, snapshot ts for full backup or start ts for log backup.
	CommitTs string `json:"commitTs,omitempty"`
	// LogSuccessTruncateUntil is log backup already successfully truncate until timestamp.
	LogSuccessTruncateUntil string `json:"logSuccessTruncateUntil,omitempty"`
	// LogCheckpointTs is the ts of log backup process.
	LogCheckpointTs string `json:"logCheckpointTs,omitempty"`
	// Phase is a user readable state inferred from the underlying Backup conditions
	Phase BackupConditionType `json:"phase,omitempty"`
	// +nullable
	Conditions []BackupCondition `json:"conditions,omitempty"`
	// LogSubCommandStatuses is the detail status of log backup subcommands, record each command separately, but only record the last command.
	LogSubCommandStatuses map[LogSubCommandType]LogSubCommandStatus `json:"logSubCommandStatuses,omitempty"`
	// Progresses is the progress of backup.
	// +nullable
	Progresses []Progress `json:"progresses,omitempty"`
	// BackoffRetryStatus is status of the backoff retry, it will be used when backup pod or job exited unexpectedly
	BackoffRetryStatus []BackoffRetryRecord `json:"backoffRetryStatus,omitempty"`
}

// +genclient
// +k8s:deepcopy-gen:interfaces=k8s.io/apimachinery/pkg/runtime.Object

// BackupSchedule is a backup schedule of tidb cluster.
//
// +k8s:openapi-gen=true
// +kubebuilder:resource:shortName="bks"
// +kubebuilder:printcolumn:name="Schedule",type=string,JSONPath=`.spec.schedule`,description="The cron format string used for backup scheduling"
// +kubebuilder:printcolumn:name="MaxBackups",type=integer,JSONPath=`.spec.maxBackups`,description="The max number of backups we want to keep"
// +kubebuilder:printcolumn:name="MaxReservedTime",type=string,JSONPath=`.spec.maxReservedTime`,description="How long backups we want to keep"
// +kubebuilder:printcolumn:name="LastBackup",type=string,JSONPath=`.status.lastBackup`,description="The last backup CR name",priority=1
// +kubebuilder:printcolumn:name="LastBackupTime",type=date,JSONPath=`.status.lastBackupTime`,description="The last time the backup was successfully created",priority=1
// +kubebuilder:printcolumn:name="Age",type=date,JSONPath=`.metadata.creationTimestamp`
type BackupSchedule struct {
	metav1.TypeMeta `json:",inline"`
	// +k8s:openapi-gen=false
	metav1.ObjectMeta `json:"metadata"`

	Spec BackupScheduleSpec `json:"spec"`
	// +k8s:openapi-gen=false
	Status BackupScheduleStatus `json:"status,omitempty"`
}

// +k8s:deepcopy-gen:interfaces=k8s.io/apimachinery/pkg/runtime.Object

// +k8s:openapi-gen=true
// BackupScheduleList contains a list of BackupSchedule.
type BackupScheduleList struct {
	metav1.TypeMeta `json:",inline"`
	metav1.ListMeta `json:"metadata"`

	Items []BackupSchedule `json:"items"`
}

// +k8s:openapi-gen=true
// BackupScheduleSpec contains the backup schedule specification for a tidb cluster.
type BackupScheduleSpec struct {
	// Schedule specifies the cron string used for backup scheduling.
	Schedule string `json:"schedule"`
	// Pause means paused backupSchedule
	Pause bool `json:"pause,omitempty"`
	// MaxBackups is to specify how many backups we want to keep
	// 0 is magic number to indicate un-limited backups.
	// if MaxBackups and MaxReservedTime are set at the same time, MaxReservedTime is preferred
	// and MaxBackups is ignored.
	MaxBackups *int32 `json:"maxBackups,omitempty"`
	// MaxReservedTime is to specify how long backups we want to keep.
	MaxReservedTime *string `json:"maxReservedTime,omitempty"`
	// CompactInterval is to specify how long backups we want to compact.
	CompactInterval *string `json:"compactInterval,omitempty"`
	// BackupTemplate is the specification of the backup structure to get scheduled.
	BackupTemplate BackupSpec `json:"backupTemplate"`
	// LogBackupTemplate is the specification of the log backup structure to get scheduled.
	// +optional
	LogBackupTemplate *BackupSpec `json:"logBackupTemplate"`
	// CompactBackupTemplate is the specification of the compact backup structure to get scheduled.
	// +optional
	CompactBackupTemplate *CompactSpec `json:"compactBackupTemplate"`
	// MinCompactStartTs specifies the minimum start timestamp for compact backup.
	// If the calculated start ts is less than this value, it will be adjusted to this value.
	// Format supports TSO or datetime, e.g. '400036290571534337', '2018-05-11 01:42:23'.
	// +optional
	MinCompactStartTs *string `json:"minCompactStartTs,omitempty"`
	// The storageClassName of the persistent volume for Backup data storage if not storage class name set in BackupSpec.
	// Defaults to Kubernetes default storage class.
	// +optional
	StorageClassName *string `json:"storageClassName,omitempty"`
	// StorageSize is the request storage size for backup job
	StorageSize string `json:"storageSize,omitempty"`
	// ImagePullSecrets is an optional list of references to secrets in the same namespace to use for pulling any of the images.
	// +optional
	ImagePullSecrets []corev1.LocalObjectReference `json:"imagePullSecrets,omitempty"`
	// BRConfig is the configs for BR
	// +optional
	BR *BRConfig `json:"br,omitempty"`
	// StorageProvider configures where and how backups should be stored.
	// +optional
	StorageProvider `json:",inline"`
}

// BackupScheduleStatus represents the current state of a BackupSchedule.
type BackupScheduleStatus struct {
	// LastBackup represents the last backup.
	LastBackup string `json:"lastBackup,omitempty"`
	// LastCompact represents the last compact
	LastCompact string `json:"lastCompact,omitempty"`
	// logBackup represents the name of log backup.
	LogBackup *string `json:"logBackup,omitempty"`
	// LogBackupStartTs represents the start time of log backup
	LogBackupStartTs *metav1.Time `json:"logBackupStartTs,omitempty"`
	// LastBackupTime represents the last time the backup was successfully created.
	LastBackupTime *metav1.Time `json:"lastBackupTime,omitempty"`
	// LastCompactProgress represents the endTs of the last compact
	LastCompactProgress *metav1.Time `json:"lastCompactProgress,omitempty"`
	// LastCompactExecutionTs represents the execution time of the last compact
	LastCompactExecutionTs *metav1.Time `json:"lastCompactExecutionTs,omitempty"`
	// AllBackupCleanTime represents the time when all backup entries are cleaned up
	AllBackupCleanTime *metav1.Time `json:"allBackupCleanTime,omitempty"`
}

// +genclient
// +k8s:deepcopy-gen:interfaces=k8s.io/apimachinery/pkg/runtime.Object

// Restore represents the restoration of backup of a tidb cluster.
//
// +k8s:openapi-gen=true
// +kubebuilder:resource:shortName="rt"
// +kubebuilder:printcolumn:name="Status",type=string,JSONPath=`.status.phase`,description="The current status of the restore"
// +kubebuilder:printcolumn:name="Started",type=date,JSONPath=`.status.timeStarted`,description="The time at which the restore was started",priority=1
// +kubebuilder:printcolumn:name="Completed",type=date,JSONPath=`.status.timeCompleted`,description="The time at which the restore was completed",priority=1
// +kubebuilder:printcolumn:name="TimeTaken",type=string,JSONPath=`.status.timeTaken`,description="The time that the restore takes"
// +kubebuilder:printcolumn:name="CommitTS",type=string,JSONPath=`.status.commitTs`,description="The commit ts of tidb cluster restore"
// +kubebuilder:printcolumn:name="Age",type=date,JSONPath=`.metadata.creationTimestamp`
type Restore struct {
	metav1.TypeMeta `json:",inline"`
	// +k8s:openapi-gen=false
	metav1.ObjectMeta `json:"metadata"`

	Spec RestoreSpec `json:"spec"`
	// +k8s:openapi-gen=false
	Status RestoreStatus `json:"status,omitempty"`
}

// +k8s:deepcopy-gen:interfaces=k8s.io/apimachinery/pkg/runtime.Object

// +k8s:openapi-gen=true
// RestoreList contains a list of Restore.
type RestoreList struct {
	metav1.TypeMeta `json:",inline"`
	// +k8s:openapi-gen=false
	metav1.ListMeta `json:"metadata"`

	Items []Restore `json:"items"`
}

// RestoreMode represents the restore mode, such as snapshot or pitr.
// +k8s:openapi-gen=true
type RestoreMode string

const (
	// RestoreModeSnapshot represents restore from a snapshot backup.
	RestoreModeSnapshot RestoreMode = "snapshot"
	// RestoreModePiTR represents PiTR restore which is from a snapshot backup and log backup.
	RestoreModePiTR RestoreMode = "pitr"
	// RestoreModeVolumeSnapshot represents restore from a volume snapshot backup.
	RestoreModeVolumeSnapshot RestoreMode = "volume-snapshot"
)

// PruneType represents the prune type for restore.
// +k8s:openapi-gen=true
type PruneType string

const (
	// PruneTypeAfterFailed represents prune after failed.
	PruneTypeAfterFailed PruneType = "afterFailed"
)

// RestoreConditionType represents a valid condition of a Restore.
type RestoreConditionType string

const (
	// RestoreScheduled means the restore job has been created to do tidb cluster restore
	RestoreScheduled RestoreConditionType = "Scheduled"
	// RestoreRunning means the Restore is currently being executed.
	RestoreRunning RestoreConditionType = "Running"
	// RestoreVolumeComplete means the Restore has successfully executed part-1 and the
	// backup volumes have been rebuilded from the corresponding snapshot
	RestoreVolumeComplete RestoreConditionType = "VolumeComplete"
	// CleanVolumeComplete means volumes are cleaned successfully if restore volume failed
	CleanVolumeComplete RestoreConditionType = "CleanVolumeComplete"
	// RestoreWarmUpStarted means the Restore has successfully started warm up pods to
	// initialize volumes restored from snapshots
	RestoreWarmUpStarted RestoreConditionType = "WarmUpStarted"
	// RestoreWarmUpComplete means the Restore has successfully warmed up all TiKV volumes
	RestoreWarmUpComplete RestoreConditionType = "WarmUpComplete"
	// RestoreDataComplete means the Restore has successfully executed part-2 and the
	// data in restore volumes has been deal with consistency based on min_resolved_ts
	RestoreDataComplete RestoreConditionType = "DataComplete"
	// RestoreTiKVComplete means in volume restore, all TiKV instances are started and up
	RestoreTiKVComplete RestoreConditionType = "TikvComplete"
	// RestoreComplete means the Restore has successfully executed and the
	// backup data has been loaded into tidb cluster.
	RestoreComplete RestoreConditionType = "Complete"
	// RestoreFailed means the Restore has failed.
	RestoreFailed RestoreConditionType = "Failed"
	// RestoreRetryFailed means this failure can be retried
	RestoreRetryFailed RestoreConditionType = "RetryFailed"
	// RestoreInvalid means invalid restore CR.
	RestoreInvalid RestoreConditionType = "Invalid"
	// RestorePruneScheduled means a prune job has been scheduled after restore failure.
	RestorePruneScheduled RestoreConditionType = "PruneScheduled"
	// RestorePruneRunning means the prune job is currently running.
	RestorePruneRunning RestoreConditionType = "PruneRunning"
	// RestorePruneComplete means the prune job has successfully completed.
	RestorePruneComplete RestoreConditionType = "PruneComplete"
	// RestorePruneFailed means the prune job has failed.
	RestorePruneFailed RestoreConditionType = "PruneFailed"
)

// RestoreCondition describes the observed state of a Restore at a certain point.
type RestoreCondition struct {
	Type   RestoreConditionType   `json:"type"`
	Status corev1.ConditionStatus `json:"status"`

	// +nullable
	LastTransitionTime metav1.Time `json:"lastTransitionTime,omitempty"`
	Reason             string      `json:"reason,omitempty"`
	Message            string      `json:"message,omitempty"`
}

// +k8s:openapi-gen=true
// RestoreSpec contains the specification for a restore of a tidb cluster backup.
type RestoreSpec struct {
	corev1.ResourceRequirements `json:"resources,omitempty"`
	// List of environment variables to set in the container, like v1.Container.Env.
	// Note that the following builtin env vars will be overwritten by values set here
	// - S3_PROVIDER
	// - S3_ENDPOINT
	// - AWS_REGION
	// - AWS_ACL
	// - AWS_STORAGE_CLASS
	// - AWS_DEFAULT_REGION
	// - AWS_ACCESS_KEY_ID
	// - AWS_SECRET_ACCESS_KEY
	// - GCS_PROJECT_ID
	// - GCS_OBJECT_ACL
	// - GCS_BUCKET_ACL
	// - GCS_LOCATION
	// - GCS_STORAGE_CLASS
	// - GCS_SERVICE_ACCOUNT_JSON_KEY
	// - BR_LOG_TO_TERM
	// +optional
	Env []corev1.EnvVar `json:"env,omitempty"`
	// To is the tidb cluster that needs to restore.
	To *TiDBAccessConfig `json:"to,omitempty"`
	// Type is the backup type for tidb cluster and only used when Mode = snapshot, such as full, db, table.
	Type BackupType `json:"backupType,omitempty"`
	// Mode is the restore mode. such as snapshot or pitr.
	// +kubebuilder:default=snapshot
	Mode RestoreMode `json:"restoreMode,omitempty"`
	// PitrRestoredTs is the pitr restored ts.
	// +optional
	PitrRestoredTs string `json:"pitrRestoredTs,omitempty"`
	// Prune is the prune type for restore, it is optional and can only have two valid values: afterFailed/alreadyFailed
	// +optional
	// +kubebuilder:validation:Enum:=afterFailed
	Prune PruneType `json:"prune,omitempty"`
	// LogRestoreStartTs is the start timestamp which log restore from.
	// +optional
	LogRestoreStartTs string `json:"logRestoreStartTs,omitempty"`
	// FederalVolumeRestorePhase indicates which phase to execute in federal volume restore
	// +optional
	FederalVolumeRestorePhase FederalVolumeRestorePhase `json:"federalVolumeRestorePhase,omitempty"`
	// VolumeAZ indicates which AZ the volume snapshots restore to.
	// it is only valid for mode of volume-snapshot
	// +optional
	VolumeAZ string `json:"volumeAZ,omitempty"`
	// TikvGCLifeTime is to specify the safe gc life time for restore.
	// The time limit during which data is retained for each GC, in the format of Go Duration.
	// When a GC happens, the current time minus this value is the safe point.
	TikvGCLifeTime *string `json:"tikvGCLifeTime,omitempty"`
	// StorageProvider configures where and how backups should be stored.
	StorageProvider `json:",inline"`
	// PitrFullBackupStorageProvider configures where and how pitr dependent full backup should be stored.
	// +optional
	PitrFullBackupStorageProvider StorageProvider `json:"pitrFullBackupStorageProvider,omitempty"`
	// The storageClassName of the persistent volume for Restore data storage.
	// Defaults to Kubernetes default storage class.
	// +optional
	StorageClassName *string `json:"storageClassName,omitempty"`
	// StorageSize is the request storage size for backup job
	StorageSize string `json:"storageSize,omitempty"`
	// BR is the configs for BR.
	BR *BRConfig `json:"br,omitempty"`
	// Base tolerations of restore Pods, components may add more tolerations upon this respectively
	// +optional
	Tolerations []corev1.Toleration `json:"tolerations,omitempty"`
	// Affinity of restore Pods
	// +optional
	Affinity *corev1.Affinity `json:"affinity,omitempty"`
	// Use KMS to decrypt the secrets
	UseKMS bool `json:"useKMS,omitempty"`
	// Specify service account of restore
	ServiceAccount string `json:"serviceAccount,omitempty"`
	// ToolImage specifies the tool image used in `Restore`, which supports BR and TiDB Lightning images.
	// For examples `spec.toolImage: pingcap/br:v4.0.8` or `spec.toolImage: pingcap/tidb-lightning:v4.0.8`
	// For BR image, if it does not contain tag, Pod will use image 'ToolImage:${TiKV_Version}'.
	// +optional
	ToolImage string `json:"toolImage,omitempty"`
	// ImagePullSecrets is an optional list of references to secrets in the same namespace to use for pulling any of the images.
	// +optional
	ImagePullSecrets []corev1.LocalObjectReference `json:"imagePullSecrets,omitempty"`
	// TableFilter means Table filter expression for 'db.table' matching. BR supports this from v4.0.3.
	TableFilter []string `json:"tableFilter,omitempty"`
	// Warmup represents whether to initialize TiKV volumes after volume snapshot restore
	// +optional
	Warmup RestoreWarmupMode `json:"warmup,omitempty"`
	// WarmupImage represents using what image to initialize TiKV volumes
	// +optional
	WarmupImage string `json:"warmupImage,omitempty"`
	// WarmupStrategy
	// +kubebuilder:default=hybrid
	WarmupStrategy RestoreWarmupStrategy `json:"warmupStrategy,omitempty"`

	// PodSecurityContext of the component
	// +optional
	PodSecurityContext *corev1.PodSecurityContext `json:"podSecurityContext,omitempty"`

	// PriorityClassName of Restore Job Pods
	PriorityClassName string `json:"priorityClassName,omitempty"`

	// Additional volumes of component pod.
	// +optional
	AdditionalVolumes []corev1.Volume `json:"additionalVolumes,omitempty"`
	// Additional volume mounts of component pod.
	// +optional
	AdditionalVolumeMounts []corev1.VolumeMount `json:"additionalVolumeMounts,omitempty"`
	// TolerateSingleTiKVOutage indicates whether to tolerate a single failure of a store without data loss
	// +kubebuilder:default=false
	TolerateSingleTiKVOutage bool `json:"tolerateSingleTiKVOutage,omitempty"`
	// +kubebuilder:default=0
	BackoffLimit int32 `json:"backoffLimit,omitempty"`
}

// FederalVolumeRestorePhase represents a phase to execute in federal volume restore
type FederalVolumeRestorePhase string

const (
	// FederalVolumeRestoreVolume means restore volumes of TiKV and start TiKV
	FederalVolumeRestoreVolume FederalVolumeRestorePhase = "restore-volume"
	// FederalVolumeRestoreData means restore data of TiKV to resolved TS
	FederalVolumeRestoreData FederalVolumeRestorePhase = "restore-data"
	// FederalVolumeRestoreFinish means restart TiKV and set recoveryMode true
	FederalVolumeRestoreFinish FederalVolumeRestorePhase = "restore-finish"
)

// RestoreWarmupMode represents when to initialize TiKV volumes
type RestoreWarmupMode string

const (
	// RestoreWarmupModeSync means initialize TiKV volumes before TiKV starts
	RestoreWarmupModeSync RestoreWarmupMode = "sync"
	// RestoreWarmupModeASync means initialize TiKV volumes after restore complete
	RestoreWarmupModeASync RestoreWarmupMode = "async"
)

// RestoreWarmupStrategy represents how to initialize TiKV volumes
type RestoreWarmupStrategy string

const (
	// RestoreWarmupStrategyFio warms up all data block by block. (use fio)
	RestoreWarmupStrategyFio RestoreWarmupStrategy = "fio"
	// RestoreWarmupStrategyHybrid warms up data volume by read sst files one by one, other (e.g. WAL or Raft) will be warmed up via fio.
	RestoreWarmupStrategyHybrid RestoreWarmupStrategy = "hybrid"
	// RestoreWarmupStrategyFsr warms up data volume by enabling Fast Snapshot Restore, other (e.g. WAL or Raft) will be warmed up via fio.
	RestoreWarmupStrategyFsr RestoreWarmupStrategy = "fsr"
	// RestoreWarmupStrategyCheckOnly warm up none data volumes and check wal consistency
	RestoreWarmupStrategyCheckOnly RestoreWarmupStrategy = "check-wal-only"
)

// RestoreStatus represents the current status of a tidb cluster restore.
type RestoreStatus struct {
	// TimeStarted is the time at which the restore was started.
	// +nullable
	TimeStarted metav1.Time `json:"timeStarted,omitempty"`
	// TimeCompleted is the time at which the restore was completed.
	// +nullable
	TimeCompleted metav1.Time `json:"timeCompleted,omitempty"`
	// TimeTaken is the time that restore takes, it is TimeCompleted - TimeStarted
	TimeTaken string `json:"timeTaken,omitempty"`
	// CommitTs is the snapshot time point of tidb cluster.
	CommitTs string `json:"commitTs,omitempty"`
	// Phase is a user readable state inferred from the underlying Restore conditions
	Phase RestoreConditionType `json:"phase,omitempty"`
	// +nullable
	Conditions []RestoreCondition `json:"conditions,omitempty"`
	// Progresses is the progress of restore.
	// +nullable
	Progresses []Progress `json:"progresses,omitempty"`
}

// +k8s:openapi-gen=true
// IngressSpec describe the ingress desired state for the target component
type IngressSpec struct {
	// Hosts describe the hosts for the ingress
	Hosts []string `json:"hosts"`
	// Annotations describe the desired annotations for the ingress
	// +optional
	Annotations map[string]string `json:"annotations,omitempty"`

	// TLS configuration. Currently the Ingress only supports a single TLS
	// port, 443. If multiple members of this list specify different hosts, they
	// will be multiplexed on the same port according to the hostname specified
	// through the SNI TLS extension, if the ingress controller fulfilling the
	// ingress supports SNI.
	// +optional
	TLS []networkingv1.IngressTLS `json:"tls,omitempty"`
}

// +genclient
// +k8s:deepcopy-gen:interfaces=k8s.io/apimachinery/pkg/runtime.Object

// DMCluster is the control script's spec
//
// +k8s:openapi-gen=true
// +kubebuilder:resource:shortName="dc"
// +kubebuilder:printcolumn:name="Ready",type=string,JSONPath=`.status.conditions[?(@.type=="Ready")].status`
// +kubebuilder:printcolumn:name="Master",type=string,JSONPath=`.status.master.image`,description="The image for dm-master cluster"
// +kubebuilder:printcolumn:name="Storage",type=string,JSONPath=`.spec.master.storageSize`,description="The storage size specified for dm-master node"
// +kubebuilder:printcolumn:name="Ready",type=integer,JSONPath=`.status.master.statefulSet.readyReplicas`,description="The ready replicas number of dm-master cluster"
// +kubebuilder:printcolumn:name="Desire",type=integer,JSONPath=`.spec.master.replicas`,description="The desired replicas number of dm-master cluster"
// +kubebuilder:printcolumn:name="Worker",type=string,JSONPath=`.status.worker.image`,description="The image for dm-master cluster"
// +kubebuilder:printcolumn:name="Storage",type=string,JSONPath=`.spec.worker.storageSize`,description="The storage size specified for dm-worker node"
// +kubebuilder:printcolumn:name="Ready",type=string,JSONPath=`.status.worker.statefulSet.readyReplicas`,description="The ready replicas number of dm-worker cluster"
// +kubebuilder:printcolumn:name="Desire",type=integer,JSONPath=`.spec.worker.replicas`,description="The desired replicas number of dm-worker cluster"
// +kubebuilder:printcolumn:name="Status",type=string,JSONPath=`.status.conditions[?(@.type=="Ready")].message`,priority=1
// +kubebuilder:printcolumn:name="Age",type=date,JSONPath=`.metadata.creationTimestamp`
type DMCluster struct {
	metav1.TypeMeta `json:",inline"`
	// +k8s:openapi-gen=false
	metav1.ObjectMeta `json:"metadata"`

	// Spec defines the behavior of a dm cluster
	Spec DMClusterSpec `json:"spec"`

	// +k8s:openapi-gen=false
	// Most recently observed status of the dm cluster
	Status DMClusterStatus `json:"status,omitempty"`
}

// +k8s:deepcopy-gen:interfaces=k8s.io/apimachinery/pkg/runtime.Object

// +k8s:openapi-gen=true
// DMClusterList is DMCluster list
type DMClusterList struct {
	metav1.TypeMeta `json:",inline"`
	// +k8s:openapi-gen=false
	metav1.ListMeta `json:"metadata"`

	Items []DMCluster `json:"items"`
}

// +k8s:openapi-gen=true
// DMDiscoverySpec contains details of Discovery members for dm
type DMDiscoverySpec struct {
	*ComponentSpec              `json:",inline"`
	corev1.ResourceRequirements `json:",inline"`

	// LivenessProbe describes actions that probe the discovery's liveness.
	// the default behavior is like setting type as "tcp"
	// NOTE: only used for TiDB Operator discovery now,
	// for other components, the auto failover feature may be used instead.
	// +optional
	LivenessProbe *Probe `json:"livenessProbe,omitempty"`

	// (Deprecated) Address indicates the existed TiDB discovery address
	// +k8s:openapi-gen=false
	Address string `json:"address,omitempty"`
}

// +k8s:openapi-gen=true
// DMClusterSpec describes the attributes that a user creates on a dm cluster
type DMClusterSpec struct {
	// Discovery spec
	Discovery DMDiscoverySpec `json:"discovery,omitempty"`

	// dm-master cluster spec
	// +optional
	Master MasterSpec `json:"master"`

	// dm-worker cluster spec
	// +optional
	Worker *WorkerSpec `json:"worker,omitempty"`

	// Indicates that the dm cluster is paused and will not be processed by
	// the controller.
	// +optional
	Paused bool `json:"paused,omitempty"`

	// dm cluster version
	// +optional
	Version string `json:"version"`
	// TODO: remove optional after defaulting logic introduced

	// SchedulerName of DM cluster Pods
	SchedulerName string `json:"schedulerName,omitempty"`

	// Persistent volume reclaim policy applied to the PVs that consumed by DM cluster
	// +kubebuilder:default=Retain
	PVReclaimPolicy *corev1.PersistentVolumeReclaimPolicy `json:"pvReclaimPolicy,omitempty"`

	// ImagePullPolicy of DM cluster Pods
	// +kubebuilder:default=IfNotPresent
	ImagePullPolicy corev1.PullPolicy `json:"imagePullPolicy,omitempty"`

	// ImagePullSecrets is an optional list of references to secrets in the same namespace to use for pulling any of the images.
	// +optional
	ImagePullSecrets []corev1.LocalObjectReference `json:"imagePullSecrets,omitempty"`

	// ConfigUpdateStrategy determines how the configuration change is applied to the cluster.
	// UpdateStrategyInPlace will update the ConfigMap of configuration in-place and an extra rolling-update of the
	// cluster component is needed to reload the configuration change.
	// UpdateStrategyRollingUpdate will create a new ConfigMap with the new configuration and rolling-update the
	// related components to use the new ConfigMap, that is, the new configuration will be applied automatically.
	ConfigUpdateStrategy ConfigUpdateStrategy `json:"configUpdateStrategy,omitempty"`

	// Whether enable PVC reclaim for orphan PVC left by statefulset scale-in
	// Optional: Defaults to false
	// +optional
	EnablePVReclaim *bool `json:"enablePVReclaim,omitempty"`

	// Whether enable the TLS connection between DM server components
	// Optional: Defaults to nil
	// +optional
	TLSCluster *TLSCluster `json:"tlsCluster,omitempty"`

	// TLSClientSecretNames are the names of secrets which stores mysql/tidb server client certificates
	// that used by dm-master and dm-worker.
	// +optional
	TLSClientSecretNames []string `json:"tlsClientSecretNames,omitempty"`

	// Whether Hostnetwork is enabled for DM cluster Pods
	// Optional: Defaults to false
	// +optional
	HostNetwork *bool `json:"hostNetwork,omitempty"`

	// Affinity of DM cluster Pods
	// +optional
	Affinity *corev1.Affinity `json:"affinity,omitempty"`

	// PriorityClassName of DM cluster Pods
	// Optional: Defaults to omitted
	// +optional
	PriorityClassName *string `json:"priorityClassName,omitempty"`

	// Base node selectors of DM cluster Pods, components may add or override selectors upon this respectively
	// +optional
	NodeSelector map[string]string `json:"nodeSelector,omitempty"`

	// Additional annotations for the dm cluster
	// Can be overrode by annotations in master spec or worker spec
	// +optional
	Annotations map[string]string `json:"annotations,omitempty"`

	// Additional labels for the dm cluster
	// Can be overrode by labels in master spec or worker spec
	// +optional
	Labels map[string]string `json:"labels,omitempty"`

	// Time zone of DM cluster Pods
	// Optional: Defaults to UTC
	// +optional
	Timezone string `json:"timezone,omitempty"`

	// Base tolerations of DM cluster Pods, components may add more tolerations upon this respectively
	// +optional
	Tolerations []corev1.Toleration `json:"tolerations,omitempty"`

	// DNSConfig Specifies the DNS parameters of a pod.
	// +optional
	DNSConfig *corev1.PodDNSConfig `json:"dnsConfig,omitempty"`

	// DNSPolicy Specifies the DNSPolicy parameters of a pod.
	// +optional
	DNSPolicy corev1.DNSPolicy `json:"dnsPolicy,omitempty"`

	// PodSecurityContext of the component
	// +optional
	PodSecurityContext *corev1.PodSecurityContext `json:"podSecurityContext,omitempty"`

	// StatefulSetUpdateStrategy of DM cluster StatefulSets
	// +optional
	StatefulSetUpdateStrategy apps.StatefulSetUpdateStrategyType `json:"statefulSetUpdateStrategy,omitempty"`

	// PodManagementPolicy of DM cluster StatefulSets
	// +optional
	PodManagementPolicy apps.PodManagementPolicyType `json:"podManagementPolicy,omitempty"`

	// TopologySpreadConstraints describes how a group of pods ought to spread across topology
	// domains. Scheduler will schedule pods in a way which abides by the constraints.
	// This field is is only honored by clusters that enables the EvenPodsSpread feature.
	// All topologySpreadConstraints are ANDed.
	// +optional
	// +listType=map
	// +listMapKey=topologyKey
	TopologySpreadConstraints []TopologySpreadConstraint `json:"topologySpreadConstraints,omitempty"`

	// SuspendAction defines the suspend actions for all component.
	// +optional
	SuspendAction *SuspendAction `json:"suspendAction,omitempty"`

	// PreferIPv6 indicates whether to prefer IPv6 addresses for all components.
	PreferIPv6 bool `json:"preferIPv6,omitempty"`
}

// DMClusterStatus represents the current status of a dm cluster.
type DMClusterStatus struct {
	Master MasterStatus `json:"master,omitempty"`
	Worker WorkerStatus `json:"worker,omitempty"`

	// Represents the latest available observations of a dm cluster's state.
	// +optional
	// +nullable
	Conditions []DMClusterCondition `json:"conditions,omitempty"`
}

// +k8s:openapi-gen=true
// MasterSpec contains details of dm-master members
type MasterSpec struct {
	ComponentSpec               `json:",inline"`
	corev1.ResourceRequirements `json:",inline"`

	// The desired ready replicas
	// +kubebuilder:validation:Minimum=0
	Replicas int32 `json:"replicas"`

	// Base image of the component, image tag is now allowed during validation
	// +kubebuilder:default=pingcap/dm
	// +optional
	BaseImage string `json:"baseImage,omitempty"`

	// Service defines a Kubernetes service of Master cluster.
	// Optional: Defaults to `.spec.services` in favor of backward compatibility
	// +optional
	Service *MasterServiceSpec `json:"service,omitempty"`

	// MaxFailoverCount limit the max replicas could be added in failover, 0 means no failover.
	// Optional: Defaults to 3
	// +kubebuilder:validation:Minimum=0
	// +optional
	MaxFailoverCount *int32 `json:"maxFailoverCount,omitempty"`

	// The storageClassName of the persistent volume for dm-master data storage.
	// Defaults to Kubernetes default storage class.
	// +optional
	StorageClassName *string `json:"storageClassName,omitempty"`

	// StorageSize is the request storage size for dm-master.
	// Defaults to "10Gi".
	// +optional
	StorageSize string `json:"storageSize,omitempty"`

	// Subdirectory within the volume to store dm-master Data. By default, the data
	// is stored in the root directory of volume which is mounted at
	// /var/lib/dm-master.
	// Specifying this will change the data directory to a subdirectory, e.g.
	// /var/lib/dm-master/data if you set the value to "data".
	// It's dangerous to change this value for a running cluster as it will
	// upgrade your cluster to use a new storage directory.
	// Defaults to "" (volume's root).
	// +optional
	DataSubDir string `json:"dataSubDir,omitempty"`

	// Config is the Configuration of dm-master-servers
	// +optional
	// +kubebuilder:validation:Schemaless
	// +kubebuilder:validation:XPreserveUnknownFields
	Config *MasterConfigWraper `json:"config,omitempty"`

	// Start up script version
	// +optional
	// +kubebuilder:validation:Enum:="";"v1"
	StartUpScriptVersion string `json:"startUpScriptVersion,omitempty"`
}

type MasterServiceSpec struct {
	ServiceSpec `json:",inline"`

	// ExternalTrafficPolicy of the service
	// Optional: Defaults to omitted
	// +optional
	ExternalTrafficPolicy *corev1.ServiceExternalTrafficPolicyType `json:"externalTrafficPolicy,omitempty"` // Expose the tidb cluster mysql port to MySQLNodePort

	// Optional: Defaults to 0
	// +optional
	MasterNodePort *int `json:"masterNodePort,omitempty"`
}

// +k8s:openapi-gen=true
// WorkerSpec contains details of dm-worker members
type WorkerSpec struct {
	ComponentSpec               `json:",inline"`
	corev1.ResourceRequirements `json:",inline"`

	// The desired ready replicas
	// +kubebuilder:validation:Minimum=0
	Replicas int32 `json:"replicas"`

	// Base image of the component, image tag is now allowed during validation
	// +kubebuilder:default=pingcap/dm
	// +optional
	BaseImage string `json:"baseImage,omitempty"`

	// MaxFailoverCount limit the max replicas could be added in failover, 0 means no failover.
	// Optional: Defaults to 3
	// +kubebuilder:validation:Minimum=0
	// +optional
	MaxFailoverCount *int32 `json:"maxFailoverCount,omitempty"`

	// The storageClassName of the persistent volume for dm-worker data storage.
	// Defaults to Kubernetes default storage class.
	// +optional
	StorageClassName *string `json:"storageClassName,omitempty"`

	// StorageSize is the request storage size for dm-worker.
	// Defaults to "10Gi".
	// +optional
	StorageSize string `json:"storageSize,omitempty"`

	// Subdirectory within the volume to store dm-worker Data. By default, the data
	// is stored in the root directory of volume which is mounted at
	// /var/lib/dm-worker.
	// Specifying this will change the data directory to a subdirectory, e.g.
	// /var/lib/dm-worker/data if you set the value to "data".
	// It's dangerous to change this value for a running cluster as it will
	// upgrade your cluster to use a new storage directory.
	// Defaults to "" (volume's root).
	// +optional
	DataSubDir string `json:"dataSubDir,omitempty"`

	// Config is the Configuration of dm-worker-servers
	// +optional
	// +kubebuilder:validation:Schemaless
	// +kubebuilder:validation:XPreserveUnknownFields
	Config *WorkerConfigWraper `json:"config,omitempty"`

	// RecoverFailover indicates that Operator can recover the failover Pods
	// +optional
	RecoverFailover bool `json:"recoverFailover,omitempty"`

	// Failover is the configurations of failover
	// +optional
	Failover *Failover `json:"failover,omitempty"`
}

// DMClusterCondition is dm cluster condition
type DMClusterCondition struct {
	// Type of the condition.
	Type DMClusterConditionType `json:"type"`
	// Status of the condition, one of True, False, Unknown.
	Status corev1.ConditionStatus `json:"status"`
	// The last time this condition was updated.
	// +nullable
	LastUpdateTime metav1.Time `json:"lastUpdateTime,omitempty"`
	// Last time the condition transitioned from one status to another.
	// +nullable
	// +optional
	LastTransitionTime metav1.Time `json:"lastTransitionTime,omitempty"`
	// The reason for the condition's last transition.
	// +optional
	Reason string `json:"reason,omitempty"`
	// A human readable message indicating details about the transition.
	// +optional
	Message string `json:"message,omitempty"`
}

// DMClusterConditionType represents a dm cluster condition value.
type DMClusterConditionType string

const (
	// DMClusterReady indicates that the dm cluster is ready or not.
	// This is defined as:
	// - All statefulsets are up to date (currentRevision == updateRevision).
	// - All Master members are healthy.
	// - All Worker pods are up.
	DMClusterReady DMClusterConditionType = "Ready"
)

// MasterStatus is dm-master status
type MasterStatus struct {
	Synced          bool                           `json:"synced,omitempty"`
	Phase           MemberPhase                    `json:"phase,omitempty"`
	StatefulSet     *apps.StatefulSetStatus        `json:"statefulSet,omitempty"`
	Members         map[string]MasterMember        `json:"members,omitempty"`
	Leader          MasterMember                   `json:"leader,omitempty"`
	FailureMembers  map[string]MasterFailureMember `json:"failureMembers,omitempty"`
	UnjoinedMembers map[string]UnjoinedMember      `json:"unjoinedMembers,omitempty"`
	Image           string                         `json:"image,omitempty"`
	// Volumes contains the status of all volumes.
	Volumes map[StorageVolumeName]*StorageVolumeStatus `json:"volumes,omitempty"`
	// Represents the latest available observations of a component's state.
	// +optional
	// +nullable
	Conditions []metav1.Condition `json:"conditions,omitempty"`
}

// MasterMember is dm-master member status
type MasterMember struct {
	Name string `json:"name"`
	// member id is actually a uint64, but apimachinery's json only treats numbers as int64/float64
	// so uint64 may overflow int64 and thus convert to float64
	ID        string `json:"id"`
	ClientURL string `json:"clientURL"`
	Health    bool   `json:"health"`
	// Last time the health transitioned from one to another.
	// +nullable
	LastTransitionTime metav1.Time `json:"lastTransitionTime,omitempty"`
}

// MasterFailureMember is the dm-master failure member information
type MasterFailureMember struct {
	PodName       string    `json:"podName,omitempty"`
	MemberID      string    `json:"memberID,omitempty"`
	PVCUID        types.UID `json:"pvcUID,omitempty"`
	MemberDeleted bool      `json:"memberDeleted,omitempty"`
	// +nullable
	CreatedAt metav1.Time `json:"createdAt,omitempty"`
}

// WorkerStatus is dm-worker status
type WorkerStatus struct {
	Synced         bool                           `json:"synced,omitempty"`
	Phase          MemberPhase                    `json:"phase,omitempty"`
	StatefulSet    *apps.StatefulSetStatus        `json:"statefulSet,omitempty"`
	Members        map[string]WorkerMember        `json:"members,omitempty"`
	FailureMembers map[string]WorkerFailureMember `json:"failureMembers,omitempty"`
	FailoverUID    types.UID                      `json:"failoverUID,omitempty"`
	Image          string                         `json:"image,omitempty"`
	// Volumes contains the status of all volumes.
	Volumes map[StorageVolumeName]*StorageVolumeStatus `json:"volumes,omitempty"`
	// Represents the latest available observations of a component's state.
	// +optional
	// +nullable
	Conditions []metav1.Condition `json:"conditions,omitempty"`
}

// WorkerMember is dm-worker member status
type WorkerMember struct {
	Name  string `json:"name,omitempty"`
	Addr  string `json:"addr,omitempty"`
	Stage string `json:"stage"`
	// Last time the health transitioned from one to another.
	// +nullable
	LastTransitionTime metav1.Time `json:"lastTransitionTime,omitempty"`
}

// WorkerFailureMember is the dm-worker failure member information
type WorkerFailureMember struct {
	PodName string `json:"podName,omitempty"`
	// +nullable
	CreatedAt metav1.Time `json:"createdAt,omitempty"`
}

// StorageVolume configures additional PVC template for StatefulSets and volumeMount for pods that mount this PVC.
// Note:
// If `MountPath` is not set, volumeMount will not be generated. (You may not want to set this field when you inject volumeMount
// in somewhere else such as Mutating Admission Webhook)
// If `StorageClassName` is not set, default to the `spec.${component}.storageClassName`
type StorageVolume struct {
	Name             string  `json:"name"`
	StorageClassName *string `json:"storageClassName,omitempty"`
	StorageSize      string  `json:"storageSize"`
	MountPath        string  `json:"mountPath,omitempty"`
}

type ObservedStorageVolumeStatus struct {
	// BoundCount is the count of bound volumes.
	// +optional
	BoundCount int `json:"boundCount"`
	// CurrentCount is the count of volumes whose capacity is equal to `currentCapacity`.
	// +optional
	CurrentCount int `json:"currentCount"`
	// ModifiedCount is the count of modified volumes.
	// +optional
	ModifiedCount int `json:"modifiedCount"`
	// CurrentCapacity is the current capacity of the volume.
	// If any volume is resizing, it is the capacity before resizing.
	// If all volumes are resized, it is the resized capacity and same as desired capacity.
	// +optional
	CurrentCapacity resource.Quantity `json:"currentCapacity"`
	// ModifiedCapacity is the modified capacity of the volume.
	// +optional
	ModifiedCapacity resource.Quantity `json:"modifiedCapacity"`
	// CurrentStorageClass is the modified capacity of the volume.
	// +optional
	CurrentStorageClass string `json:"currentStorageClass"`
	// ModifiedStorageClass is the modified storage calss of the volume.
	// +optional
	ModifiedStorageClass string `json:"modifiedStorageClass"`

	// (Deprecated) ResizedCapacity is the desired capacity of the volume.
	// +optional
	ResizedCapacity resource.Quantity `json:"resizedCapacity"`
	// (Deprecated) ResizedCount is the count of volumes whose capacity is equal to `resizedCapacity`.
	// +optional
	ResizedCount int `json:"resizedCount"`
}

// StorageVolumeName is the volume name which is same as `volumes.name` in Pod spec.
type StorageVolumeName string

// StorageVolumeStatus is the actual status for a storage
type StorageVolumeStatus struct {
	ObservedStorageVolumeStatus `json:",inline"`
	// Name is the volume name which is same as `volumes.name` in Pod spec.
	Name StorageVolumeName `json:"name"`
}

// TopologySpreadConstraint specifies how to spread matching pods among the given topology.
// It is a minimal version of corev1.TopologySpreadConstraint to avoid to add too many fields of API
// Refer to https://kubernetes.io/docs/concepts/workloads/pods/pod-topology-spread-constraints
type TopologySpreadConstraint struct {
	// TopologyKey is the key of node labels. Nodes that have a label with this key
	// and identical values are considered to be in the same topology.
	// We consider each <key, value> as a "bucket", and try to put balanced number
	// of pods into each bucket.
	// WhenUnsatisfiable is default set to DoNotSchedule
	// LabelSelector is generated by component type
	// See pkg/apis/pingcap/v1alpha1/tidbcluster_component.go#TopologySpreadConstraints()
	TopologyKey string `json:"topologyKey"`

	// MaxSkew describes the degree to which pods may be unevenly distributed.
	// When `whenUnsatisfiable=DoNotSchedule`, it is the maximum permitted difference
	// between the number of matching pods in the target topology and the global minimum.
	// The global minimum is the minimum number of matching pods in an eligible domain
	// or zero if the number of eligible domains is less than MinDomains.
	// For example, in a 3-zone cluster, MaxSkew is set to 1, and pods with the same
	// labelSelector spread as 2/2/1:
	// In this case, the global minimum is 1.
	// +-------+-------+-------+
	// | zone1 | zone2 | zone3 |
	// +-------+-------+-------+
	// |  P P  |  P P  |   P   |
	// +-------+-------+-------+
	// - if MaxSkew is 1, incoming pod can only be scheduled to zone3 to become 2/2/2;
	// scheduling it onto zone1(zone2) would make the ActualSkew(3-1) on zone1(zone2)
	// violate MaxSkew(1).
	// - if MaxSkew is 2, incoming pod can be scheduled onto any zone.
	// When `whenUnsatisfiable=ScheduleAnyway`, it is used to give higher precedence
	// to topologies that satisfy it.
	// Default value is 1.
	// +kubebuilder:default=1
	// +optional
	MaxSkew int32 `json:"maxSkew" protobuf:"varint,1,opt,name=maxSkew"`

	// MinDomains indicates a minimum number of eligible domains.
	// When the number of eligible domains with matching topology keys is less than minDomains,
	// Pod Topology Spread treats "global minimum" as 0, and then the calculation of Skew is performed.
	// And when the number of eligible domains with matching topology keys equals or greater than minDomains,
	// this value has no effect on scheduling.
	// As a result, when the number of eligible domains is less than minDomains,
	// scheduler won't schedule more than maxSkew Pods to those domains.
	// If value is nil, the constraint behaves as if MinDomains is equal to 1.
	// Valid values are integers greater than 0.
	// When value is not nil, WhenUnsatisfiable must be DoNotSchedule.
	//
	// For example, in a 3-zone cluster, MaxSkew is set to 2, MinDomains is set to 5 and pods with the same
	// labelSelector spread as 2/2/2:
	// +-------+-------+-------+
	// | zone1 | zone2 | zone3 |
	// +-------+-------+-------+
	// |  P P  |  P P  |  P P  |
	// +-------+-------+-------+
	// The number of domains is less than 5(MinDomains), so "global minimum" is treated as 0.
	// In this situation, new pod with the same labelSelector cannot be scheduled,
	// because computed skew will be 3(3 - 0) if new Pod is scheduled to any of the three zones,
	// it will violate MaxSkew.
	// +optional
	MinDomains *int32 `json:"minDomains,omitempty" protobuf:"varint,5,opt,name=minDomains"`

	// NodeAffinityPolicy indicates how we will treat Pod's nodeAffinity/nodeSelector
	// when calculating pod topology spread skew. Options are:
	// - Honor: only nodes matching nodeAffinity/nodeSelector are included in the calculations.
	// - Ignore: nodeAffinity/nodeSelector are ignored. All nodes are included in the calculations.
	//
	// If this value is nil, the behavior is equivalent to the Honor policy.
	// +optional
	NodeAffinityPolicy *corev1.NodeInclusionPolicy `json:"nodeAffinityPolicy,omitempty" protobuf:"bytes,6,opt,name=nodeAffinityPolicy"`

	// MatchLabels is used to overwrite generated corev1.TopologySpreadConstraints.LabelSelector
	// corev1.TopologySpreadConstraint generated in component_spec.go will set a
	// LabelSelector automatically with some KV.
	// Historically, it is l["comp"] = "" for component tiproxy. And we will use
	// MatchLabels to keep l["comp"] = "" for old clusters with tiproxy
	// +optional
	MatchLabels label.Label `json:"matchLabels"`
}

// Failover contains the failover specification.
// +k8s:openapi-gen=true
type Failover struct {
	// RecoverByUID indicates that TiDB Operator will recover the failover by this UID,
	// it takes effect only when set `spec.recoverFailover=false`
	// +optional
	RecoverByUID types.UID `json:"recoverByUID,omitempty"`
}

type ScalePolicy struct {
	// ScaleInParallelism configures max scale in replicas for TiKV stores.
	// +kubebuilder:default=1
	// +optional
	ScaleInParallelism *int32 `json:"scaleInParallelism,omitempty"`

	// ScaleOutParallelism configures max scale out replicas for TiKV stores.
	// +kubebuilder:default=1
	// +optional
	ScaleOutParallelism *int32 `json:"scaleOutParallelism,omitempty"`
}

// +genclient
// +k8s:deepcopy-gen:interfaces=k8s.io/apimachinery/pkg/runtime.Object
// +k8s:openapi-gen=true
// +kubebuilder:resource:shortName="cpbk"
// +kubebuilder:printcolumn:name="Status",type=string,JSONPath=`.status.state`,description="The current status of the compact backup"
// +kubebuilder:printcolumn:name="EndTs",type=string,JSONPath=`.status.endTs`,description="The endTs of the compact backup"
// +kubebuilder:printcolumn:name="Progress",type=string,JSONPath=`.status.progress`,description="The detailed progress of a running compact backup"
// +kubebuilder:printcolumn:name="Message",type=string,JSONPath=`.status.message`,description="The message of the compact backup"
type CompactBackup struct {
	metav1.TypeMeta `json:",inline"`
	// +k8s:openapi-gen=false
	metav1.ObjectMeta `json:"metadata"`

	Spec CompactSpec `json:"spec"`
	// +k8s:openapi-gen=false
	Status CompactStatus `json:"status,omitempty"`
}

// CompactSpec contains the backup specification for a tidb cluster.
// +k8s:openapi-gen=true
type CompactSpec struct {
	corev1.ResourceRequirements `json:"resources,omitempty"`
	// List of environment variables to set in the container, like v1.Container.Env.
	// Note that the following builtin env vars will be overwritten by values set here
	// - S3_PROVIDER
	// - S3_ENDPOINT
	// - AWS_REGION
	// - AWS_ACL
	// - AWS_STORAGE_CLASS
	// - AWS_DEFAULT_REGION
	// - AWS_ACCESS_KEY_ID
	// - AWS_SECRET_ACCESS_KEY
	// - GCS_PROJECT_ID
	// - GCS_OBJECT_ACL
	// - GCS_BUCKET_ACL
	// - GCS_LOCATION
	// - GCS_STORAGE_CLASS
	// - GCS_SERVICE_ACCOUNT_JSON_KEY
	// - BR_LOG_TO_TERM
	// +optional
	Env []corev1.EnvVar `json:"env,omitempty"`
	// StorageProvider configures where and how backups should be stored.
	// *** Note: This field should generally not be left empty, unless you are certain the storage provider
	// *** can be obtained from another source, such as a schedule CR.
	StorageProvider `json:",inline"`
	// StartTs is the start ts of the compact backup.
	// Format supports TSO or datetime, e.g. '400036290571534337', '2018-05-11 01:42:23'.
	StartTs string `json:"startTs,omitempty"`
	// EndTs is the end ts of the compact backup.
	// Format supports TSO or datetime, e.g. '400036290571534337', '2018-05-11 01:42:23'.
	// Default is current timestamp.
	// +optional
	EndTs string `json:"endTs,omitempty"`
	// Concurrency is the concurrency of compact backup job
	// +kubebuilder:default=4
	Concurrency int `json:"concurrency,omitempty"`
	// Base tolerations of backup Pods, components may add more tolerations upon this respectively
	// +optional
	Tolerations []corev1.Toleration `json:"tolerations,omitempty"`
	// ToolImage specifies the br image used in compact `Backup`.
	// For examples `spec.toolImage: pingcap/br:v4.0.8`
	// For BR image, if it does not contain tag, Pod will use the same version in tc 'BrImage:${TiKV_Version}'.
	// +optional
	ToolImage string `json:"toolImage,omitempty"`
	// TikvImage specifies the tikv image used in compact `Backup`.
	// For examples `spec.tikvImage: pingcap/tikv:v9.0.0`
	// For TiKV image, if it does not contain tag, Pod will use the same version in tc 'TiKVImage:${TiKV_Version}'.
	// +optional
	TiKVImage string `json:"tikvImage,omitempty"`
	// BRConfig is the configs for BR
	// *** Note: This field should generally not be left empty, unless you are certain the BR config
	// *** can be obtained from another source, such as a schedule CR.
	BR *BRConfig `json:"br,omitempty"`
	// ImagePullSecrets is an optional list of references to secrets in the same namespace to use for pulling any of the images.
	// +optional
	ImagePullSecrets []corev1.LocalObjectReference `json:"imagePullSecrets,omitempty"`
	// Affinity of backup Pods
	// +optional
	Affinity *corev1.Affinity `json:"affinity,omitempty"`
	// Use KMS to decrypt the secrets
	UseKMS bool `json:"useKMS,omitempty"`
	// Specify service account of backup
	ServiceAccount string `json:"serviceAccount,omitempty"`

	// PodSecurityContext of the component
	// +optional
	PodSecurityContext *corev1.PodSecurityContext `json:"podSecurityContext,omitempty"`

	// PriorityClassName of Backup Job Pods
	PriorityClassName string `json:"priorityClassName,omitempty"`

	// BackoffRetryPolicy the backoff retry policy, currently only valid for snapshot backup
	// +kubebuilder:default=6
	MaxRetryTimes int32 `json:"maxRetryTimes,omitempty"`

	// Additional volumes of component pod.
	// +optional
	AdditionalVolumes []corev1.Volume `json:"additionalVolumes,omitempty"`
	// Additional volume mounts of component pod.
	// +optional
	AdditionalVolumeMounts []corev1.VolumeMount `json:"additionalVolumeMounts,omitempty"`
}

// CompactRetryRecord is the record of compact backoff retry
type CompactRetryRecord struct {
	// RetryNum is the number of retry
	RetryNum int `json:"retryNum,omitempty"`
	// DetectFailedAt is the time when detect failure
	DetectFailedAt metav1.Time `json:"detectFailedAt,omitempty"`
	// Reason is the reason of retry
	RetryReason string `json:"retryReason,omitempty"`
}

type CompactStatus struct {
	// State is the current state of the backup
	State string `json:"state,omitempty"`
	// Progress is the detailed progress of a running backup
	Progress string `json:"progress,omitempty"`
	// Message is the error message of the backup
	Message string `json:"message,omitempty"`
	// endTs is the real endTs processed by the compact backup
	EndTs string `json:"endTs,omitempty"`
	// RetryStatus is status of the backoff retry, it will be used when backup pod or job exited unexpectedly
	RetryStatus []CompactRetryRecord `json:"backoffRetryStatus,omitempty"`
}

// +k8s:deepcopy-gen:interfaces=k8s.io/apimachinery/pkg/runtime.Object

// +k8s:openapi-gen=true
// CompactList contains a list of Compact Backup.
type CompactBackupList struct {
	metav1.TypeMeta `json:",inline"`
	// +k8s:openapi-gen=false
	metav1.ListMeta `json:"metadata"`

	Items []CompactBackup `json:"items"`
}<|MERGE_RESOLUTION|>--- conflicted
+++ resolved
@@ -997,17 +997,15 @@
 	// +optional
 	UseSidecar bool `json:"useSidecar,omitempty"`
 
-<<<<<<< HEAD
+	// Tailer needs to wait to flush logs to stdout after receiving sig TERM
+	// Default is not sleep
+	// +optional
+	SleepTimeSeconds *int64 `json:"sleepTimeSeconds,omitempty"`
+
 	// SecurityContext defines the security options the log tailer container should be run with.
 	// More info: https://kubernetes.io/docs/tasks/configure-pod-container/security-context/
 	// +optional
 	SecurityContext *corev1.SecurityContext `json:"securityContext,omitempty"`
-=======
-	// Tailer needs to wait to flush logs to stdout after receiving sig TERM
-	// Default is not sleep
-	// +optional
-	SleepTimeSeconds *int64 `json:"sleepTimeSeconds,omitempty"`
->>>>>>> e4b62628
 }
 
 // InitContainerSpec contains basic spec about a init container
@@ -1292,17 +1290,15 @@
 	// +optional
 	UseSidecar bool `json:"useSidecar,omitempty"`
 
-<<<<<<< HEAD
+	// Tailer needs to wait to flush logs to stdout after receiving sig TERM
+	// Default is not sleep
+	// +optional
+	SleepTimeSeconds *int64 `json:"sleepTimeSeconds,omitempty"`
+
 	// SecurityContext defines the security options the slowlog tailer container should be run with.
 	// More info: https://kubernetes.io/docs/tasks/configure-pod-container/security-context/
 	// +optional
 	SecurityContext *corev1.SecurityContext `json:"securityContext,omitempty"`
-=======
-	// Tailer needs to wait to flush logs to stdout after receiving sig TERM
-	// Default is not sleep
-	// +optional
-	SleepTimeSeconds *int64 `json:"sleepTimeSeconds,omitempty"`
->>>>>>> e4b62628
 }
 
 // ComponentSpec is the base spec of each component, the fields should always accessed by the Basic<Component>Spec() method to respect the cluster-level properties
