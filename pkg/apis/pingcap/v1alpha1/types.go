// Copyright 2018 PingCAP, Inc.
//
// Licensed under the Apache License, Version 2.0 (the "License");
// you may not use this file except in compliance with the License.
// You may obtain a copy of the License at
//
//     http://www.apache.org/licenses/LICENSE-2.0
//
// Unless required by applicable law or agreed to in writing, software
// distributed under the License is distributed on an "AS IS" BASIS,
// See the License for the specific language governing permissions and
// limitations under the License.

package v1alpha1

import (
	"github.com/pingcap/tidb-operator/pkg/util/config"
	apps "k8s.io/api/apps/v1"
	corev1 "k8s.io/api/core/v1"
	extensionsv1beta1 "k8s.io/api/extensions/v1beta1"
	metav1 "k8s.io/apimachinery/pkg/apis/meta/v1"
	"k8s.io/apimachinery/pkg/types"
)

const (
	// TiKVStateUp represents status of Up of TiKV
	TiKVStateUp string = "Up"
	// TiKVStateDown represents status of Down of TiKV
	TiKVStateDown string = "Down"
	// TiKVStateOffline represents status of Offline of TiKV
	TiKVStateOffline string = "Offline"
	// TiKVStateTombstone represents status of Tombstone of TiKV
	TiKVStateTombstone string = "Tombstone"
)

// MemberType represents member type
type MemberType string

const (
	// PDMemberType is pd container type
	PDMemberType MemberType = "pd"
	// TiDBMemberType is tidb container type
	TiDBMemberType MemberType = "tidb"
	// TiKVMemberType is tikv container type
	TiKVMemberType MemberType = "tikv"
	// TiFlashMemberType is tiflash container type
	TiFlashMemberType MemberType = "tiflash"
	// SlowLogTailerMemberType is tidb log tailer container type
	SlowLogTailerMemberType MemberType = "slowlog"
	// UnknownMemberType is unknown container type
	UnknownMemberType MemberType = "unknown"
)

// MemberPhase is the current state of member
type MemberPhase string

const (
	// NormalPhase represents normal state of TiDB cluster.
	NormalPhase MemberPhase = "Normal"
	// UpgradePhase represents the upgrade state of TiDB cluster.
	UpgradePhase MemberPhase = "Upgrade"
)

// ConfigUpdateStrategy represents the strategy to update configuration
type ConfigUpdateStrategy string

const (
	// ConfigUpdateStrategyInPlace update the configmap without changing the name
	ConfigUpdateStrategyInPlace ConfigUpdateStrategy = "InPlace"
	// ConfigUpdateStrategyRollingUpdate generate different configmap on configuration update and
	// try to rolling-update the pod controller (e.g. statefulset) to apply updates.
	ConfigUpdateStrategyRollingUpdate ConfigUpdateStrategy = "RollingUpdate"
)

// +genclient
// +k8s:deepcopy-gen:interfaces=k8s.io/apimachinery/pkg/runtime.Object

// +k8s:openapi-gen=true
// TidbCluster is the control script's spec
type TidbCluster struct {
	metav1.TypeMeta `json:",inline"`
	// +k8s:openapi-gen=false
	metav1.ObjectMeta `json:"metadata"`

	// Spec defines the behavior of a tidb cluster
	Spec TidbClusterSpec `json:"spec"`

	// +k8s:openapi-gen=false
	// Most recently observed status of the tidb cluster
	Status TidbClusterStatus `json:"status"`
}

// +k8s:deepcopy-gen:interfaces=k8s.io/apimachinery/pkg/runtime.Object

// +k8s:openapi-gen=true
// TidbClusterList is TidbCluster list
type TidbClusterList struct {
	metav1.TypeMeta `json:",inline"`
	// +k8s:openapi-gen=false
	metav1.ListMeta `json:"metadata"`

	Items []TidbCluster `json:"items"`
}

// +k8s:openapi-gen=true
// TidbClusterSpec describes the attributes that a user creates on a tidb cluster
type TidbClusterSpec struct {
	// PD cluster spec
	PD PDSpec `json:"pd"`

	// TiDB cluster spec
	TiDB TiDBSpec `json:"tidb"`

	// TiKV cluster spec
	TiKV TiKVSpec `json:"tikv"`

	// TiFlash cluster spec
	// +optional
	TiFlash *TiFlashSpec `json:"tiflash,omitempty"`

	// Pump cluster spec
	// +optional
	Pump *PumpSpec `json:"pump,omitempty"`

	// Helper spec
	// +optional
	Helper *HelperSpec `json:"helper,omitempty"`

	// Indicates that the tidb cluster is paused and will not be processed by
	// the controller.
	// +optional
	Paused bool `json:"paused,omitempty"`

	// TODO: remove optional after defaulting logic introduced
	// TiDB cluster version
	// +optional
	Version string `json:"version"`

	// SchedulerName of TiDB cluster Pods
	// +kubebuilder:default=tidb-scheduler
	SchedulerName string `json:"schedulerName,omitempty"`

	// Persistent volume reclaim policy applied to the PVs that consumed by TiDB cluster
	// +kubebuilder:default=Recycle
	PVReclaimPolicy corev1.PersistentVolumeReclaimPolicy `json:"pvReclaimPolicy,omitempty"`

	// ImagePullPolicy of TiDB cluster Pods
	// +kubebuilder:default=IfNotPresent
	ImagePullPolicy corev1.PullPolicy `json:"imagePullPolicy,omitempty"`

	// ConfigUpdateStrategy determines how the configuration change is applied to the cluster.
	// UpdateStrategyInPlace will update the ConfigMap of configuration in-place and an extra rolling-update of the
	// cluster component is needed to reload the configuration change.
	// UpdateStrategyRollingUpdate will create a new ConfigMap with the new configuration and rolling-update the
	// related components to use the new ConfigMap, that is, the new configuration will be applied automatically.
	// +kubebuilder:validation:Enum=InPlace,RollingUpdate
	// +kubebuilder:default=InPlacne
	ConfigUpdateStrategy ConfigUpdateStrategy `json:"configUpdateStrategy,omitempty"`

	// Whether enable PVC reclaim for orphan PVC left by statefulset scale-in
	// Optional: Defaults to false
	// +optional
	EnablePVReclaim *bool `json:"enablePVReclaim,omitempty"`

	// Whether enable the TLS connection between TiDB server components
	// Optional: Defaults to nil
	// +optional
	TLSCluster *TLSCluster `json:"tlsCluster,omitempty"`

	// Whether Hostnetwork is enabled for TiDB cluster Pods
	// Optional: Defaults to false
	// +optional
	HostNetwork *bool `json:"hostNetwork,omitempty"`

	// Affinity of TiDB cluster Pods
	// +optional
	Affinity *corev1.Affinity `json:"affinity,omitempty"`

	// PriorityClassName of TiDB cluster Pods
	// Optional: Defaults to omitted
	// +optional
	PriorityClassName *string `json:"priorityClassName,omitempty"`

	// Base node selectors of TiDB cluster Pods, components may add or override selectors upon this respectively
	// +optional
	NodeSelector map[string]string `json:"nodeSelector,omitempty"`

	// Base annotations of TiDB cluster Pods, components may add or override selectors upon this respectively
	// +optional
	Annotations map[string]string `json:"annotations,omitempty"`

	// Base tolerations of TiDB cluster Pods, components may add more tolerations upon this respectively
	// +optional
	Tolerations []corev1.Toleration `json:"tolerations,omitempty"`

	// Time zone of TiDB cluster Pods
	// Optional: Defaults to UTC
	// +optional
	Timezone string `json:"timezone,omitempty"`

	// Services list non-headless services type used in TidbCluster
	// Deprecated
	// +k8s:openapi-gen=false
	Services []Service `json:"services,omitempty"`
}

// TidbClusterStatus represents the current status of a tidb cluster.
type TidbClusterStatus struct {
<<<<<<< HEAD
	ClusterID string          `json:"clusterID,omitempty"`
	PD        PDStatus        `json:"pd,omitempty"`
	TiKV      TiKVStatus      `json:"tikv,omitempty"`
	TiDB      TiDBStatus      `json:"tidb,omitempty"`
	Pump      PumpStatus      `josn:"pump,omitempty"`
	TiFlash   TiFlashStatus   `json:"tiflash,omitempty"`
	Monitor   *TidbMonitorRef `json:"monitor,omitempty"`
=======
	ClusterID string        `json:"clusterID,omitempty"`
	PD        PDStatus      `json:"pd,omitempty"`
	TiKV      TiKVStatus    `json:"tikv,omitempty"`
	TiDB      TiDBStatus    `json:"tidb,omitempty"`
	Pump      PumpStatus    `josn:"pump,omitempty"`
	TiFlash   TiFlashStatus `json:"tiflash,omitempty"`
	// Represents the latest available observations of a tidb cluster's state.
	// +optional
	Conditions []TidbClusterCondition `json:"conditions,omitempty"`
>>>>>>> e5eceb70
}

// TidbClusterCondition describes the state of a tidb cluster at a certain point.
type TidbClusterCondition struct {
	// Type of the condition.
	Type TidbClusterConditionType `json:"type"`
	// Status of the condition, one of True, False, Unknown.
	Status corev1.ConditionStatus `json:"status"`
	// The last time this condition was updated.
	LastUpdateTime metav1.Time `json:"lastUpdateTime,omitempty"`
	// Last time the condition transitioned from one status to another.
	// +optional
	LastTransitionTime metav1.Time `json:"lastTransitionTime,omitempty"`
	// The reason for the condition's last transition.
	// +optional
	Reason string `json:"reason,omitempty"`
	// A human readable message indicating details about the transition.
	// +optional
	Message string `json:"message,omitempty"`
}

// TidbClusterConditionType represents a tidb cluster condition value.
type TidbClusterConditionType string

const (
	// TidbClusterReady indicates that the tidb cluster is ready or not.
	// This is defined as:
	// - All statefulsets are up to date (currentRevision == updateRevision).
	// - All PD members are healthy.
	// - All TiDB pods are healthy.
	// - All TiKV stores are up.
	// - All TiFlash stores are up.
	TidbClusterReady TidbClusterConditionType = "Ready"
)

// +k8s:openapi-gen=true
// PDSpec contains details of PD members
type PDSpec struct {
	ComponentSpec               `json:",inline"`
	corev1.ResourceRequirements `json:",inline"`

	// The desired ready replicas
	// +kubebuilder:validation:Minimum=1
	Replicas int32 `json:"replicas"`

	// TODO: remove optional after defaulting introduced
	// Base image of the component, image tag is now allowed during validation
	// +kubebuilder:default=pingcap/pd
	// +optional
	BaseImage string `json:"baseImage"`

	// Service defines a Kubernetes service of PD cluster.
	// Optional: Defaults to `.spec.services` in favor of backward compatibility
	// +optional
	Service *ServiceSpec `json:"service,omitempty"`

	// MaxFailoverCount limit the max replicas could be added in failover, 0 means no failover.
	// Optional: Defaults to 3
	// +kubebuilder:validation:Minimum=0
	// +optional
	MaxFailoverCount *int32 `json:"maxFailoverCount,omitempty"`

	// The storageClassName of the persistent volume for PD data storage.
	// Defaults to Kubernetes default storage class.
	// +optional
	StorageClassName *string `json:"storageClassName,omitempty"`

	// Config is the Configuration of pd-servers
	// +optional
	Config *PDConfig `json:"config,omitempty"`

	// TLSClientSecretName is the name of secret which stores tidb server client certificate
	// which used by Dashboard.
	// +optional
	TLSClientSecretName *string `json:"tlsClientSecretName,omitempty"`
}

// +k8s:openapi-gen=true
// TiKVSpec contains details of TiKV members
type TiKVSpec struct {
	ComponentSpec               `json:",inline"`
	corev1.ResourceRequirements `json:",inline"`

	// Specify a Service Account for tikv
	ServiceAccount string `json:"serviceAccount,omitempty"`

	// The desired ready replicas
	// +kubebuilder:validation:Minimum=1
	Replicas int32 `json:"replicas"`

	// TODO: remove optional after defaulting introduced
	// Base image of the component, image tag is now allowed during validation
	// +kubebuilder:default=pingcap/tikv
	// +optional
	BaseImage string `json:"baseImage"`

	// Whether create the TiKV container in privileged mode, it is highly discouraged to enable this in
	// critical environment.
	// Optional: defaults to false
	// +optional
	Privileged *bool `json:"privileged,omitempty"`

	// MaxFailoverCount limit the max replicas could be added in failover, 0 means no failover
	// Optional: Defaults to 3
	// +kubebuilder:validation:Minimum=0
	// +optional
	MaxFailoverCount *int32 `json:"maxFailoverCount,omitempty"`

	// The storageClassName of the persistent volume for TiKV data storage.
	// Defaults to Kubernetes default storage class.
	// +optional
	StorageClassName *string `json:"storageClassName,omitempty"`

	// Config is the Configuration of tikv-servers
	// +optional
	Config *TiKVConfig `json:"config,omitempty"`
}

// TiFlashSpec contains details of TiFlash members
// +k8s:openapi-gen=true
type TiFlashSpec struct {
	ComponentSpec               `json:",inline"`
	corev1.ResourceRequirements `json:",inline"`

	// Specify a Service Account for TiFlash
	ServiceAccount string `json:"serviceAccount,omitempty"`

	// The desired ready replicas
	// +kubebuilder:validation:Minimum=1
	Replicas int32 `json:"replicas"`

	// Base image of the component, image tag is now allowed during validation
	// +kubebuilder:default=pingcap/tiflash
	// +optional
	BaseImage string `json:"baseImage"`

	// Whether create the TiFlash container in privileged mode, it is highly discouraged to enable this in
	// critical environment.
	// Optional: defaults to false
	// +optional
	Privileged *bool `json:"privileged,omitempty"`

	// MaxFailoverCount limit the max replicas could be added in failover, 0 means no failover
	// Optional: Defaults to 3
	// +kubebuilder:validation:Minimum=0
	// +optional
	MaxFailoverCount *int32 `json:"maxFailoverCount,omitempty"`

	// The persistent volume claims of the TiFlash data storages.
	// TiFlash supports multiple disks.
	StorageClaims []StorageClaim `json:"storageClaims"`

	// Config is the Configuration of TiFlash
	// +optional
	Config *TiFlashConfig `json:"config,omitempty"`

	// LogTailer is the configurations of the log tailers for TiFlash
	// +optional
	LogTailer *LogTailerSpec `json:"logTailer,omitempty"`
}

// +k8s:openapi-gen=true
// LogTailerSpec represents an optional log tailer sidecar container
type LogTailerSpec struct {
	corev1.ResourceRequirements `json:",inline"`
}

// +k8s:openapi-gen=true
// StorageClaim contains details of TiFlash storages
type StorageClaim struct {
	// Resources represents the minimum resources the volume should have.
	// More info: https://kubernetes.io/docs/concepts/storage/persistent-volumes#resources
	// +optional
	Resources corev1.ResourceRequirements `json:"resources,omitempty"`
	// Name of the StorageClass required by the claim.
	// More info: https://kubernetes.io/docs/concepts/storage/persistent-volumes#class-1
	// +optional
	StorageClassName *string `json:"storageClassName,omitempty"`
}

// +k8s:openapi-gen=true
// TiDBSpec contains details of TiDB members
type TiDBSpec struct {
	ComponentSpec               `json:",inline"`
	corev1.ResourceRequirements `json:",inline"`

	// The desired ready replicas
	// +kubebuilder:validation:Minimum=0
	Replicas int32 `json:"replicas"`

	// TODO: remove optional after defaulting introduced
	// Base image of the component, image tag is now allowed during validation
	// +kubebuilder:default=pingcap/tidb
	// +optional
	BaseImage string `json:"baseImage"`

	// Service defines a Kubernetes service of TiDB cluster.
	// Optional: No kubernetes service will be created by default.
	// +optional
	Service *TiDBServiceSpec `json:"service,omitempty"`

	// Whether enable TiDB Binlog, it is encouraged to not set this field and rely on the default behavior
	// Optional: Defaults to true if PumpSpec is non-nil, otherwise false
	// +optional
	BinlogEnabled *bool `json:"binlogEnabled,omitempty"`

	// MaxFailoverCount limit the max replicas could be added in failover, 0 means no failover
	// Optional: Defaults to 3
	// +kubebuilder:validation:Minimum=0
	// +optional
	MaxFailoverCount *int32 `json:"maxFailoverCount,omitempty"`

	// Whether output the slow log in an separate sidecar container
	// Optional: Defaults to true
	// +optional
	SeparateSlowLog *bool `json:"separateSlowLog,omitempty"`

	// Whether enable the TLS connection between the SQL client and TiDB server
	// Optional: Defaults to nil
	// +optional
	TLSClient *TiDBTLSClient `json:"tlsClient,omitempty"`

	// The spec of the slow log tailer sidecar
	// +optional
	SlowLogTailer *TiDBSlowLogTailerSpec `json:"slowLogTailer,omitempty"`

	// Plugins is a list of plugins that are loaded by TiDB server, empty means plugin disabled
	// +optional
	Plugins []string `json:"plugins,omitempty"`

	// Config is the Configuration of tidb-servers
	// +optional
	Config *TiDBConfig `json:"config,omitempty"`
}

// +k8s:openapi-gen=true
// PumpSpec contains details of Pump members
type PumpSpec struct {
	ComponentSpec               `json:",inline"`
	corev1.ResourceRequirements `json:",inline"`

	// The desired ready replicas
	// +kubebuilder:validation:Minimum=0
	Replicas int32 `json:"replicas"`

	// TODO: remove optional after defaulting introduced
	// Base image of the component, image tag is now allowed during validation
	// +kubebuilder:default=pingcap/tidb-binlog
	// +optional
	BaseImage string `json:"baseImage"`

	// The storageClassName of the persistent volume for Pump data storage.
	// Defaults to Kubernetes default storage class.
	// +optional
	StorageClassName *string `json:"storageClassName,omitempty"`

	// TODO: add schema
	// The configuration of Pump cluster.
	// +optional
	config.GenericConfig `json:",inline"`

	// +k8s:openapi-gen=false
	// For backward compatibility with helm chart
	SetTimeZone *bool `json:"setTimeZone,omitempty"`
}

// +k8s:openapi-gen=true
// HelperSpec contains details of helper component
type HelperSpec struct {
	// Image used to tail slow log and set kernel parameters if necessary, must have `tail` and `sysctl` installed
	// Optional: Defaults to busybox:1.26.2
	// +optional
	Image *string `json:"image,omitempty"`

	// ImagePullPolicy of the component. Override the cluster-level imagePullPolicy if present
	// Optional: Defaults to the cluster-level setting
	// +optional
	ImagePullPolicy *corev1.PullPolicy `json:"imagePullPolicy,omitempty"`
}

// +k8s:openapi-gen=true
// TiDBSlowLogTailerSpec represents an optional log tailer sidecar with TiDB
type TiDBSlowLogTailerSpec struct {
	corev1.ResourceRequirements `json:",inline"`

	// Image used for slowlog tailer
	// Deprecated, use TidbCluster.HelperImage instead
	// +k8s:openapi-gen=false
	Image *string `json:"image,omitempty"`

	// ImagePullPolicy of the component. Override the cluster-level imagePullPolicy if present
	// Deprecated, use TidbCluster.HelperImagePullPolicy instead
	// +k8s:openapi-gen=false
	ImagePullPolicy *corev1.PullPolicy `json:"imagePullPolicy,omitempty"`
}

// +k8s:openapi-gen=true
// ComponentSpec is the base spec of each component, the fields should always accessed by the Basic<Component>Spec() method to respect the cluster-level properties
type ComponentSpec struct {
	// Image of the component, override baseImage and version if present
	// Deprecated
	// +k8s:openapi-gen=false
	Image string `json:"image,omitempty"`

	// Version of the component. Override the cluster-level version if non-empty
	// Optional: Defaults to cluster-level setting
	// +optional
	Version *string `json:"version,omitempty"`

	// ImagePullPolicy of the component. Override the cluster-level imagePullPolicy if present
	// Optional: Defaults to cluster-level setting
	// +optional
	ImagePullPolicy *corev1.PullPolicy `json:"imagePullPolicy,omitempty"`

	// Whether Hostnetwork of the component is enabled. Override the cluster-level setting if present
	// Optional: Defaults to cluster-level setting
	// +optional
	HostNetwork *bool `json:"hostNetwork,omitempty"`

	// Affinity of the component. Override the cluster-level one if present
	// Optional: Defaults to cluster-level setting
	// +optional
	Affinity *corev1.Affinity `json:"affinity,omitempty"`

	// PriorityClassName of the component. Override the cluster-level one if present
	// Optional: Defaults to cluster-level setting
	// +optional
	PriorityClassName *string `json:"priorityClassName,omitempty"`

	// SchedulerName of the component. Override the cluster-level one if present
	// Optional: Defaults to cluster-level setting
	// +optional
	SchedulerName *string `json:"schedulerName,omitempty"`

	// NodeSelector of the component. Merged into the cluster-level nodeSelector if non-empty
	// Optional: Defaults to cluster-level setting
	// +optional
	NodeSelector map[string]string `json:"nodeSelector,omitempty"`

	// Annotations of the component. Merged into the cluster-level annotations if non-empty
	// Optional: Defaults to cluster-level setting
	// +optional
	Annotations map[string]string `json:"annotations,omitempty"`

	// Tolerations of the component. Override the cluster-level tolerations if non-empty
	// Optional: Defaults to cluster-level setting
	// +optional
	Tolerations []corev1.Toleration `json:"tolerations,omitempty"`

	// PodSecurityContext of the component
	// +optional
	PodSecurityContext *corev1.PodSecurityContext `json:"podSecurityContext,omitempty"`

	// ConfigUpdateStrategy of the component. Override the cluster-level updateStrategy if present
	// Optional: Defaults to cluster-level setting
	// +optional
	ConfigUpdateStrategy *ConfigUpdateStrategy `json:"configUpdateStrategy,omitempty"`

	// List of environment variables to set in the container, like
	// v1.Container.Env.
	// Note that following env names cannot be used and may be overrided by
	// tidb-operator built envs.
	// - NAMESPACE
	// - TZ
	// - SERVICE_NAME
	// - PEER_SERVICE_NAME
	// - HEADLESS_SERVICE_NAME
	// - SET_NAME
	// - HOSTNAME
	// - CLUSTER_NAME
	// - POD_NAME
	// - BINLOG_ENABLED
	// - SLOW_LOG_FILE
	// +optional
	Env []corev1.EnvVar `json:"env,omitempty"`
}

// +k8s:openapi-gen=true
type ServiceSpec struct {
	// Type of the real kubernetes service
	Type corev1.ServiceType `json:"type,omitempty"`

	// Additional annotations of the kubernetes service object
	// +optional
	Annotations map[string]string `json:"annotations,omitempty"`

	// LoadBalancerIP is the loadBalancerIP of service
	// Optional: Defaults to omitted
	// +optional
	LoadBalancerIP *string `json:"loadBalancerIP,omitempty"`

	// ClusterIP is the clusterIP of service
	// +optional
	ClusterIP *string `json:"clusterIP,omitempty"`

	// PortName is the name of service port
	// +optional
	PortName *string `json:"portName,omitempty"`
}

// +k8s:openapi-gen=true
type TiDBServiceSpec struct {
	// +k8s:openapi-gen=false
	ServiceSpec

	// ExternalTrafficPolicy of the service
	// Optional: Defaults to omitted
	// +optional
	ExternalTrafficPolicy *corev1.ServiceExternalTrafficPolicyType `json:"externalTrafficPolicy,omitempty"`

	// Whether expose the status port
	// Optional: Defaults to true
	// +optional
	ExposeStatus *bool `json:"exposeStatus,omitempty"`
}

// +k8s:openapi-gen=false
// Deprecated
// Service represent service type used in TidbCluster
type Service struct {
	Name string `json:"name,omitempty"`
	Type string `json:"type,omitempty"`
}

// PDStatus is PD status
type PDStatus struct {
	Synced          bool                       `json:"synced,omitempty"`
	Phase           MemberPhase                `json:"phase,omitempty"`
	StatefulSet     *apps.StatefulSetStatus    `json:"statefulSet,omitempty"`
	Members         map[string]PDMember        `json:"members,omitempty"`
	Leader          PDMember                   `json:"leader,omitempty"`
	FailureMembers  map[string]PDFailureMember `json:"failureMembers,omitempty"`
	UnjoinedMembers map[string]UnjoinedMember  `json:"unjoinedMembers,omitempty"`
	Image           string                     `json:"image,omitempty"`
}

// PDMember is PD member
type PDMember struct {
	Name string `json:"name"`
	// member id is actually a uint64, but apimachinery's json only treats numbers as int64/float64
	// so uint64 may overflow int64 and thus convert to float64
	ID        string `json:"id"`
	ClientURL string `json:"clientURL"`
	Health    bool   `json:"health"`
	// Last time the health transitioned from one to another.
	LastTransitionTime metav1.Time `json:"lastTransitionTime,omitempty"`
}

// PDFailureMember is the pd failure member information
type PDFailureMember struct {
	PodName       string      `json:"podName,omitempty"`
	MemberID      string      `json:"memberID,omitempty"`
	PVCUID        types.UID   `json:"pvcUID,omitempty"`
	MemberDeleted bool        `json:"memberDeleted,omitempty"`
	CreatedAt     metav1.Time `json:"createdAt,omitempty"`
}

// UnjoinedMember is the pd unjoin cluster member information
type UnjoinedMember struct {
	PodName   string      `json:"podName,omitempty"`
	PVCUID    types.UID   `json:"pvcUID,omitempty"`
	CreatedAt metav1.Time `json:"createdAt,omitempty"`
}

// TiDBStatus is TiDB status
type TiDBStatus struct {
	Phase                    MemberPhase                  `json:"phase,omitempty"`
	StatefulSet              *apps.StatefulSetStatus      `json:"statefulSet,omitempty"`
	Members                  map[string]TiDBMember        `json:"members,omitempty"`
	FailureMembers           map[string]TiDBFailureMember `json:"failureMembers,omitempty"`
	ResignDDLOwnerRetryCount int32                        `json:"resignDDLOwnerRetryCount,omitempty"`
	Image                    string                       `json:"image,omitempty"`
}

// TiDBMember is TiDB member
type TiDBMember struct {
	Name   string `json:"name"`
	Health bool   `json:"health"`
	// Last time the health transitioned from one to another.
	LastTransitionTime metav1.Time `json:"lastTransitionTime,omitempty"`
	// Node hosting pod of this TiDB member.
	NodeName string `json:"node,omitempty"`
}

// TiDBFailureMember is the tidb failure member information
type TiDBFailureMember struct {
	PodName   string      `json:"podName,omitempty"`
	CreatedAt metav1.Time `json:"createdAt,omitempty"`
}

// TiKVStatus is TiKV status
type TiKVStatus struct {
	Synced          bool                        `json:"synced,omitempty"`
	Phase           MemberPhase                 `json:"phase,omitempty"`
	StatefulSet     *apps.StatefulSetStatus     `json:"statefulSet,omitempty"`
	Stores          map[string]TiKVStore        `json:"stores,omitempty"`
	TombstoneStores map[string]TiKVStore        `json:"tombstoneStores,omitempty"`
	FailureStores   map[string]TiKVFailureStore `json:"failureStores,omitempty"`
	Image           string                      `json:"image,omitempty"`
}

// TiFlashStatus is TiFlash status
type TiFlashStatus struct {
	Synced          bool                        `json:"synced,omitempty"`
	Phase           MemberPhase                 `json:"phase,omitempty"`
	StatefulSet     *apps.StatefulSetStatus     `json:"statefulSet,omitempty"`
	Stores          map[string]TiKVStore        `json:"stores,omitempty"`
	TombstoneStores map[string]TiKVStore        `json:"tombstoneStores,omitempty"`
	FailureStores   map[string]TiKVFailureStore `json:"failureStores,omitempty"`
	Image           string                      `json:"image,omitempty"`
}

// TiKVStores is either Up/Down/Offline/Tombstone
type TiKVStore struct {
	// store id is also uint64, due to the same reason as pd id, we store id as string
	ID                string      `json:"id"`
	PodName           string      `json:"podName"`
	IP                string      `json:"ip"`
	LeaderCount       int32       `json:"leaderCount"`
	State             string      `json:"state"`
	LastHeartbeatTime metav1.Time `json:"lastHeartbeatTime"`
	// Last time the health transitioned from one to another.
	LastTransitionTime metav1.Time `json:"lastTransitionTime,omitempty"`
}

// TiKVFailureStore is the tikv failure store information
type TiKVFailureStore struct {
	PodName   string      `json:"podName,omitempty"`
	StoreID   string      `json:"storeID,omitempty"`
	CreatedAt metav1.Time `json:"createdAt,omitempty"`
}

// PumpStatus is Pump status
type PumpStatus struct {
	Phase       MemberPhase             `json:"phase,omitempty"`
	StatefulSet *apps.StatefulSetStatus `json:"statefulSet,omitempty"`
}

// TiDBTLSClient can enable TLS connection between TiDB server and MySQL client
type TiDBTLSClient struct {
	// When enabled, TiDB will accept TLS encrypted connections from MySQL client
	// The steps to enable this feature:
	//   1. Generate a TiDB server-side certificate and a client-side certifiacete for the TiDB cluster.
	//      There are multiple ways to generate certificates:
	//        - user-provided certificates: https://pingcap.com/docs/stable/how-to/secure/enable-tls-clients/
	//        - use the K8s built-in certificate signing system signed certificates: https://kubernetes.io/docs/tasks/tls/managing-tls-in-a-cluster/
	//        - or use cert-manager signed certificates: https://cert-manager.io/
	//   2. Create a K8s Secret object which contains the TiDB server-side certificate created above.
	//      The name of this Secret must be: <clusterName>-tidb-server-secret.
	//        kubectl create secret generic <clusterName>-tidb-server-secret --namespace=<namespace> --from-file=tls.crt=<path/to/tls.crt> --from-file=tls.key=<path/to/tls.key> --from-file=ca.crt=<path/to/ca.crt>
	//   3. Create a K8s Secret object which contains the TiDB client-side certificate created above which will be used by TiDB Operator.
	//      The name of this Secret must be: <clusterName>-tidb-client-secret.
	//        kubectl create secret generic <clusterName>-tidb-client-secret --namespace=<namespace> --from-file=tls.crt=<path/to/tls.crt> --from-file=tls.key=<path/to/tls.key> --from-file=ca.crt=<path/to/ca.crt>
	//   4. Set Enabled to `true`.
	// +optional
	Enabled bool `json:"enabled,omitempty"`
}

// TLSCluster can enable TLS connection between TiDB server components
// https://pingcap.com/docs/stable/how-to/secure/enable-tls-between-components/
type TLSCluster struct {
	// Enable mutual TLS authentication among TiDB components
	// Once enabled, the mutual authentication applies to all components,
	// and it does not support applying to only part of the components.
	// The steps to enable this feature:
	//   1. Generate TiDB server components certificates and a client-side certifiacete for them.
	//      There are multiple ways to generate these certificates:
	//        - user-provided certificates: https://pingcap.com/docs/stable/how-to/secure/generate-self-signed-certificates/
	//        - use the K8s built-in certificate signing system signed certificates: https://kubernetes.io/docs/tasks/tls/managing-tls-in-a-cluster/
	//        - or use cert-manager signed certificates: https://cert-manager.io/
	//   2. Create one secret object for one component which contains the certificates created above.
	//      The name of this Secret must be: <clusterName>-<componentName>-cluster-secret.
	//        For PD: kubectl create secret generic <clusterName>-pd-cluster-secret --namespace=<namespace> --from-file=tls.crt=<path/to/tls.crt> --from-file=tls.key=<path/to/tls.key> --from-file=ca.crt=<path/to/ca.crt>
	//        For TiKV: kubectl create secret generic <clusterName>-tikv-cluster-secret --namespace=<namespace> --from-file=tls.crt=<path/to/tls.crt> --from-file=tls.key=<path/to/tls.key> --from-file=ca.crt=<path/to/ca.crt>
	//        For TiDB: kubectl create secret generic <clusterName>-tidb-cluster-secret --namespace=<namespace> --from-file=tls.crt=<path/to/tls.crt> --from-file=tls.key=<path/to/tls.key> --from-file=ca.crt=<path/to/ca.crt>
	//        For Client: kubectl create secret generic <clusterName>-cluster-client-secret --namespace=<namespace> --from-file=tls.crt=<path/to/tls.crt> --from-file=tls.key=<path/to/tls.key> --from-file=ca.crt=<path/to/ca.crt>
	//        Same for other components.
	// +optional
	Enabled bool `json:"enabled,omitempty"`
}

// +genclient
// +k8s:deepcopy-gen:interfaces=k8s.io/apimachinery/pkg/runtime.Object

// +k8s:openapi-gen=true
// Backup is a backup of tidb cluster.
type Backup struct {
	metav1.TypeMeta `json:",inline"`
	// +k8s:openapi-gen=false
	metav1.ObjectMeta `json:"metadata"`

	Spec BackupSpec `json:"spec"`
	// +k8s:openapi-gen=false
	Status BackupStatus `json:"status"`
}

// +k8s:deepcopy-gen:interfaces=k8s.io/apimachinery/pkg/runtime.Object

// +k8s:openapi-gen=true
// BackupList contains a list of Backup.
type BackupList struct {
	metav1.TypeMeta `json:",inline"`
	// +k8s:openapi-gen=false
	metav1.ListMeta `json:"metadata"`

	Items []Backup `json:"items"`
}

// +k8s:openapi-gen=true
// BackupStorageType represents the backend storage type of backup.
type BackupStorageType string

const (
	// BackupStorageTypeS3 represents all storage that compatible with the Amazon S3.
	BackupStorageTypeS3 BackupStorageType = "s3"
	// BackupStorageTypeGcs represents the google cloud storage
	BackupStorageTypeGcs BackupStorageType = "gcs"
	// BackupStorageTypeUnknown represents the unknown storage type
	BackupStorageTypeUnknown BackupStorageType = "unknown"
)

// +k8s:openapi-gen=true
// S3StorageProviderType represents the specific storage provider that implements the S3 interface
type S3StorageProviderType string

const (
	// S3StorageProviderTypeCeph represents the S3 compliant storage provider is ceph
	S3StorageProviderTypeCeph S3StorageProviderType = "ceph"
	// S3StorageProviderTypeAWS represents the S3 compliant storage provider is aws
	S3StorageProviderTypeAWS S3StorageProviderType = "aws"
)

// +k8s:openapi-gen=true
// StorageProvider defines the configuration for storing a backup in backend storage.
type StorageProvider struct {
	S3  *S3StorageProvider  `json:"s3,omitempty"`
	Gcs *GcsStorageProvider `json:"gcs,omitempty"`
}

// +k8s:openapi-gen=true
// S3StorageProvider represents a S3 compliant storage for storing backups.
type S3StorageProvider struct {
	// Provider represents the specific storage provider that implements the S3 interface
	Provider S3StorageProviderType `json:"provider"`
	// Region in which the S3 compatible bucket is located.
	Region string `json:"region,omitempty"`
	// Path is the full path where the backup is saved.
	// The format of the path must be: "<bucket-name>/<path-to-backup-file>"
	Path string `json:"path,omitempty"`
	// Bucket in which to store the backup data.
	Bucket string `json:"bucket,omitempty"`
	// Endpoint of S3 compatible storage service
	Endpoint string `json:"endpoint,omitempty"`
	// StorageClass represents the storage class
	StorageClass string `json:"storageClass,omitempty"`
	// Acl represents access control permissions for this bucket
	Acl string `json:"acl,omitempty"`
	// SecretName is the name of secret which stores
	// S3 compliant storage access key and secret key.
	SecretName string `json:"secretName,omitempty"`
	// Prefix of the data path.
	Prefix string `json:"prefix,omitempty"`
	// SSE Sever-Side Encryption.
	SSE string `json:"sse,omitempty"`
	// Options Rclone options for backup and restore with mydumper and lightning.
	Options []string `json:"options,omitempty"`
}

// +k8s:openapi-gen=true
// GcsStorageProvider represents the google cloud storage for storing backups.
type GcsStorageProvider struct {
	// ProjectId represents the project that organizes all your Google Cloud Platform resources
	ProjectId string `json:"projectId"`
	// Location in which the gcs bucket is located.
	Location string `json:"location,omitempty"`
	// Path is the full path where the backup is saved.
	// The format of the path must be: "<bucket-name>/<path-to-backup-file>"
	Path string `json:"path,omitempty"`
	// Bucket in which to store the backup data.
	Bucket string `json:"bucket,omitempty"`
	// StorageClass represents the storage class
	StorageClass string `json:"storageClass,omitempty"`
	// ObjectAcl represents the access control list for new objects
	ObjectAcl string `json:"objectAcl,omitempty"`
	// BucketAcl represents the access control list for new buckets
	BucketAcl string `json:"bucketAcl,omitempty"`
	// SecretName is the name of secret which stores the
	// gcs service account credentials JSON.
	SecretName string `json:"secretName"`
	// Prefix of the data path.
	Prefix string `json:"prefix,omitempty"`
}

// +k8s:openapi-gen=true
// BackupType represents the backup type.
type BackupType string

const (
	// BackupTypeFull represents the full backup of tidb cluster.
	BackupTypeFull BackupType = "full"
	// BackupTypeInc represents the incremental backup of tidb cluster.
	BackupTypeInc BackupType = "incremental"
	// BackupTypeDB represents the backup of one DB for the tidb cluster.
	BackupTypeDB BackupType = "db"
	// BackupTypeTable represents the backup of one table for the tidb cluster.
	BackupTypeTable BackupType = "table"
)

// +k8s:openapi-gen=true
// TiDBAccessConfig defines the configuration for access tidb cluster
type TiDBAccessConfig struct {
	// Host is the tidb cluster access address
	Host string `json:"host"`
	// Port is the port number to use for connecting tidb cluster
	Port int32 `json:"port,omitempty"`
	// User is the user for login tidb cluster
	User string `json:"user,omitempty"`
	// SecretName is the name of secret which stores tidb cluster's password.
	SecretName string `json:"secretName"`
	// TLSClientSecretName is the name of secret which stores tidb server client certificate
	// Optional: Defaults to nil
	// +optional
	TLSClientSecretName *string `json:"tlsClientSecretName,omitempty"`
}

// +k8s:openapi-gen=true
// BackupSpec contains the backup specification for a tidb cluster.
type BackupSpec struct {
	// From is the tidb cluster that needs to backup.
	From TiDBAccessConfig `json:"from,omitempty"`
	// Type is the backup type for tidb cluster.
	Type BackupType `json:"backupType,omitempty"`
	// TikvGCLifeTime is to specify the safe gc life time for backup.
	// The time limit during which data is retained for each GC, in the format of Go Duration.
	// When a GC happens, the current time minus this value is the safe point.
	TikvGCLifeTime *string `json:"tikvGCLifeTime,omitempty"`
	// StorageProvider configures where and how backups should be stored.
	StorageProvider `json:",inline"`
	// The storageClassName of the persistent volume for Backup data storage.
	// Defaults to Kubernetes default storage class.
	// +optional
	StorageClassName *string `json:"storageClassName,omitempty"`
	// StorageSize is the request storage size for backup job
	StorageSize string `json:"storageSize,omitempty"`
	// BRConfig is the configs for BR
	BR *BRConfig `json:"br,omitempty"`
	// MydumperConfig is the configs for mydumper
	Mydumper *MydumperConfig `json:"mydumper,omitempty"`
	// Base tolerations of backup Pods, components may add more tolerations upon this respectively
	// +optional
	Tolerations []corev1.Toleration `json:"tolerations,omitempty"`
	// Affinity of backup Pods
	// +optional
	Affinity *corev1.Affinity `json:"affinity,omitempty"`
	// Use KMS to decrypt the secrets
	UseKMS bool `json:"useKMS,omitempty"`
	// Specify service account of backup
	ServiceAccount string `json:"serviceAccount,omitempty"`
}

// +k8s:openapi-gen=true
// MydumperConfig contains config for mydumper
type MydumperConfig struct {
	// Options means options for backup data to remote storage with mydumper.
	Options []string `json:"options,omitempty"`
	// TableRegex means Regular expression for 'db.table' matching
	TableRegex *string `json:"tableRegex,omitempty"`
}

// +k8s:openapi-gen=true
// BRConfig contains config for BR
type BRConfig struct {
	// ClusterName of backup/restore cluster
	Cluster string `json:"cluster"`
	// Namespace of backup/restore cluster
	ClusterNamespace string `json:"clusterNamespace,omitempty"`
	// DB is the specific DB which will be backed-up or restored
	DB string `json:"db,omitempty"`
	// Table is the specific table which will be backed-up or restored
	Table string `json:"table,omitempty"`
	// LogLevel is the log level
	LogLevel string `json:"logLevel,omitempty"`
	// StatusAddr is the HTTP listening address for the status report service. Set to empty string to disable
	StatusAddr string `json:"statusAddr,omitempty"`
	// Concurrency is the size of thread pool on each node that execute the backup task
	Concurrency *uint32 `json:"concurrency,omitempty"`
	// RateLimit is the rate limit of the backup task, MB/s per node
	RateLimit *uint `json:"rateLimit,omitempty"`
	// TimeAgo is the history version of the backup task, e.g. 1m, 1h
	TimeAgo string `json:"timeAgo,omitempty"`
	// Checksum specifies whether to run checksum after backup
	Checksum *bool `json:"checksum,omitempty"`
	// SendCredToTikv specifies whether to send credentials to TiKV
	SendCredToTikv *bool `json:"sendCredToTikv,omitempty"`
	// OnLine specifies whether online during restore
	OnLine *bool `json:"onLine,omitempty"`
}

// BackupConditionType represents a valid condition of a Backup.
type BackupConditionType string

const (
	// BackupScheduled means the backup related job has been created
	BackupScheduled BackupConditionType = "Scheduled"
	// BackupRunning means the backup is currently being executed.
	BackupRunning BackupConditionType = "Running"
	// BackupComplete means the backup has successfully executed and the
	// resulting artifact has been stored in backend storage.
	BackupComplete BackupConditionType = "Complete"
	// BackupClean means the clean job has been created to clean backup data
	BackupClean BackupConditionType = "Clean"
	// BackupFailed means the backup has failed.
	BackupFailed BackupConditionType = "Failed"
	// BackupRetryFailed means this failure can be retried
	BackupRetryFailed BackupConditionType = "RetryFailed"
	// BackupInvalid means invalid backup CR
	BackupInvalid BackupConditionType = "Invalid"
)

// BackupCondition describes the observed state of a Backup at a certain point.
type BackupCondition struct {
	Type               BackupConditionType    `json:"type"`
	Status             corev1.ConditionStatus `json:"status"`
	LastTransitionTime metav1.Time            `json:"lastTransitionTime"`
	Reason             string                 `json:"reason"`
	Message            string                 `json:"message"`
}

// BackupStatus represents the current status of a backup.
type BackupStatus struct {
	// BackupPath is the location of the backup.
	BackupPath string `json:"backupPath"`
	// TimeStarted is the time at which the backup was started.
	TimeStarted metav1.Time `json:"timeStarted"`
	// TimeCompleted is the time at which the backup was completed.
	TimeCompleted metav1.Time `json:"timeCompleted"`
	// BackupSize is the data size of the backup.
	BackupSize int64 `json:"backupSize"`
	// CommitTs is the snapshot time point of tidb cluster.
	CommitTs   string            `json:"commitTs"`
	Conditions []BackupCondition `json:"conditions"`
}

// +genclient
// +k8s:deepcopy-gen:interfaces=k8s.io/apimachinery/pkg/runtime.Object

// +k8s:openapi-gen=true
// BackupSchedule is a backup schedule of tidb cluster.
type BackupSchedule struct {
	metav1.TypeMeta `json:",inline"`
	// +k8s:openapi-gen=false
	metav1.ObjectMeta `json:"metadata"`

	Spec BackupScheduleSpec `json:"spec"`
	// +k8s:openapi-gen=false
	Status BackupScheduleStatus `json:"status,omitempty"`
}

// +k8s:deepcopy-gen:interfaces=k8s.io/apimachinery/pkg/runtime.Object

// +k8s:openapi-gen=true
// BackupScheduleList contains a list of BackupSchedule.
type BackupScheduleList struct {
	metav1.TypeMeta `json:",inline"`
	metav1.ListMeta `json:"metadata"`

	Items []BackupSchedule `json:"items"`
}

// +k8s:openapi-gen=true
// BackupScheduleSpec contains the backup schedule specification for a tidb cluster.
type BackupScheduleSpec struct {
	// Schedule specifies the cron string used for backup scheduling.
	Schedule string `json:"schedule"`
	// Pause means paused backupSchedule
	Pause bool `json:"pause,omitempty"`
	// MaxBackups is to specify how many backups we want to keep
	// 0 is magic number to indicate un-limited backups.
	MaxBackups *int32 `json:"maxBackups,omitempty"`
	// MaxReservedTime is to specify how long backups we want to keep.
	MaxReservedTime *string `json:"maxReservedTime,omitempty"`
	// BackupTemplate is the specification of the backup structure to get scheduled.
	BackupTemplate BackupSpec `json:"backupTemplate"`
	// The storageClassName of the persistent volume for Backup data storage if not storage class name set in BackupSpec.
	// Defaults to Kubernetes default storage class.
	// +optional
	StorageClassName *string `json:"storageClassName,omitempty"`
	// StorageSize is the request storage size for backup job
	StorageSize string `json:"storageSize,omitempty"`
}

// BackupScheduleStatus represents the current state of a BackupSchedule.
type BackupScheduleStatus struct {
	// LastBackup represents the last backup.
	LastBackup string `json:"lastBackup"`
	// LastBackupTime represents the last time the backup was successfully created.
	LastBackupTime *metav1.Time `json:"lastBackupTime"`
	// AllBackupCleanTime represents the time when all backup entries are cleaned up
	AllBackupCleanTime *metav1.Time `json:"allBackupCleanTime"`
}

// +genclient
// +k8s:deepcopy-gen:interfaces=k8s.io/apimachinery/pkg/runtime.Object

// +k8s:openapi-gen=true
// Restore represents the restoration of backup of a tidb cluster.
type Restore struct {
	metav1.TypeMeta `json:",inline"`
	// +k8s:openapi-gen=false
	metav1.ObjectMeta `json:"metadata"`

	Spec RestoreSpec `json:"spec"`
	// +k8s:openapi-gen=false
	Status RestoreStatus `json:"status"`
}

// +k8s:deepcopy-gen:interfaces=k8s.io/apimachinery/pkg/runtime.Object

// +k8s:openapi-gen=true
// RestoreList contains a list of Restore.
type RestoreList struct {
	metav1.TypeMeta `json:",inline"`
	// +k8s:openapi-gen=false
	metav1.ListMeta `json:"metadata"`

	Items []Restore `json:"items"`
}

// RestoreConditionType represents a valid condition of a Restore.
type RestoreConditionType string

const (
	// RestoreScheduled means the restore job has been created to do tidb cluster restore
	RestoreScheduled RestoreConditionType = "Scheduled"
	// RestoreRunning means the Restore is currently being executed.
	RestoreRunning RestoreConditionType = "Running"
	// RestoreComplete means the Restore has successfully executed and the
	// backup data has been loaded into tidb cluster.
	RestoreComplete RestoreConditionType = "Complete"
	// RestoreFailed means the Restore has failed.
	RestoreFailed RestoreConditionType = "Failed"
	// RestoreRetryFailed means this failure can be retried
	RestoreRetryFailed RestoreConditionType = "RetryFailed"
	// RestoreInvalid means invalid restore CR.
	RestoreInvalid RestoreConditionType = "Invalid"
)

// RestoreCondition describes the observed state of a Restore at a certain point.
type RestoreCondition struct {
	Type               RestoreConditionType   `json:"type"`
	Status             corev1.ConditionStatus `json:"status"`
	LastTransitionTime metav1.Time            `json:"lastTransitionTime"`
	Reason             string                 `json:"reason"`
	Message            string                 `json:"message"`
}

// +k8s:openapi-gen=true
// RestoreSpec contains the specification for a restore of a tidb cluster backup.
type RestoreSpec struct {
	// To is the tidb cluster that needs to restore.
	To TiDBAccessConfig `json:"to,omitempty"`
	// Type is the backup type for tidb cluster.
	Type BackupType `json:"backupType,omitempty"`
	// TikvGCLifeTime is to specify the safe gc life time for restore.
	// The time limit during which data is retained for each GC, in the format of Go Duration.
	// When a GC happens, the current time minus this value is the safe point.
	TikvGCLifeTime *string `json:"tikvGCLifeTime,omitempty"`
	// StorageProvider configures where and how backups should be stored.
	StorageProvider `json:",inline"`
	// The storageClassName of the persistent volume for Restore data storage.
	// Defaults to Kubernetes default storage class.
	// +optional
	StorageClassName *string `json:"storageClassName,omitempty"`
	// StorageSize is the request storage size for backup job
	StorageSize string `json:"storageSize,omitempty"`
	// BR is the configs for BR.
	BR *BRConfig `json:"br,omitempty"`
	// Base tolerations of restore Pods, components may add more tolerations upon this respectively
	// +optional
	Tolerations []corev1.Toleration `json:"tolerations,omitempty"`
	// Affinity of restore Pods
	// +optional
	Affinity *corev1.Affinity `json:"affinity,omitempty"`
	// Use KMS to decrypt the secrets
	UseKMS bool `json:"useKMS,omitempty"`
	// Specify service account of restore
	ServiceAccount string `json:"serviceAccount,omitempty"`
}

// RestoreStatus represents the current status of a tidb cluster restore.
type RestoreStatus struct {
	// TimeStarted is the time at which the restore was started.
	TimeStarted metav1.Time `json:"timeStarted"`
	// TimeCompleted is the time at which the restore was completed.
	TimeCompleted metav1.Time        `json:"timeCompleted"`
	Conditions    []RestoreCondition `json:"conditions"`
}

// +k8s:openapi-gen=true
// IngressSpec describe the ingress desired state for the target component
type IngressSpec struct {
	// Hosts describe the hosts for the ingress
	Hosts []string `json:"hosts"`
	// Annotations describe the desired annotations for the ingress
	// +optional
	Annotations map[string]string `json:"annotations,omitempty"`

	// TLS configuration. Currently the Ingress only supports a single TLS
	// port, 443. If multiple members of this list specify different hosts, they
	// will be multiplexed on the same port according to the hostname specified
	// through the SNI TLS extension, if the ingress controller fulfilling the
	// ingress supports SNI.
	// +optional
	TLS []extensionsv1beta1.IngressTLS `json:"tls,omitempty"`
}<|MERGE_RESOLUTION|>--- conflicted
+++ resolved
@@ -206,15 +206,6 @@
 
 // TidbClusterStatus represents the current status of a tidb cluster.
 type TidbClusterStatus struct {
-<<<<<<< HEAD
-	ClusterID string          `json:"clusterID,omitempty"`
-	PD        PDStatus        `json:"pd,omitempty"`
-	TiKV      TiKVStatus      `json:"tikv,omitempty"`
-	TiDB      TiDBStatus      `json:"tidb,omitempty"`
-	Pump      PumpStatus      `josn:"pump,omitempty"`
-	TiFlash   TiFlashStatus   `json:"tiflash,omitempty"`
-	Monitor   *TidbMonitorRef `json:"monitor,omitempty"`
-=======
 	ClusterID string        `json:"clusterID,omitempty"`
 	PD        PDStatus      `json:"pd,omitempty"`
 	TiKV      TiKVStatus    `json:"tikv,omitempty"`
@@ -224,7 +215,6 @@
 	// Represents the latest available observations of a tidb cluster's state.
 	// +optional
 	Conditions []TidbClusterCondition `json:"conditions,omitempty"`
->>>>>>> e5eceb70
 }
 
 // TidbClusterCondition describes the state of a tidb cluster at a certain point.
