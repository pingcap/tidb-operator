--- conflicted
+++ resolved
@@ -49,13 +49,9 @@
 // +k8s:openapi-gen=true
 // TidbMonitor spec encode the desired state of tidb monitoring component
 type TidbMonitorSpec struct {
-<<<<<<< HEAD
-	// +optional
+	// +optional
+	// monitored TiDB cluster info
 	Clusters []TidbClusterRef `json:"clusters,omitempty"`
-=======
-	// monitored TiDB cluster info
-	Clusters []TidbClusterRef `json:"clusters"`
->>>>>>> 26b6a1ef
 
 	// Prometheus spec
 	Prometheus PrometheusSpec `json:"prometheus"`
