--- conflicted
+++ resolved
@@ -76,16 +76,13 @@
 	// Ref: https://prometheus.io/docs/alerting/alertmanager/
 	// +optional
 	AlertmanagerURL *string `json:"alertmanagerURL,omitempty"`
-<<<<<<< HEAD
-
-	// +optional
-	AdditionalContainers []corev1.Container `json:"additionalContainers,omitempty"`
-=======
 	// alertManagerRulesVersion is the version of the tidb cluster that used for alert rules.
 	// default to current tidb cluster version, for example: v3.0.15
 	// +optional
 	AlertManagerRulesVersion *string `json:"alertManagerRulesVersion,omitempty"`
->>>>>>> a852e2aa
+
+	// +optional
+	AdditionalContainers []corev1.Container `json:"additionalContainers,omitempty"`
 }
 
 // PrometheusSpec is the desired state of prometheus
@@ -102,7 +99,6 @@
 
 	// +optional
 	Config *PrometheusConfiguration `json:"config,omitempty"`
-
 }
 
 // +k8s:openapi-gen=true
