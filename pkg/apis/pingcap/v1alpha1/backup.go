--- conflicted
+++ resolved
@@ -441,14 +441,14 @@
 	return backup.Spec.Mode == BackupModeLog && backup.Status.Phase == BackupStopped
 }
 
-<<<<<<< HEAD
 // IsLogBackupOnTrack return whether log backup is on track.
 func IsLogBackupOnTrack(backup *Backup) bool {
 	return backup.Spec.Mode == BackupModeLog &&
 		backup.Status.Phase == BackupScheduled ||
 		backup.Status.Phase == BackupPrepare ||
 		backup.Status.Phase == BackupRunning
-=======
+}
+
 // IsLogBackupAlreadyPaused return whether log backup has already paused.
 func IsLogBackupAlreadyPaused(backup *Backup) bool {
 	return backup.Spec.Mode == BackupModeLog && backup.Status.Phase == BackupPaused
@@ -457,5 +457,4 @@
 // IsLogBackupAlreadyRunning return whether log backup has already resumed.
 func IsLogBackupAlreadyRunning(backup *Backup) bool {
 	return backup.Spec.Mode == BackupModeLog && backup.Status.Phase == BackupRunning
->>>>>>> 91d10653
 }