// Copyright 2019 PingCAP, Inc.
//
// Licensed under the Apache License, Version 2.0 (the "License");
// you may not use this file except in compliance with the License.
// You may obtain a copy of the License at
//
//     http://www.apache.org/licenses/LICENSE-2.0
//
// Unless required by applicable law or agreed to in writing, software
// distributed under the License is distributed on an "AS IS" BASIS,
// See the License for the specific language governing permissions and
// limitations under the License.

package v1alpha1

import (
	"fmt"

	"github.com/pingcap/tidb-operator/pkg/apis/label"
	"github.com/pingcap/tidb-operator/pkg/apis/util/config"

	corev1 "k8s.io/api/core/v1"
	metav1 "k8s.io/apimachinery/pkg/apis/meta/v1"
)

var (
	DefaultBatchDeleteOption = BatchDeleteOption{
		BatchConcurrency:   10,
		RoutineConcurrency: 100,
	}

	// defaultCleanOption is default clean option
	defaultCleanOption = CleanOption{
		PageSize:          10000,
		RetryCount:        5,
		BatchDeleteOption: DefaultBatchDeleteOption,
	}
)

// GetCleanJobName return the clean job name
func (bk *Backup) GetCleanJobName() string {
	return fmt.Sprintf("clean-%s", bk.GetName())
}

// GetCleanJobName return the clean job name for log backup
func (bk *Backup) GetStopLogBackupJobName() string {
	return fmt.Sprintf("stop-%s", bk.GetName())
}

// GetBackupJobName return the backup job name
func (bk *Backup) GetBackupJobName() string {
	if command := ParseLogBackupSubcommand(bk); command != "" {
		return fmt.Sprintf("backup-%s-%s", bk.GetName(), command)
	}
	return fmt.Sprintf("backup-%s", bk.GetName())
}

func (bk *Backup) GetVolumeBackupInitializeJobName() string {
	backupJobName := bk.GetBackupJobName()
	return fmt.Sprintf("%s-init", backupJobName)
}

// GetAllLogBackupJobName return the all log backup job name
func (bk *Backup) GetAllLogBackupJobName() []string {
	return []string{
		fmt.Sprintf("backup-%s-%s", bk.GetName(), LogStartCommand),
		fmt.Sprintf("backup-%s-%s", bk.GetName(), LogStopCommand),
		fmt.Sprintf("backup-%s-%s", bk.GetName(), LogTruncateCommand),
	}
}

// GetTidbEndpointHash return the hash string base on tidb cluster's host and port
func (bk *Backup) GetTidbEndpointHash() string {
	return HashContents([]byte(bk.Spec.From.GetTidbEndpoint()))
}

// GetBackupPVCName return the backup pvc name
func (bk *Backup) GetBackupPVCName() string {
	return fmt.Sprintf("backup-pvc-%s", bk.GetTidbEndpointHash())
}

// GetInstanceName return the backup instance name
func (bk *Backup) GetInstanceName() string {
	if bk.Labels != nil {
		if v, ok := bk.Labels[label.InstanceLabelKey]; ok {
			return v
		}
	}
	return bk.Name
}

// GetCleanOption return the clean option
func (bk *Backup) GetCleanOption() CleanOption {
	if bk.Spec.CleanOption == nil {
		return defaultCleanOption
	}

	ropt := *bk.Spec.CleanOption
	if ropt.PageSize <= 0 {
		ropt.PageSize = defaultCleanOption.PageSize
	}
	if ropt.RetryCount <= 0 {
		ropt.RetryCount = defaultCleanOption.RetryCount
	}
	if ropt.BatchConcurrency <= 0 {
		ropt.BatchConcurrency = defaultCleanOption.BatchConcurrency
	}
	if ropt.RoutineConcurrency <= 0 {
		ropt.RoutineConcurrency = defaultCleanOption.RoutineConcurrency
	}

	return ropt
}

// GetBackupCondition get the specify type's BackupCondition from the given BackupStatus
func GetBackupCondition(status *BackupStatus, conditionType BackupConditionType) (int, *BackupCondition) {
	if status == nil {
		return -1, nil
	}
	for i := range status.Conditions {
		if status.Conditions[i].Type == conditionType {
			return i, &status.Conditions[i]
		}
	}
	return -1, nil
}

// UpdateBackupCondition updates existing Backup condition or creates a new
// one. Sets LastTransitionTime to now if the status has changed.
// Returns true if Backup condition has changed or has been added.
func UpdateBackupCondition(status *BackupStatus, condition *BackupCondition) bool {
	if condition == nil {
		return false
	}
	condition.LastTransitionTime = metav1.Now()
	// Try to find this Backup condition.
	conditionIndex, oldCondition := GetBackupCondition(status, condition.Type)

	isDiffPhase := status.Phase != condition.Type

	// restart condition no need to update to phase
	if isDiffPhase && condition.Type != BackupRestart {
		status.Phase = condition.Type
	}

	if oldCondition == nil {
		// We are adding new Backup condition.
		status.Conditions = append(status.Conditions, *condition)
		return true
	}

	// if phase is diff, we need update condition
	if isDiffPhase {
		status.Conditions[conditionIndex] = *condition
		return true
	}

	// We are updating an existing condition, so we need to check if it has changed.
	if condition.Status == oldCondition.Status {
		condition.LastTransitionTime = oldCondition.LastTransitionTime
	}

	isUpdate := condition.Status == oldCondition.Status &&
		condition.Reason == oldCondition.Reason &&
		condition.Message == oldCondition.Message &&
		condition.LastTransitionTime.Equal(&oldCondition.LastTransitionTime)

	status.Conditions[conditionIndex] = *condition
	// Return true if one of the fields have changed.
	return !isUpdate
}

// IsBackupComplete returns true if a Backup has successfully completed
func IsBackupComplete(backup *Backup) bool {
	if backup.Spec.Mode == BackupModeLog {
		return IsLogBackupSubCommandOntheCondition(backup, BackupComplete)
	}
	_, condition := GetBackupCondition(&backup.Status, BackupComplete)
	return condition != nil && condition.Status == corev1.ConditionTrue
}

// IsBackupInvalid returns true if a Backup has invalid condition set
func IsBackupInvalid(backup *Backup) bool {
	if backup.Spec.Mode == BackupModeLog {
		return IsLogBackupSubCommandOntheCondition(backup, BackupInvalid)
	}
	_, condition := GetBackupCondition(&backup.Status, BackupInvalid)
	return condition != nil && condition.Status == corev1.ConditionTrue
}

// IsBackupFailed returns true if a Backup has failed
func IsBackupFailed(backup *Backup) bool {
	if backup.Spec.Mode == BackupModeLog {
		return IsLogBackupSubCommandOntheCondition(backup, BackupFailed)
	}
	_, condition := GetBackupCondition(&backup.Status, BackupFailed)
	return condition != nil && condition.Status == corev1.ConditionTrue
}

// IsBackupScheduled returns true if a Backup has successfully scheduled
func IsBackupScheduled(backup *Backup) bool {
	if backup.Spec.Mode == BackupModeLog {
		return IsLogBackupSubCommandOntheCondition(backup, BackupScheduled)
	}
	_, condition := GetBackupCondition(&backup.Status, BackupScheduled)
	return condition != nil && condition.Status == corev1.ConditionTrue
}

// HaveTruncateUntil returns true if a Backup has truncate until set
func HaveTruncateUntil(backup *Backup) bool {
	if backup.Spec.Mode != BackupModeLog {
		return false
	}
	return backup.Spec.LogTruncateUntil != ""
}

// IsBackupRunning returns true if a Backup is Running.
func IsBackupRunning(backup *Backup) bool {
	if backup.Spec.Mode == BackupModeLog {
		return IsLogBackupSubCommandOntheCondition(backup, BackupRunning)
	}
	_, condition := GetBackupCondition(&backup.Status, BackupRunning)
	return condition != nil && condition.Status == corev1.ConditionTrue
}

// IsBackupRestart returns true if a Backup was restarted.
func IsBackupRestart(backup *Backup) bool {
	_, hasRestartCondition := GetBackupCondition(&backup.Status, BackupRestart)
	return hasRestartCondition != nil
}

// IsBackupPrepared returns true if a Backup is Prepare.
func IsBackupPrepared(backup *Backup) bool {
	if backup.Spec.Mode == BackupModeLog {
		return IsLogBackupSubCommandOntheCondition(backup, BackupPrepare)
	}
	_, condition := GetBackupCondition(&backup.Status, BackupPrepare)
	return condition != nil && condition.Status == corev1.ConditionTrue
}

// IsVolumeBackupInitialized returns true if volume backup is initialized
func IsVolumeBackupInitialized(backup *Backup) bool {
	if backup.Spec.Mode != BackupModeVolumeSnapshot {
		return false
	}
	_, condition := GetBackupCondition(&backup.Status, VolumeBackupInitialized)
	return condition != nil && condition.Status == corev1.ConditionTrue
}

// IsVolumeBackupInitializeFailed returns true if volume backup is initialized failed
func IsVolumeBackupInitializeFailed(backup *Backup) bool {
	if backup.Spec.Mode != BackupModeVolumeSnapshot {
		return false
	}
	_, condition := GetBackupCondition(&backup.Status, VolumeBackupInitializeFailed)
	return condition != nil && condition.Status == corev1.ConditionTrue
}

func IsVolumeBackupSnapshotsCreated(backup *Backup) bool {
	if backup.Spec.Mode != BackupModeVolumeSnapshot {
		return false
	}
	_, condition := GetBackupCondition(&backup.Status, VolumeBackupSnapshotsCreated)
	return condition != nil && condition.Status == corev1.ConditionTrue
}

func IsVolumeBackupInitializeComplete(backup *Backup) bool {
	if backup.Spec.Mode != BackupModeVolumeSnapshot {
		return false
	}
	_, condition := GetBackupCondition(&backup.Status, VolumeBackupInitializeComplete)
	return condition != nil && condition.Status == corev1.ConditionTrue
}

// IsVolumeBackupComplete returns true if volume backup is complete
func IsVolumeBackupComplete(backup *Backup) bool {
	if backup.Spec.Mode != BackupModeVolumeSnapshot {
		return false
	}
	_, condition := GetBackupCondition(&backup.Status, VolumeBackupComplete)
	return condition != nil && condition.Status == corev1.ConditionTrue
}

// IsVolumeBackupFailed returns true if volume backup is failed
func IsVolumeBackupFailed(backup *Backup) bool {
	if backup.Spec.Mode != BackupModeVolumeSnapshot {
		return false
	}
	_, condition := GetBackupCondition(&backup.Status, VolumeBackupFailed)
	return condition != nil && condition.Status == corev1.ConditionTrue
}

// IsBackupClean returns true if a Backup has been successfully cleaned up
func IsBackupClean(backup *Backup) bool {
	// TODO: now we don't handle fault state, maybe we should consider it in the future
	if backup.Spec.Mode == BackupModeLog && IsLogBackupOnTrack(backup) {
		return false
	}
	if NeedRetainData(backup) {
		return true
	}
	_, condition := GetBackupCondition(&backup.Status, BackupClean)
	return condition != nil && condition.Status == corev1.ConditionTrue
}

// IsBackupCleanFailed returns true if a Backup has failed to clean up
func IsBackupCleanFailed(backup *Backup) bool {
	_, condition := GetBackupCondition(&backup.Status, BackupCleanFailed)
	return condition != nil && condition.Status == corev1.ConditionTrue
}

// IsCleanCandidate returns true if a Backup should be added to clean candidate according to cleanPolicy
func IsCleanCandidate(backup *Backup) bool {
	return backup.Spec.Mode == BackupModeLog ||
		backup.Spec.CleanPolicy == CleanPolicyTypeDelete ||
		backup.Spec.CleanPolicy == CleanPolicyTypeOnFailure
}

// NeedRetainData returns true if a Backup need not to be cleaned up according to cleanPolicy
func NeedRetainData(backup *Backup) bool {
	return backup.Spec.CleanPolicy == CleanPolicyTypeRetain ||
		(backup.Spec.CleanPolicy == CleanPolicyTypeOnFailure && !IsBackupFailed(backup))
}

// ParseLogBackupSubcommand parse the log backup subcommand from cr.
func ParseLogBackupSubcommand(backup *Backup) LogSubCommandType {
	if backup.Spec.Mode != BackupModeLog {
		return ""
	}

	var subCommand LogSubCommandType

	switch backup.Spec.LogSubcommand {
	// Users can omit the LogSubcommand field and use the `LogStop` field to stop log backups as in older version.
	case "":
		if backup.Spec.LogStop || IsLogBackupAlreadyStop(backup) {
			subCommand = LogStopCommand
		} else {
			subCommand = LogStartCommand
		}
	case LogStartCommand:
		if IsLogBackupAlreadyPaused(backup) {
			subCommand = LogResumeCommand
		} else {
			subCommand = LogStartCommand
		}
	case LogStopCommand:
		subCommand = LogStopCommand
	case LogPauseCommand:
		subCommand = LogPauseCommand
	default:
		return LogUnknownCommand
	}

	// If the selected subcommand is already sync and logTruncateUntil is set, switch to LogTruncateCommand
	if IsLogSubcommandAlreadySync(backup, subCommand) && backup.Spec.LogTruncateUntil != "" && backup.Spec.LogTruncateUntil != backup.Status.LogSuccessTruncateUntil {
		return LogTruncateCommand
	}

	return subCommand
}

// IsLogSubcommandAlreadySync return whether the log subcommand already sync.
// It only check start/stop/pause subcommand. Truncate subcommand need to check the `logTruncateUntil` separately.
func IsLogSubcommandAlreadySync(backup *Backup, subCommand LogSubCommandType) bool {
	switch subCommand {
	case LogStartCommand:
		return IsLogBackupAlreadyStart(backup)
	case LogStopCommand:
		return IsLogBackupAlreadyStop(backup)
	case LogPauseCommand:
		return IsLogBackupAlreadyPaused(backup)
	case LogResumeCommand:
		return IsLogBackupAlreadyRunning(backup)
	default:
		return false
	}
}

// IsLogBackupSubCommandOntheCondition return whether the log subcommand on the condition.
func IsLogBackupSubCommandOntheCondition(backup *Backup, conditionType BackupConditionType) bool {
	command := ParseLogBackupSubcommand(backup)
	switch command {
	case LogStartCommand, LogStopCommand, LogPauseCommand, LogResumeCommand:
		if subStatus, ok := backup.Status.LogSubCommandStatuses[command]; ok {
			return subStatus.Phase == conditionType
		}
	case LogTruncateCommand:
		// truncate Command's truncating until is the spec truncate until means the truncate is in progress.
		if subStatus, ok := backup.Status.LogSubCommandStatuses[command]; ok {
			return subStatus.LogTruncatingUntil == backup.Spec.LogTruncateUntil && subStatus.Phase == conditionType
		}
	default:
		return false
	}
	return false
}

// GetLogSubcommandConditionInfo gets log subcommand current phase's reason and message
func GetLogSubcommandConditionInfo(backup *Backup) (reason, message string) {
	command := ParseLogBackupSubcommand(backup)
	if subStatus, ok := backup.Status.LogSubCommandStatuses[command]; ok {
		for _, condition := range subStatus.Conditions {
			if subStatus.Phase == condition.Type {
				reason = condition.Reason
				message = condition.Message
				break
			}
		}
	}
	return
}

// IsLogBackupAlreadyStart return whether log backup has already started.
func IsLogBackupAlreadyStart(backup *Backup) bool {
	return backup.Spec.Mode == BackupModeLog && backup.Status.CommitTs != ""
}

// IsLogBackupAlreadyTruncate return whether log backup has already truncated.
func IsLogBackupAlreadyTruncate(backup *Backup) bool {
	if backup.Spec.Mode != BackupModeLog {
		return false
	}
	// spec truncate Until TS <= start commit TS or success truncate until means log backup has been truncated.
	var specTS, successedTS, startCommitTS uint64
	var err error

	specTS, err = config.ParseTSString(backup.Spec.LogTruncateUntil)
	if err != nil {
		return false
	}
	successedTS, _ = config.ParseTSString(backup.Status.LogSuccessTruncateUntil)
	startCommitTS, _ = config.ParseTSString(backup.Status.CommitTs)

	return specTS <= startCommitTS || specTS <= successedTS
}

// IsLogBackupAlreadyStop return whether log backup has already stoped.
func IsLogBackupAlreadyStop(backup *Backup) bool {
	return backup.Spec.Mode == BackupModeLog && backup.Status.Phase == BackupStopped
}

<<<<<<< HEAD
// IsLogBackupOnTrack returns whether log backup is on track.
func IsLogBackupOnTrack(backup *Backup) bool {
	if backup.Spec.Mode != BackupModeLog {
		return false
	}

	switch backup.Status.Phase {
	case BackupScheduled, BackupPrepare, BackupRunning, BackupPaused:
		return true
	default:
		return false
	}
}

=======
>>>>>>> 0bc6c51d
// IsLogBackupAlreadyPaused return whether log backup has already paused.
func IsLogBackupAlreadyPaused(backup *Backup) bool {
	return backup.Spec.Mode == BackupModeLog && backup.Status.Phase == BackupPaused
}

// IsLogBackupAlreadyRunning return whether log backup has already resumed.
func IsLogBackupAlreadyRunning(backup *Backup) bool {
	return backup.Spec.Mode == BackupModeLog && backup.Status.Phase == BackupRunning
}<|MERGE_RESOLUTION|>--- conflicted
+++ resolved
@@ -440,7 +440,6 @@
 	return backup.Spec.Mode == BackupModeLog && backup.Status.Phase == BackupStopped
 }
 
-<<<<<<< HEAD
 // IsLogBackupOnTrack returns whether log backup is on track.
 func IsLogBackupOnTrack(backup *Backup) bool {
 	if backup.Spec.Mode != BackupModeLog {
@@ -455,8 +454,6 @@
 	}
 }
 
-=======
->>>>>>> 0bc6c51d
 // IsLogBackupAlreadyPaused return whether log backup has already paused.
 func IsLogBackupAlreadyPaused(backup *Backup) bool {
 	return backup.Spec.Mode == BackupModeLog && backup.Status.Phase == BackupPaused
