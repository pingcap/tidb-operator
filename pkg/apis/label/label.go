--- conflicted
+++ resolved
@@ -116,13 +116,11 @@
 	AnnTiKVDeleteSlots = "tikv.tidb.pingcap.com/delete-slots"
 	// AnnTiFlashDeleteSlots is annotation key of tiflash delete slots.
 	AnnTiFlashDeleteSlots = "tiflash.tidb.pingcap.com/delete-slots"
-<<<<<<< HEAD
+
 	// AnnTiCDCDeleteSlots is annotation key of ticdc delete slots.
 	AnnTiCDCDeleteSlots = "ticdc.tidb.pingcap.com/delete-slots"
-=======
 	// AnnTiProxyDeleteSlots is annotation key of tiproxy delete slots.
 	AnnTiProxyDeleteSlots = "tiproxy.tidb.pingcap.com/delete-slots"
->>>>>>> 00b4df83
 	// AnnDMMasterDeleteSlots is annotation key of dm-master delete slots.
 	AnnDMMasterDeleteSlots = "dm-master.tidb.pingcap.com/delete-slots"
 	// AnnDMWorkerDeleteSlots is annotation key of dm-worker delete slots.
