--- conflicted
+++ resolved
@@ -140,16 +140,14 @@
 	// when TiDB cluster is restored from volume snapshot based backup.
 	AnnTiKVVolumesReadyKey = "tidb.pingcap.com/tikv-volumes-ready"
 
-<<<<<<< HEAD
-	// AnnTiKVNoActiveStoreSince is the annotation key to indicate the time since a pod does not have a valid store
-	// Listed from store status, but has a store id in label. This is an alternate way to detect tombstone stores.
-	AnnTiKVNoActiveStoreSince = "tidb.pingcap.com/tikv-no-active-store-since"
-=======
 	// AnnoTiFlash710KeepPortsKey is the annotation key to indicate whether the TiFlash v7.1.0+ keeps ports to avoid restart.
 	// ports: tcp_port, http_port, tcp_port_secure and https_port.
 	// NOTE: this annotation should only be used for existing TiFlash v7.1.0+ clusters with ports config items.
 	AnnoTiFlash710KeepPortsKey = "tidb.pingcap.com/tiflash-710-keep-ports"
->>>>>>> ddc83e63
+
+	// AnnTiKVNoActiveStoreSince is the annotation key to indicate the time since a pod does not have a valid store
+	// Listed from store status, but has a store id in label. This is an alternate way to detect tombstone stores.
+	AnnTiKVNoActiveStoreSince = "tidb.pingcap.com/tikv-no-active-store-since"
 
 	// PDLabelVal is PD label value
 	PDLabelVal string = "pd"
