--- conflicted
+++ resolved
@@ -256,9 +256,9 @@
 
 // TiKVFailureStore is the tikv failure store information
 type TiKVFailureStore struct {
-<<<<<<< HEAD
-	PodName string `json:"podName,omitempty"`
-	StoreID string `json:"storeID,omitempty"`
+	PodName   string      `json:"podName,omitempty"`
+	StoreID   string      `json:"storeID,omitempty"`
+	CreatedAt metav1.Time `json:"createdAt,omitempty"`
 }
 
 // +genclient
@@ -471,9 +471,4 @@
 	// TimeCompleted is the time at which the restore completed.
 	TimeCompleted metav1.Time        `json:"timeCompleted"`
 	Conditions    []RestoreCondition `json:"conditions"`
-=======
-	PodName   string      `json:"podName,omitempty"`
-	StoreID   string      `json:"storeID,omitempty"`
-	CreatedAt metav1.Time `json:"createdAt,omitempty"`
->>>>>>> 042b1a97
 }