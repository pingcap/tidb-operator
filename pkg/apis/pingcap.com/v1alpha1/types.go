// Copyright 2018 PingCAP, Inc.
//
// Licensed under the Apache License, Version 2.0 (the "License");
// you may not use this file except in compliance with the License.
// You may obtain a copy of the License at
//
//     http://www.apache.org/licenses/LICENSE-2.0
//
// Unless required by applicable law or agreed to in writing, software
// distributed under the License is distributed on an "AS IS" BASIS,
// See the License for the specific language governing permissions and
// limitations under the License.

package v1alpha1

import (
	apps "k8s.io/api/apps/v1beta1"
	corev1 "k8s.io/api/core/v1"
	metav1 "k8s.io/apimachinery/pkg/apis/meta/v1"
	"k8s.io/apimachinery/pkg/types"
)

const (
	// TiKVStateUp represents status of Up of TiKV
	TiKVStateUp string = "Up"
	// TiKVStateDown represents status of Down of TiKV
	TiKVStateDown string = "Down"
	// TiKVStateOffline represents status of Offline of TiKV
	TiKVStateOffline string = "Offline"
	// TiKVStateTombstone represents status of Tombstone of TiKV
	TiKVStateTombstone string = "Tombstone"
)

// MemberType represents member type
type MemberType string

const (
	// PDMemberType is pd container type
	PDMemberType MemberType = "pd"
	// TiDBMemberType is tidb container type
	TiDBMemberType MemberType = "tidb"
	// TiKVMemberType is tikv container type
	TiKVMemberType MemberType = "tikv"
	// SlowLogTailerMemberType is tidb log tailer container type
	SlowLogTailerMemberType MemberType = "slowlog"
	// UnknownMemberType is unknown container type
	UnknownMemberType MemberType = "unknown"
)

// MemberPhase is the current state of member
type MemberPhase string

const (
	// NormalPhase represents normal state of TiDB cluster.
	NormalPhase MemberPhase = "Normal"
	// UpgradePhase represents the upgrade state of TiDB cluster.
	UpgradePhase MemberPhase = "Upgrade"
)

// +genclient
// +k8s:deepcopy-gen:interfaces=k8s.io/apimachinery/pkg/runtime.Object

// TidbCluster is the control script's spec
type TidbCluster struct {
	metav1.TypeMeta   `json:",inline"`
	metav1.ObjectMeta `json:"metadata"`

	// Spec defines the behavior of a tidb cluster
	Spec TidbClusterSpec `json:"spec"`

	// Most recently observed status of the tidb cluster
	Status TidbClusterStatus `json:"status"`
}

// +k8s:deepcopy-gen:interfaces=k8s.io/apimachinery/pkg/runtime.Object

// TidbClusterList is TidbCluster list
type TidbClusterList struct {
	metav1.TypeMeta `json:",inline"`
	metav1.ListMeta `json:"metadata"`

	Items []TidbCluster `json:"items"`
}

// TidbClusterSpec describes the attributes that a user creates on a tidb cluster
type TidbClusterSpec struct {
	SchedulerName   string              `json:"schedulerName,omitempty"`
	PD              PDSpec              `json:"pd,omitempty"`
	TiDB            TiDBSpec            `json:"tidb,omitempty"`
	TiKV            TiKVSpec            `json:"tikv,omitempty"`
	TiKVPromGateway TiKVPromGatewaySpec `json:"tikvPromGateway,omitempty"`
	// Services list non-headless services type used in TidbCluster
	Services        []Service                            `json:"services,omitempty"`
	PVReclaimPolicy corev1.PersistentVolumeReclaimPolicy `json:"pvReclaimPolicy,omitempty"`
	Timezone        string                               `json:"timezone,omitempty"`
}

// TidbClusterStatus represents the current status of a tidb cluster.
type TidbClusterStatus struct {
	ClusterID string     `json:"clusterID,omitempty"`
	PD        PDStatus   `json:"pd,omitempty"`
	TiKV      TiKVStatus `json:"tikv,omitempty"`
	TiDB      TiDBStatus `json:"tidb,omitempty"`
}

// PDSpec contains details of PD member
type PDSpec struct {
	ContainerSpec
	Replicas         int32               `json:"replicas"`
	Affinity         *corev1.Affinity    `json:"affinity,omitempty"`
	NodeSelector     map[string]string   `json:"nodeSelector,omitempty"`
	StorageClassName string              `json:"storageClassName,omitempty"`
	Tolerations      []corev1.Toleration `json:"tolerations,omitempty"`
	Annotations      map[string]string   `json:"annotations,omitempty"`
}

// TiDBSpec contains details of PD member
type TiDBSpec struct {
	ContainerSpec
	Replicas         int32                 `json:"replicas"`
	Affinity         *corev1.Affinity      `json:"affinity,omitempty"`
	NodeSelector     map[string]string     `json:"nodeSelector,omitempty"`
	StorageClassName string                `json:"storageClassName,omitempty"`
	Tolerations      []corev1.Toleration   `json:"tolerations,omitempty"`
	Annotations      map[string]string     `json:"annotations,omitempty"`
	BinlogEnabled    bool                  `json:"binlogEnabled,omitempty"`
	MaxFailoverCount int32                 `json:"maxFailoverCount,omitempty"`
	SeparateSlowLog  bool                  `json:"separateSlowLog,omitempty"`
	SlowLogTailer    TiDBSlowLogTailerSpec `json:"slowLogTailer,omitempty"`
}

// TiDBSlowLogTailerSpec represents an optional log tailer sidecar with TiDB
type TiDBSlowLogTailerSpec struct {
	ContainerSpec
}

// TiKVSpec contains details of PD member
type TiKVSpec struct {
	ContainerSpec
<<<<<<< HEAD
	Replicas             int32               `json:"replicas"`
	NodeSelector         map[string]string   `json:"nodeSelector,omitempty"`
	NodeSelectorRequired bool                `json:"nodeSelectorRequired,omitempty"`
	StorageClassName     string              `json:"storageClassName,omitempty"`
	Tolerations          []corev1.Toleration `json:"tolerations,omitempty"`
	Privileged           bool                `json:"privileged,omitempty"`
=======
	Replicas         int32               `json:"replicas"`
	Affinity         *corev1.Affinity    `json:"affinity,omitempty"`
	NodeSelector     map[string]string   `json:"nodeSelector,omitempty"`
	StorageClassName string              `json:"storageClassName,omitempty"`
	Tolerations      []corev1.Toleration `json:"tolerations,omitempty"`
	Annotations      map[string]string   `json:"annotations,omitempty"`
>>>>>>> fe13e556
}

// TiKVPromGatewaySpec runs as a sidecar with TiKVSpec
type TiKVPromGatewaySpec struct {
	ContainerSpec
}

// ContainerSpec is the container spec of a pod
type ContainerSpec struct {
	Image           string               `json:"image"`
	ImagePullPolicy corev1.PullPolicy    `json:"imagePullPolicy,omitempty"`
	Requests        *ResourceRequirement `json:"requests,omitempty"`
	Limits          *ResourceRequirement `json:"limits,omitempty"`
}

// Service represent service type used in TidbCluster
type Service struct {
	Name string `json:"name,omitempty"`
	Type string `json:"type,omitempty"`
}

// ResourceRequirement is resource requirements for a pod
type ResourceRequirement struct {
	// CPU is how many cores a pod requires
	CPU string `json:"cpu,omitempty"`
	// Memory is how much memory a pod requires
	Memory string `json:"memory,omitempty"`
	// Storage is storage size a pod requires
	Storage string `json:"storage,omitempty"`
}

// PDStatus is PD status
type PDStatus struct {
	Synced         bool                       `json:"synced,omitempty"`
	Phase          MemberPhase                `json:"phase,omitempty"`
	StatefulSet    *apps.StatefulSetStatus    `json:"statefulSet,omitempty"`
	Members        map[string]PDMember        `json:"members,omitempty"`
	Leader         PDMember                   `json:"leader,omitempty"`
	FailureMembers map[string]PDFailureMember `json:"failureMembers,omitempty"`
}

// PDMember is PD member
type PDMember struct {
	Name string `json:"name"`
	// member id is actually a uint64, but apimachinery's json only treats numbers as int64/float64
	// so uint64 may overflow int64 and thus convert to float64
	ID        string `json:"id"`
	ClientURL string `json:"clientURL"`
	Health    bool   `json:"health"`
	// Last time the health transitioned from one to another.
	LastTransitionTime metav1.Time `json:"lastTransitionTime,omitempty"`
}

// PDFailureMember is the pd failure member information
type PDFailureMember struct {
	PodName       string    `json:"podName,omitempty"`
	MemberID      string    `json:"memberID,omitempty"`
	PVCUID        types.UID `json:"pvcUID,omitempty"`
	MemberDeleted bool      `json:"memberDeleted,omitempty"`
}

// TiDBStatus is TiDB status
type TiDBStatus struct {
	Phase                    MemberPhase                  `json:"phase,omitempty"`
	StatefulSet              *apps.StatefulSetStatus      `json:"statefulSet,omitempty"`
	Members                  map[string]TiDBMember        `json:"members,omitempty"`
	FailureMembers           map[string]TiDBFailureMember `json:"failureMembers,omitempty"`
	ResignDDLOwnerRetryCount int32                        `json:"resignDDLOwnerRetryCount,omitempty"`
}

// TiDBMember is TiDB member
type TiDBMember struct {
	Name   string `json:"name"`
	Health bool   `json:"health"`
	// Last time the health transitioned from one to another.
	LastTransitionTime metav1.Time `json:"lastTransitionTime,omitempty"`
	// Node hosting pod of this TiDB member.
	NodeName string `json:"node,omitempty"`
}

// TiDBFailureMember is the tidb failure member information
type TiDBFailureMember struct {
	PodName string `json:"podName,omitempty"`
}

// TiKVStatus is TiKV status
type TiKVStatus struct {
	Synced          bool                        `json:"synced,omitempty"`
	Phase           MemberPhase                 `json:"phase,omitempty"`
	StatefulSet     *apps.StatefulSetStatus     `json:"statefulSet,omitempty"`
	Stores          map[string]TiKVStore        `json:"stores,omitempty"`
	TombstoneStores map[string]TiKVStore        `json:"tombstoneStores,omitempty"`
	FailureStores   map[string]TiKVFailureStore `json:"failureStores,omitempty"`
}

// TiKVStores is either Up/Down/Offline/Tombstone
type TiKVStore struct {
	// store id is also uint64, due to the same reason as pd id, we store id as string
	ID                string      `json:"id"`
	PodName           string      `json:"podName"`
	IP                string      `json:"ip"`
	LeaderCount       int32       `json:"leaderCount"`
	State             string      `json:"state"`
	LastHeartbeatTime metav1.Time `json:"lastHeartbeatTime"`
	// Last time the health transitioned from one to another.
	LastTransitionTime metav1.Time `json:"lastTransitionTime,omitempty"`
}

// TiKVFailureStore is the tikv failure store information
type TiKVFailureStore struct {
	PodName string `json:"podName,omitempty"`
	StoreID string `json:"storeID,omitempty"`
}<|MERGE_RESOLUTION|>--- conflicted
+++ resolved
@@ -137,21 +137,13 @@
 // TiKVSpec contains details of PD member
 type TiKVSpec struct {
 	ContainerSpec
-<<<<<<< HEAD
+	Privileged           bool                `json:"privileged,omitempty"`
 	Replicas             int32               `json:"replicas"`
+	Affinity             *corev1.Affinity    `json:"affinity,omitempty"`
 	NodeSelector         map[string]string   `json:"nodeSelector,omitempty"`
-	NodeSelectorRequired bool                `json:"nodeSelectorRequired,omitempty"`
 	StorageClassName     string              `json:"storageClassName,omitempty"`
 	Tolerations          []corev1.Toleration `json:"tolerations,omitempty"`
-	Privileged           bool                `json:"privileged,omitempty"`
-=======
-	Replicas         int32               `json:"replicas"`
-	Affinity         *corev1.Affinity    `json:"affinity,omitempty"`
-	NodeSelector     map[string]string   `json:"nodeSelector,omitempty"`
-	StorageClassName string              `json:"storageClassName,omitempty"`
-	Tolerations      []corev1.Toleration `json:"tolerations,omitempty"`
-	Annotations      map[string]string   `json:"annotations,omitempty"`
->>>>>>> fe13e556
+	Annotations          map[string]string   `json:"annotations,omitempty"`
 }
 
 // TiKVPromGatewaySpec runs as a sidecar with TiKVSpec
