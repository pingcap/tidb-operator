// Copyright 2021 PingCAP, Inc.
//
// Licensed under the Apache License, Version 2.0 (the "License");
// you may not use this file except in compliance with the License.
// You may obtain a copy of the License at
//
//     http://www.apache.org/licenses/LICENSE-2.0
//
// Unless required by applicable law or agreed to in writing, software
// distributed under the License is distributed on an "AS IS" BASIS,
// See the License for the specific language governing permissions and
// limitations under the License.

package tiflashapi

import (
	"crypto/tls"
	"fmt"
	"sync"
	"time"

	"github.com/pingcap/tidb-operator/pkg/pdapi"
	"github.com/pingcap/tidb-operator/pkg/util"
	corelisterv1 "k8s.io/client-go/listers/core/v1"
	"k8s.io/klog"
)

const (
	DefaultTimeout = 5 * time.Second
)

// TiFlashControlInterface is an interface that knows how to manage and get client for TiFlash
type TiFlashControlInterface interface {
	// GetTiFlashPodClient provides TiFlashClient of the TiFlash cluster.
	GetTiFlashPodClient(namespace string, tcName string, podName string, tlsEnabled bool) TiFlashClient
}

// defaultTiFlashControl is the default implementation of TiFlashControlInterface.
type defaultTiFlashControl struct {
	mutex        sync.Mutex
	secretLister corelisterv1.SecretLister
}

// NewDefaultTiFlashControl returns a defaultTiFlashControl instance
func NewDefaultTiFlashControl(secretLister corelisterv1.SecretLister) TiFlashControlInterface {
	return &defaultTiFlashControl{secretLister: secretLister}
}

func (tc *defaultTiFlashControl) GetTiFlashPodClient(namespace string, tcName string, podName string, tlsEnabled bool) TiFlashClient {
	tc.mutex.Lock()
	defer tc.mutex.Unlock()

	var tlsConfig *tls.Config
	var err error
	var scheme = "http"

	if tlsEnabled {
		scheme = "https"
<<<<<<< HEAD
		tlsConfig, err = pdapi.GetTLSConfig(tc.kubeCli, pdapi.Namespace(namespace), util.ClusterClientTLSSecretName(tcName))
=======
		tlsConfig, err = pdapi.GetTLSConfig(tc.secretLister, pdapi.Namespace(namespace), tcName, util.ClusterClientTLSSecretName(tcName))
>>>>>>> 26b6a1ef
		if err != nil {
			klog.Errorf("Unable to get tls config for TiFlash cluster %q, tiflash client may not work: %v", tcName, err)
			return NewTiFlashClient(TiFlashPodClientURL(namespace, tcName, podName, scheme), DefaultTimeout, tlsConfig, true)
		}

		return NewTiFlashClient(TiFlashPodClientURL(namespace, tcName, podName, scheme), DefaultTimeout, tlsConfig, true)
	}

	return NewTiFlashClient(TiFlashPodClientURL(namespace, tcName, podName, scheme), DefaultTimeout, tlsConfig, true)
}

func tiflashPodClientKey(schema, namespace, clusterName, podName string) string {
	return fmt.Sprintf("%s.%s.%s.%s", schema, clusterName, namespace, podName)
}

// TiFlashPodClientURL builds the url of tiflash pod client
func TiFlashPodClientURL(namespace, clusterName, podName, scheme string) string {
	return fmt.Sprintf("%s://%s.%s-tiflash-peer.%s:20292", scheme, podName, clusterName, namespace)
}

// FakeTiFlashControl implements a fake version of TiFlashControlInterface.
type FakeTiFlashControl struct {
	defaultTiFlashControl
	tiflashPodClients map[string]TiFlashClient
}

func NewFakeTiFlashControl(secretLister corelisterv1.SecretLister) *FakeTiFlashControl {
	return &FakeTiFlashControl{
		defaultTiFlashControl: defaultTiFlashControl{secretLister: secretLister},
		tiflashPodClients:     map[string]TiFlashClient{},
	}
}

func (ftc *FakeTiFlashControl) SetTiFlashPodClient(namespace, tcName, podName string, tiflashPodClient TiFlashClient) {
	ftc.tiflashPodClients[tiflashPodClientKey("http", namespace, tcName, podName)] = tiflashPodClient
}

func (ftc *FakeTiFlashControl) GetTiFlashPodClient(namespace, tcName, podName string, tlsEnabled bool) TiFlashClient {
	return ftc.tiflashPodClients[tiflashPodClientKey("http", namespace, tcName, podName)]
}<|MERGE_RESOLUTION|>--- conflicted
+++ resolved
@@ -56,11 +56,7 @@
 
 	if tlsEnabled {
 		scheme = "https"
-<<<<<<< HEAD
-		tlsConfig, err = pdapi.GetTLSConfig(tc.kubeCli, pdapi.Namespace(namespace), util.ClusterClientTLSSecretName(tcName))
-=======
-		tlsConfig, err = pdapi.GetTLSConfig(tc.secretLister, pdapi.Namespace(namespace), tcName, util.ClusterClientTLSSecretName(tcName))
->>>>>>> 26b6a1ef
+		tlsConfig, err = pdapi.GetTLSConfig(tc.secretLister, pdapi.Namespace(namespace), util.ClusterClientTLSSecretName(tcName))
 		if err != nil {
 			klog.Errorf("Unable to get tls config for TiFlash cluster %q, tiflash client may not work: %v", tcName, err)
 			return NewTiFlashClient(TiFlashPodClientURL(namespace, tcName, podName, scheme), DefaultTimeout, tlsConfig, true)
