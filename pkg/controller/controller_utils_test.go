--- conflicted
+++ resolved
@@ -363,7 +363,6 @@
 	return backup
 }
 
-<<<<<<< HEAD
 func newPVCFromBackup(backup *v1alpha1.Backup) *corev1.PersistentVolumeClaim {
 	return &corev1.PersistentVolumeClaim{
 		TypeMeta: metav1.TypeMeta{
@@ -379,7 +378,8 @@
 			VolumeName: "backup-pv-1",
 		},
 	}
-=======
+}
+
 func newJobFromBackup(backup *v1alpha1.Backup) *batchv1.Job {
 	job := &batchv1.Job{
 		ObjectMeta: metav1.ObjectMeta{
@@ -388,7 +388,6 @@
 		},
 	}
 	return job
->>>>>>> b880125d
 }
 
 func newStatefulSet(tc *v1alpha1.TidbCluster, _ string) *apps.StatefulSet {
