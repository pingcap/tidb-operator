// Copyright 2018 PingCAP, Inc.
//
// Licensed under the Apache License, Version 2.0 (the "License");
// you may not use this file except in compliance with the License.
// You may obtain a copy of the License at
//
//     http://www.apache.org/licenses/LICENSE-2.0
//
// Unless required by applicable law or agreed to in writing, software
// distributed under the License is distributed on an "AS IS" BASIS,
// See the License for the specific language governing permissions and
// limitations under the License.

package controller

import (
	"flag"
	"time"

	"github.com/pingcap/tidb-operator/pkg/apis/pingcap/v1alpha1"
	"github.com/pingcap/tidb-operator/pkg/client/clientset/versioned"
	"github.com/pingcap/tidb-operator/pkg/client/clientset/versioned/fake"
	informers "github.com/pingcap/tidb-operator/pkg/client/informers/externalversions"
	listers "github.com/pingcap/tidb-operator/pkg/client/listers/pingcap/v1alpha1"
	"github.com/pingcap/tidb-operator/pkg/dmapi"
	"github.com/pingcap/tidb-operator/pkg/pdapi"
	"github.com/pingcap/tidb-operator/pkg/scheme"
	"github.com/pingcap/tidb-operator/pkg/tiflashapi"
	"github.com/pingcap/tidb-operator/pkg/tikvapi"
	corev1 "k8s.io/api/core/v1"
	metav1 "k8s.io/apimachinery/pkg/apis/meta/v1"
	kubeinformers "k8s.io/client-go/informers"
	"k8s.io/client-go/kubernetes"
	kubefake "k8s.io/client-go/kubernetes/fake"
	eventv1 "k8s.io/client-go/kubernetes/typed/core/v1"
	appslisters "k8s.io/client-go/listers/apps/v1"
	batchlisters "k8s.io/client-go/listers/batch/v1"
	corelisterv1 "k8s.io/client-go/listers/core/v1"
	extensionslister "k8s.io/client-go/listers/extensions/v1beta1"
	storagelister "k8s.io/client-go/listers/storage/v1"
	"k8s.io/client-go/tools/record"
	"k8s.io/klog"
	"sigs.k8s.io/controller-runtime/pkg/client"
	controllerfake "sigs.k8s.io/controller-runtime/pkg/client/fake"
)

// CLIConfig is used save all configuration read from command line parameters
type CLIConfig struct {
	PrintVersion bool
	// The number of workers that are allowed to sync concurrently.
	// Larger number = more responsive management, but more CPU
	// (and network) load
	Workers int
	// Controls whether operator should manage kubernetes cluster
	// wide TiDB clusters
	ClusterScoped bool

	ClusterPermissionNode bool
	ClusterPermissionPV   bool
	ClusterPermissionSC   bool

	AutoFailover          bool
	PDFailoverPeriod      time.Duration
	TiKVFailoverPeriod    time.Duration
	TiDBFailoverPeriod    time.Duration
	TiFlashFailoverPeriod time.Duration
	MasterFailoverPeriod  time.Duration
	WorkerFailoverPeriod  time.Duration
	LeaseDuration         time.Duration
	RenewDeadline         time.Duration
	RetryPeriod           time.Duration
	WaitDuration          time.Duration
	// ResyncDuration is the resync time of informer
	ResyncDuration time.Duration
	// Defines whether tidb operator run in test mode, test mode is
	// only open when test
	TestMode               bool
	TiDBBackupManagerImage string
	TiDBDiscoveryImage     string
	// PodWebhookEnabled is the key to indicate whether pod admission
	// webhook is set up.
	PodWebhookEnabled bool
	// Selector is used to filter CR labels to decide
	// what resources should be watched and synced by controller
	Selector string
}

// DefaultCLIConfig returns the default command line configuration
func DefaultCLIConfig() *CLIConfig {
	return &CLIConfig{
		Workers:                5,
		ClusterScoped:          true,
		AutoFailover:           true,
		PDFailoverPeriod:       5 * time.Minute,
		TiKVFailoverPeriod:     5 * time.Minute,
		TiDBFailoverPeriod:     5 * time.Minute,
		TiFlashFailoverPeriod:  5 * time.Minute,
		MasterFailoverPeriod:   5 * time.Minute,
		WorkerFailoverPeriod:   5 * time.Minute,
		LeaseDuration:          15 * time.Second,
		RenewDeadline:          10 * time.Second,
		RetryPeriod:            2 * time.Second,
		WaitDuration:           5 * time.Second,
		ResyncDuration:         30 * time.Second,
		TiDBBackupManagerImage: "pingcap/tidb-backup-manager:latest",
		TiDBDiscoveryImage:     "pingcap/tidb-operator:latest",
		Selector:               "",
	}
}

// AddFlag adds a flag for setting global feature gates to the specified FlagSet.
func (c *CLIConfig) AddFlag(_ *flag.FlagSet) {
	flag.BoolVar(&c.PrintVersion, "V", false, "Show version and quit")
	flag.BoolVar(&c.PrintVersion, "version", false, "Show version and quit")
	flag.IntVar(&c.Workers, "workers", c.Workers, "The number of workers that are allowed to sync concurrently. Larger number = more responsive management, but more CPU (and network) load")
	flag.BoolVar(&c.ClusterScoped, "cluster-scoped", c.ClusterScoped, "Whether tidb-operator should manage kubernetes cluster wide TiDB Clusters")
	flag.BoolVar(&c.ClusterPermissionNode, "cluster-permission-node", c.ClusterPermissionNode, "Whether tidb-operator should have node permissions even if cluster-scoped is false")
	flag.BoolVar(&c.ClusterPermissionPV, "cluster-permission-pv", c.ClusterPermissionPV, "Whether tidb-operator should have persistent volume permissions even if cluster-scoped is false")
	flag.BoolVar(&c.ClusterPermissionSC, "cluster-permission-sc", c.ClusterPermissionSC, "Whether tidb-operator should have storage class permissions even if cluster-scoped is false")
	flag.BoolVar(&c.AutoFailover, "auto-failover", c.AutoFailover, "Auto failover")
	flag.DurationVar(&c.PDFailoverPeriod, "pd-failover-period", c.PDFailoverPeriod, "PD failover period default(5m)")
	flag.DurationVar(&c.TiKVFailoverPeriod, "tikv-failover-period", c.TiKVFailoverPeriod, "TiKV failover period default(5m)")
	flag.DurationVar(&c.TiFlashFailoverPeriod, "tiflash-failover-period", c.TiFlashFailoverPeriod, "TiFlash failover period default(5m)")
	flag.DurationVar(&c.TiDBFailoverPeriod, "tidb-failover-period", c.TiDBFailoverPeriod, "TiDB failover period")
	flag.DurationVar(&c.MasterFailoverPeriod, "dm-master-failover-period", c.MasterFailoverPeriod, "dm-master failover period")
	flag.DurationVar(&c.WorkerFailoverPeriod, "dm-worker-failover-period", c.WorkerFailoverPeriod, "dm-worker failover period")
	flag.DurationVar(&c.ResyncDuration, "resync-duration", c.ResyncDuration, "Resync time of informer")
	flag.BoolVar(&c.TestMode, "test-mode", false, "whether tidb-operator run in test mode")
	flag.StringVar(&c.TiDBBackupManagerImage, "tidb-backup-manager-image", c.TiDBBackupManagerImage, "The image of backup manager tool")
	// TODO: actually we just want to use the same image with tidb-controller-manager, but DownwardAPI cannot get image ID, see if there is any better solution
	flag.StringVar(&c.TiDBDiscoveryImage, "tidb-discovery-image", c.TiDBDiscoveryImage, "The image of the tidb discovery service")
	flag.BoolVar(&c.PodWebhookEnabled, "pod-webhook-enabled", false, "Whether Pod admission webhook is enabled")
	flag.StringVar(&c.Selector, "selector", c.Selector, "Selector (label query) to filter on, supports '=', '==', and '!='")

	// see https://pkg.go.dev/k8s.io/client-go/tools/leaderelection#LeaderElectionConfig for the config
	flag.DurationVar(&c.LeaseDuration, "leader-lease-duration", c.LeaseDuration, "leader-lease-duration is the duration that non-leader candidates will wait to force acquire leadership")
	flag.DurationVar(&c.RenewDeadline, "leader-renew-deadline", c.RenewDeadline, "leader-renew-deadline is the duration that the acting master will retry refreshing leadership before giving up")
	flag.DurationVar(&c.RetryPeriod, "leader-retry-period", c.RetryPeriod, "leader-retry-period is the duration the LeaderElector clients should wait between tries of actions")
}

// HasNodePermission returns whether the user has permission for node operations.
func (c *CLIConfig) HasNodePermission() bool {
	return c.ClusterScoped || c.ClusterPermissionNode
}

// HasPVPermission returns whether the user has permission for persistent volume operations.
func (c *CLIConfig) HasPVPermission() bool {
	return c.ClusterScoped || c.ClusterPermissionPV
}

// HasSCPermission returns whether the user has permission for storage class operations.
func (c *CLIConfig) HasSCPermission() bool {
	return c.ClusterScoped || c.ClusterPermissionSC
}

type Controls struct {
	JobControl         JobControlInterface
	ConfigMapControl   ConfigMapControlInterface
	StatefulSetControl StatefulSetControlInterface
	ServiceControl     ServiceControlInterface
	PVCControl         PVCControlInterface
	GeneralPVCControl  GeneralPVCControlInterface
	GenericControl     GenericControlInterface
	PVControl          PVControlInterface
	PodControl         PodControlInterface
	TypedControl       TypedControlInterface
	PDControl          pdapi.PDControlInterface
	TiKVControl        tikvapi.TiKVControlInterface
	TiFlashControl     tiflashapi.TiFlashControlInterface
	DMMasterControl    dmapi.MasterControlInterface
	TiDBClusterControl TidbClusterControlInterface
	DMClusterControl   DMClusterControlInterface
	CDCControl         TiCDCControlInterface
	TiDBControl        TiDBControlInterface
	BackupControl      BackupControlInterface
}

// Dependencies is used to store all shared dependent resources to avoid
// pass parameters everywhere.
type Dependencies struct {
	// CLIConfig represents all parameters read from command line
	CLIConfig *CLIConfig
	// Operator client interface
	Clientset versioned.Interface
	// Kubernetes client interface
	KubeClientset                  kubernetes.Interface
	GenericClient                  client.Client
	InformerFactory                informers.SharedInformerFactory
	KubeInformerFactory            kubeinformers.SharedInformerFactory
	LabelFilterKubeInformerFactory kubeinformers.SharedInformerFactory
	Recorder                       record.EventRecorder

	// Listers
	ServiceLister               corelisterv1.ServiceLister
	EndpointLister              corelisterv1.EndpointsLister
	PVCLister                   corelisterv1.PersistentVolumeClaimLister
	PVLister                    corelisterv1.PersistentVolumeLister
	PodLister                   corelisterv1.PodLister
	NodeLister                  corelisterv1.NodeLister
	SecretLister                corelisterv1.SecretLister
	ConfigMapLister             corelisterv1.ConfigMapLister
	StatefulSetLister           appslisters.StatefulSetLister
	DeploymentLister            appslisters.DeploymentLister
	JobLister                   batchlisters.JobLister
	IngressLister               extensionslister.IngressLister
	StorageClassLister          storagelister.StorageClassLister
	TiDBClusterLister           listers.TidbClusterLister
	TiDBClusterAutoScalerLister listers.TidbClusterAutoScalerLister
	DMClusterLister             listers.DMClusterLister
	BackupLister                listers.BackupLister
	RestoreLister               listers.RestoreLister
	BackupScheduleLister        listers.BackupScheduleLister
	TiDBInitializerLister       listers.TidbInitializerLister
	TiDBMonitorLister           listers.TidbMonitorLister

	// Controls
	Controls
}

func newRealControls(
	cliCfg *CLIConfig,
	clientset versioned.Interface,
	kubeClientset kubernetes.Interface,
	genericCli client.Client,
	informerFactory informers.SharedInformerFactory,
	kubeInformerFactory kubeinformers.SharedInformerFactory,
	recorder record.EventRecorder) Controls {
	// Shared variables to construct `Dependencies` and some of its fields
	var (
<<<<<<< HEAD
		secretLister      = kubeInformerFactory.Core().V1().Secrets().Lister()
		masterControl     = dmapi.NewDefaultMasterControl(secretLister)
=======
		pdControl         = pdapi.NewDefaultPDControl(kubeClientset)
		tikvControl       = tikvapi.NewDefaultTiKVControl(kubeClientset)
		tiflashControl    = tiflashapi.NewDefaultTiFlashControl(kubeClientset)
		masterControl     = dmapi.NewDefaultMasterControl(kubeClientset)
>>>>>>> aa375936
		genericCtrl       = NewRealGenericControl(genericCli, recorder)
		tidbClusterLister = informerFactory.Pingcap().V1alpha1().TidbClusters().Lister()
		dmClusterLister   = informerFactory.Pingcap().V1alpha1().DMClusters().Lister()
		statefulSetLister = kubeInformerFactory.Apps().V1().StatefulSets().Lister()
		serviceLister     = kubeInformerFactory.Core().V1().Services().Lister()
		pvcLister         = kubeInformerFactory.Core().V1().PersistentVolumeClaims().Lister()
		podLister         = kubeInformerFactory.Core().V1().Pods().Lister()
		pvLister          corelisterv1.PersistentVolumeLister
	)
	if cliCfg.HasPVPermission() {
		pvLister = kubeInformerFactory.Core().V1().PersistentVolumes().Lister()
	}

	return Controls{
		JobControl:         NewRealJobControl(kubeClientset, recorder),
		ConfigMapControl:   NewRealConfigMapControl(kubeClientset, recorder),
		StatefulSetControl: NewRealStatefuSetControl(kubeClientset, statefulSetLister, recorder),
		ServiceControl:     NewRealServiceControl(kubeClientset, serviceLister, recorder),
		PVControl:          NewRealPVControl(kubeClientset, pvcLister, pvLister, recorder),
		PVCControl:         NewRealPVCControl(kubeClientset, recorder, pvcLister),
		GeneralPVCControl:  NewRealGeneralPVCControl(kubeClientset, recorder),
		GenericControl:     genericCtrl,
		PodControl:         NewRealPodControl(kubeClientset, pdapi.NewDefaultPDControl(secretLister), podLister, recorder),
		TypedControl:       NewTypedControl(genericCtrl),
<<<<<<< HEAD
		PDControl:          pdapi.NewDefaultPDControl(secretLister),
		TiKVControl:        tikvapi.NewDefaultTiKVControl(secretLister),
=======
		PDControl:          pdControl,
		TiKVControl:        tikvControl,
		TiFlashControl:     tiflashControl,
>>>>>>> aa375936
		DMMasterControl:    masterControl,
		TiDBClusterControl: NewRealTidbClusterControl(clientset, tidbClusterLister, recorder),
		DMClusterControl:   NewRealDMClusterControl(clientset, dmClusterLister, recorder),
		CDCControl:         NewDefaultTiCDCControl(secretLister),
		TiDBControl:        NewDefaultTiDBControl(secretLister),
		BackupControl:      NewRealBackupControl(clientset, recorder),
	}
}

func newDependencies(
	cliCfg *CLIConfig,
	clientset versioned.Interface,
	kubeClientset kubernetes.Interface,
	genericCli client.Client,
	informerFactory informers.SharedInformerFactory,
	kubeInformerFactory kubeinformers.SharedInformerFactory,
	labelFilterKubeInformerFactory kubeinformers.SharedInformerFactory,
	recorder record.EventRecorder) *Dependencies {

	var (
		nodeLister corelisterv1.NodeLister
		pvLister   corelisterv1.PersistentVolumeLister
		scLister   storagelister.StorageClassLister
	)
	if cliCfg.HasNodePermission() {
		nodeLister = kubeInformerFactory.Core().V1().Nodes().Lister()
	} else {
		klog.Info("no permission for nodes, skip creating node lister")
	}
	if cliCfg.HasPVPermission() {
		pvLister = kubeInformerFactory.Core().V1().PersistentVolumes().Lister()
	} else {
		klog.Info("no permission for persistent volumes, skip creating pv lister")
	}
	if cliCfg.HasSCPermission() {
		scLister = kubeInformerFactory.Storage().V1().StorageClasses().Lister()
	} else {
		klog.Info("no permission for storage classes, skip creating sc lister")
	}

	return &Dependencies{
		CLIConfig:                      cliCfg,
		InformerFactory:                informerFactory,
		Clientset:                      clientset,
		KubeClientset:                  kubeClientset,
		GenericClient:                  genericCli,
		KubeInformerFactory:            kubeInformerFactory,
		LabelFilterKubeInformerFactory: labelFilterKubeInformerFactory,
		Recorder:                       recorder,

		// Listers
		ServiceLister:               kubeInformerFactory.Core().V1().Services().Lister(),
		EndpointLister:              kubeInformerFactory.Core().V1().Endpoints().Lister(),
		PVCLister:                   kubeInformerFactory.Core().V1().PersistentVolumeClaims().Lister(),
		PVLister:                    pvLister,
		PodLister:                   kubeInformerFactory.Core().V1().Pods().Lister(),
		NodeLister:                  nodeLister,
		SecretLister:                kubeInformerFactory.Core().V1().Secrets().Lister(),
		ConfigMapLister:             labelFilterKubeInformerFactory.Core().V1().ConfigMaps().Lister(),
		StatefulSetLister:           kubeInformerFactory.Apps().V1().StatefulSets().Lister(),
		DeploymentLister:            kubeInformerFactory.Apps().V1().Deployments().Lister(),
		StorageClassLister:          scLister,
		JobLister:                   kubeInformerFactory.Batch().V1().Jobs().Lister(),
		IngressLister:               kubeInformerFactory.Extensions().V1beta1().Ingresses().Lister(),
		TiDBClusterLister:           informerFactory.Pingcap().V1alpha1().TidbClusters().Lister(),
		TiDBClusterAutoScalerLister: informerFactory.Pingcap().V1alpha1().TidbClusterAutoScalers().Lister(),
		DMClusterLister:             informerFactory.Pingcap().V1alpha1().DMClusters().Lister(),
		BackupLister:                informerFactory.Pingcap().V1alpha1().Backups().Lister(),
		RestoreLister:               informerFactory.Pingcap().V1alpha1().Restores().Lister(),
		BackupScheduleLister:        informerFactory.Pingcap().V1alpha1().BackupSchedules().Lister(),
		TiDBInitializerLister:       informerFactory.Pingcap().V1alpha1().TidbInitializers().Lister(),
		TiDBMonitorLister:           informerFactory.Pingcap().V1alpha1().TidbMonitors().Lister(),
	}
}

// NewDependencies is used to construct the dependencies
func NewDependencies(ns string, cliCfg *CLIConfig, clientset versioned.Interface, kubeClientset kubernetes.Interface, genericCli client.Client) *Dependencies {
	var (
		options     []informers.SharedInformerOption
		kubeoptions []kubeinformers.SharedInformerOption
	)
	if !cliCfg.ClusterScoped {
		options = append(options, informers.WithNamespace(ns))
		kubeoptions = append(kubeoptions, kubeinformers.WithNamespace(ns))
	}
	tweakListOptionsFunc := func(options *metav1.ListOptions) {
		if len(options.LabelSelector) > 0 {
			options.LabelSelector += ",app.kubernetes.io/managed-by=tidb-operator"
		} else {
			options.LabelSelector = "app.kubernetes.io/managed-by=tidb-operator"
		}
	}
	labelKubeOptions := append(kubeoptions, kubeinformers.WithTweakListOptions(tweakListOptionsFunc))
	tweakListOptionsFunc = func(options *metav1.ListOptions) {
		if len(cliCfg.Selector) > 0 {
			options.LabelSelector = cliCfg.Selector
		}
	}
	options = append(options, informers.WithTweakListOptions(tweakListOptionsFunc))

	// Initialize the informer factories
	informerFactory := informers.NewSharedInformerFactoryWithOptions(clientset, cliCfg.ResyncDuration, options...)
	kubeInformerFactory := kubeinformers.NewSharedInformerFactoryWithOptions(kubeClientset, cliCfg.ResyncDuration, kubeoptions...)
	labelFilterKubeInformerFactory := kubeinformers.NewSharedInformerFactoryWithOptions(kubeClientset, cliCfg.ResyncDuration, labelKubeOptions...)

	// Initialize the event recorder
	eventBroadcaster := record.NewBroadcasterWithCorrelatorOptions(record.CorrelatorOptions{QPS: 1})
	eventBroadcaster.StartLogging(klog.V(2).Infof)
	eventBroadcaster.StartRecordingToSink(&eventv1.EventSinkImpl{
		Interface: eventv1.New(kubeClientset.CoreV1().RESTClient()).Events("")})
	recorder := eventBroadcaster.NewRecorder(v1alpha1.Scheme, corev1.EventSource{Component: "tidb-controller-manager"})
	deps := newDependencies(cliCfg, clientset, kubeClientset, genericCli, informerFactory, kubeInformerFactory, labelFilterKubeInformerFactory, recorder)
	deps.Controls = newRealControls(cliCfg, clientset, kubeClientset, genericCli, informerFactory, kubeInformerFactory, recorder)
	return deps
}

func newFakeControl(kubeClientset kubernetes.Interface, informerFactory informers.SharedInformerFactory, kubeInformerFactory kubeinformers.SharedInformerFactory) Controls {
	genericCtrl := NewFakeGenericControl()
	// Shared variables to construct `Dependencies` and some of its fields
	return Controls{
		JobControl:         NewFakeJobControl(kubeInformerFactory.Batch().V1().Jobs()),
		ConfigMapControl:   NewFakeConfigMapControl(kubeInformerFactory.Core().V1().ConfigMaps()),
		StatefulSetControl: NewFakeStatefulSetControl(kubeInformerFactory.Apps().V1().StatefulSets()),
		ServiceControl:     NewFakeServiceControl(kubeInformerFactory.Core().V1().Services(), kubeInformerFactory.Core().V1().Endpoints()),
		PVControl:          NewFakePVControl(kubeInformerFactory.Core().V1().PersistentVolumes(), kubeInformerFactory.Core().V1().PersistentVolumeClaims()),
		PVCControl:         NewFakePVCControl(kubeInformerFactory.Core().V1().PersistentVolumeClaims()),
		GeneralPVCControl:  NewFakeGeneralPVCControl(kubeInformerFactory.Core().V1().PersistentVolumeClaims()),
		GenericControl:     genericCtrl,
		PodControl:         NewFakePodControl(kubeInformerFactory.Core().V1().Pods()),
		TypedControl:       NewTypedControl(genericCtrl),
<<<<<<< HEAD
		PDControl:          pdapi.NewFakePDControl(kubeInformerFactory.Core().V1().Secrets().Lister()),
		TiKVControl:        tikvapi.NewFakeTiKVControl(kubeInformerFactory.Core().V1().Secrets().Lister()),
		DMMasterControl:    dmapi.NewFakeMasterControl(kubeInformerFactory.Core().V1().Secrets().Lister()),
=======
		PDControl:          pdapi.NewFakePDControl(kubeClientset),
		TiKVControl:        tikvapi.NewFakeTiKVControl(kubeClientset),
		TiFlashControl:     tiflashapi.NewFakeTiFlashControl(kubeClientset),
		DMMasterControl:    dmapi.NewFakeMasterControl(kubeClientset),
>>>>>>> aa375936
		TiDBClusterControl: NewFakeTidbClusterControl(informerFactory.Pingcap().V1alpha1().TidbClusters()),
		CDCControl:         NewDefaultTiCDCControl(kubeInformerFactory.Core().V1().Secrets().Lister()), // TODO: no fake control?
		TiDBControl:        NewFakeTiDBControl(kubeInformerFactory.Core().V1().Secrets().Lister()),
		BackupControl:      NewFakeBackupControl(informerFactory.Pingcap().V1alpha1().Backups()),
	}
}

// NewSimpleClientDependencies returns a dependencies using NewSimpleClientset useful for testing.
func NewSimpleClientDependencies() *Dependencies {
	deps := NewFakeDependencies()

	// TODO make all controller use real controller with simple client.
	deps.BackupControl = NewRealBackupControl(deps.Clientset, deps.Recorder)
	deps.JobControl = NewRealJobControl(deps.KubeClientset, deps.Recorder)
	return deps
}

// NewFakeDependencies returns a fake dependencies for testing
func NewFakeDependencies() *Dependencies {
	cli := fake.NewSimpleClientset()
	kubeCli := kubefake.NewSimpleClientset()
	genCli := controllerfake.NewFakeClientWithScheme(scheme.Scheme)
	cliCfg := DefaultCLIConfig()
	informerFactory := informers.NewSharedInformerFactory(cli, 0)
	kubeInformerFactory := kubeinformers.NewSharedInformerFactory(kubeCli, 0)
	labelFilterKubeInformerFactory := kubeinformers.NewSharedInformerFactory(kubeCli, 0)
	recorder := record.NewFakeRecorder(100)
	deps := newDependencies(cliCfg, cli, kubeCli, genCli, informerFactory, kubeInformerFactory, labelFilterKubeInformerFactory, recorder)
	deps.Controls = newFakeControl(kubeCli, informerFactory, kubeInformerFactory)
	return deps
}<|MERGE_RESOLUTION|>--- conflicted
+++ resolved
@@ -227,15 +227,11 @@
 	recorder record.EventRecorder) Controls {
 	// Shared variables to construct `Dependencies` and some of its fields
 	var (
-<<<<<<< HEAD
 		secretLister      = kubeInformerFactory.Core().V1().Secrets().Lister()
+		pdControl         = pdapi.NewDefaultPDControl(secretLister)
+		tikvControl       = tikvapi.NewDefaultTiKVControl(secretLister)
+		tiflashControl    = tiflashapi.NewDefaultTiFlashControl(secretLister)
 		masterControl     = dmapi.NewDefaultMasterControl(secretLister)
-=======
-		pdControl         = pdapi.NewDefaultPDControl(kubeClientset)
-		tikvControl       = tikvapi.NewDefaultTiKVControl(kubeClientset)
-		tiflashControl    = tiflashapi.NewDefaultTiFlashControl(kubeClientset)
-		masterControl     = dmapi.NewDefaultMasterControl(kubeClientset)
->>>>>>> aa375936
 		genericCtrl       = NewRealGenericControl(genericCli, recorder)
 		tidbClusterLister = informerFactory.Pingcap().V1alpha1().TidbClusters().Lister()
 		dmClusterLister   = informerFactory.Pingcap().V1alpha1().DMClusters().Lister()
@@ -260,14 +256,9 @@
 		GenericControl:     genericCtrl,
 		PodControl:         NewRealPodControl(kubeClientset, pdapi.NewDefaultPDControl(secretLister), podLister, recorder),
 		TypedControl:       NewTypedControl(genericCtrl),
-<<<<<<< HEAD
-		PDControl:          pdapi.NewDefaultPDControl(secretLister),
-		TiKVControl:        tikvapi.NewDefaultTiKVControl(secretLister),
-=======
 		PDControl:          pdControl,
 		TiKVControl:        tikvControl,
 		TiFlashControl:     tiflashControl,
->>>>>>> aa375936
 		DMMasterControl:    masterControl,
 		TiDBClusterControl: NewRealTidbClusterControl(clientset, tidbClusterLister, recorder),
 		DMClusterControl:   NewRealDMClusterControl(clientset, dmClusterLister, recorder),
@@ -398,16 +389,10 @@
 		GenericControl:     genericCtrl,
 		PodControl:         NewFakePodControl(kubeInformerFactory.Core().V1().Pods()),
 		TypedControl:       NewTypedControl(genericCtrl),
-<<<<<<< HEAD
 		PDControl:          pdapi.NewFakePDControl(kubeInformerFactory.Core().V1().Secrets().Lister()),
 		TiKVControl:        tikvapi.NewFakeTiKVControl(kubeInformerFactory.Core().V1().Secrets().Lister()),
 		DMMasterControl:    dmapi.NewFakeMasterControl(kubeInformerFactory.Core().V1().Secrets().Lister()),
-=======
-		PDControl:          pdapi.NewFakePDControl(kubeClientset),
-		TiKVControl:        tikvapi.NewFakeTiKVControl(kubeClientset),
-		TiFlashControl:     tiflashapi.NewFakeTiFlashControl(kubeClientset),
-		DMMasterControl:    dmapi.NewFakeMasterControl(kubeClientset),
->>>>>>> aa375936
+		TiFlashControl:     tiflashapi.NewFakeTiFlashControl(kubeInformerFactory.Core().V1().Secrets().Lister()),
 		TiDBClusterControl: NewFakeTidbClusterControl(informerFactory.Pingcap().V1alpha1().TidbClusters()),
 		CDCControl:         NewDefaultTiCDCControl(kubeInformerFactory.Core().V1().Secrets().Lister()), // TODO: no fake control?
 		TiDBControl:        NewFakeTiDBControl(kubeInformerFactory.Core().V1().Secrets().Lister()),
