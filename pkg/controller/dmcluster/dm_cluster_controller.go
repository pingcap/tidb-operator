--- conflicted
+++ resolved
@@ -72,11 +72,7 @@
 	deps.StatefulSetInformer.Informer().AddEventHandler(cache.ResourceEventHandlerFuncs{
 		AddFunc: c.addStatefulSet,
 		UpdateFunc: func(old, cur interface{}) {
-<<<<<<< HEAD
-			c.updateStatefuSet(old, cur)
-=======
-			dcc.updateStatefulSet(old, cur)
->>>>>>> a7814bd6
+			c.updateStatefulSet(old, cur)
 		},
 		DeleteFunc: c.deleteStatefulSet,
 	})
