--- conflicted
+++ resolved
@@ -149,24 +149,14 @@
 var _ PodControlInterface = &realPodControl{}
 
 var (
-<<<<<<< HEAD
-	TestStoreId       string = "000"
-	TestMemberId      string = "111"
-	TestClusterId     string = "222"
+	TestStoreID       string = "000"
+	TestMemberID      string = "111"
+	TestClusterID     string = "222"
 	TestName          string = "tidb-cluster"
 	TestComponentName string = "tikv"
 	TestPodName       string = "pod-1"
 	TestManagedByName string = "tidb-operator"
 	TestClusterName   string = "test"
-=======
-	TestStoreID     string = "000"
-	TestMemberID    string = "111"
-	TestClusterID   string = "222"
-	TestAppName     string = "tikv"
-	TestPodName     string = "pod-1"
-	TestOwnerName   string = "tidbCluster"
-	TestClusterName string = "test"
->>>>>>> 5107beff
 )
 
 // FakePodControl is a fake PodControlInterface
@@ -239,22 +229,13 @@
 		return fpc.getStoreTracker.err
 	}
 
-<<<<<<< HEAD
 	setIfNotEmpty(pod.Labels, label.NameLabelKey, TestName)
 	setIfNotEmpty(pod.Labels, label.ComponentLabelKey, TestComponentName)
 	setIfNotEmpty(pod.Labels, label.ManagedByLabelKey, TestManagedByName)
 	setIfNotEmpty(pod.Labels, label.InstanceLabelKey, TestClusterName)
-	setIfNotEmpty(pod.Labels, label.ClusterIDLabelKey, TestClusterId)
-	setIfNotEmpty(pod.Labels, label.MemberIDLabelKey, TestMemberId)
-	setIfNotEmpty(pod.Labels, label.StoreIDLabelKey, TestStoreId)
-=======
-	setIfNotEmpty(pod.Labels, label.AppLabelKey, TestAppName)
-	setIfNotEmpty(pod.Labels, label.OwnerLabelKey, TestOwnerName)
-	setIfNotEmpty(pod.Labels, label.ClusterLabelKey, TestClusterName)
 	setIfNotEmpty(pod.Labels, label.ClusterIDLabelKey, TestClusterID)
 	setIfNotEmpty(pod.Labels, label.MemberIDLabelKey, TestMemberID)
 	setIfNotEmpty(pod.Labels, label.StoreIDLabelKey, TestStoreID)
->>>>>>> 5107beff
 	return fpc.PodIndexer.Update(pod)
 }
 
