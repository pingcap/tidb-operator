--- conflicted
+++ resolved
@@ -33,14 +33,10 @@
 
 // PodControlInterface manages Pods used in TidbCluster
 type PodControlInterface interface {
-<<<<<<< HEAD
+	// TODO change this to UpdatePod
 	UpdateMetaInfo(*v1alpha1.TidbCluster, *corev1.Pod) (*corev1.Pod, error)
-=======
-	// TODO change this to UpdatePod
-	UpdateMetaInfo(*v1alpha1.TidbCluster, *corev1.Pod) error
 	DeletePod(*v1alpha1.TidbCluster, *corev1.Pod) error
-	UpdatePod(*v1alpha1.TidbCluster, *corev1.Pod) error
->>>>>>> 4885371e
+	UpdatePod(*v1alpha1.TidbCluster, *corev1.Pod) (*corev1.Pod, error)
 }
 
 type realPodControl struct {
@@ -65,18 +61,21 @@
 	}
 }
 
-<<<<<<< HEAD
-func (rpc *realPodControl) UpdateMetaInfo(tc *v1alpha1.TidbCluster, pod *corev1.Pod) (*corev1.Pod, error) {
-=======
-func (rpc *realPodControl) UpdatePod(tc *v1alpha1.TidbCluster, pod *corev1.Pod) error {
+func (rpc *realPodControl) UpdatePod(tc *v1alpha1.TidbCluster, pod *corev1.Pod) (*corev1.Pod, error) {
 	ns := tc.GetNamespace()
+	tcName := tc.GetName()
 	podName := pod.GetName()
 
+	labels := pod.GetLabels()
+	ann := pod.GetAnnotations()
+
+	var updatePod *corev1.Pod
 	// don't wait due to limited number of clients, but backoff after the default number of steps
 	err := retry.RetryOnConflict(retry.DefaultRetry, func() error {
-		_, updateErr := rpc.kubeCli.CoreV1().Pods(ns).Update(pod)
+		var updateErr error
+		updatePod, updateErr = rpc.kubeCli.CoreV1().Pods(ns).Update(pod)
 		if updateErr == nil {
-			glog.Infof("Pod: [%s/%s] updated successfully", ns, podName)
+			glog.Infof("Pod: [%s/%s] updated successfully, TidbCluster: [%s/%s]", ns, podName, ns, tcName)
 			return nil
 		}
 		glog.Errorf("failed to update Pod: [%s/%s], error: %v", ns, podName, updateErr)
@@ -84,6 +83,8 @@
 		if updated, err := rpc.podLister.Pods(ns).Get(podName); err == nil {
 			// make a copy so we don't mutate the shared cache
 			pod = updated.DeepCopy()
+			pod.Labels = labels
+			pod.Annotations = ann
 		} else {
 			utilruntime.HandleError(fmt.Errorf("error getting updated Pod %s/%s from lister: %v", ns, podName, err))
 		}
@@ -91,11 +92,10 @@
 		return updateErr
 	})
 	rpc.recordPodEvent("update", tc, podName, err)
-	return err
-}
-
-func (rpc *realPodControl) UpdateMetaInfo(tc *v1alpha1.TidbCluster, pod *corev1.Pod) error {
->>>>>>> 4885371e
+	return updatePod, err
+}
+
+func (rpc *realPodControl) UpdateMetaInfo(tc *v1alpha1.TidbCluster, pod *corev1.Pod) (*corev1.Pod, error) {
 	ns := pod.GetNamespace()
 	podName := pod.GetName()
 	labels := pod.GetLabels()
@@ -322,14 +322,14 @@
 	return fpc.PodIndexer.Delete(pod)
 }
 
-func (fpc *FakePodControl) UpdatePod(tc *v1alpha1.TidbCluster, pod *corev1.Pod) error {
+func (fpc *FakePodControl) UpdatePod(tc *v1alpha1.TidbCluster, pod *corev1.Pod) (*corev1.Pod, error) {
 	defer fpc.updatePodTracker.inc()
 	if fpc.updatePodTracker.errorReady() {
 		defer fpc.updatePodTracker.reset()
-		return fpc.updatePodTracker.err
-	}
-
-	return fpc.PodIndexer.Update(pod)
+		return nil, fpc.updatePodTracker.err
+	}
+
+	return pod, fpc.PodIndexer.Update(pod)
 }
 
 var _ PodControlInterface = &FakePodControl{}