// Copyright 2019 PingCAP, Inc.
//
// Licensed under the Apache License, Version 2.0 (the "License");
// you may not use this file except in compliance with the License.
// You may obtain a copy of the License at
//
//     http://www.apache.org/licenses/LICENSE-2.0
//
// Unless required by applicable law or agreed to in writing, software
// distributed under the License is distributed on an "AS IS" BASIS,
// See the License for the specific language governing permissions and
// limitations under the License.

package controller

import (
	"context"
	"encoding/json"
	"fmt"
	"strings"

	"github.com/pingcap/tidb-operator/pkg/scheme"
	appsv1 "k8s.io/api/apps/v1"
	corev1 "k8s.io/api/core/v1"
	extensionsv1beta1 "k8s.io/api/extensions/v1beta1"
	rbacv1 "k8s.io/api/rbac/v1"
	apiequality "k8s.io/apimachinery/pkg/api/equality"
	"k8s.io/apimachinery/pkg/api/errors"
	metav1 "k8s.io/apimachinery/pkg/apis/meta/v1"
	"k8s.io/apimachinery/pkg/runtime"
	corelisterv1 "k8s.io/client-go/listers/core/v1"
	"k8s.io/client-go/tools/record"
	"k8s.io/klog"
	"sigs.k8s.io/controller-runtime/pkg/client"
	"sigs.k8s.io/controller-runtime/pkg/client/fake"
	"sigs.k8s.io/controller-runtime/pkg/controller/controllerutil"
)

// GenericControlInterface is a wrapper to manage typed object that managed by an arbitrary controller
type TypedControlInterface interface {
	// CreateOrUpdateSecret create the desired secret or update the current one to desired state if already existed
<<<<<<< HEAD
	CreateOrUpdateSecret(controller runtime.Object, secret *corev1.Secret) (*corev1.Secret, error)
	// CheckAndUpdateConfigMap check configmap before create or update the desired configmap
	CheckAndUpdateConfigMap(configMapLister corelisterv1.ConfigMapLister, controller runtime.Object, cm *corev1.ConfigMap) (*corev1.ConfigMap, error)
=======
	CreateOrUpdateSecret(controller client.Object, secret *corev1.Secret) (*corev1.Secret, error)
	// CreateOrUpdateConfigMap create client desired configmap or update the current one to desired state if already existed
	CreateOrUpdateConfigMap(controller client.Object, cm *corev1.ConfigMap) (*corev1.ConfigMap, error)
>>>>>>> d4c238c3
	// CreateOrUpdateClusterRole the desired clusterRole or update the current one to desired state if already existed
	CreateOrUpdateClusterRole(controller client.Object, clusterRole *rbacv1.ClusterRole) (*rbacv1.ClusterRole, error)
	// CreateOrUpdateClusterRoleBinding create the desired clusterRoleBinding or update the current one to desired state if already existed
	CreateOrUpdateClusterRoleBinding(controller client.Object, crb *rbacv1.ClusterRoleBinding) (*rbacv1.ClusterRoleBinding, error)
	// CreateOrUpdateRole create the desired role or update the current one to desired state if already existed
	CreateOrUpdateRole(controller client.Object, role *rbacv1.Role) (*rbacv1.Role, error)
	// CreateOrUpdateRoleBinding create the desired rolebinding or update the current one to desired state if already existed
	CreateOrUpdateRoleBinding(controller client.Object, cr *rbacv1.RoleBinding) (*rbacv1.RoleBinding, error)
	// CreateOrUpdateServiceAccount create the desired serviceaccount or update the current one to desired state if already existed
	CreateOrUpdateServiceAccount(controller client.Object, sa *corev1.ServiceAccount) (*corev1.ServiceAccount, error)
	// CreateOrUpdateService create the desired service or update the current one to desired state if already existed
	CreateOrUpdateService(controller client.Object, svc *corev1.Service) (*corev1.Service, error)
	// CreateOrUpdateDeployment create the desired deployment or update the current one to desired state if already existed
	CreateOrUpdateDeployment(controller client.Object, deploy *appsv1.Deployment) (*appsv1.Deployment, error)
	// CreateOrUpdatePVC create the desired pvc or update the current one to desired state if already existed
	CreateOrUpdatePVC(controller client.Object, pvc *corev1.PersistentVolumeClaim, setOwnerFlag bool) (*corev1.PersistentVolumeClaim, error)
	// CreateOrUpdateIngress create the desired ingress or update the current one to desired state if already existed
	CreateOrUpdateIngress(controller client.Object, ingress *extensionsv1beta1.Ingress) (*extensionsv1beta1.Ingress, error)
	// UpdateStatus update the /status subresource of the object
	UpdateStatus(newStatus client.Object) error
	// Delete delete the given object from the cluster
	Delete(controller, obj client.Object) error
	// Create create the given object for the controller
	Create(controller, obj client.Object) error
	// Exist check whether object exists
	Exist(key client.ObjectKey, obj client.Object) (bool, error)
}
type typedWrapper struct {
	GenericControlInterface
}

// NewTypedControl wraps a GenericControlInterface to a TypedControlInterface
func NewTypedControl(control GenericControlInterface) TypedControlInterface {
	return &typedWrapper{control}
}

func (w *typedWrapper) CreateOrUpdatePVC(controller client.Object, pvc *corev1.PersistentVolumeClaim, setOwnerFlag bool) (*corev1.PersistentVolumeClaim, error) {
	result, err := w.GenericControlInterface.CreateOrUpdate(controller, pvc, func(existing, desired client.Object) error {
		existingPVC := existing.(*corev1.PersistentVolumeClaim)
		desiredPVC := desired.(*corev1.PersistentVolumeClaim)

		existingPVC.Spec.Resources.Requests = desiredPVC.Spec.Resources.Requests
		return nil
	}, setOwnerFlag)
	if err != nil {
		return nil, err
	}
	return result.(*corev1.PersistentVolumeClaim), err
}

func (w *typedWrapper) CreateOrUpdateClusterRoleBinding(controller client.Object, crb *rbacv1.ClusterRoleBinding) (*rbacv1.ClusterRoleBinding, error) {
	result, err := w.GenericControlInterface.CreateOrUpdate(controller, crb, func(existing, desired client.Object) error {
		existingCRB := existing.(*rbacv1.ClusterRoleBinding)
		desiredCRB := desired.(*rbacv1.ClusterRoleBinding)

		existingCRB.Labels = desiredCRB.Labels
		existingCRB.RoleRef = desiredCRB.RoleRef
		existingCRB.Subjects = desiredCRB.Subjects
		return nil
	}, true)
	if err != nil {
		return nil, err
	}
	return result.(*rbacv1.ClusterRoleBinding), err
}

func (w *typedWrapper) CreateOrUpdateClusterRole(controller client.Object, clusterRole *rbacv1.ClusterRole) (*rbacv1.ClusterRole, error) {
	result, err := w.GenericControlInterface.CreateOrUpdate(controller, clusterRole, func(existing, desired client.Object) error {
		existingCRole := existing.(*rbacv1.ClusterRole)
		desiredCRole := desired.(*rbacv1.ClusterRole)

		existingCRole.Labels = desiredCRole.Labels
		existingCRole.Rules = desiredCRole.Rules
		return nil
	}, true)
	if err != nil {
		return nil, err
	}
	return result.(*rbacv1.ClusterRole), err
}

func (w *typedWrapper) CreateOrUpdateSecret(controller client.Object, secret *corev1.Secret) (*corev1.Secret, error) {
	result, err := w.GenericControlInterface.CreateOrUpdate(controller, secret, func(existing, desired client.Object) error {
		existingSecret := existing.(*corev1.Secret)
		desiredSecret := desired.(*corev1.Secret)

		existingSecret.Data = desiredSecret.Data
		existingSecret.Labels = desiredSecret.Labels
		for k, v := range desiredSecret.Annotations {
			existingSecret.Annotations[k] = v
		}
		return nil
	}, true)
	if err != nil {
		return nil, err
	}
	return result.(*corev1.Secret), nil
}

func (w *typedWrapper) Delete(controller, obj client.Object) error {
	return w.GenericControlInterface.Delete(controller, obj)
}

func (w *typedWrapper) CreateOrUpdateDeployment(controller client.Object, deploy *appsv1.Deployment) (*appsv1.Deployment, error) {
	result, err := w.GenericControlInterface.CreateOrUpdate(controller, deploy, func(existing, desired client.Object) error {
		existingDep := existing.(*appsv1.Deployment)
		desiredDep := desired.(*appsv1.Deployment)

		existingDep.Spec.Replicas = desiredDep.Spec.Replicas
		existingDep.Labels = desiredDep.Labels

		if existingDep.Annotations == nil {
			existingDep.Annotations = map[string]string{}
		}
		for k, v := range desiredDep.Annotations {
			existingDep.Annotations[k] = v
		}
		// only override the default strategy if it is explicitly set in the desiredDep
		if string(desiredDep.Spec.Strategy.Type) != "" {
			existingDep.Spec.Strategy.Type = desiredDep.Spec.Strategy.Type
			if existingDep.Spec.Strategy.RollingUpdate != nil {
				existingDep.Spec.Strategy.RollingUpdate = desiredDep.Spec.Strategy.RollingUpdate
			}
		}

		if existingDep.Spec.Template.Labels == nil {
			existingDep.Spec.Template.Labels = map[string]string{}
		}
		for k, v := range desiredDep.Spec.Template.Labels {
			existingDep.Spec.Template.Labels[k] = v
		}

		if existingDep.Spec.Template.Annotations == nil {
			existingDep.Spec.Template.Annotations = map[string]string{}
		}
		for k, v := range desiredDep.Spec.Template.Annotations {
			existingDep.Spec.Template.Annotations[k] = v
		}
		// podSpec of deployment is hard to merge, use an annotation to assist
		if DeploymentPodSpecChanged(desiredDep, existingDep) {
			// Record last applied spec in favor of future equality check
			b, err := json.Marshal(desiredDep.Spec.Template.Spec)
			if err != nil {
				return err
			}
			existingDep.Annotations[LastAppliedConfigAnnotation] = string(b)
			existingDep.Spec.Template.Spec = desiredDep.Spec.Template.Spec
		}
		return nil
	}, true)
	if err != nil {
		return nil, err
	}
	return result.(*appsv1.Deployment), err
}

func (w *typedWrapper) CreateOrUpdateRole(controller client.Object, role *rbacv1.Role) (*rbacv1.Role, error) {
	result, err := w.GenericControlInterface.CreateOrUpdate(controller, role, func(existing, desired client.Object) error {
		existingRole := existing.(*rbacv1.Role)
		desiredCRole := desired.(*rbacv1.Role)

		existingRole.Labels = desiredCRole.Labels
		existingRole.Rules = desiredCRole.Rules
		return nil
	}, true)
	if err != nil {
		return nil, err
	}
	return result.(*rbacv1.Role), err
}

func (w *typedWrapper) CreateOrUpdateRoleBinding(controller client.Object, rb *rbacv1.RoleBinding) (*rbacv1.RoleBinding, error) {
	result, err := w.GenericControlInterface.CreateOrUpdate(controller, rb, func(existing, desired client.Object) error {
		existingRB := existing.(*rbacv1.RoleBinding)
		desiredRB := desired.(*rbacv1.RoleBinding)

		existingRB.Labels = desiredRB.Labels
		existingRB.RoleRef = desiredRB.RoleRef
		existingRB.Subjects = desiredRB.Subjects
		return nil
	}, true)
	if err != nil {
		return nil, err
	}
	return result.(*rbacv1.RoleBinding), err
}

func (w *typedWrapper) CreateOrUpdateServiceAccount(controller client.Object, sa *corev1.ServiceAccount) (*corev1.ServiceAccount, error) {
	result, err := w.GenericControlInterface.CreateOrUpdate(controller, sa, func(existing, desired client.Object) error {
		existingSA := existing.(*corev1.ServiceAccount)
		desiredSA := desired.(*corev1.ServiceAccount)

		existingSA.Labels = desiredSA.Labels
		return nil
	}, true)
	if err != nil {
		return nil, err
	}
	return result.(*corev1.ServiceAccount), err
}

<<<<<<< HEAD
func NeedCreateOrUpgradeConfigMap(cmLister corelisterv1.ConfigMapLister, newCm *corev1.ConfigMap, mergeFn MergeFn) (*corev1.ConfigMap, bool) {
	// check if need CreateOrUpgrade
	oldCm, err := cmLister.ConfigMaps(newCm.Namespace).Get(newCm.Name)
	if err != nil {
		return oldCm, true
	}
	if err := mergeFn(newCm, oldCm); err != nil {
		return oldCm, true
	}
	return oldCm, false
}

func (w *typedWrapper) CheckAndUpdateConfigMap(cmLister corelisterv1.ConfigMapLister, controller runtime.Object, cm *corev1.ConfigMap) (*corev1.ConfigMap, error) {
	mergeFn := func(existing, desired runtime.Object) error {
=======
func (w *typedWrapper) CreateOrUpdateConfigMap(controller client.Object, cm *corev1.ConfigMap) (*corev1.ConfigMap, error) {
	result, err := w.GenericControlInterface.CreateOrUpdate(controller, cm, func(existing, desired client.Object) error {
>>>>>>> d4c238c3
		existingCm := existing.(*corev1.ConfigMap)
		desiredCm := desired.(*corev1.ConfigMap)

		existingCm.Data = desiredCm.Data
		existingCm.Labels = desiredCm.Labels
		for k, v := range desiredCm.Annotations {
			existingCm.Annotations[k] = v
		}
		return nil
	}

	if cf, ok := NeedCreateOrUpgradeConfigMap(cmLister, cm, mergeFn); !ok {
		return cf, nil
	}
	result, err := w.GenericControlInterface.CreateOrUpdate(controller, cm, mergeFn, true)
	if err != nil {
		return nil, err
	}
	return result.(*corev1.ConfigMap), nil
}

func (w *typedWrapper) CreateOrUpdateService(controller client.Object, svc *corev1.Service) (*corev1.Service, error) {
	result, err := w.GenericControlInterface.CreateOrUpdate(controller, svc, func(existing, desired client.Object) error {
		existingSvc := existing.(*corev1.Service)
		desiredSvc := desired.(*corev1.Service)

		if existingSvc.Annotations == nil {
			existingSvc.Annotations = map[string]string{}
		}
		for k, v := range desiredSvc.Annotations {
			existingSvc.Annotations[k] = v
		}
		existingSvc.Labels = desiredSvc.Labels
		equal, err := ServiceEqual(desiredSvc, existingSvc)
		if err != nil {
			return err
		}
		if !equal {
			// record desiredSvc Spec in annotations in favor of future equality checks
			b, err := json.Marshal(desiredSvc.Spec)
			if err != nil {
				return err
			}
			existingSvc.Annotations[LastAppliedConfigAnnotation] = string(b)
			clusterIp := existingSvc.Spec.ClusterIP
			ports := existingSvc.Spec.Ports
			serviceType := existingSvc.Spec.Type

			existingSvc.Spec = desiredSvc.Spec
			existingSvc.Spec.ClusterIP = clusterIp

			// If the existed service and the desired service is NodePort or LoadBalancerType, we should keep the nodePort unchanged.
			if (serviceType == corev1.ServiceTypeNodePort || serviceType == corev1.ServiceTypeLoadBalancer) &&
				(desiredSvc.Spec.Type == corev1.ServiceTypeNodePort || desiredSvc.Spec.Type == corev1.ServiceTypeLoadBalancer) {
				for i, dport := range existingSvc.Spec.Ports {
					for _, eport := range ports {
						// Because the portName could be edited,
						// we use Port number to link the desired Service Port and the existed Service Port in the nested loop
						if dport.Port == eport.Port && dport.Protocol == eport.Protocol {
							dport.NodePort = eport.NodePort
							existingSvc.Spec.Ports[i] = dport
							break
						}
					}
				}
			}
		}
		return nil
	}, true)
	if err != nil {
		return nil, err
	}
	return result.(*corev1.Service), nil
}

func (w *typedWrapper) CreateOrUpdateIngress(controller client.Object, ingress *extensionsv1beta1.Ingress) (*extensionsv1beta1.Ingress, error) {
	result, err := w.GenericControlInterface.CreateOrUpdate(controller, ingress, func(existing, desired client.Object) error {
		existingIngress := existing.(*extensionsv1beta1.Ingress)
		desiredIngress := desired.(*extensionsv1beta1.Ingress)

		if existingIngress.Annotations == nil {
			existingIngress.Annotations = map[string]string{}
		}
		for k, v := range desiredIngress.Annotations {
			existingIngress.Annotations[k] = v
		}
		existingIngress.Labels = desiredIngress.Labels
		equal, err := IngressEqual(desiredIngress, existingIngress)
		if err != nil {
			return err
		}
		if !equal {
			// record desiredIngress Spec in annotations in favor of future equality checks
			b, err := json.Marshal(desiredIngress.Spec)
			if err != nil {
				return err
			}
			existingIngress.Annotations[LastAppliedConfigAnnotation] = string(b)
			existingIngress.Spec = desiredIngress.Spec
		}
		return nil
	}, true)
	if err != nil {
		return nil, err
	}
	return result.(*extensionsv1beta1.Ingress), nil
}

func (w *typedWrapper) Create(controller, obj client.Object) error {
	return w.GenericControlInterface.Create(controller, obj, true)
}
func (w *typedWrapper) Exist(key client.ObjectKey, obj client.Object) (bool, error) {
	return w.GenericControlInterface.Exist(key, obj)
}

// GenericControlInterface manages generic object that managed by an arbitrary controller
type GenericControlInterface interface {
	CreateOrUpdate(controller, obj client.Object, mergeFn MergeFn, setOwnerFlag bool) (runtime.Object, error)
	Create(controller, obj client.Object, setOwnerFlag bool) error
	UpdateStatus(obj client.Object) error
	Exist(key client.ObjectKey, obj client.Object) (bool, error)
	Delete(controller, obj client.Object) error
}

// MergeFn knows how to merge a desired object into the current object.
// Typically, merge should only set the specific fields the caller wants to control to the existing object
// instead of override a whole struct. e.g.
//
// Prefer:
//     existing.spec.type = desired.spec.type
//     existing.spec.externalTrafficPolicy = desired.spec.externalTrafficPolicy
// Instead of:
//     existing.spec = desired.spec
//
// However, this could be tedious for large object if the caller want to control lots of the fields,
// if there is no one else will mutate this object or cooperation is not needed, it is okay to do aggressive
// override. Note that aggressive override usually causes unnecessary updates because the object will be mutated
// after POST/PUT to api-server (e.g. Defaulting), an annotation based technique could be used to avoid such
// updating: set a last-applied-config annotation and diff the annotation instead of the real spec.
type MergeFn func(existing, desired client.Object) error

type realGenericControlInterface struct {
	client   client.Client
	recorder record.EventRecorder
}

func NewRealGenericControl(client client.Client, recorder record.EventRecorder) GenericControlInterface {
	return &realGenericControlInterface{client, recorder}
}

// UpdateStatus update the /status subresource of object
func (c *realGenericControlInterface) UpdateStatus(obj client.Object) error {
	return c.client.Status().Update(context.TODO(), obj)
}

// Exist checks whether object exists
func (c *realGenericControlInterface) Exist(key client.ObjectKey, obj client.Object) (bool, error) {
	err := c.client.Get(context.TODO(), key, obj)
	if err != nil {
		if errors.IsNotFound(err) {
			return false, nil
		}
		return true, err
	}
	return true, nil
}

// CreateOrUpdate create an object to the Kubernetes cluster for controller, if the object to create is existed,
// call mergeFn to merge the change in new object to the existing object, then update the existing object.
// The object will also be adopted by the given controller.
func (c *realGenericControlInterface) CreateOrUpdate(controller, obj client.Object, mergeFn MergeFn, setOwnerFlag bool) (runtime.Object, error) {

	// controller-runtime/client will mutate the object pointer in-place,
	// to be consistent with other methods in our controller, we copy the object
	// to avoid the in-place mutation here and hereafter.
	desired := DeepCopyClientObject(obj)
	if setOwnerFlag {
		if err := setControllerReference(controller, desired); err != nil {
			return desired, err
		}
	}

	// 1. try to create and see if there is any conflicts
	err := c.client.Create(context.TODO(), desired)
	if errors.IsAlreadyExists(err) {

		// 2. object has already existed, merge our desired changes to it
		existing, err := EmptyClone(obj)
		if err != nil {
			return nil, err
		}
		key := client.ObjectKeyFromObject(existing)
		err = c.client.Get(context.TODO(), key, existing)
		if err != nil {
			return nil, err
		}

		if setOwnerFlag {
			// 3. try to adopt the existing object
			if err := setControllerReference(controller, existing); err != nil {
				return nil, err
			}
		}

		mutated := DeepCopyClientObject(existing)
		// 4. invoke mergeFn to mutate a copy of the existing object
		if err := mergeFn(mutated, desired); err != nil {
			return nil, err
		}

		// 5. check if the copy is actually mutated
		if !apiequality.Semantic.DeepEqual(existing, mutated) {
			err := c.client.Update(context.TODO(), mutated)
			return mutated, err
		}

		return mutated, nil
	}

	// object do not exist, return the creation result
	if err == nil {
		c.RecordControllerEvent("create", controller, desired, err)
	}
	return desired, err
}

// Create create an object to the Kubernetes cluster for controller
func (c *realGenericControlInterface) Create(controller, obj client.Object, setOwnerFlag bool) error {
	// controller-runtime/client will mutate the object pointer in-place,
	// to be consistent with other methods in our controller, we copy the object
	// to avoid the in-place mutation here and hereafter.
	desired := DeepCopyClientObject(obj)
	if setOwnerFlag {
		if err := setControllerReference(controller, desired); err != nil {
			return err
		}
	}

	err := c.client.Create(context.TODO(), desired)
	c.RecordControllerEvent("create", controller, desired, err)
	return err
}

func (c *realGenericControlInterface) Delete(controller, obj client.Object) error {
	err := c.client.Delete(context.TODO(), obj)
	c.RecordControllerEvent("delete", controller, obj, err)
	return err
}

// RecordControllerEvent is a generic method to record event for controller
func (c *realGenericControlInterface) RecordControllerEvent(verb string, controller runtime.Object, obj runtime.Object, err error) {
	var controllerName string
	controllerGVK, err2 := InferObjectKind(controller)
	if err2 != nil {
		klog.Warningf("Cannot get GVK for controller %v: %v", controller, err)
	}
	if accessor, ok := controller.(metav1.ObjectMetaAccessor); ok {
		controllerName = accessor.GetObjectMeta().GetName()
	}
	objGVK, err := InferObjectKind(obj)
	if err != nil {
		klog.Warningf("Cannot get GVK for obj %v: %v", obj, err)
	}
	var name string
	if accessor, ok := obj.(metav1.ObjectMetaAccessor); ok {
		name = accessor.GetObjectMeta().GetName()
	}
	if err == nil {
		reason := fmt.Sprintf("Successfully %s", strings.Title(verb))
		msg := fmt.Sprintf("%s %s/%s for controller %s/%s successfully",
			strings.ToLower(verb),
			objGVK.Kind, name,
			controllerGVK.Kind, controllerName)
		c.recorder.Event(controller, corev1.EventTypeNormal, reason, msg)
	} else {
		reason := fmt.Sprintf("Failed to %s", strings.Title(verb))
		msg := fmt.Sprintf("%s %s/%s for controller %s/%s failed, error: %s",
			strings.ToLower(verb),
			objGVK.Kind, name,
			controllerGVK.Kind, controllerName,
			err)
		c.recorder.Event(controller, corev1.EventTypeWarning, reason, msg)
	}
}

func setControllerReference(controller, obj runtime.Object) error {
	controllerMo, ok := controller.(metav1.Object)
	if !ok {
		return fmt.Errorf("%T is not a metav1.Object, cannot call setControllerReference", controller)
	}
	objMo, ok := obj.(metav1.Object)
	if !ok {
		return fmt.Errorf("%T is not a metav1.Object, cannot call setControllerReference", obj)
	}
	return controllerutil.SetControllerReference(controllerMo, objMo, scheme.Scheme)
}

// FakeGenericControl is a fake GenericControlInterface
type FakeGenericControl struct {
	FakeCli               client.Client
	control               GenericControlInterface
	createOrUpdateTracker RequestTracker
	deleteTracker         RequestTracker
	updateStatusTracker   RequestTracker
	createTracker         RequestTracker
	existTracker          RequestTracker
}

// NewFakeGenericControl returns a FakeGenericControl
func NewFakeGenericControl(initObjects ...runtime.Object) *FakeGenericControl {
	fakeCli := fake.NewFakeClientWithScheme(scheme.Scheme, initObjects...)
	control := NewRealGenericControl(fakeCli, record.NewFakeRecorder(10))
	return &FakeGenericControl{
		fakeCli,
		control,
		RequestTracker{},
		RequestTracker{},
		RequestTracker{},
		RequestTracker{},
		RequestTracker{},
	}
}
func (c *FakeGenericControl) Create(controller, obj client.Object, setOwnerFlag bool) error {
	defer c.createTracker.Inc()
	if c.createTracker.ErrorReady() {
		defer c.createTracker.Reset()
		return c.createTracker.GetError()
	}

	return c.control.Create(controller, obj, setOwnerFlag)
}

func (c *FakeGenericControl) Exist(key client.ObjectKey, obj client.Object) (bool, error) {
	defer c.existTracker.Inc()
	if c.existTracker.ErrorReady() {
		defer c.existTracker.Reset()
		return true, c.existTracker.GetError()
	}

	return c.control.Exist(key, obj)
}

func (c *FakeGenericControl) SetCreateError(err error, after int) {
	c.createTracker.SetError(err).SetAfter(after)
}
func (c *FakeGenericControl) SetExistError(err error, after int) {
	c.existTracker.SetError(err).SetAfter(after)
}
func (c *FakeGenericControl) SetUpdateStatusError(err error, after int) {
	c.updateStatusTracker.SetError(err).SetAfter(after)
}

func (c *FakeGenericControl) SetCreateOrUpdateError(err error, after int) {
	c.createOrUpdateTracker.SetError(err).SetAfter(after)
}

func (c *FakeGenericControl) SetDeleteError(err error, after int) {
	c.deleteTracker.SetError(err).SetAfter(after)
}

// AddObject is used to prepare the indexer for fakeGenericControl
func (c *FakeGenericControl) AddObject(object client.Object) error {
	return c.FakeCli.Create(context.TODO(), DeepCopyClientObject(object))
}

// UpdateStatus update the /status subresource of object
func (c *FakeGenericControl) UpdateStatus(obj client.Object) error {
	defer c.updateStatusTracker.Inc()
	if c.updateStatusTracker.ErrorReady() {
		defer c.updateStatusTracker.Reset()
		return c.updateStatusTracker.GetError()
	}

	return c.FakeCli.Status().Update(context.TODO(), obj)
}

func (c *FakeGenericControl) CreateOrUpdate(controller, obj client.Object, fn MergeFn, setOwnerFlag bool) (runtime.Object, error) {
	defer c.createOrUpdateTracker.Inc()
	if c.createOrUpdateTracker.ErrorReady() {
		defer c.createOrUpdateTracker.Reset()
		return nil, c.createOrUpdateTracker.GetError()
	}

	return c.control.CreateOrUpdate(controller, obj, fn, setOwnerFlag)
}

func (c *FakeGenericControl) Delete(controller, obj client.Object) error {
	defer c.deleteTracker.Inc()
	if c.deleteTracker.ErrorReady() {
		defer c.deleteTracker.Reset()
		return c.deleteTracker.GetError()
	}

	return c.control.Delete(controller, obj)
}

var _ GenericControlInterface = &FakeGenericControl{}<|MERGE_RESOLUTION|>--- conflicted
+++ resolved
@@ -39,15 +39,9 @@
 // GenericControlInterface is a wrapper to manage typed object that managed by an arbitrary controller
 type TypedControlInterface interface {
 	// CreateOrUpdateSecret create the desired secret or update the current one to desired state if already existed
-<<<<<<< HEAD
-	CreateOrUpdateSecret(controller runtime.Object, secret *corev1.Secret) (*corev1.Secret, error)
+	CreateOrUpdateSecret(controller client.Object, secret *corev1.Secret) (*corev1.Secret, error)
 	// CheckAndUpdateConfigMap check configmap before create or update the desired configmap
-	CheckAndUpdateConfigMap(configMapLister corelisterv1.ConfigMapLister, controller runtime.Object, cm *corev1.ConfigMap) (*corev1.ConfigMap, error)
-=======
-	CreateOrUpdateSecret(controller client.Object, secret *corev1.Secret) (*corev1.Secret, error)
-	// CreateOrUpdateConfigMap create client desired configmap or update the current one to desired state if already existed
-	CreateOrUpdateConfigMap(controller client.Object, cm *corev1.ConfigMap) (*corev1.ConfigMap, error)
->>>>>>> d4c238c3
+	CheckAndUpdateConfigMap(configMapLister corelisterv1.ConfigMapLister, controller client.Object, cm *corev1.ConfigMap) (*corev1.ConfigMap, error)
 	// CreateOrUpdateClusterRole the desired clusterRole or update the current one to desired state if already existed
 	CreateOrUpdateClusterRole(controller client.Object, clusterRole *rbacv1.ClusterRole) (*rbacv1.ClusterRole, error)
 	// CreateOrUpdateClusterRoleBinding create the desired clusterRoleBinding or update the current one to desired state if already existed
@@ -249,7 +243,6 @@
 	return result.(*corev1.ServiceAccount), err
 }
 
-<<<<<<< HEAD
 func NeedCreateOrUpgradeConfigMap(cmLister corelisterv1.ConfigMapLister, newCm *corev1.ConfigMap, mergeFn MergeFn) (*corev1.ConfigMap, bool) {
 	// check if need CreateOrUpgrade
 	oldCm, err := cmLister.ConfigMaps(newCm.Namespace).Get(newCm.Name)
@@ -262,12 +255,8 @@
 	return oldCm, false
 }
 
-func (w *typedWrapper) CheckAndUpdateConfigMap(cmLister corelisterv1.ConfigMapLister, controller runtime.Object, cm *corev1.ConfigMap) (*corev1.ConfigMap, error) {
-	mergeFn := func(existing, desired runtime.Object) error {
-=======
-func (w *typedWrapper) CreateOrUpdateConfigMap(controller client.Object, cm *corev1.ConfigMap) (*corev1.ConfigMap, error) {
-	result, err := w.GenericControlInterface.CreateOrUpdate(controller, cm, func(existing, desired client.Object) error {
->>>>>>> d4c238c3
+func (w *typedWrapper) CheckAndUpdateConfigMap(cmLister corelisterv1.ConfigMapLister, controller client.Object, cm *corev1.ConfigMap) (*corev1.ConfigMap, error) {
+	mergeFn := func(existing, desired client.Object) error {
 		existingCm := existing.(*corev1.ConfigMap)
 		desiredCm := desired.(*corev1.ConfigMap)
 
