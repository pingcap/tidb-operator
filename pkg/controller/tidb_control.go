--- conflicted
+++ resolved
@@ -77,15 +77,8 @@
 	ns := tc.GetNamespace()
 	scheme := tc.Scheme()
 
-<<<<<<< HEAD
-	result := map[string]bool{}
-
 	if err := tdc.useTLSHTTPClient(tc.IsTLSClusterEnabled()); err != nil {
-		return result
-=======
-	if err := tdc.useTLSHTTPClient(tc.Spec.EnableTLSCluster); err != nil {
 		return false, err
->>>>>>> c9b1d8fe
 	}
 
 	hostName := fmt.Sprintf("%s-%d", TiDBMemberName(tcName), ordinal)
