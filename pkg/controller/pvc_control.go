// Copyright 2018 PingCAP, Inc.
//
// Licensed under the Apache License, Version 2.0 (the "License");
// you may not use this file except in compliance with the License.
// You may obtain a copy of the License at
//
//     http://www.apache.org/licenses/LICENSE-2.0
//
// Unless required by applicable law or agreed to in writing, software
// distributed under the License is distributed on an "AS IS" BASIS,
// See the License for the specific language governing permissions and
// limitations under the License.

package controller

import (
	"fmt"
	"strings"

	"github.com/golang/glog"
	"github.com/pingcap/tidb-operator/pkg/apis/pingcap.com/v1alpha1"
	"github.com/pingcap/tidb-operator/pkg/label"
	corev1 "k8s.io/api/core/v1"
	utilruntime "k8s.io/apimachinery/pkg/util/runtime"
	coreinformers "k8s.io/client-go/informers/core/v1"
	"k8s.io/client-go/kubernetes"
	corelisters "k8s.io/client-go/listers/core/v1"
	"k8s.io/client-go/tools/cache"
	"k8s.io/client-go/tools/record"
	"k8s.io/client-go/util/retry"
)

// TODO add unit tests

// PVCControlInterface manages PVCs used in TidbCluster
type PVCControlInterface interface {
	UpdateMetaInfo(*v1alpha1.TidbCluster, *corev1.PersistentVolumeClaim, *corev1.Pod) error
	UpdatePVC(*v1alpha1.TidbCluster, *corev1.PersistentVolumeClaim) error
	DeletePVC(*v1alpha1.TidbCluster, *corev1.PersistentVolumeClaim) error
}

type realPVCControl struct {
	kubeCli   kubernetes.Interface
	recorder  record.EventRecorder
	pvcLister corelisters.PersistentVolumeClaimLister
}

// NewRealPVCControl creates a new PVCControlInterface
func NewRealPVCControl(
	kubeCli kubernetes.Interface,
	recorder record.EventRecorder,
	pvcLister corelisters.PersistentVolumeClaimLister) PVCControlInterface {
	return &realPVCControl{
		kubeCli:   kubeCli,
		recorder:  recorder,
		pvcLister: pvcLister,
	}
}

func (rpc *realPVCControl) DeletePVC(tc *v1alpha1.TidbCluster, pvc *corev1.PersistentVolumeClaim) error {
	pvcName := pvc.GetName()
	err := rpc.kubeCli.CoreV1().PersistentVolumeClaims(tc.GetNamespace()).Delete(pvcName, nil)
	rpc.recordPVCEvent("delete", tc, pvcName, err)
	return err
}

func (rpc *realPVCControl) UpdatePVC(tc *v1alpha1.TidbCluster, pvc *corev1.PersistentVolumeClaim) error {
	ns := tc.GetNamespace()
	tcName := tc.GetName()
	pvcName := pvc.GetName()
	pvcDup := pvc.DeepCopy()

	err := retry.RetryOnConflict(retry.DefaultBackoff, func() error {
		_, updateErr := rpc.kubeCli.CoreV1().PersistentVolumeClaims(ns).Update(pvc)
		if updateErr == nil {
			glog.V(4).Infof("update PVC: [%s/%s] successfully, TidbCluster: %s", ns, pvcName, tcName)
			return nil
		}
		glog.Errorf("failed to update PVC: [%s/%s], TidbCluster: %s, error: %v", ns, pvcName, tcName, updateErr)

		if updated, err := rpc.pvcLister.PersistentVolumeClaims(ns).Get(pvcName); err == nil {
			// make a copy so we don't mutate the shared cache
			pvc = updated.DeepCopy()
			pvc.Annotations = pvcDup.Annotations
			pvc.Labels = pvcDup.Labels
<<<<<<< HEAD
			pvc.Spec = pvcDup.Spec
=======
>>>>>>> 8921c3f3
		} else {
			utilruntime.HandleError(fmt.Errorf("error getting updated PVC %s/%s from lister: %v", ns, pvcName, err))
		}

		return updateErr
	})
	rpc.recordPVCEvent("update", tc, pvcName, err)
	return err
}

func (rpc *realPVCControl) UpdateMetaInfo(tc *v1alpha1.TidbCluster, pvc *corev1.PersistentVolumeClaim, pod *corev1.Pod) error {
	ns := tc.GetNamespace()
	tcName := tc.GetName()
	pvcName := pvc.GetName()
	podName := pod.GetName()

	app := pod.Labels[label.AppLabelKey]
	clusterID := pod.Labels[label.ClusterIDLabelKey]
	storeID := pod.Labels[label.StoreIDLabelKey]
	memberID := pod.Labels[label.MemberIDLabelKey]
	owner := pod.Labels[label.OwnerLabelKey]

	if pvc.Annotations == nil {
		pvc.Annotations = make(map[string]string)
	}

	if pvc.Labels == nil {
		pvc.Labels = make(map[string]string)
	}

	if pvc.Labels[label.AppLabelKey] == app &&
		pvc.Labels[label.OwnerLabelKey] == owner &&
		pvc.Labels[label.ClusterLabelKey] == tcName &&
		pvc.Labels[label.ClusterIDLabelKey] == clusterID &&
		pvc.Labels[label.MemberIDLabelKey] == memberID &&
		pvc.Labels[label.StoreIDLabelKey] == storeID &&
		pvc.Annotations[label.AnnPodNameKey] == podName {
		glog.V(4).Infof("pvc %s/%s already has labels and annotations synced, skipping, TidbCluster: %s", ns, pvcName, tcName)
		return nil
	}

	setIfNotEmpty(pvc.Labels, label.AppLabelKey, app)
	setIfNotEmpty(pvc.Labels, label.OwnerLabelKey, owner)
	setIfNotEmpty(pvc.Labels, label.ClusterLabelKey, tcName)
	setIfNotEmpty(pvc.Labels, label.ClusterIDLabelKey, clusterID)
	setIfNotEmpty(pvc.Labels, label.MemberIDLabelKey, memberID)
	setIfNotEmpty(pvc.Labels, label.StoreIDLabelKey, storeID)
	setIfNotEmpty(pvc.Annotations, label.AnnPodNameKey, podName)

	err := retry.RetryOnConflict(retry.DefaultBackoff, func() error {
		_, err := rpc.kubeCli.CoreV1().PersistentVolumeClaims(ns).Update(pvc)
		if err != nil {
			glog.Errorf("failed to update PVC: [%s/%s], TidbCluster: %s, error: %v", ns, pvcName, tcName, err)
			return err
		}
		glog.V(4).Infof("update PVC: [%s/%s] successfully, TidbCluster: %s", ns, pvcName, tcName)
		return nil
	})
	rpc.recordPVCEvent("update", tc, pvcName, err)
	return err
}

func (rpc *realPVCControl) recordPVCEvent(verb string, tc *v1alpha1.TidbCluster, pvcName string, err error) {
	tcName := tc.GetName()
	if err == nil {
		reason := fmt.Sprintf("Successful%s", strings.Title(verb))
		msg := fmt.Sprintf("%s PVC %s in TidbCluster %s successful",
			strings.ToLower(verb), pvcName, tcName)
		rpc.recorder.Event(tc, corev1.EventTypeNormal, reason, msg)
	} else {
		reason := fmt.Sprintf("Failed%s", strings.Title(verb))
		msg := fmt.Sprintf("%s PVC %s in TidbCluster %s failed error: %s",
			strings.ToLower(verb), pvcName, tcName, err)
		rpc.recorder.Event(tc, corev1.EventTypeWarning, reason, msg)
	}
}

var _ PVCControlInterface = &realPVCControl{}

// FakePVCControl is a fake PVCControlInterface
type FakePVCControl struct {
	PVCIndexer       cache.Indexer
	updatePVCTracker requestTracker
	deletePVCTracker requestTracker
}

// NewFakePVCControl returns a FakePVCControl
func NewFakePVCControl(pvcInformer coreinformers.PersistentVolumeClaimInformer) *FakePVCControl {
	return &FakePVCControl{
		pvcInformer.Informer().GetIndexer(),
		requestTracker{0, nil, 0},
		requestTracker{0, nil, 0},
	}
}

// SetUpdatePVCError sets the error attributes of updatePVCTracker
func (fpc *FakePVCControl) SetUpdatePVCError(err error, after int) {
	fpc.updatePVCTracker.err = err
	fpc.updatePVCTracker.after = after
}

// SetDeletePVCError sets the error attributes of deletePVCTracker
func (fpc *FakePVCControl) SetDeletePVCError(err error, after int) {
	fpc.deletePVCTracker.err = err
	fpc.deletePVCTracker.after = after
}

// DeletePVC deletes the pvc
func (fpc *FakePVCControl) DeletePVC(tc *v1alpha1.TidbCluster, pvc *corev1.PersistentVolumeClaim) error {
	defer fpc.deletePVCTracker.inc()
	if fpc.deletePVCTracker.errorReady() {
		defer fpc.deletePVCTracker.reset()
		return fpc.deletePVCTracker.err
	}

	return fpc.PVCIndexer.Delete(pvc)
}

// Update updates the annotation, labels and spec of pvc
func (fpc *FakePVCControl) UpdatePVC(tc *v1alpha1.TidbCluster, pvc *corev1.PersistentVolumeClaim) error {
	defer fpc.updatePVCTracker.inc()
	if fpc.updatePVCTracker.errorReady() {
		defer fpc.updatePVCTracker.reset()
		return fpc.updatePVCTracker.err
	}

	return fpc.PVCIndexer.Update(pvc)
}

// UpdateMetaInfo updates the meta info of pvc
func (fpc *FakePVCControl) UpdateMetaInfo(tc *v1alpha1.TidbCluster, pvc *corev1.PersistentVolumeClaim, pod *corev1.Pod) error {
	defer fpc.updatePVCTracker.inc()
	if fpc.updatePVCTracker.errorReady() {
		defer fpc.updatePVCTracker.reset()
		return fpc.updatePVCTracker.err
	}
	if pvc.Labels == nil {
		pvc.Labels = make(map[string]string)
	}
	if pvc.Annotations == nil {
		pvc.Annotations = make(map[string]string)
	}
	setIfNotEmpty(pvc.Labels, label.AppLabelKey, pod.Labels[label.AppLabelKey])
	setIfNotEmpty(pvc.Labels, label.OwnerLabelKey, pod.Labels[label.OwnerLabelKey])
	setIfNotEmpty(pvc.Labels, label.ClusterLabelKey, pod.Labels[label.ClusterLabelKey])
	setIfNotEmpty(pvc.Labels, label.ClusterIDLabelKey, pod.Labels[label.ClusterIDLabelKey])
	setIfNotEmpty(pvc.Labels, label.MemberIDLabelKey, pod.Labels[label.MemberIDLabelKey])
	setIfNotEmpty(pvc.Labels, label.StoreIDLabelKey, pod.Labels[label.StoreIDLabelKey])
	setIfNotEmpty(pvc.Annotations, label.AnnPodNameKey, pod.GetName())
	return fpc.PVCIndexer.Update(pvc)
}

var _ PVCControlInterface = &FakePVCControl{}<|MERGE_RESOLUTION|>--- conflicted
+++ resolved
@@ -83,10 +83,6 @@
 			pvc = updated.DeepCopy()
 			pvc.Annotations = pvcDup.Annotations
 			pvc.Labels = pvcDup.Labels
-<<<<<<< HEAD
-			pvc.Spec = pvcDup.Spec
-=======
->>>>>>> 8921c3f3
 		} else {
 			utilruntime.HandleError(fmt.Errorf("error getting updated PVC %s/%s from lister: %v", ns, pvcName, err))
 		}
