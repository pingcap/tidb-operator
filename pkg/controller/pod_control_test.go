--- conflicted
+++ resolved
@@ -171,13 +171,8 @@
 	fakeClient.AddReactor("update", "pods", func(action core.Action) (bool, runtime.Object, error) {
 		return true, nil, nil
 	})
-<<<<<<< HEAD
-	pod.Labels[label.AppLabelKey] = label.PDLabelVal
+	pod.Labels[label.ComponentLabelKey] = label.PDLabelVal
 	_, err := control.UpdateMetaInfo(tc, pod)
-=======
-	pod.Labels[label.ComponentLabelKey] = label.PDLabelVal
-	err := control.UpdateMetaInfo(tc, pod)
->>>>>>> e8f03d98
 	g.Expect(err).To(HaveOccurred())
 
 	events := collectEvents(recorder.Events)
@@ -215,13 +210,8 @@
 	fakeClient.AddReactor("update", "pods", func(action core.Action) (bool, runtime.Object, error) {
 		return true, nil, nil
 	})
-<<<<<<< HEAD
-	pod.Labels[label.AppLabelKey] = label.TiKVLabelVal
+	pod.Labels[label.ComponentLabelKey] = label.TiKVLabelVal
 	_, err := control.UpdateMetaInfo(tc, pod)
-=======
-	pod.Labels[label.ComponentLabelKey] = label.TiKVLabelVal
-	err := control.UpdateMetaInfo(tc, pod)
->>>>>>> e8f03d98
 	g.Expect(err).To(HaveOccurred())
 
 	events := collectEvents(recorder.Events)
