--- conflicted
+++ resolved
@@ -25,12 +25,9 @@
 	metav1 "k8s.io/apimachinery/pkg/apis/meta/v1"
 	"k8s.io/apimachinery/pkg/runtime"
 	"k8s.io/apimachinery/pkg/runtime/schema"
-<<<<<<< HEAD
 	utilruntime "k8s.io/apimachinery/pkg/util/runtime"
 	"k8s.io/client-go/tools/cache"
 	"k8s.io/client-go/util/workqueue"
-=======
->>>>>>> 7424ef0b
 	glog "k8s.io/klog"
 )
 
@@ -355,7 +352,6 @@
 	return rt.err
 }
 
-<<<<<<< HEAD
 // WacthForObject watch the object change from informer and add it to workqueue
 func WatchForObject(informer cache.SharedIndexInformer, q workqueue.Interface) {
 	enqueueFn := func(obj interface{}) {
@@ -412,7 +408,8 @@
 		},
 		DeleteFunc: enqueueFn,
 	})
-=======
+}
+
 // EmptyClone create an clone of the resource with the same name and namespace (if namespace-scoped), with other fields unset
 func EmptyClone(obj runtime.Object) (runtime.Object, error) {
 	meta, ok := obj.(metav1.Object)
@@ -446,5 +443,4 @@
 		return schema.GroupVersionKind{}, fmt.Errorf("Object %v has ambigious GVK", obj)
 	}
 	return gvks[0], nil
->>>>>>> 7424ef0b
 }