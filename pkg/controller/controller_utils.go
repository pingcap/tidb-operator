--- conflicted
+++ resolved
@@ -53,29 +53,9 @@
 
 	// tidbMonitorControllerkind cotnains the schema.GroupVersionKind for TidbMonitor controller type.
 	tidbMonitorControllerkind = v1alpha1.SchemeGroupVersion.WithKind("TidbMonitor")
-<<<<<<< HEAD
-=======
 
 	// tidbClusterAutoScalerKind cotnains the schema.GroupVersionKind for TidbClusterAutoScaler controller type.
 	tidbClusterAutoScalerKind = v1alpha1.SchemeGroupVersion.WithKind("TidbClusterAutoScaler")
-
-	// TidbBackupManagerImage is the image of tidb backup manager tool
-	TidbBackupManagerImage string
-
-	// ClusterScoped controls whether operator should manage kubernetes cluster wide TiDB clusters
-	ClusterScoped bool
-
-	// TestMode defines whether tidb operator run in test mode, test mode is only open when test
-	TestMode bool
-	// ResyncDuration is the resync time of informer
-	ResyncDuration time.Duration
-
-	// TidbDiscoveryImage is the image of tidb discovery service
-	TidbDiscoveryImage string
-
-	// PodWebhookEnabled is the key to indicate whether pod admission webhook is set up.
-	PodWebhookEnabled bool
->>>>>>> 268c53ac
 )
 
 // RequeueError is used to requeue the item, this error type should't be considered as a real error
