--- conflicted
+++ resolved
@@ -95,12 +95,9 @@
 	pdScaler := mm.NewPDScaler(pdControl, pvcInformer.Lister(), pvcControl)
 	tikvScaler := mm.NewTiKVScaler(pdControl, pvcInformer.Lister(), pvcControl)
 	pdUpgrader := mm.NewPDUpgrader()
-<<<<<<< HEAD
 	tikvFailover := mm.NewTiKVFailover(pdControl)
-=======
 	tikvUpgrader := mm.NewTiKVUpgrader()
 	tidbUpgrader := mm.NewTiDBUpgrader()
->>>>>>> cfe20d2d
 
 	tcc := &Controller{
 		kubeClient: kubeCli,
