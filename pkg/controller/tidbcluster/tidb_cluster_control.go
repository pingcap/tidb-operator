// Copyright 2018 PingCAP, Inc.
//
// Licensed under the Apache License, Version 2.0 (the "License");
// you may not use this file except in compliance with the License.
// You may obtain a copy of the License at
//
//     http://www.apache.org/licenses/LICENSE-2.0
//
// Unless required by applicable law or agreed to in writing, software
// distributed under the License is distributed on an "AS IS" BASIS,
// See the License for the specific language governing permissions and
// limitations under the License.

package tidbcluster

import (
	"github.com/pingcap/tidb-operator/pkg/apis/pingcap/v1alpha1"
	"github.com/pingcap/tidb-operator/pkg/controller"
	"github.com/pingcap/tidb-operator/pkg/manager"
	"github.com/pingcap/tidb-operator/pkg/manager/member"
	apiequality "k8s.io/apimachinery/pkg/api/equality"
	errorutils "k8s.io/apimachinery/pkg/util/errors"
	"k8s.io/client-go/tools/record"
)

// ControlInterface implements the control logic for updating TidbClusters and their children StatefulSets.
// It is implemented as an interface to allow for extensions that provide different semantics.
// Currently, there is only one implementation.
type ControlInterface interface {
	// UpdateTidbCluster implements the control logic for StatefulSet creation, update, and deletion
	UpdateTidbCluster(*v1alpha1.TidbCluster) error
}

// NewDefaultTidbClusterControl returns a new instance of the default implementation TidbClusterControlInterface that
// implements the documented semantics for TidbClusters.
func NewDefaultTidbClusterControl(
	tcControl controller.TidbClusterControlInterface,
	pdMemberManager manager.Manager,
	tikvMemberManager manager.Manager,
	tidbMemberManager manager.Manager,
	reclaimPolicyManager manager.Manager,
	metaManager manager.Manager,
	orphanPodsCleaner member.OrphanPodsCleaner,
	pvcCleaner member.PVCCleanerInterface,
	pumpMemberManager manager.Manager,
<<<<<<< HEAD
	restarter member.Restarter,
	webhookEnabled bool,
=======
	discoveryManager member.TidbDiscoveryManager,
>>>>>>> 7424ef0b
	recorder record.EventRecorder) ControlInterface {
	return &defaultTidbClusterControl{
		tcControl,
		pdMemberManager,
		tikvMemberManager,
		tidbMemberManager,
		reclaimPolicyManager,
		metaManager,
		restarter,
		orphanPodsCleaner,
		pvcCleaner,
		pumpMemberManager,
<<<<<<< HEAD
		webhookEnabled,
=======
		discoveryManager,
>>>>>>> 7424ef0b
		recorder,
	}
}

type defaultTidbClusterControl struct {
	tcControl            controller.TidbClusterControlInterface
	pdMemberManager      manager.Manager
	tikvMemberManager    manager.Manager
	tidbMemberManager    manager.Manager
	reclaimPolicyManager manager.Manager
	metaManager          manager.Manager
	restarter            member.Restarter
	orphanPodsCleaner    member.OrphanPodsCleaner
	pvcCleaner           member.PVCCleanerInterface
	pumpMemberManager    manager.Manager
<<<<<<< HEAD
	webhookEnabled       bool
=======
	discoveryManager     member.TidbDiscoveryManager
>>>>>>> 7424ef0b
	recorder             record.EventRecorder
}

// UpdateStatefulSet executes the core logic loop for a tidbcluster.
func (tcc *defaultTidbClusterControl) UpdateTidbCluster(tc *v1alpha1.TidbCluster) error {
	var errs []error
	oldStatus := tc.Status.DeepCopy()

	if err := tcc.updateTidbCluster(tc); err != nil {
		errs = append(errs, err)
	}
	if apiequality.Semantic.DeepEqual(&tc.Status, oldStatus) {
		return errorutils.NewAggregate(errs)
	}
	if _, err := tcc.tcControl.UpdateTidbCluster(tc.DeepCopy(), &tc.Status, oldStatus); err != nil {
		errs = append(errs, err)
	}

	return errorutils.NewAggregate(errs)
}

func (tcc *defaultTidbClusterControl) updateTidbCluster(tc *v1alpha1.TidbCluster) error {
	// syncing all PVs managed by operator's reclaim policy to Retain
	if err := tcc.reclaimPolicyManager.Sync(tc); err != nil {
		return err
	}

	// cleaning all orphan pods(pd or tikv which don't have a related PVC) managed by operator
	if _, err := tcc.orphanPodsCleaner.Clean(tc); err != nil {
		return err
	}

	// reconcile TiDB discovery service
	if err := tcc.discoveryManager.Reconcile(tc); err != nil {
		return err
	}

	// works that should do to making the pd cluster current state match the desired state:
	//   - create or update the pd service
	//   - create or update the pd headless service
	//   - create the pd statefulset
	//   - sync pd cluster status from pd to TidbCluster object
	//   - set two annotations to the first pd member:
	// 	   - label.Bootstrapping
	// 	   - label.Replicas
	//   - upgrade the pd cluster
	//   - scale out/in the pd cluster
	//   - failover the pd cluster
	if err := tcc.pdMemberManager.Sync(tc); err != nil {
		return err
	}

	// works that should do to making the tikv cluster current state match the desired state:
	//   - waiting for the pd cluster available(pd cluster is in quorum)
	//   - create or update tikv headless service
	//   - create the tikv statefulset
	//   - sync tikv cluster status from pd to TidbCluster object
	//   - set scheduler labels to tikv stores
	//   - upgrade the tikv cluster
	//   - scale out/in the tikv cluster
	//   - failover the tikv cluster
	if err := tcc.tikvMemberManager.Sync(tc); err != nil {
		return err
	}

	// works that should do to making the tidb cluster current state match the desired state:
	//   - waiting for the tikv cluster available(at least one peer works)
	//   - create or update tidb headless service
	//   - create the tidb statefulset
	//   - sync tidb cluster status from pd to TidbCluster object
	//   - upgrade the tidb cluster
	//   - scale out/in the tidb cluster
	//   - failover the tidb cluster
	if err := tcc.tidbMemberManager.Sync(tc); err != nil {
		return err
	}

	// syncing the labels from Pod to PVC and PV, these labels include:
	//   - label.StoreIDLabelKey
	//   - label.MemberIDLabelKey
	//   - label.NamespaceLabelKey
	if err := tcc.metaManager.Sync(tc); err != nil {
		return err
	}

	// cleaning the pod scheduling annotation for pd and tikv
	if _, err := tcc.pvcCleaner.Clean(tc); err != nil {
		return err
	}

	// syncing the pump cluster
	return tcc.pumpMemberManager.Sync(tc)
}

var _ ControlInterface = &defaultTidbClusterControl{}

type FakeTidbClusterControlInterface struct {
	err error
}

func NewFakeTidbClusterControlInterface() *FakeTidbClusterControlInterface {
	return &FakeTidbClusterControlInterface{}
}

func (ftcc *FakeTidbClusterControlInterface) SetUpdateTCError(err error) {
	ftcc.err = err
}

func (ftcc *FakeTidbClusterControlInterface) UpdateTidbCluster(_ *v1alpha1.TidbCluster) error {
	if ftcc.err != nil {
		return ftcc.err
	}
	return nil
}

var _ ControlInterface = &FakeTidbClusterControlInterface{}<|MERGE_RESOLUTION|>--- conflicted
+++ resolved
@@ -43,12 +43,9 @@
 	orphanPodsCleaner member.OrphanPodsCleaner,
 	pvcCleaner member.PVCCleanerInterface,
 	pumpMemberManager manager.Manager,
-<<<<<<< HEAD
 	restarter member.Restarter,
 	webhookEnabled bool,
-=======
 	discoveryManager member.TidbDiscoveryManager,
->>>>>>> 7424ef0b
 	recorder record.EventRecorder) ControlInterface {
 	return &defaultTidbClusterControl{
 		tcControl,
@@ -61,11 +58,8 @@
 		orphanPodsCleaner,
 		pvcCleaner,
 		pumpMemberManager,
-<<<<<<< HEAD
 		webhookEnabled,
-=======
 		discoveryManager,
->>>>>>> 7424ef0b
 		recorder,
 	}
 }
@@ -81,11 +75,8 @@
 	orphanPodsCleaner    member.OrphanPodsCleaner
 	pvcCleaner           member.PVCCleanerInterface
 	pumpMemberManager    manager.Manager
-<<<<<<< HEAD
 	webhookEnabled       bool
-=======
 	discoveryManager     member.TidbDiscoveryManager
->>>>>>> 7424ef0b
 	recorder             record.EventRecorder
 }
 
