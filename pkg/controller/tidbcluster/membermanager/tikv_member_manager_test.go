// Copyright 2018 PingCAP, Inc.
//
// Licensed under the Apache License, Version 2.0 (the "License");
// you may not use this file except in compliance with the License.
// You may obtain a copy of the License at
//
//     http://www.apache.org/licenses/LICENSE-2.0
//
// Unless required by applicable law or agreed to in writing, software
// distributed under the License is distributed on an "AS IS" BASIS,
// See the License for the specific language governing permissions and
// limitations under the License.

package membermanager

import (
	"fmt"
	"testing"

	. "github.com/onsi/gomega"
	"github.com/pingcap/tidb-operator/pkg/apis/pingcap.com/v1alpha1"
	"github.com/pingcap/tidb-operator/pkg/client/clientset/versioned/fake"
	informers "github.com/pingcap/tidb-operator/pkg/client/informers/externalversions"
	"github.com/pingcap/tidb-operator/pkg/controller"
	apps "k8s.io/api/apps/v1beta1"
	corev1 "k8s.io/api/core/v1"
	"k8s.io/apimachinery/pkg/api/errors"
	kubeinformers "k8s.io/client-go/informers"
	kubefake "k8s.io/client-go/kubernetes/fake"
)

func TestTiKVMemberManagerSyncCreate(t *testing.T) {
	g := NewGomegaWithT(t)
	type testcase struct {
		name                         string
		prepare                      func(cluster *v1alpha1.TidbCluster)
		errWhenCreateStatefulSet     bool
		errWhenCreateTiKVPeerService bool
		errWhenGetStores             bool
		err                          bool
		tikvPeerSvcCreated           bool
		setCreated                   bool
		pdStores                     *controller.StoresInfo
		tombstoneStores              *controller.StoresInfo
	}

	testFn := func(test *testcase, t *testing.T) {
		tc := newTidbClusterForPD()
		ns := tc.Namespace
		tcName := tc.Name
		oldSpec := tc.Spec
		if test.prepare != nil {
			test.prepare(tc)
		}

		tkmm, fakeSetControl, fakeSvcControl, pdClient := newFakeTiKVMemberManager(tc)

		if test.errWhenGetStores {
			pdClient.AddReaction(controller.GetStoresActionType, func(action *controller.Action) (interface{}, error) {
				return nil, fmt.Errorf("failed to get stores from tikv cluster")
			})
		} else {
			pdClient.AddReaction(controller.GetStoresActionType, func(action *controller.Action) (interface{}, error) {
				return test.pdStores, nil
			})
			pdClient.AddReaction(controller.GetTombStoneStoresActionType, func(action *controller.Action) (interface{}, error) {
				return test.tombstoneStores, nil
			})
			pdClient.AddReaction(controller.SetStoreLabelsActionType, func(action *controller.Action) (interface{}, error) {
				return true, nil
			})
		}

		if test.errWhenCreateStatefulSet {
			fakeSetControl.SetCreateStatefulSetError(errors.NewInternalError(fmt.Errorf("API server failed")), 0)
		}
		if test.errWhenCreateTiKVPeerService {
			fakeSvcControl.SetCreateServiceError(errors.NewInternalError(fmt.Errorf("API server failed")), 0)
		}

		err := tkmm.Sync(tc)
		if test.err {
			g.Expect(err).To(HaveOccurred())
		} else {
			g.Expect(err).NotTo(HaveOccurred())
		}

		g.Expect(tc.Spec).To(Equal(oldSpec))

		svc, err := tkmm.svcLister.Services(ns).Get(controller.TiKVPeerMemberName(tcName))
		if test.tikvPeerSvcCreated {
			g.Expect(err).NotTo(HaveOccurred())
			g.Expect(svc).NotTo(Equal(nil))
		} else {
			expectErrIsNotFound(g, err)
		}

		tc1, err := tkmm.setLister.StatefulSets(ns).Get(controller.TiKVMemberName(tcName))
		if test.setCreated {
			g.Expect(err).NotTo(HaveOccurred())
			g.Expect(tc1).NotTo(Equal(nil))
		} else {
			expectErrIsNotFound(g, err)
		}
	}

	tests := []testcase{
		{
			name:    "normal",
			prepare: nil,

			errWhenCreateStatefulSet:     false,
			errWhenCreateTiKVPeerService: false,
			err:                false,
			tikvPeerSvcCreated: true,
			setCreated:         true,
			pdStores:           &controller.StoresInfo{Count: 0, Stores: []*controller.StoreInfo{}},
			tombstoneStores:    &controller.StoresInfo{Count: 0, Stores: []*controller.StoreInfo{}},
		},
		{
			name: "tidbcluster's storage format is wrong",
			prepare: func(tc *v1alpha1.TidbCluster) {
				tc.Spec.TiKV.Requests.Storage = "100xxxxi"
			},
			errWhenCreateStatefulSet:     false,
			errWhenCreateTiKVPeerService: false,
			err:                true,
			tikvPeerSvcCreated: true,
			setCreated:         false,
			pdStores:           &controller.StoresInfo{Count: 0, Stores: []*controller.StoreInfo{}},
			tombstoneStores:    &controller.StoresInfo{Count: 0, Stores: []*controller.StoreInfo{}},
		},
		{
			name:                         "error when create statefulset",
			prepare:                      nil,
			errWhenCreateStatefulSet:     true,
			errWhenCreateTiKVPeerService: false,
			err:                true,
			tikvPeerSvcCreated: true,
			setCreated:         false,
			pdStores:           &controller.StoresInfo{Count: 0, Stores: []*controller.StoreInfo{}},
			tombstoneStores:    &controller.StoresInfo{Count: 0, Stores: []*controller.StoreInfo{}},
		},
		{
			name:                         "error when create tikv peer service",
			prepare:                      nil,
			errWhenCreateStatefulSet:     false,
			errWhenCreateTiKVPeerService: true,
			err:                true,
			tikvPeerSvcCreated: false,
			setCreated:         false,
			pdStores:           &controller.StoresInfo{Count: 0, Stores: []*controller.StoreInfo{}},
			tombstoneStores:    &controller.StoresInfo{Count: 0, Stores: []*controller.StoreInfo{}},
		},
	}

	for i := range tests {
		testFn(&tests[i], t)
	}
}

func TestTiKVMemberManagerSyncUpdate(t *testing.T) {
	g := NewGomegaWithT(t)
	type testcase struct {
		name                         string
		modify                       func(cluster *v1alpha1.TidbCluster)
		pdStores                     *controller.StoresInfo
		tombstoneStores              *controller.StoresInfo
		errWhenUpdateStatefulSet     bool
		errWhenUpdateTiKVPeerService bool
		errWhenGetStores             bool
		statusChange                 func(*apps.StatefulSet)
		err                          bool
		expectTiKVPeerServiceFn      func(*GomegaWithT, *corev1.Service, error)
		expectStatefulSetFn          func(*GomegaWithT, *apps.StatefulSet, error)
		expectTidbClusterFn          func(*GomegaWithT, *v1alpha1.TidbCluster)
	}

	testFn := func(test *testcase, t *testing.T) {

		tc := newTidbClusterForPD()
		ns := tc.Namespace
		tcName := tc.Name

		tkmm, fakeSetControl, fakeSvcControl, pdClient := newFakeTiKVMemberManager(tc)
		if test.errWhenGetStores {
			pdClient.AddReaction(controller.GetStoresActionType, func(action *controller.Action) (interface{}, error) {
				return nil, fmt.Errorf("failed to get stores from pd cluster")
			})
		} else {
			pdClient.AddReaction(controller.GetStoresActionType, func(action *controller.Action) (interface{}, error) {
				return test.pdStores, nil
			})
			pdClient.AddReaction(controller.GetTombStoneStoresActionType, func(action *controller.Action) (interface{}, error) {
				return test.tombstoneStores, nil
			})
			pdClient.AddReaction(controller.SetStoreLabelsActionType, func(action *controller.Action) (interface{}, error) {
				return true, nil
			})
		}

		if test.statusChange == nil {
			fakeSetControl.SetStatusChange(func(set *apps.StatefulSet) {
				set.Status.Replicas = *set.Spec.Replicas
				set.Status.CurrentRevision = "pd-1"
				set.Status.UpdateRevision = "pd-1"
				observedGeneration := int64(1)
				set.Status.ObservedGeneration = &observedGeneration
			})
		} else {
			fakeSetControl.SetStatusChange(test.statusChange)
		}

		err := tkmm.Sync(tc)

		_, err = tkmm.svcLister.Services(ns).Get(controller.TiKVPeerMemberName(tcName))
		g.Expect(err).NotTo(HaveOccurred())
		_, err = tkmm.setLister.StatefulSets(ns).Get(controller.TiKVMemberName(tcName))
		g.Expect(err).NotTo(HaveOccurred())

		tc1 := tc.DeepCopy()
		test.modify(tc1)

		if test.errWhenUpdateTiKVPeerService {
			fakeSvcControl.SetUpdateServiceError(errors.NewInternalError(fmt.Errorf("API server failed")), 0)
		}
		if test.errWhenUpdateStatefulSet {
			fakeSetControl.SetUpdateStatefulSetError(errors.NewInternalError(fmt.Errorf("API server failed")), 0)
		}

		err = tkmm.Sync(tc1)
		if test.err {
			g.Expect(err).To(HaveOccurred())
		} else {
			g.Expect(err).NotTo(HaveOccurred())
		}

		if test.expectTiKVPeerServiceFn != nil {
			svc, err := tkmm.svcLister.Services(ns).Get(controller.TiKVPeerMemberName(tcName))
			test.expectTiKVPeerServiceFn(g, svc, err)
		}
		if test.expectStatefulSetFn != nil {
			set, err := tkmm.setLister.StatefulSets(ns).Get(controller.TiKVMemberName(tcName))
			test.expectStatefulSetFn(g, set, err)
		}
		if test.expectTidbClusterFn != nil {
			test.expectTidbClusterFn(g, tc1)
		}
	}

	tests := []testcase{
		{
			name: "normal",
			modify: func(tc *v1alpha1.TidbCluster) {
				tc.Spec.TiKV.Replicas = 5
				tc.Spec.Services = []v1alpha1.Service{
					{Name: "tikv", Type: string(corev1.ServiceTypeNodePort)},
				}
				tc.Status.PD.Phase = v1.Normal
			},
			// TODO add unit test for status sync
			pdStores:                     &controller.StoresInfo{Count: 0, Stores: []*controller.StoreInfo{}},
			tombstoneStores:              &controller.StoresInfo{Count: 0, Stores: []*controller.StoreInfo{}},
			errWhenUpdateStatefulSet:     false,
			errWhenUpdateTiKVPeerService: false,
			errWhenGetStores:             false,
			err:                          false,
			expectTiKVPeerServiceFn: nil,
			expectStatefulSetFn: func(g *GomegaWithT, set *apps.StatefulSet, err error) {
				g.Expect(err).NotTo(HaveOccurred())
				g.Expect(int(*set.Spec.Replicas)).To(Equal(5))
			},
			expectTidbClusterFn: func(g *GomegaWithT, tc *v1alpha1.TidbCluster) {
				g.Expect(*tc.Status.TiKV.StatefulSet.ObservedGeneration).To(Equal(int64(1)))
				expectedStores := v1alpha1.TiKVStores{
					CurrentStores:   map[string]v1alpha1.TiKVStore{},
					TombStoneStores: map[string]v1alpha1.TiKVStore{},
				}
				g.Expect(tc.Status.TiKV.Stores).To(Equal(expectedStores))
			},
		},
		{
			name: "tidbcluster's storage format is wrong",
			modify: func(tc *v1alpha1.TidbCluster) {
				tc.Spec.TiKV.Requests.Storage = "100xxxxi"
				tc.Status.PD.Phase = v1.Normal
			},
			pdStores:                     &controller.StoresInfo{Count: 0, Stores: []*controller.StoreInfo{}},
			tombstoneStores:              &controller.StoresInfo{Count: 0, Stores: []*controller.StoreInfo{}},
			errWhenUpdateStatefulSet:     false,
			errWhenUpdateTiKVPeerService: false,
			err: true,
			expectTiKVPeerServiceFn: nil,
			expectStatefulSetFn:     nil,
		},
		{
			name: "error when update statefulset",
			modify: func(tc *v1alpha1.TidbCluster) {
				tc.Spec.TiKV.Replicas = 5
				tc.Status.PD.Phase = v1.Normal
			},
			pdStores:                     &controller.StoresInfo{Count: 0, Stores: []*controller.StoreInfo{}},
			tombstoneStores:              &controller.StoresInfo{Count: 0, Stores: []*controller.StoreInfo{}},
			errWhenUpdateStatefulSet:     true,
			errWhenUpdateTiKVPeerService: false,
			err: true,
			expectTiKVPeerServiceFn: nil,
			expectStatefulSetFn: func(g *GomegaWithT, set *apps.StatefulSet, err error) {
				g.Expect(err).NotTo(HaveOccurred())
				g.Expect(int(*set.Spec.Replicas)).To(Equal(3))
			},
		},
		{
			name: "error when sync tikv status",
			modify: func(tc *v1alpha1.TidbCluster) {
				tc.Spec.TiKV.Replicas = 5
				tc.Status.PD.Phase = v1.Normal
			},
			pdStores:                     &controller.StoresInfo{Count: 0, Stores: []*controller.StoreInfo{}},
			tombstoneStores:              &controller.StoresInfo{Count: 0, Stores: []*controller.StoreInfo{}},
			errWhenUpdateStatefulSet:     false,
			errWhenUpdateTiKVPeerService: false,
			errWhenGetStores:             true,
			err:                          true,
			expectTiKVPeerServiceFn: nil,
			expectStatefulSetFn: func(g *GomegaWithT, set *apps.StatefulSet, err error) {
				g.Expect(err).NotTo(HaveOccurred())
				g.Expect(int(*set.Spec.Replicas)).To(Equal(3))
			},
			expectTidbClusterFn: func(g *GomegaWithT, tc *v1alpha1.TidbCluster) {
				expectedStores := v1alpha1.TiKVStores{}
				g.Expect(tc.Status.TiKV.Stores).To(Equal(expectedStores))
			},
		},
	}

	for i := range tests {
		t.Logf("begin: %s", tests[i].name)
		testFn(&tests[i], t)
		t.Logf("end: %s", tests[i].name)
	}
}

<<<<<<< HEAD
func newFakeTiKVMemberManager(tc *v1.TidbCluster) (
	*tikvMemberManager, *controller.FakeStatefulSetControl,
=======
func newFakeTiKVMemberManager(tc *v1alpha1.TidbCluster) (
	*TikvMemberManager, *controller.FakeStatefulSetControl,
>>>>>>> a9211042
	*controller.FakeServiceControl, *controller.FakePDClient) {
	cli := fake.NewSimpleClientset()
	kubeCli := kubefake.NewSimpleClientset()
	pdControl := controller.NewFakePDControl()
	pdClient := controller.NewFakePDClient()
	pdControl.SetPDClient(tc, pdClient)
	setInformer := kubeinformers.NewSharedInformerFactory(kubeCli, 0).Apps().V1beta1().StatefulSets()
	svcInformer := kubeinformers.NewSharedInformerFactory(kubeCli, 0).Core().V1().Services()
	tcInformer := informers.NewSharedInformerFactory(cli, 0).Pingcap().V1alpha1().TidbClusters()
	setControl := controller.NewFakeStatefulSetControl(setInformer, tcInformer)
	svcControl := controller.NewFakeServiceControl(svcInformer, tcInformer)
	podInformer := kubeinformers.NewSharedInformerFactory(kubeCli, 0).Core().V1().Pods()
	nodeInformer := kubeinformers.NewSharedInformerFactory(kubeCli, 0).Core().V1().Nodes()

	return &tikvMemberManager{
		pdControl:  pdControl,
		podLister:  podInformer.Lister(),
		nodeLister: nodeInformer.Lister(),
		setControl: setControl,
		svcControl: svcControl,
		setLister:  setInformer.Lister(),
		svcLister:  svcInformer.Lister(),
	}, setControl, svcControl, pdClient
}<|MERGE_RESOLUTION|>--- conflicted
+++ resolved
@@ -256,7 +256,7 @@
 				tc.Spec.Services = []v1alpha1.Service{
 					{Name: "tikv", Type: string(corev1.ServiceTypeNodePort)},
 				}
-				tc.Status.PD.Phase = v1.Normal
+				tc.Status.PD.Phase = v1alpha1.Normal
 			},
 			// TODO add unit test for status sync
 			pdStores:                     &controller.StoresInfo{Count: 0, Stores: []*controller.StoreInfo{}},
@@ -283,7 +283,7 @@
 			name: "tidbcluster's storage format is wrong",
 			modify: func(tc *v1alpha1.TidbCluster) {
 				tc.Spec.TiKV.Requests.Storage = "100xxxxi"
-				tc.Status.PD.Phase = v1.Normal
+				tc.Status.PD.Phase = v1alpha1.Normal
 			},
 			pdStores:                     &controller.StoresInfo{Count: 0, Stores: []*controller.StoreInfo{}},
 			tombstoneStores:              &controller.StoresInfo{Count: 0, Stores: []*controller.StoreInfo{}},
@@ -297,7 +297,7 @@
 			name: "error when update statefulset",
 			modify: func(tc *v1alpha1.TidbCluster) {
 				tc.Spec.TiKV.Replicas = 5
-				tc.Status.PD.Phase = v1.Normal
+				tc.Status.PD.Phase = v1alpha1.Normal
 			},
 			pdStores:                     &controller.StoresInfo{Count: 0, Stores: []*controller.StoreInfo{}},
 			tombstoneStores:              &controller.StoresInfo{Count: 0, Stores: []*controller.StoreInfo{}},
@@ -314,7 +314,7 @@
 			name: "error when sync tikv status",
 			modify: func(tc *v1alpha1.TidbCluster) {
 				tc.Spec.TiKV.Replicas = 5
-				tc.Status.PD.Phase = v1.Normal
+				tc.Status.PD.Phase = v1alpha1.Normal
 			},
 			pdStores:                     &controller.StoresInfo{Count: 0, Stores: []*controller.StoreInfo{}},
 			tombstoneStores:              &controller.StoresInfo{Count: 0, Stores: []*controller.StoreInfo{}},
@@ -341,13 +341,8 @@
 	}
 }
 
-<<<<<<< HEAD
-func newFakeTiKVMemberManager(tc *v1.TidbCluster) (
+func newFakeTiKVMemberManager(tc *v1alpha1.TidbCluster) (
 	*tikvMemberManager, *controller.FakeStatefulSetControl,
-=======
-func newFakeTiKVMemberManager(tc *v1alpha1.TidbCluster) (
-	*TikvMemberManager, *controller.FakeStatefulSetControl,
->>>>>>> a9211042
 	*controller.FakeServiceControl, *controller.FakePDClient) {
 	cli := fake.NewSimpleClientset()
 	kubeCli := kubefake.NewSimpleClientset()
