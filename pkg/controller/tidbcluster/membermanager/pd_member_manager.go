--- conflicted
+++ resolved
@@ -148,11 +148,11 @@
 		return err
 	}
 
-	if err = pmm.upgrade(tc, oldPDSet, newPDSet); err!=nil{
-		return err
-	}
-
-	if err = pmm.scaleDown(tc, oldPDSet, newPDSet); err!=nil{
+	if err = pmm.upgrade(tc, oldPDSet, newPDSet); err != nil {
+		return err
+	}
+
+	if err = pmm.scaleDown(tc, oldPDSet, newPDSet); err != nil {
 		return err
 	}
 
@@ -267,11 +267,7 @@
 	}
 }
 
-<<<<<<< HEAD
-func (pmm *pdMemberManager) getNewPDSetForTidbCluster(tc *v1.TidbCluster) (*apps.StatefulSet, error) {
-=======
-func (pmm *pdMemberManager) getNewPDSetForTidbCluster(tc *v1alpha1.TidbCluster, annotations map[string]string) (*apps.StatefulSet, error) {
->>>>>>> a9211042
+func (pmm *pdMemberManager) getNewPDSetForTidbCluster(tc *v1alpha1.TidbCluster) (*apps.StatefulSet, error) {
 	ns := tc.Namespace
 	tcName := tc.Name
 	pdConfigMap := controller.PDMemberName(tcName)
@@ -426,24 +422,23 @@
 	return pdSet, nil
 }
 
-<<<<<<< HEAD
-func (pmm *pdMemberManager) upgrade(tc *v1.TidbCluster, oldSet *apps.StatefulSet, newSet *apps.StatefulSet) error {
+func (pmm *pdMemberManager) upgrade(tc *v1alpha1.TidbCluster, oldSet *apps.StatefulSet, newSet *apps.StatefulSet) error {
 	if oldSet.Status.CurrentRevision == oldSet.Status.UpdateRevision {
-		tc.Status.PD.Phase = v1.Normal
+		tc.Status.PD.Phase = v1alpha1.Normal
 	}
 	upgrade, err := pmm.needUpgrade(tc, newSet, oldSet)
 	if err != nil {
 		return err
 	}
 	if upgrade {
-		tc.Status.PD.Phase = v1.Upgrade
-	}
-	return nil
-}
-
-func (pmm *pdMemberManager) scaleDown(tc *v1.TidbCluster, oldSet *apps.StatefulSet, newSet *apps.StatefulSet) error {
+		tc.Status.PD.Phase = v1alpha1.Upgrade
+	}
+	return nil
+}
+
+func (pmm *pdMemberManager) scaleDown(tc *v1alpha1.TidbCluster, oldSet *apps.StatefulSet, newSet *apps.StatefulSet) error {
 	// can not scale pd when pd is upgrading
-	if tc.Status.PD.Phase == v1.Upgrade {
+	if tc.Status.PD.Phase == v1alpha1.Upgrade {
 		newSet.Spec.Replicas = oldSet.Spec.Replicas
 		glog.Infof("the TidbCluster:[%s/%s]'s pd is upgrading,can not scale until upgrade have completed", tc.GetNamespace(), tc.GetName())
 		return nil
@@ -488,13 +483,13 @@
 	newSet.Annotations[label.AnnInitialPDReplicas] = fmt.Sprintf("%d", initialReplicas)
 
 	for i, container := range newSet.Spec.Template.Spec.Containers {
-		if container.Name == v1.PDMemberType.String() {
+		if container.Name == v1alpha1.PDMemberType.String() {
 			newSet.Spec.Template.Spec.Containers[i].Env = append(newSet.Spec.Template.Spec.Containers[i].Env, corev1.EnvVar{Name: "INITIAL_REPLICAS", Value: fmt.Sprintf("%d", initialReplicas)})
 		}
 	}
 }
 
-func (pmm *pdMemberManager) needUpgrade(tc *v1.TidbCluster, newSet *apps.StatefulSet, oldSet *apps.StatefulSet) (bool, error) {
+func (pmm *pdMemberManager) needUpgrade(tc *v1alpha1.TidbCluster, newSet *apps.StatefulSet, oldSet *apps.StatefulSet) (bool, error) {
 	same, err := controller.EqualTemplate(newSet.Spec.Template, oldSet.Spec.Template)
 	if err != nil {
 		return false, err
@@ -502,10 +497,7 @@
 	return !same, nil
 }
 
-func (pmm *pdMemberManager) needReduce(tc *v1.TidbCluster, oldReplicas int32) bool {
-=======
 func (pmm *pdMemberManager) needReduce(tc *v1alpha1.TidbCluster, oldReplicas int32) bool {
->>>>>>> a9211042
 	return tc.Spec.PD.Replicas < oldReplicas
 }
 
