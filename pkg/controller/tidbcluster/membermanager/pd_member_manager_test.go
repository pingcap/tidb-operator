// Copyright 2018 PingCAP, Inc.
//
// Licensed under the Apache License, Version 2.0 (the "License");
// you may not use this file except in compliance with the License.
// You may obtain a copy of the License at
//
//     http://www.apache.org/licenses/LICENSE-2.0
//
// Unless required by applicable law or agreed to in writing, software
// distributed under the License is distributed on an "AS IS" BASIS,
// See the License for the specific language governing permissions and
// limitations under the License.

package membermanager

import (
	"fmt"
	"testing"

	. "github.com/onsi/gomega"
	"github.com/pingcap/tidb-operator/pkg/apis/pingcap.com/v1alpha1"
	"github.com/pingcap/tidb-operator/pkg/client/clientset/versioned/fake"
	informers "github.com/pingcap/tidb-operator/pkg/client/informers/externalversions"
	"github.com/pingcap/tidb-operator/pkg/controller"
	apps "k8s.io/api/apps/v1beta1"
	corev1 "k8s.io/api/core/v1"
	"k8s.io/apimachinery/pkg/api/errors"
	metav1 "k8s.io/apimachinery/pkg/apis/meta/v1"
	"k8s.io/apimachinery/pkg/types"
	kubeinformers "k8s.io/client-go/informers"
	kubefake "k8s.io/client-go/kubernetes/fake"
)

func TestPDMemberManagerSyncCreate(t *testing.T) {
	g := NewGomegaWithT(t)
	type testcase struct {
		name                       string
		prepare                    func(cluster *v1alpha1.TidbCluster)
		errWhenCreateStatefulSet   bool
		errWhenCreatePDService     bool
		errWhenCreatePDPeerService bool
		err                        bool
		pdSvcCreated               bool
		pdPeerSvcCreated           bool
		setCreated                 bool
	}

	testFn := func(test *testcase, t *testing.T) {
		tc := newTidbClusterForPD()
		ns := tc.Namespace
		tcName := tc.Name
		oldSpec := tc.Spec
		if test.prepare != nil {
			test.prepare(tc)
		}

		pmm, fakeSetControl, fakeSvcControl, fakePDControl := newFakePDMemberManager()
		pdClient := controller.NewFakePDClient()
		fakePDControl.SetPDClient(tc, pdClient)

		if test.errWhenCreateStatefulSet {
			fakeSetControl.SetCreateStatefulSetError(errors.NewInternalError(fmt.Errorf("API server failed")), 0)
		}
		if test.errWhenCreatePDService {
			fakeSvcControl.SetCreateServiceError(errors.NewInternalError(fmt.Errorf("API server failed")), 0)
		}
		if test.errWhenCreatePDPeerService {
			fakeSvcControl.SetCreateServiceError(errors.NewInternalError(fmt.Errorf("API server failed")), 1)
		}

		err := pmm.Sync(tc)
		if test.err {
			g.Expect(err).To(HaveOccurred())
		} else {
			g.Expect(err).NotTo(HaveOccurred())
		}

		g.Expect(tc.Spec).To(Equal(oldSpec))

		svc1, err := pmm.svcLister.Services(ns).Get(controller.PDMemberName(tcName))
		if test.pdSvcCreated {
			g.Expect(err).NotTo(HaveOccurred())
			g.Expect(svc1).NotTo(Equal(nil))
		} else {
			expectErrIsNotFound(g, err)
		}

		svc2, err := pmm.svcLister.Services(ns).Get(controller.PDPeerMemberName(tcName))
		if test.pdPeerSvcCreated {
			g.Expect(err).NotTo(HaveOccurred())
			g.Expect(svc2).NotTo(Equal(nil))
		} else {
			expectErrIsNotFound(g, err)
		}

		tc1, err := pmm.setLister.StatefulSets(ns).Get(controller.PDMemberName(tcName))
		if test.setCreated {
			g.Expect(err).NotTo(HaveOccurred())
			g.Expect(tc1).NotTo(Equal(nil))
		} else {
			expectErrIsNotFound(g, err)
		}
	}

	tests := []testcase{
		{
			name:    "normal",
			prepare: nil,

			errWhenCreateStatefulSet:   false,
			errWhenCreatePDService:     false,
			errWhenCreatePDPeerService: false,
			err:              false,
			pdSvcCreated:     true,
			pdPeerSvcCreated: true,
			setCreated:       true,
		},
		{
			name: "tidbcluster's storage format is wrong",
			prepare: func(tc *v1alpha1.TidbCluster) {
				tc.Spec.PD.Requests.Storage = "100xxxxi"
			},
			errWhenCreateStatefulSet:   false,
			errWhenCreatePDService:     false,
			errWhenCreatePDPeerService: false,
			err:              true,
			pdSvcCreated:     true,
			pdPeerSvcCreated: true,
			setCreated:       false,
		},
		{
			name:                       "error when create statefulset",
			prepare:                    nil,
			errWhenCreateStatefulSet:   true,
			errWhenCreatePDService:     false,
			errWhenCreatePDPeerService: false,
			err:              true,
			pdSvcCreated:     true,
			pdPeerSvcCreated: true,
			setCreated:       false,
		},
		{
			name:                       "error when create pd service",
			prepare:                    nil,
			errWhenCreateStatefulSet:   false,
			errWhenCreatePDService:     true,
			errWhenCreatePDPeerService: false,
			err:              true,
			pdSvcCreated:     false,
			pdPeerSvcCreated: false,
			setCreated:       false,
		},
		{
			name:                       "error when create pd peer service",
			prepare:                    nil,
			errWhenCreateStatefulSet:   false,
			errWhenCreatePDService:     false,
			errWhenCreatePDPeerService: true,
			err:              true,
			pdSvcCreated:     true,
			pdPeerSvcCreated: false,
			setCreated:       false,
		},
	}

	for i := range tests {
		testFn(&tests[i], t)
	}
}

func TestPDMemberManagerSyncUpdate(t *testing.T) {
	g := NewGomegaWithT(t)
	type testcase struct {
		name                       string
		modify                     func(cluster *v1alpha1.TidbCluster)
		pdHealth                   *controller.HealthInfo
		errWhenUpdateStatefulSet   bool
		errWhenUpdatePDService     bool
		errWhenUpdatePDPeerService bool
		errWhenGetPDHealth         bool
		statusChange               func(*apps.StatefulSet)
		err                        bool
		expectPDServiceFn          func(*GomegaWithT, *corev1.Service, error)
		expectPDPeerServiceFn      func(*GomegaWithT, *corev1.Service, error)
		expectStatefulSetFn        func(*GomegaWithT, *apps.StatefulSet, error)
		expectTidbClusterFn        func(*GomegaWithT, *v1alpha1.TidbCluster)
	}

	testFn := func(test *testcase, t *testing.T) {
		tc := newTidbClusterForPD()
		ns := tc.Namespace
		tcName := tc.Name

		pmm, fakeSetControl, fakeSvcControl, fakePDControl := newFakePDMemberManager()
		pdClient := controller.NewFakePDClient()
		fakePDControl.SetPDClient(tc, pdClient)
		if test.errWhenGetPDHealth {
			pdClient.AddReaction(controller.GetHealthActionType, func(action *controller.Action) (interface{}, error) {
				return nil, fmt.Errorf("failed to get health of pd cluster")
			})
		} else {
			pdClient.AddReaction(controller.GetHealthActionType, func(action *controller.Action) (interface{}, error) {
				return test.pdHealth, nil
			})
		}

		if test.statusChange == nil {
			fakeSetControl.SetStatusChange(func(set *apps.StatefulSet) {
				set.Status.Replicas = *set.Spec.Replicas
				set.Status.CurrentRevision = "pd-1"
				set.Status.UpdateRevision = "pd-1"
				observedGeneration := int64(1)
				set.Status.ObservedGeneration = &observedGeneration
			})
		} else {
			fakeSetControl.SetStatusChange(test.statusChange)
		}

		err := pmm.Sync(tc)
		g.Expect(err).NotTo(HaveOccurred())

		_, err = pmm.svcLister.Services(ns).Get(controller.PDMemberName(tcName))
		g.Expect(err).NotTo(HaveOccurred())
		_, err = pmm.svcLister.Services(ns).Get(controller.PDPeerMemberName(tcName))
		g.Expect(err).NotTo(HaveOccurred())
		_, err = pmm.setLister.StatefulSets(ns).Get(controller.PDMemberName(tcName))
		g.Expect(err).NotTo(HaveOccurred())

		tc1 := tc.DeepCopy()
		test.modify(tc1)

		if test.errWhenUpdatePDService {
			fakeSvcControl.SetUpdateServiceError(errors.NewInternalError(fmt.Errorf("API server failed")), 0)
		}
		if test.errWhenUpdatePDPeerService {
			fakeSvcControl.SetUpdateServiceError(errors.NewInternalError(fmt.Errorf("API server failed")), 1)
		}
		if test.errWhenUpdateStatefulSet {
			fakeSetControl.SetUpdateStatefulSetError(errors.NewInternalError(fmt.Errorf("API server failed")), 0)
		}

		err = pmm.Sync(tc1)
		if test.err {
			g.Expect(err).To(HaveOccurred())
		} else {
			g.Expect(err).NotTo(HaveOccurred())
		}

		if test.expectPDServiceFn != nil {
			svc, err := pmm.svcLister.Services(ns).Get(controller.PDMemberName(tcName))
			test.expectPDServiceFn(g, svc, err)
		}
		if test.expectPDPeerServiceFn != nil {
			svc, err := pmm.svcLister.Services(ns).Get(controller.PDPeerMemberName(tcName))
			test.expectPDPeerServiceFn(g, svc, err)
		}
		if test.expectStatefulSetFn != nil {
			set, err := pmm.setLister.StatefulSets(ns).Get(controller.PDMemberName(tcName))
			test.expectStatefulSetFn(g, set, err)
		}
		if test.expectTidbClusterFn != nil {
			test.expectTidbClusterFn(g, tc1)
		}
	}

	tests := []testcase{
		{
			name: "normal",
			modify: func(tc *v1alpha1.TidbCluster) {
				tc.Spec.PD.Replicas = 5
				tc.Spec.Services = []v1alpha1.Service{
					{Name: "pd", Type: string(corev1.ServiceTypeNodePort)},
				}
			},
			pdHealth: &controller.HealthInfo{Healths: []controller.MemberHealth{
				{Name: "pd1", MemberID: uint64(1), ClientUrls: []string{"http://pd1:2379"}, Health: true},
				{Name: "pd2", MemberID: uint64(2), ClientUrls: []string{"http://pd2:2379"}, Health: true},
				{Name: "pd3", MemberID: uint64(3), ClientUrls: []string{"http://pd3:2379"}, Health: false},
			}},
			errWhenUpdateStatefulSet:   false,
			errWhenUpdatePDService:     false,
			errWhenUpdatePDPeerService: false,
			errWhenGetPDHealth:         false,
			err:                        false,
			expectPDServiceFn: func(g *GomegaWithT, svc *corev1.Service, err error) {
				g.Expect(err).NotTo(HaveOccurred())
				g.Expect(svc.Spec.Type).To(Equal(corev1.ServiceTypeNodePort))
			},
			expectPDPeerServiceFn: nil,
			expectStatefulSetFn: func(g *GomegaWithT, set *apps.StatefulSet, err error) {
				g.Expect(err).NotTo(HaveOccurred())
				g.Expect(int(*set.Spec.Replicas)).To(Equal(5))
			},
<<<<<<< HEAD
			expectTidbClusterFn: func(g *GomegaWithT, tc *v1.TidbCluster) {
				g.Expect(tc.Status.PD.Phase).To(Equal(v1.Normal))
=======
			expectTidbClusterFn: func(g *GomegaWithT, tc *v1alpha1.TidbCluster) {
>>>>>>> a9211042
				g.Expect(*tc.Status.PD.StatefulSet.ObservedGeneration).To(Equal(int64(1)))
				g.Expect(tc.Status.PD.Members).To(Equal(map[string]v1alpha1.PDMember{
					"pd1": v1alpha1.PDMember{Name: "pd1", ID: "1", ClientURL: "http://pd1:2379", Health: true},
					"pd2": v1alpha1.PDMember{Name: "pd2", ID: "2", ClientURL: "http://pd2:2379", Health: true},
					"pd3": v1alpha1.PDMember{Name: "pd3", ID: "3", ClientURL: "http://pd3:2379", Health: false},
				}))
			},
		},
		{
			name: "tidbcluster's storage format is wrong",
			modify: func(tc *v1alpha1.TidbCluster) {
				tc.Spec.PD.Requests.Storage = "100xxxxi"
			},
			pdHealth: &controller.HealthInfo{Healths: []controller.MemberHealth{
				{Name: "pd1", MemberID: uint64(1), ClientUrls: []string{"http://pd1:2379"}, Health: true},
				{Name: "pd2", MemberID: uint64(2), ClientUrls: []string{"http://pd2:2379"}, Health: true},
				{Name: "pd3", MemberID: uint64(3), ClientUrls: []string{"http://pd3:2379"}, Health: false},
			}},
			errWhenUpdateStatefulSet:   false,
			errWhenUpdatePDService:     false,
			errWhenUpdatePDPeerService: false,
			err:                   true,
			expectPDServiceFn:     nil,
			expectPDPeerServiceFn: nil,
			expectStatefulSetFn:   nil,
		},
		{
			name: "error when update pd service",
			modify: func(tc *v1alpha1.TidbCluster) {
				tc.Spec.Services = []v1alpha1.Service{
					{Name: "pd", Type: string(corev1.ServiceTypeNodePort)},
				}
			},
			pdHealth: &controller.HealthInfo{Healths: []controller.MemberHealth{
				{Name: "pd1", MemberID: uint64(1), ClientUrls: []string{"http://pd1:2379"}, Health: true},
				{Name: "pd2", MemberID: uint64(2), ClientUrls: []string{"http://pd2:2379"}, Health: true},
				{Name: "pd3", MemberID: uint64(3), ClientUrls: []string{"http://pd3:2379"}, Health: false},
			}},
			errWhenUpdateStatefulSet:   false,
			errWhenUpdatePDService:     true,
			errWhenUpdatePDPeerService: false,
			err:                   true,
			expectPDServiceFn:     nil,
			expectPDPeerServiceFn: nil,
			expectStatefulSetFn:   nil,
		},
		{
			name: "error when update statefulset",
			modify: func(tc *v1alpha1.TidbCluster) {
				tc.Spec.PD.Replicas = 5
			},
			pdHealth: &controller.HealthInfo{Healths: []controller.MemberHealth{
				{Name: "pd1", MemberID: uint64(1), ClientUrls: []string{"http://pd1:2379"}, Health: true},
				{Name: "pd2", MemberID: uint64(2), ClientUrls: []string{"http://pd2:2379"}, Health: true},
				{Name: "pd3", MemberID: uint64(3), ClientUrls: []string{"http://pd3:2379"}, Health: false},
			}},
			errWhenUpdateStatefulSet:   true,
			errWhenUpdatePDService:     false,
			errWhenUpdatePDPeerService: false,
			err:                   true,
			expectPDServiceFn:     nil,
			expectPDPeerServiceFn: nil,
			expectStatefulSetFn: func(g *GomegaWithT, set *apps.StatefulSet, err error) {
				g.Expect(err).NotTo(HaveOccurred())
				g.Expect(int(*set.Spec.Replicas)).To(Equal(3))
			},
		},
		{
			name: "error when sync pd status",
			modify: func(tc *v1alpha1.TidbCluster) {
				tc.Spec.PD.Replicas = 5
			},
			errWhenUpdateStatefulSet:   false,
			errWhenUpdatePDService:     false,
			errWhenUpdatePDPeerService: false,
			errWhenGetPDHealth:         true,
			err:                        true,
			expectPDServiceFn:          nil,
			expectPDPeerServiceFn:      nil,
			expectStatefulSetFn: func(g *GomegaWithT, set *apps.StatefulSet, err error) {
				g.Expect(err).NotTo(HaveOccurred())
				g.Expect(int(*set.Spec.Replicas)).To(Equal(3))
			},
			expectTidbClusterFn: func(g *GomegaWithT, tc *v1alpha1.TidbCluster) {
				g.Expect(tc.Status.PD.Members).To(BeNil())
			},
		},
	}

	for i := range tests {
		t.Logf("begin: %s", tests[i].name)
		testFn(&tests[i], t)
		t.Logf("end: %s", tests[i].name)
	}
}

func newFakePDMemberManager() (*pdMemberManager, *controller.FakeStatefulSetControl, *controller.FakeServiceControl, *controller.FakePDControl) {
	cli := fake.NewSimpleClientset()
	kubeCli := kubefake.NewSimpleClientset()
	setInformer := kubeinformers.NewSharedInformerFactory(kubeCli, 0).Apps().V1beta1().StatefulSets()
	svcInformer := kubeinformers.NewSharedInformerFactory(kubeCli, 0).Core().V1().Services()
	tcInformer := informers.NewSharedInformerFactory(cli, 0).Pingcap().V1alpha1().TidbClusters()
	setControl := controller.NewFakeStatefulSetControl(setInformer, tcInformer)
	svcControl := controller.NewFakeServiceControl(svcInformer, tcInformer)
	pdControl := controller.NewFakePDControl()

	return &pdMemberManager{
		pdControl,
		setControl,
		svcControl,
		setInformer.Lister(),
		svcInformer.Lister(),
	}, setControl, svcControl, pdControl
}

func newTidbClusterForPD() *v1alpha1.TidbCluster {
	return &v1alpha1.TidbCluster{
		TypeMeta: metav1.TypeMeta{
			Kind:       "TidbCluster",
			APIVersion: "pingcap.com/v1alpha1",
		},
		ObjectMeta: metav1.ObjectMeta{
			Name:      "test",
			Namespace: corev1.NamespaceDefault,
			UID:       types.UID("test"),
		},
		Spec: v1alpha1.TidbClusterSpec{
			PD: v1alpha1.PDSpec{
				ContainerSpec: v1alpha1.ContainerSpec{
					Image: "pd-test-image",
					Requests: &v1alpha1.ResourceRequirement{
						CPU:     "1",
						Memory:  "2Gi",
						Storage: "100Gi",
					},
				},
				Replicas:         3,
				StorageClassName: "my-storage-class",
			},
			TiKV: v1alpha1.TiKVSpec{
				ContainerSpec: v1alpha1.ContainerSpec{
					Image: "tikv-test-image",
					Requests: &v1alpha1.ResourceRequirement{
						CPU:     "1",
						Memory:  "2Gi",
						Storage: "100Gi",
					},
				},
				Replicas:         3,
				StorageClassName: "my-storage-class",
			},
		},
	}
}

func TestPDMemberManagerUpgrade(t *testing.T) {
	g := NewGomegaWithT(t)
	type testcase struct {
		name                string
		modify              func(cluster *v1.TidbCluster)
		pdHealth            *controller.HealthInfo
		err                 bool
		statusChange        func(*apps.StatefulSet)
		expectStatefulSetFn func(*GomegaWithT, *apps.StatefulSet, error)
		expectTidbClusterFn func(*GomegaWithT, *v1.TidbCluster)
	}

	testFn := func(test *testcase, t *testing.T) {
		tc := newTidbClusterForPD()
		ns := tc.Namespace
		tcName := tc.Name

		pmm, fakeSetControl, _, fakePDControl := newFakePDMemberManager()
		pdClient := controller.NewFakePDClient()
		fakePDControl.SetPDClient(tc, pdClient)

		pdClient.AddReaction(controller.GetHealthActionType, func(action *controller.Action) (interface{}, error) {
			return test.pdHealth, nil
		})

		fakeSetControl.SetStatusChange(test.statusChange)

		err := pmm.Sync(tc)
		g.Expect(err).NotTo(HaveOccurred())

		_, err = pmm.svcLister.Services(ns).Get(controller.PDMemberName(tcName))
		g.Expect(err).NotTo(HaveOccurred())
		_, err = pmm.svcLister.Services(ns).Get(controller.PDPeerMemberName(tcName))
		g.Expect(err).NotTo(HaveOccurred())
		_, err = pmm.setLister.StatefulSets(ns).Get(controller.PDMemberName(tcName))
		g.Expect(err).NotTo(HaveOccurred())

		tc1 := tc.DeepCopy()
		test.modify(tc1)

		err = pmm.Sync(tc1)
		if test.err {
			g.Expect(err).To(HaveOccurred())
		} else {
			g.Expect(err).NotTo(HaveOccurred())
		}

		if test.expectStatefulSetFn != nil {
			set, err := pmm.setLister.StatefulSets(ns).Get(controller.PDMemberName(tcName))
			test.expectStatefulSetFn(g, set, err)
		}
		if test.expectTidbClusterFn != nil {
			test.expectTidbClusterFn(g, tc1)
		}
	}
	tests := []testcase{
		{
			name: "upgrade successful",
			modify: func(cluster *v1.TidbCluster) {
				cluster.Spec.PD.Image = "pd-test-image:v2"
			},
			pdHealth: &controller.HealthInfo{Healths: []controller.MemberHealth{
				{Name: "pd1", MemberID: uint64(1), ClientUrls: []string{"http://pd1:2379"}, Health: true},
				{Name: "pd2", MemberID: uint64(2), ClientUrls: []string{"http://pd2:2379"}, Health: true},
				{Name: "pd3", MemberID: uint64(3), ClientUrls: []string{"http://pd3:2379"}, Health: false},
			}},
			err: false,
			statusChange: func(set *apps.StatefulSet) {
				set.Status.Replicas = *set.Spec.Replicas
				set.Status.CurrentRevision = "pd-1"
				set.Status.UpdateRevision = "pd-1"
				observedGeneration := int64(1)
				set.Status.ObservedGeneration = &observedGeneration
			},
			expectStatefulSetFn: func(g *GomegaWithT, set *apps.StatefulSet, err error) {
				g.Expect(err).NotTo(HaveOccurred())
				g.Expect(set.Spec.Template.Spec.Containers[0].Image).To(Equal("pd-test-image:v2"))
			},
			expectTidbClusterFn: func(g *GomegaWithT, tc *v1.TidbCluster) {
				g.Expect(tc.Status.PD.Phase).To(Equal(v1.Upgrade))
				g.Expect(tc.Status.PD.Members).To(Equal(map[string]v1.PDMember{
					"pd1": v1.PDMember{Name: "pd1", ID: "1", ClientURL: "http://pd1:2379", Health: true},
					"pd2": v1.PDMember{Name: "pd2", ID: "2", ClientURL: "http://pd2:2379", Health: true},
					"pd3": v1.PDMember{Name: "pd3", ID: "3", ClientURL: "http://pd3:2379", Health: false},
				}))
			},
		},
	}
	for i := range tests {
		t.Logf("begin: %s", tests[i].name)
		testFn(&tests[i], t)
		t.Logf("end: %s", tests[i].name)
	}
}

func expectErrIsNotFound(g *GomegaWithT, err error) {
	g.Expect(err).NotTo(Equal(nil))
	g.Expect(errors.IsNotFound(err)).To(Equal(true))
}<|MERGE_RESOLUTION|>--- conflicted
+++ resolved
@@ -291,12 +291,8 @@
 				g.Expect(err).NotTo(HaveOccurred())
 				g.Expect(int(*set.Spec.Replicas)).To(Equal(5))
 			},
-<<<<<<< HEAD
-			expectTidbClusterFn: func(g *GomegaWithT, tc *v1.TidbCluster) {
-				g.Expect(tc.Status.PD.Phase).To(Equal(v1.Normal))
-=======
 			expectTidbClusterFn: func(g *GomegaWithT, tc *v1alpha1.TidbCluster) {
->>>>>>> a9211042
+				g.Expect(tc.Status.PD.Phase).To(Equal(v1alpha1.Normal))
 				g.Expect(*tc.Status.PD.StatefulSet.ObservedGeneration).To(Equal(int64(1)))
 				g.Expect(tc.Status.PD.Members).To(Equal(map[string]v1alpha1.PDMember{
 					"pd1": v1alpha1.PDMember{Name: "pd1", ID: "1", ClientURL: "http://pd1:2379", Health: true},
@@ -456,12 +452,12 @@
 	g := NewGomegaWithT(t)
 	type testcase struct {
 		name                string
-		modify              func(cluster *v1.TidbCluster)
+		modify              func(cluster *v1alpha1.TidbCluster)
 		pdHealth            *controller.HealthInfo
 		err                 bool
 		statusChange        func(*apps.StatefulSet)
 		expectStatefulSetFn func(*GomegaWithT, *apps.StatefulSet, error)
-		expectTidbClusterFn func(*GomegaWithT, *v1.TidbCluster)
+		expectTidbClusterFn func(*GomegaWithT, *v1alpha1.TidbCluster)
 	}
 
 	testFn := func(test *testcase, t *testing.T) {
@@ -510,7 +506,7 @@
 	tests := []testcase{
 		{
 			name: "upgrade successful",
-			modify: func(cluster *v1.TidbCluster) {
+			modify: func(cluster *v1alpha1.TidbCluster) {
 				cluster.Spec.PD.Image = "pd-test-image:v2"
 			},
 			pdHealth: &controller.HealthInfo{Healths: []controller.MemberHealth{
@@ -530,12 +526,12 @@
 				g.Expect(err).NotTo(HaveOccurred())
 				g.Expect(set.Spec.Template.Spec.Containers[0].Image).To(Equal("pd-test-image:v2"))
 			},
-			expectTidbClusterFn: func(g *GomegaWithT, tc *v1.TidbCluster) {
-				g.Expect(tc.Status.PD.Phase).To(Equal(v1.Upgrade))
-				g.Expect(tc.Status.PD.Members).To(Equal(map[string]v1.PDMember{
-					"pd1": v1.PDMember{Name: "pd1", ID: "1", ClientURL: "http://pd1:2379", Health: true},
-					"pd2": v1.PDMember{Name: "pd2", ID: "2", ClientURL: "http://pd2:2379", Health: true},
-					"pd3": v1.PDMember{Name: "pd3", ID: "3", ClientURL: "http://pd3:2379", Health: false},
+			expectTidbClusterFn: func(g *GomegaWithT, tc *v1alpha1.TidbCluster) {
+				g.Expect(tc.Status.PD.Phase).To(Equal(v1alpha1.Upgrade))
+				g.Expect(tc.Status.PD.Members).To(Equal(map[string]v1alpha1.PDMember{
+					"pd1": v1alpha1.PDMember{Name: "pd1", ID: "1", ClientURL: "http://pd1:2379", Health: true},
+					"pd2": v1alpha1.PDMember{Name: "pd2", ID: "2", ClientURL: "http://pd2:2379", Health: true},
+					"pd3": v1alpha1.PDMember{Name: "pd3", ID: "3", ClientURL: "http://pd3:2379", Health: false},
 				}))
 			},
 		},
