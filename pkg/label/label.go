// Copyright 2017 PingCAP, Inc.
//
// Licensed under the Apache License, Version 2.0 (the "License");
// you may not use this file except in compliance with the License.
// You may obtain a copy of the License at
//
//     http://www.apache.org/licenses/LICENSE-2.0
//
// Unless required by applicable law or agreed to in writing, software
// distributed under the License is distributed on an "AS IS" BASIS,
// See the License for the specific language governing permissions and
// limitations under the License.

package label

import (
	"fmt"
	"strings"

	metav1 "k8s.io/apimachinery/pkg/apis/meta/v1"
	"k8s.io/apimachinery/pkg/labels"
)

const (
	// The following labels are recommended by kubernetes https://kubernetes.io/docs/concepts/overview/working-with-objects/common-labels/

	// ManagedByLabelKey is Kubernetes recommended label key, it represents the tool being used to manage the operation of an application
	// For resources managed by TiDB Operator, its value is always tidb-operator
	ManagedByLabelKey string = "app.kubernetes.io/managed-by"
	// ComponentLabelKey is Kubernetes recommended label key, it represents the component within the architecture
	ComponentLabelKey string = "app.kubernetes.io/component"
	// NameLabelKey is Kubernetes recommended label key, it represents the name of the application
	// It should always be tidb-cluster in our case.
	NameLabelKey string = "app.kubernetes.io/name"
	// InstanceLabelKey is Kubernetes recommended label key, it represents a unique name identifying the instance of an application
	// It's set by helm when installing a release
	InstanceLabelKey string = "app.kubernetes.io/instance"

	// NamespaceLabelKey is label key used in PV for easy querying
	NamespaceLabelKey string = "app.kubernetes.io/namespace"

	// ClusterIDLabelKey is cluster id label key
	ClusterIDLabelKey string = "tidb.pingcap.com/cluster-id"
	// StoreIDLabelKey is store id label key
	StoreIDLabelKey string = "tidb.pingcap.com/store-id"
	// MemberIDLabelKey is member id label key
	MemberIDLabelKey string = "tidb.pingcap.com/member-id"

	// InitLabelKey is the key for TiDB initializer
	InitLabelKey string = "tidb.pingcap.com/initializer"

	// BackupScheduleLabelKey is backup schedule key
	BackupScheduleLabelKey string = "tidb.pingcap.com/backup-schedule"

	// BackupLabelKey is backup key
	BackupLabelKey string = "tidb.pingcap.com/backup"

	// RestoreLabelKey is restore key
	RestoreLabelKey string = "tidb.pingcap.com/restore"

	// BackupProtectionFinalizer is the name of finalizer on backups
	BackupProtectionFinalizer string = "tidb.pingcap.com/backup-protection"

	// AnnFailTiDBScheduler is for injecting a failure into the TiDB custom scheduler
	// A pod with this annotation will produce an error when scheduled.
	AnnFailTiDBScheduler string = "tidb.pingcap.com/fail-scheduler"
	// AnnPodNameKey is pod name annotation key used in PV/PVC for synchronizing tidb cluster meta info
	AnnPodNameKey string = "tidb.pingcap.com/pod-name"
	// AnnPVCDeferDeleting is pvc defer deletion annotation key used in PVC for defer deleting PVC
	AnnPVCDeferDeleting = "tidb.pingcap.com/pvc-defer-deleting"
	// AnnPVCPodScheduling is pod scheduling annotation key, it represents whether the pod is scheduling
	AnnPVCPodScheduling = "tidb.pingcap.com/pod-scheduling"
	// AnnTiDBPartition is pod annotation which TiDB pod should upgrade to
	AnnTiDBPartition string = "tidb.pingcap.com/tidb-partition"
	// AnnTiKVPartition is pod annotation which TiKV pod should upgrade to
	AnnTiKVPartition string = "tidb.pingcap.com/tikv-partition"
	// AnnForceUpgradeKey is tc annotation key to indicate whether force upgrade should be done
	AnnForceUpgradeKey = "tidb.pingcap.com/force-upgrade"
	// AnnPDDeferDeleting is pd pod annotation key  in pod for defer for deleting pod
	AnnPDDeferDeleting = "tidb.pingcap.com/pd-defer-deleting"
	// AnnSysctlInit is pod annotation key to indicate whether configuring sysctls with init container
	AnnSysctlInit = "tidb.pingcap.com/sysctl-init"
	// AnnEvictLeaderBeginTime is pod annotation key to indicate the begin time for evicting region leader
	AnnEvictLeaderBeginTime = "tidb.pingcap.com/evictLeaderBeginTime"
	// AnnPodDeferDeleting is pod annotation key to indicate the pod which need to be restarted
	AnnPodDeferDeleting = "tidb.pingcap.com/pod-defer-deleting"

	// AnnForceUpgradeVal is tc annotation value to indicate whether force upgrade should be done
	AnnForceUpgradeVal = "true"
	// AnnSysctlInitVal is pod annotation value to indicate whether configuring sysctls with init container
	AnnSysctlInitVal = "true"

	// AnnPDDeleteSlots is annotation key of pd delete slots.
	AnnPDDeleteSlots = "pd.tidb.pingcap.com/delete-slots"
	// TiDBDeleteSlots is annotation key of tidb delete slots.
	AnnTiDBDeleteSlots = "tidb.tidb.pingcap.com/delete-slots"
	// TiKVDeleteSlots is annotation key of tikv delete slots.
	AnnTiKVDeleteSlots = "tikv.tidb.pingcap.com/delete-slots"

	// AnnTiDBLastAutoScalingTimestamp is annotation key of tidbcluster to indicate the last timestamp for tidb auto-scaling
	AnnTiDBLastAutoScalingTimestamp = "tidb.tidb.pingcap.com/last-autoscaling-timestamp"
	// AnnTiKVLastAutoScalingTimestamp is annotation key of tidbclusterto which ordinal is created by tikv auto-scaling
	AnnTiKVLastAutoScalingTimestamp = "tikv.tidb.pingcap.com/last-autoscaling-timestamp"

	// AnnTiDBConsecutiveScaleOutCount describes the least consecutive count to scale-out for tidb
	AnnTiDBConsecutiveScaleOutCount = "tidb.tidb.pingcap.com/consecutive-scale-out-count"
	// AnnTiDBConsecutiveScaleInCount describes the least consecutive count to scale-in for tidb
	AnnTiDBConsecutiveScaleInCount = "tidb.tidb.pingcap.com/consecutive-scale-in-count"
	// AnnTiKVConsecutiveScaleOutCount describes the least consecutive count to scale-out for tikv
	AnnTiKVConsecutiveScaleOutCount = "tikv.tidb.pingcap.com/consecutive-scale-out-count"
	// AnnTiKVConsecutiveScaleInCount describes the least consecutive count to scale-in for tikv
	AnnTiKVConsecutiveScaleInCount = "tikv.tidb.pingcap.com/consecutive-scale-in-count"
	// AnnAutoScalingTargetName describes the target TidbCluster Ref Name for the TidbCluserAutoScaler
	AnnAutoScalingTargetName = "auto-scaling.tidb.pingcap.com/target-name"
	// AnnAutoScalingTargetNamespace describes the target TidbCluster Ref Namespace for the TidbCluserAutoScaler
	AnnAutoScalingTargetNamespace = "auto-scaling.tidb.pingcap.com/target-namespace"
<<<<<<< HEAD
	// AnnAWSIAM describes the IAM role use in s3 interfaces
	AnnAWSIAM = "iam.amazonaws.com/role"
=======
	// AnnTiKVAutoScalingOutOrdinals describe the tikv pods' ordinal list which is created by auto-scaling out
	AnnTiKVAutoScalingOutOrdinals = "tikv.tidb.pingcap.com/scale-out-ordinals"
	// AnnTiDBAutoScalingOutOrdinals describe the tidb pods' ordinal list which is created by auto-scaling out
	AnnTiDBAutoScalingOutOrdinals = "tidb.tidb.pingcap.com/scale-out-ordinals"
>>>>>>> 7360679e

	// PDLabelVal is PD label value
	PDLabelVal string = "pd"
	// TiDBLabelVal is TiDB label value
	TiDBLabelVal string = "tidb"
	// TiKVLabelVal is TiKV label value
	TiKVLabelVal string = "tikv"
	// PumpLabelVal is Pump label value
	PumpLabelVal string = "pump"
	// DiscoveryLabelVal is Discovery label value
	DiscoveryLabelVal string = "discovery"
	// TiDBMonitorVal is Monitor label value
	TiDBMonitorVal string = "monitor"

	// CleanJobLabelVal is clean job label value
	CleanJobLabelVal string = "clean"
	// RestoreJobLabelVal is restore job label value
	RestoreJobLabelVal string = "restore"
	// BackupJobLabelVal is backup job label value
	BackupJobLabelVal string = "backup"
	// BackupScheduleJobLabelVal is backup schedule job label value
	BackupScheduleJobLabelVal string = "backup-schedule"
	// InitJobLabelVal is TiDB initializer job label value
	InitJobLabelVal string = "initializer"
	// TiDBOperator is ManagedByLabelKey label value
	TiDBOperator string = "tidb-operator"
)

// Label is the label field in metadata
type Label map[string]string

// New initialize a new Label for components of tidb cluster
func New() Label {
	return Label{
		NameLabelKey:      "tidb-cluster",
		ManagedByLabelKey: TiDBOperator,
	}
}

// NewInitializer initialize a new Label for Jobs of TiDB initializer
func NewInitializer() Label {
	return Label{
		ComponentLabelKey: InitJobLabelVal,
		ManagedByLabelKey: TiDBOperator,
	}
}

// NewBackup initialize a new Label for Jobs of bakcup
func NewBackup() Label {
	return Label{
		NameLabelKey:      BackupJobLabelVal,
		ManagedByLabelKey: "backup-operator",
	}
}

// NewRestore initialize a new Label for Jobs of restore
func NewRestore() Label {
	return Label{
		NameLabelKey:      RestoreJobLabelVal,
		ManagedByLabelKey: "restore-operator",
	}
}

// NewBackupSchedule initialize a new Label for backups of bakcup schedule
func NewBackupSchedule() Label {
	return Label{
		NameLabelKey:      BackupScheduleJobLabelVal,
		ManagedByLabelKey: "backup-schedule-operator",
	}
}

// NewMonitor initialize a new label for monitor of tidb-monitor
func NewMonitor() Label {
	return Label{
		NameLabelKey:      TiDBMonitorVal,
		ManagedByLabelKey: TiDBOperator,
	}
}

// Instance adds instance kv pair to label
func (l Label) Instance(name string) Label {
	l[InstanceLabelKey] = name
	return l
}

// Namespace adds namespace kv pair to label
func (l Label) Namespace(name string) Label {
	l[NamespaceLabelKey] = name
	return l
}

// Component adds component kv pair to label
func (l Label) Component(name string) Label {
	l[ComponentLabelKey] = name
	return l
}

// ComponentType returns component type
func (l Label) ComponentType() string {
	return l[ComponentLabelKey]
}

// Initializer assigns specific value to initializer key in label
func (l Label) Initializer(val string) Label {
	l[InitLabelKey] = val
	return l
}

// CleanJob assigns clean to component key in label
func (l Label) CleanJob() Label {
	l.Component(CleanJobLabelVal)
	return l
}

// BackupJob assigns backup to component key in label
func (l Label) BackupJob() Label {
	l.Component(BackupJobLabelVal)
	return l
}

// RestoreJob assigns restore to component key in label
func (l Label) RestoreJob() Label {
	l.Component(RestoreJobLabelVal)
	return l
}

// Backup assigns specific value to backup key in label
func (l Label) Backup(val string) Label {
	l[BackupLabelKey] = val
	return l
}

// BackupSchedule assigns specific value to backup schedule key in label
func (l Label) BackupSchedule(val string) Label {
	l[BackupScheduleLabelKey] = val
	return l
}

// Restore assigns specific value to restore key in label
func (l Label) Restore(val string) Label {
	l[RestoreLabelKey] = val
	return l
}

// PD assigns pd to component key in label
func (l Label) PD() Label {
	l.Component(PDLabelVal)
	return l
}

// Pump assigns pump to component key in label
func (l Label) Pump() Label {
	l.Component(PumpLabelVal)
	return l
}

func (l Label) Monitor() Label {
	l.Component(TiDBMonitorVal)
	return l
}

// Discovery assigns discovery to component key in label
func (l Label) Discovery() Label {
	l.Component(DiscoveryLabelVal)
	return l
}

// IsPD returns whether label is a PD
func (l Label) IsPD() bool {
	return l[ComponentLabelKey] == PDLabelVal
}

// TiDB assigns tidb to component key in label
func (l Label) TiDB() Label {
	l.Component(TiDBLabelVal)
	return l
}

// TiKV assigns tikv to component key in label
func (l Label) TiKV() Label {
	l.Component(TiKVLabelVal)
	return l
}

// IsTiKV returns whether label is a TiKV
func (l Label) IsTiKV() bool {
	return l[ComponentLabelKey] == TiKVLabelVal
}

// IsTiDB returns whether label is a TiDB
func (l Label) IsTiDB() bool {
	return l[ComponentLabelKey] == TiDBLabelVal
}

// Selector gets labels.Selector from label
func (l Label) Selector() (labels.Selector, error) {
	return metav1.LabelSelectorAsSelector(l.LabelSelector())
}

// LabelSelector gets LabelSelector from label
func (l Label) LabelSelector() *metav1.LabelSelector {
	return &metav1.LabelSelector{MatchLabels: l}
}

// Labels converts label to map[string]string
func (l Label) Labels() map[string]string {
	return l
}

// String converts label to a string
func (l Label) String() string {
	var arr []string

	for k, v := range l {
		arr = append(arr, fmt.Sprintf("%s=%s", k, v))
	}

	return strings.Join(arr, ",")
}

// IsManagedByTiDBOperator returns whether label is a Managed by tidb-operator
func (l Label) IsManagedByTiDBOperator() bool {
	return l[ManagedByLabelKey] == TiDBOperator
}<|MERGE_RESOLUTION|>--- conflicted
+++ resolved
@@ -114,15 +114,12 @@
 	AnnAutoScalingTargetName = "auto-scaling.tidb.pingcap.com/target-name"
 	// AnnAutoScalingTargetNamespace describes the target TidbCluster Ref Namespace for the TidbCluserAutoScaler
 	AnnAutoScalingTargetNamespace = "auto-scaling.tidb.pingcap.com/target-namespace"
-<<<<<<< HEAD
 	// AnnAWSIAM describes the IAM role use in s3 interfaces
 	AnnAWSIAM = "iam.amazonaws.com/role"
-=======
 	// AnnTiKVAutoScalingOutOrdinals describe the tikv pods' ordinal list which is created by auto-scaling out
 	AnnTiKVAutoScalingOutOrdinals = "tikv.tidb.pingcap.com/scale-out-ordinals"
 	// AnnTiDBAutoScalingOutOrdinals describe the tidb pods' ordinal list which is created by auto-scaling out
 	AnnTiDBAutoScalingOutOrdinals = "tidb.tidb.pingcap.com/scale-out-ordinals"
->>>>>>> 7360679e
 
 	// PDLabelVal is PD label value
 	PDLabelVal string = "pd"
