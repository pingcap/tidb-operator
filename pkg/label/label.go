--- conflicted
+++ resolved
@@ -49,24 +49,18 @@
 	// BackupScheduleLabelKey is backup schedule key
 	BackupScheduleLabelKey string = "tidb.pingcap.com/backup-schedule"
 
-<<<<<<< HEAD
 	// BackupLabelKey is backup key
 	BackupLabelKey string = "tidb.pingcap.com/backup"
 
 	// RestoreLabelKey is restore key
 	RestoreLabelKey string = "tidb.pingcap.com/restore"
 
-	// BackupProtectionFinalizer is the name of finalizer on backups
-	BackupProtectionFinalizer string = "tidb.pingcap.com/backup-protection"
-
-=======
 	// BackupProtectionFinalizer is the name of finalizer on backups
 	BackupProtectionFinalizer string = "tidb.pingcap.com/backup-protection"
 
 	// AnnFailTiDBScheduler is for injecting a failure into the TiDB custom scheduler
 	// A pod with this annotation will produce an error when scheduled.
 	AnnFailTiDBScheduler string = "tidb.pingcap.com/fail-scheduler"
->>>>>>> d8be9660
 	// AnnPodNameKey is pod name annotation key used in PV/PVC for synchronizing tidb cluster meta info
 	AnnPodNameKey string = "tidb.pingcap.com/pod-name"
 	// AnnPVCDeferDeleting is pvc defer deletion annotation key used in PVC for defer deleting PVC
