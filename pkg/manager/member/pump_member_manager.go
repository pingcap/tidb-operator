--- conflicted
+++ resolved
@@ -37,22 +37,14 @@
 )
 
 type pumpMemberManager struct {
-<<<<<<< HEAD
 	setControl controller.StatefulSetControlInterface
 	svcControl controller.ServiceControlInterface
+  typedControl controller.TypedControlInterface
 	cmControl  controller.ConfigMapControlInterface
 	setLister  v1.StatefulSetLister
 	svcLister  corelisters.ServiceLister
 	cmLister   corelisters.ConfigMapLister
 	podLister  corelisters.PodLister
-=======
-	setControl   controller.StatefulSetControlInterface
-	svcControl   controller.ServiceControlInterface
-	typedControl controller.TypedControlInterface
-	setLister    v1.StatefulSetLister
-	svcLister    corelisters.ServiceLister
-	cmLister     corelisters.ConfigMapLister
->>>>>>> 6d4938b6
 }
 
 // NewPumpMemberManager returns a controller to reconcile pump clusters
