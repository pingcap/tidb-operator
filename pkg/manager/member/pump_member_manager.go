--- conflicted
+++ resolved
@@ -373,13 +373,8 @@
 				AccessModes: []corev1.PersistentVolumeAccessMode{
 					corev1.ReadWriteOnce,
 				},
-<<<<<<< HEAD
 				StorageClassName: storageClass,
-				Resources:        *storageRequest,
-=======
-				StorageClassName: &storageClass,
 				Resources:        storageRequest,
->>>>>>> 51b68201
 			},
 		},
 	}
