// Copyright 2019 PingCAP, Inc.
//
// Licensed under the Apache License, Version 2.0 (the "License");
// you may not use this file except in compliance with the License.
// You may obtain a copy of the License at
//
//     http://www.apache.org/licenses/LICENSE-2.0
//
// Unless required by applicable law or agreed to in writing, software
// distributed under the License is distributed on an "AS IS" BASIS,
// See the License for the specific language governing permissions and
// limitations under the License.

package member

import (
	"fmt"
	"path"
	"strings"

	"github.com/pingcap/tidb-operator/pkg/apis/pingcap/v1alpha1"
	"github.com/pingcap/tidb-operator/pkg/controller"
	"github.com/pingcap/tidb-operator/pkg/label"
	"github.com/pingcap/tidb-operator/pkg/manager"
	"github.com/pingcap/tidb-operator/pkg/util"
	"github.com/pingcap/tidb-operator/pkg/util/config"
	apps "k8s.io/api/apps/v1"
	appsv1 "k8s.io/api/apps/v1"
	corev1 "k8s.io/api/core/v1"
	"k8s.io/apimachinery/pkg/api/errors"
	metav1 "k8s.io/apimachinery/pkg/apis/meta/v1"
	"k8s.io/apimachinery/pkg/util/intstr"
	"k8s.io/klog"
)

const (
	defaultPumpLogLevel = "info"
	pumpCertVolumeMount = "pump-tls"
	pumpCertPath        = "/var/lib/pump-tls"
)

type pumpMemberManager struct {
	deps *controller.Dependencies
}

// NewPumpMemberManager returns a controller to reconcile pump clusters
func NewPumpMemberManager(deps *controller.Dependencies) manager.Manager {
	return &pumpMemberManager{
		deps: deps,
	}
}

func (m *pumpMemberManager) Sync(tc *v1alpha1.TidbCluster) error {
	if tc.Spec.Pump == nil {
		return nil
	}
	if err := m.syncHeadlessService(tc); err != nil {
		return err
	}
	return m.syncPumpStatefulSetForTidbCluster(tc)
}

//syncPumpStatefulSetForTidbCluster sync statefulset status of pump to tidbcluster
func (m *pumpMemberManager) syncPumpStatefulSetForTidbCluster(tc *v1alpha1.TidbCluster) error {
	oldPumpSetTemp, err := m.deps.StatefulSetLister.StatefulSets(tc.Namespace).Get(controller.PumpMemberName(tc.Name))
	if err != nil && !errors.IsNotFound(err) {
		return fmt.Errorf("syncPumpStatefulSetForTidbCluster: failed to get sts %s for cluster %s/%s, error: %s", controller.PumpMemberName(tc.Name), tc.GetNamespace(), tc.GetName(), err)
	}
	notFound := errors.IsNotFound(err)
	oldPumpSet := oldPumpSetTemp.DeepCopy()

	if err := m.syncTiDBClusterStatus(tc, oldPumpSet); err != nil {
		klog.Errorf("failed to sync TidbCluster: [%s/%s]'s status, error: %v", tc.Namespace, tc.Name, err)
		return err
	}

	if tc.Spec.Paused {
		klog.V(4).Infof("tikv cluster %s/%s is paused, skip syncing for pump statefulset", tc.GetNamespace(), tc.GetName())
		return nil
	}

	cm, err := m.syncConfigMap(tc, oldPumpSet)
	if err != nil {
		return err
	}

	newPumpSet, err := getNewPumpStatefulSet(tc, cm)
	if err != nil {
		return err
	}
	if notFound {
		err = SetStatefulSetLastAppliedConfigAnnotation(newPumpSet)
		if err != nil {
			return err
		}
		return m.deps.StatefulSetControl.CreateStatefulSet(tc, newPumpSet)
	}

	// Wait for PD & TiKV upgrading done
	if tc.Status.TiCDC.Phase == v1alpha1.UpgradePhase ||
		tc.Status.TiFlash.Phase == v1alpha1.UpgradePhase ||
		tc.Status.PD.Phase == v1alpha1.UpgradePhase ||
		tc.Status.TiKV.Phase == v1alpha1.UpgradePhase {
		klog.Infof("TidbCluster: [%s/%s]'s ticdc status is %s, tiflash status is %s, "+
			"pd status is %s, tikv status is %s, can not upgrade pump",
			tc.Namespace, tc.Name, tc.Status.TiCDC.Phase, tc.Status.TiFlash.Phase,
			tc.Status.PD.Phase, tc.Status.TiKV.Phase)
		return nil
	}

	return UpdateStatefulSet(m.deps.StatefulSetControl, tc, newPumpSet, oldPumpSet)
}

func (m *pumpMemberManager) syncTiDBClusterStatus(tc *v1alpha1.TidbCluster, set *apps.StatefulSet) error {
	if set == nil {
		// skip if not created yet
		return nil
	}

	tc.Status.Pump.StatefulSet = &set.Status

	upgrading, err := m.pumpStatefulSetIsUpgrading(set, tc)
	if err != nil {
		return err
	}
	if upgrading {
		tc.Status.Pump.Phase = v1alpha1.UpgradePhase
	} else {
		tc.Status.Pump.Phase = v1alpha1.NormalPhase
	}

	//TODO: support sync pump members from PD.
	// pumpStatus := map[string]v1alpha1.PumpMember{}
	// tc.Status.Pump.Members = pumpStatus

	return nil
}

func (m *pumpMemberManager) syncHeadlessService(tc *v1alpha1.TidbCluster) error {
	if tc.Spec.Paused {
		klog.V(4).Infof("tikv cluster %s/%s is paused, skip syncing for pump headless service", tc.GetNamespace(), tc.GetName())
		return nil
	}

	newSvc := getNewPumpHeadlessService(tc)
	oldSvc, err := m.deps.ServiceLister.Services(newSvc.Namespace).Get(newSvc.Name)
	if errors.IsNotFound(err) {
		err = controller.SetServiceLastAppliedConfigAnnotation(newSvc)
		if err != nil {
			return err
		}
		return m.deps.ServiceControl.CreateService(tc, newSvc)
	}
	if err != nil {
		return fmt.Errorf("syncHeadlessService: failed to get svc %s/%s for cluster %s/%s, error %s", newSvc.Namespace, newSvc.Name, tc.GetNamespace(), tc.GetName(), err)
	}

	equal, err := controller.ServiceEqual(newSvc, oldSvc)
	if err != nil {
		return err
	}
	isOrphan := metav1.GetControllerOf(oldSvc) == nil

	if !equal || isOrphan {
		svc := *oldSvc
		svc.Spec = newSvc.Spec
		err = controller.SetServiceLastAppliedConfigAnnotation(&svc)
		if err != nil {
			return err
		}
		// Adopt headless-service created by helm
		if isOrphan {
			svc.OwnerReferences = newSvc.OwnerReferences
			svc.Labels = newSvc.Labels
		}
		_, err = m.deps.ServiceControl.UpdateService(tc, &svc)
		return err
	}
	return nil
}

func (m *pumpMemberManager) syncConfigMap(tc *v1alpha1.TidbCluster, set *appsv1.StatefulSet) (*corev1.ConfigMap, error) {
	basePumpSpec := tc.BasePumpSpec()

	newCm, err := getNewPumpConfigMap(tc)
	if err != nil {
		return nil, err
	}

	var inUseName string
	if set != nil {
		inUseName = FindConfigMapVolume(&set.Spec.Template.Spec, func(name string) bool {
			return strings.HasPrefix(name, controller.PumpMemberName(tc.Name))
		})
	}

	err = updateConfigMapIfNeed(m.deps.ConfigMapLister, basePumpSpec.ConfigUpdateStrategy(), inUseName, newCm)
	if err != nil {
		return nil, err
	}
	return m.deps.TypedControl.CreateOrUpdateConfigMap(tc, newCm)
}

func getNewPumpHeadlessService(tc *v1alpha1.TidbCluster) *corev1.Service {
	if tc.Spec.Pump == nil {
		return nil
	}

	objMeta, pumpLabel := getPumpMeta(tc, controller.PumpPeerMemberName)

	return &corev1.Service{
		ObjectMeta: objMeta,
		Spec: corev1.ServiceSpec{
			ClusterIP: "None",
			Ports: []corev1.ServicePort{
				{
					Name:       "pump",
					Port:       8250,
					TargetPort: intstr.FromInt(8250),
					Protocol:   corev1.ProtocolTCP,
				},
			},
			Selector:                 pumpLabel,
			PublishNotReadyAddresses: true,
		},
	}
}

// getNewPumpConfigMap returns a configMap for pump
func getNewPumpConfigMap(tc *v1alpha1.TidbCluster) (*corev1.ConfigMap, error) {
	if tc.Spec.Pump == nil {
		return nil, nil
	}
	spec := tc.Spec.Pump
	objMeta, _ := getPumpMeta(tc, controller.PumpMemberName)

	if tc.IsTLSClusterEnabled() {
		if spec.Config == nil {
			spec.Config = config.New(map[string]interface{}{})
		}

		spec.Config.Set("security.ssl-ca", path.Join(pumpCertPath, corev1.ServiceAccountRootCAKey))
		spec.Config.Set("security.ssl-cert", path.Join(pumpCertPath, corev1.TLSCertKey))
		spec.Config.Set("security.ssl-key", path.Join(pumpCertPath, corev1.TLSPrivateKeyKey))
	}

	confText, err := spec.Config.MarshalTOML()
	if err != nil {
		return nil, err
	}

	name := controller.PumpMemberName(tc.Name)
	confTextStr := string(confText)

	data := map[string]string{
		"pump-config": confTextStr,
	}

	objMeta.Name = name

	return &corev1.ConfigMap{
		ObjectMeta: objMeta,
		Data:       data,
	}, nil
}

func getNewPumpStatefulSet(tc *v1alpha1.TidbCluster, cm *corev1.ConfigMap) (*appsv1.StatefulSet, error) {
<<<<<<< HEAD
	spec, ok := tc.BasePumpSpec()
	if !ok {
		return nil, nil
	}
	objMeta, stsLabels := getPumpMeta(tc, controller.PumpMemberName)
=======
	spec := tc.BasePumpSpec()
	objMeta, pumpLabel := getPumpMeta(tc, controller.PumpMemberName)
>>>>>>> 919882b0
	replicas := tc.Spec.Pump.Replicas
	storageClass := tc.Spec.Pump.StorageClassName
	podLabels := util.CombineStringMap(stsLabels.Labels(), spec.Labels())
	podAnnos := util.CombineStringMap(controller.AnnProm(8250), spec.Annotations())
	storageRequest, err := controller.ParseStorageRequest(tc.Spec.Pump.Requests)
	if err != nil {
		return nil, fmt.Errorf("cannot parse storage request for pump, tidbcluster %s/%s, error: %v", tc.Namespace, tc.Name, err)
	}
	startScript, err := getPumpStartScript(tc)
	if err != nil {
		return nil, fmt.Errorf("cannot render start-script for pump, tidbcluster %s/%s, error: %v", tc.Namespace, tc.Name, err)
	}

	var envs []corev1.EnvVar
	if tc.Spec.Pump.SetTimeZone != nil && *tc.Spec.Pump.SetTimeZone {
		envs = append(envs, corev1.EnvVar{
			Name:  "TZ",
			Value: tc.Spec.Timezone,
		})
	}
	if spec.HostNetwork() {
		// For backward compatibility, set HOSTNAME to POD_NAME in hostNetwork mode
		envs = append(envs, corev1.EnvVar{
			Name: "HOSTNAME",
			ValueFrom: &corev1.EnvVarSource{
				FieldRef: &corev1.ObjectFieldSelector{
					FieldPath: "metadata.name",
				},
			},
		})
	}
	volumeMounts := []corev1.VolumeMount{
		{
			Name:      "data",
			MountPath: "/data",
		},
		{
			Name:      "config",
			MountPath: "/etc/pump",
		},
	}
	if tc.IsTLSClusterEnabled() {
		volumeMounts = append(volumeMounts, corev1.VolumeMount{
			Name: pumpCertVolumeMount, ReadOnly: true, MountPath: pumpCertPath,
		})
	}
	containers := []corev1.Container{
		{
			Name:            "pump",
			Image:           *tc.PumpImage(),
			ImagePullPolicy: spec.ImagePullPolicy(),
			Command: []string{
				"/bin/sh",
				"-c",
				startScript,
			},
			Ports: []corev1.ContainerPort{{
				Name:          "pump",
				ContainerPort: 8250,
			}},
			Resources:    controller.ContainerResource(tc.Spec.Pump.ResourceRequirements),
			Env:          util.AppendEnv(envs, spec.Env()),
			VolumeMounts: volumeMounts,
		},
	}

	// Keep backward compatibility for pump created by helm
	volumes := []corev1.Volume{
		{
			Name: "config",
			VolumeSource: corev1.VolumeSource{
				ConfigMap: &corev1.ConfigMapVolumeSource{
					LocalObjectReference: corev1.LocalObjectReference{
						Name: cm.Name,
					},
					Items: []corev1.KeyToPath{
						{
							Key:  "pump-config",
							Path: "pump.toml",
						},
					},
				},
			},
		},
	}

	if tc.IsTLSClusterEnabled() {
		volumes = append(volumes, corev1.Volume{
			Name: pumpCertVolumeMount, VolumeSource: corev1.VolumeSource{
				Secret: &corev1.SecretVolumeSource{
					SecretName: util.ClusterTLSSecretName(tc.Name, label.PumpLabelVal),
				},
			},
		})
	}

	volumeClaims := []corev1.PersistentVolumeClaim{
		{
			ObjectMeta: metav1.ObjectMeta{
				Name: "data",
			},
			Spec: corev1.PersistentVolumeClaimSpec{
				AccessModes: []corev1.PersistentVolumeAccessMode{
					corev1.ReadWriteOnce,
				},
				StorageClassName: storageClass,
				Resources:        storageRequest,
			},
		},
	}

	// TODO: set serviceAccountName in BuildPodSpec
	serviceAccountName := tc.Spec.Pump.ServiceAccount
	if serviceAccountName == "" {
		serviceAccountName = tc.Spec.ServiceAccount
	}
	podSpec := spec.BuildPodSpec()
	podSpec.Containers = containers
	podSpec.Volumes = volumes
	podSpec.ServiceAccountName = serviceAccountName
	// TODO: change to set field in BuildPodSpec
	podSpec.InitContainers = spec.InitContainers()
	// TODO: change to set field in BuildPodSpec
	podSpec.DNSPolicy = spec.DnsPolicy()

	podTemplate := corev1.PodTemplateSpec{
		ObjectMeta: metav1.ObjectMeta{
			Annotations: podAnnos,
			Labels:      podLabels,
		},
		Spec: podSpec,
	}

	return &appsv1.StatefulSet{
		ObjectMeta: objMeta,
		Spec: appsv1.StatefulSetSpec{
			Selector:    stsLabels.LabelSelector(),
			ServiceName: controller.PumpMemberName(tc.Name),
			Replicas:    &replicas,

			Template:             podTemplate,
			VolumeClaimTemplates: volumeClaims,
			UpdateStrategy: apps.StatefulSetUpdateStrategy{
				Type: spec.StatefulSetUpdateStrategy(),
			},
		},
	}, nil
}

func getPumpMeta(tc *v1alpha1.TidbCluster, nameFunc func(string) string) (metav1.ObjectMeta, label.Label) {
	instanceName := tc.GetInstanceName()
	pumpLabel := label.New().Instance(instanceName).Pump()

	objMeta := metav1.ObjectMeta{
		Name:            nameFunc(tc.Name),
		Namespace:       tc.Namespace,
		Labels:          pumpLabel,
		OwnerReferences: []metav1.OwnerReference{controller.GetOwnerRef(tc)},
	}
	return objMeta, pumpLabel
}

func getPumpStartScript(tc *v1alpha1.TidbCluster) (string, error) {
	scheme := "http"
	if tc.IsTLSClusterEnabled() {
		scheme = "https"
	}

	return RenderPumpStartScript(&PumpStartScriptModel{
		Scheme:        scheme,
		ClusterName:   tc.Name,
		LogLevel:      getPumpLogLevel(tc),
		ClusterDomain: tc.Spec.ClusterDomain,
		Namespace:     tc.GetNamespace(),
	})
}

func getPumpLogLevel(tc *v1alpha1.TidbCluster) string {
	cfg := tc.Spec.Pump.Config
	if cfg == nil {
		return defaultPumpLogLevel
	}

	v := cfg.Get("log-level")
	if v == nil {
		return defaultPumpLogLevel
	}

	logLevel, err := v.AsString()
	if err != nil {
		klog.Warning("error log-level for pump: ", err)
		return defaultPumpLogLevel
	}

	return logLevel
}

func (m *pumpMemberManager) pumpStatefulSetIsUpgrading(set *apps.StatefulSet, tc *v1alpha1.TidbCluster) (bool, error) {
	if statefulSetIsUpgrading(set) {
		return true, nil
	}
	selector, err := label.New().
		Instance(tc.GetInstanceName()).
		Pump().
		Selector()
	if err != nil {
		return false, err
	}
	pumpPods, err := m.deps.PodLister.Pods(tc.GetNamespace()).List(selector)
	if err != nil {
		return false, fmt.Errorf("pumpStatefulSetIsUpgrading: failed to list pods for cluster %s/%s, selector %s, error: %s", tc.GetNamespace(), tc.GetName(), selector, err)
	}
	for _, pod := range pumpPods {
		revisionHash, exist := pod.Labels[apps.ControllerRevisionHashLabelKey]
		if !exist {
			return false, nil
		}
		if revisionHash != tc.Status.Pump.StatefulSet.UpdateRevision {
			return true, nil
		}
	}
	return false, nil
}

type FakePumpMemberManager struct {
	err error
}

func NewFakePumpMemberManager() *FakePumpMemberManager {
	return &FakePumpMemberManager{}
}

func (m *FakePumpMemberManager) SetSyncError(err error) {
	m.err = err
}

func (m *FakePumpMemberManager) Sync(*v1alpha1.TidbCluster) error {
	if m.err != nil {
		return m.err
	}
	return nil
}<|MERGE_RESOLUTION|>--- conflicted
+++ resolved
@@ -265,16 +265,8 @@
 }
 
 func getNewPumpStatefulSet(tc *v1alpha1.TidbCluster, cm *corev1.ConfigMap) (*appsv1.StatefulSet, error) {
-<<<<<<< HEAD
-	spec, ok := tc.BasePumpSpec()
-	if !ok {
-		return nil, nil
-	}
+	spec := tc.BasePumpSpec()
 	objMeta, stsLabels := getPumpMeta(tc, controller.PumpMemberName)
-=======
-	spec := tc.BasePumpSpec()
-	objMeta, pumpLabel := getPumpMeta(tc, controller.PumpMemberName)
->>>>>>> 919882b0
 	replicas := tc.Spec.Pump.Replicas
 	storageClass := tc.Spec.Pump.StorageClassName
 	podLabels := util.CombineStringMap(stsLabels.Labels(), spec.Labels())
