--- conflicted
+++ resolved
@@ -14,31 +14,20 @@
 package member
 
 import (
-<<<<<<< HEAD
-	"fmt"
-	"strconv"
-=======
->>>>>>> 2e78d9c8
 	"time"
 
 	"github.com/pingcap/tidb-operator/pkg/apis/pingcap/v1alpha1"
 	"github.com/pingcap/tidb-operator/pkg/controller"
-<<<<<<< HEAD
-	"github.com/pingcap/tidb-operator/pkg/util"
-	corev1 "k8s.io/api/core/v1"
-	"k8s.io/apimachinery/pkg/api/errors"
-	metav1 "k8s.io/apimachinery/pkg/apis/meta/v1"
-	"k8s.io/apimachinery/pkg/types"
-=======
 
 	"k8s.io/apimachinery/pkg/util/sets"
->>>>>>> 2e78d9c8
 	"k8s.io/apimachinery/pkg/util/uuid"
 )
 
 // NewTiFlashFailover returns a tiflash Failover
 func NewTiFlashFailover(deps *controller.Dependencies) Failover {
-	return &commonStoreFailover{deps: deps, storeAccess: &tiflashStoreAccess{}}
+	storeAccess := &tiflashStoreAccess{}
+	failureRecovery := commonStatefulFailureRecovery{deps: deps, failureObjectAccess: &failureStoreAccess{storeAccess: storeAccess}}
+	return &commonStoreFailover{deps: deps, storeAccess: storeAccess, failureRecovery: failureRecovery}
 }
 
 // tiflashStoreAccess is a folder of access functions for TiFlash store and implements StoreAccess
@@ -50,307 +39,6 @@
 	return cliConfig.TiFlashFailoverPeriod
 }
 
-<<<<<<< HEAD
-func (f *tiflashFailover) Failover(tc *v1alpha1.TidbCluster) error {
-	// If store downtime exceeds failover time period then create a FailureStore
-	// The failure recovery of down store follows this timeline:
-	// If HostDown is not set then detect node failure for the pod and set HostDown
-	// If HostDown is set then force restart pod once
-	// If HostDown is set and Store is Down then delete Store after some gap from the time of pod restart
-	// If HostDown is set and Store has been removed or become Tombstone then remove PVC and set StoreDeleted
-
-	if tc.Status.TiFlash.FailureStores == nil {
-		tc.Status.TiFlash.FailureStores = map[string]v1alpha1.TiKVFailureStore{}
-	}
-	// If HostDown is set for any FailureStore then do restart of pod
-	if f.deps.CLIConfig.DetectNodeFailure {
-		if isFailureTiflashPodHostDown(tc) {
-			if canAutoFailureRecovery(tc) {
-				if err := f.restartPodForHostDown(tc); err != nil {
-					if controller.IsIgnoreError(err) {
-						return nil
-					}
-					return err
-				}
-			}
-		} else {
-			// If HostDown is not set for any FailureStore then try to detect node failure
-			if err := f.checkAndMarkHostDown(tc); err != nil {
-				if controller.IsIgnoreError(err) {
-					return nil
-				}
-				return err
-			}
-		}
-	}
-
-	if tc.Spec.TiFlash.MaxFailoverCount != nil && *tc.Spec.TiFlash.MaxFailoverCount > 0 {
-		if err := f.tryMarkAStoreAsFailure(tc); err != nil {
-			if controller.IsIgnoreError(err) {
-				return nil
-			}
-			return err
-		}
-	}
-
-	if canAutoFailureRecovery(tc) {
-		// If the store has not come back Up in some time after pod was restarted, then delete store and remove failure PVC
-		for storeId := range tc.Status.TiFlash.FailureStores {
-			failureStore := tc.Status.TiFlash.FailureStores[storeId]
-			if failureStore.HostDown && !failureStore.StoreDeleted {
-				if err := f.invokeDeleteFailureStore(tc, failureStore); err != nil {
-					if controller.IsIgnoreError(err) {
-						return nil
-					}
-					return err
-				}
-				if err := f.checkAndRemoveFailurePVC(tc, failureStore); err != nil {
-					if controller.IsIgnoreError(err) {
-						return nil
-					}
-					return err
-				}
-			}
-		}
-	}
-	return nil
-}
-
-// isFailureTiflashPodHostDown checks if HostDown is set for any tiflash failure store
-func isFailureTiflashPodHostDown(tc *v1alpha1.TidbCluster) bool {
-	for storeID := range tc.Status.TiFlash.FailureStores {
-		failureStore := tc.Status.TiFlash.FailureStores[storeID]
-		if failureStore.HostDown {
-			return true
-		}
-	}
-	return false
-}
-
-func (f *tiflashFailover) tryMarkAStoreAsFailure(tc *v1alpha1.TidbCluster) error {
-	ns := tc.GetNamespace()
-	tcName := tc.GetName()
-
-	for storeID, store := range tc.Status.TiFlash.Stores {
-		podName := store.PodName
-		if store.LastTransitionTime.IsZero() {
-			continue
-		}
-		if !f.isPodDesired(tc, podName) {
-			// we should ignore the store record of deleted pod, otherwise the
-			// record of deleted pod may be added back to failure stores
-			// (before it enters into Offline/Tombstone state)
-			continue
-		}
-		deadline := store.LastTransitionTime.Add(f.deps.CLIConfig.TiFlashFailoverPeriod)
-		exist := false
-		for _, failureStore := range tc.Status.TiFlash.FailureStores {
-			if failureStore.PodName == podName {
-				exist = true
-				break
-			}
-		}
-		if store.State == v1alpha1.TiKVStateDown && time.Now().After(deadline) {
-			if tc.Status.TiFlash.FailoverUID == "" {
-				tc.Status.TiFlash.FailoverUID = uuid.NewUUID()
-			}
-			if !exist {
-				maxFailoverCount := *tc.Spec.TiFlash.MaxFailoverCount
-				if len(tc.Status.TiFlash.FailureStores) >= int(maxFailoverCount) {
-					klog.Warningf("%s/%s TiFlash failure stores count reached the limit: %d", ns, tcName, tc.Spec.TiFlash.MaxFailoverCount)
-					return nil
-				}
-				pvcs, err := getPodPvcs(tc, podName, v1alpha1.TiFlashMemberType, f.deps.PVCLister)
-				if err != nil && !errors.IsNotFound(err) {
-					return err
-				}
-				pvcUIDSet := make(map[types.UID]v1alpha1.EmptyStruct)
-				for _, pvc := range pvcs {
-					pvcUIDSet[pvc.UID] = v1alpha1.EmptyStruct{}
-				}
-				klog.Infof("tiflash failover [tryToMarkAPeerAsFailure] PVCUIDSet for failure store %s is %s", store.ID, pvcUIDSet)
-				tc.Status.TiFlash.FailureStores[storeID] = v1alpha1.TiKVFailureStore{
-					PodName:   podName,
-					StoreID:   store.ID,
-					PVCUIDSet: pvcUIDSet,
-					CreatedAt: metav1.Now(),
-				}
-				msg := fmt.Sprintf("store [%s] is Down", store.ID)
-				f.deps.Recorder.Event(tc, corev1.EventTypeWarning, unHealthEventReason, fmt.Sprintf(unHealthEventMsgPattern, "tiflash", podName, msg))
-			}
-		}
-	}
-	return nil
-}
-
-// checkAndMarkHostDown checks the availability of nodes of failure pods and marks HostDown for one failure store at a time
-func (f *tiflashFailover) checkAndMarkHostDown(tc *v1alpha1.TidbCluster) error {
-	ns := tc.GetNamespace()
-	tcName := tc.GetName()
-	for storeId := range tc.Status.TiFlash.FailureStores {
-		failureStore := tc.Status.TiFlash.FailureStores[storeId]
-		// for backward compatibility, if there exists failureStores and user upgrades operator to newer version there
-		// will be failure store structures with empty PVCUIDSet set from api server, we should not handle those failure
-		// stores for failure recovery
-		if !failureStore.HostDown && len(failureStore.PVCUIDSet) > 0 {
-			tiflashStore, exists := tc.Status.TiFlash.Stores[failureStore.StoreID]
-			if exists && tiflashStore.State == v1alpha1.TiKVStateDown {
-				pod, err := f.deps.PodLister.Pods(ns).Get(tiflashStore.PodName)
-				if err != nil && !errors.IsNotFound(err) {
-					return fmt.Errorf("tiflash failover [tryFailurePodRestart]: failed to get pod %s for tc %s/%s, error: %s", tiflashStore.PodName, ns, tcName, err)
-				}
-				if pod == nil {
-					return nil
-				}
-
-				// Check node and pod conditions and set HostDown in FailureStore
-				var reason string
-				if f.deps.CLIConfig.PodHardRecoveryPeriod > 0 && time.Now().After(tiflashStore.LastTransitionTime.Add(f.deps.CLIConfig.PodHardRecoveryPeriod)) {
-					reason = hdReasonStoreDownTimeExceeded
-				}
-				if len(reason) == 0 {
-					hostingNodeUnavailable, roDiskFound, detectErr := isHostingNodeUnavailable(f.deps.NodeLister, pod)
-					if detectErr != nil {
-						return detectErr
-					}
-					if hostingNodeUnavailable {
-						reason = hdReasonNodeFailure
-					}
-					if roDiskFound {
-						reason = hdReasonRODiskFound
-					}
-				}
-
-				if len(reason) > 0 {
-					failureStore.HostDown = true
-					tc.Status.TiFlash.FailureStores[failureStore.StoreID] = failureStore
-					klog.Infof("tiflash failover [checkAndMarkHostDown]: Set HostDown for tiflash store '%s' in cluster %s/%s. Host down reason: %s", failureStore.StoreID, tc.GetName(), tc.GetName(), reason)
-					return controller.IgnoreErrorf("failure tiflash pod %s/%s can be force deleted for recovery", ns, tiflashStore.PodName)
-				}
-			}
-		}
-	}
-	return nil
-}
-
-// restartPodForHostDown restarts pod of one tiflash failure store if HostDown is set for the tiflash failure store
-func (f *tiflashFailover) restartPodForHostDown(tc *v1alpha1.TidbCluster) error {
-	ns := tc.GetNamespace()
-	tcName := tc.GetName()
-	for storeId := range tc.Status.TiFlash.FailureStores {
-		failureStore := tc.Status.TiFlash.FailureStores[storeId]
-		tiflashStore, exists := tc.Status.TiFlash.Stores[failureStore.StoreID]
-		if failureStore.HostDown && exists && tiflashStore.State == v1alpha1.TiKVStateDown {
-			pod, err := f.deps.PodLister.Pods(ns).Get(tiflashStore.PodName)
-			if err != nil && !errors.IsNotFound(err) {
-				return fmt.Errorf("tiflash failover [restartPodForHostDown]: failed to get pod %s for tc %s/%s, error: %s", tiflashStore.PodName, ns, tcName, err)
-			}
-			if pod == nil {
-				return nil
-			}
-			// If the failed pod has already been restarted once, its CreationTimestamp will be after FailureMember.CreatedAt
-			if failureStore.CreatedAt.After(pod.CreationTimestamp.Time) {
-				// Use force option to delete the pod
-				if err = f.deps.PodControl.ForceDeletePod(tc, pod); err != nil {
-					return err
-				}
-				msg := fmt.Sprintf("Failed tiflash pod %s/%s is force deleted for recovery", ns, tiflashStore.PodName)
-				klog.Infof(msg)
-				return controller.IgnoreErrorf(msg)
-			}
-		}
-	}
-	return nil
-}
-
-// invokeDeleteFailureStore invokes Delete of a tiflash failure store. A gap after a pod restart which will give the pod
-// a chance to be created properly and store to come up in cases like EBS backed storage in which delete will not be done.
-func (f *tiflashFailover) invokeDeleteFailureStore(tc *v1alpha1.TidbCluster, failureStore v1alpha1.TiKVFailureStore) error {
-	ns := tc.GetNamespace()
-	tcName := tc.GetName()
-	if failureStore.StoreDeleted {
-		return nil
-	}
-	tiflashStore, storeExists := tc.Status.TiFlash.Stores[failureStore.StoreID]
-	// Delete store
-	if storeExists && tiflashStore.State == v1alpha1.TiKVStateDown {
-		pod, err := f.deps.PodLister.Pods(ns).Get(tiflashStore.PodName)
-		if err != nil && !errors.IsNotFound(err) {
-			return fmt.Errorf("tiflash failover [invokeDeleteFailureStore]: failed to get pod %s for tc %s/%s, error: %s", tiflashStore.PodName, ns, tcName, err)
-		}
-		if pod == nil {
-			return nil
-		}
-		// Check if pod was restarted. The CreationTimestamp of new pod should be after FailureMember.CreatedAt
-		if pod.CreationTimestamp.After(failureStore.CreatedAt.Time) && pod.CreationTimestamp.Add(restartToDeleteStoreGap).Before(time.Now()) {
-			storeUintId, parseErr := strconv.ParseUint(failureStore.StoreID, 10, 64)
-			if parseErr != nil {
-				return parseErr
-			}
-			pdCli := controller.GetPDClient(f.deps.PDControl, tc)
-			if deleteErr := pdCli.DeleteStore(storeUintId); deleteErr != nil {
-				return deleteErr
-			}
-			msg := fmt.Sprintf("Invoked delete on tiflash store '%s' in cluster %s/%s", failureStore.StoreID, ns, tcName)
-			f.deps.Recorder.Event(tc, corev1.EventTypeWarning, recoveryEventReason, msg)
-			return controller.RequeueErrorf(msg)
-		}
-	}
-	return nil
-}
-
-// checkAndRemoveFailurePVC removes failure pod and pvc if the store is Tombstone or is removed. At the end it marks
-// StoreDeleted for the failure store.
-func (f *tiflashFailover) checkAndRemoveFailurePVC(tc *v1alpha1.TidbCluster, failureStore v1alpha1.TiKVFailureStore) error {
-	ns := tc.GetNamespace()
-	tcName := tc.GetName()
-	tiflashStore, storeExists := tc.Status.TiFlash.Stores[failureStore.StoreID]
-	if !storeExists || tiflashStore.State == v1alpha1.TiKVStateTombstone {
-		pod, pvcs, err := getPodAndPvcs(tc, failureStore.PodName, v1alpha1.TiFlashMemberType, f.deps.PodLister, f.deps.PVCLister)
-		if err != nil && !errors.IsNotFound(err) {
-			return err
-		}
-		if pod == nil {
-			klog.Infof("tiflash failover[checkAndRemoveFailurePVC]: failure pod %s/%s not found, skip", ns, failureStore.PodName)
-			return nil
-		}
-		if pod.DeletionTimestamp == nil {
-			// If Scheduled condition of pod is True, then it would have re-used the old PVC after the pod restart and
-			// clean up of pvc will not happen. It is expected that scheduling be disabled on the bad node by cordoning
-			// it before pod and pvc delete.
-			podScheduled := isPodConditionScheduledTrue(pod.Status.Conditions)
-			klog.Infof("tiflash failover[checkAndRemoveFailurePVC]: Scheduled condition of pod %s of tc %s/%s: %t", failureStore.PodName, ns, tcName, podScheduled)
-			if deleteErr := f.deps.PodControl.DeletePod(tc, pod); deleteErr != nil {
-				return deleteErr
-			}
-		} else {
-			klog.Infof("pod %s/%s has DeletionTimestamp set to %s", ns, pod.Name, pod.DeletionTimestamp)
-		}
-		pvcUids := make([]types.UID, 0, len(pvcs))
-		for p := range pvcs {
-			pvcUids = append(pvcUids, pvcs[p].ObjectMeta.UID)
-		}
-		klog.Infof("tiflash failover[checkAndRemoveFailurePVC]: UIDs of PVCs to be deleted in cluster %s/%s: %s", ns, tcName, pvcUids)
-		for p := range pvcs {
-			pvc := pvcs[p]
-			if _, pvcUIDExist := failureStore.PVCUIDSet[pvc.ObjectMeta.UID]; pvcUIDExist {
-				if pvc.DeletionTimestamp == nil {
-					if deleteErr := f.deps.PVCControl.DeletePVC(tc, pvc); deleteErr != nil {
-						klog.Errorf("tiflash failover[checkAndRemoveFailurePVC]: failed to delete PVC: %s/%s, error: %s", ns, pvc.Name, deleteErr)
-						return deleteErr
-					}
-					klog.Infof("tiflash failover[checkAndRemoveFailurePVC]: delete PVC %s/%s successfully", ns, pvc.Name)
-				} else {
-					klog.Infof("pvc %s/%s has DeletionTimestamp set to %s", ns, pvc.Name, pvc.DeletionTimestamp)
-				}
-			}
-		}
-		failureStore.StoreDeleted = true
-		tc.Status.TiFlash.FailureStores[failureStore.StoreID] = failureStore
-		klog.Infof("tiflash failover: Set StoreDeleted for tiflash store '%s' in cluster %s/%s", failureStore.StoreID, tc.GetNamespace(), tc.GetName())
-	}
-	return nil
-=======
 func (tsa *tiflashStoreAccess) GetMemberType() v1alpha1.MemberType {
 	return v1alpha1.TiFlashMemberType
 }
@@ -361,7 +49,11 @@
 
 func (tsa *tiflashStoreAccess) GetStores(tc *v1alpha1.TidbCluster) map[string]v1alpha1.TiKVStore {
 	return tc.Status.TiFlash.Stores
->>>>>>> 2e78d9c8
+}
+
+func (tsa *tiflashStoreAccess) GetStore(tc *v1alpha1.TidbCluster, storeID string) (v1alpha1.TiKVStore, bool) {
+	store, exists := tc.Status.TiFlash.Stores[storeID]
+	return store, exists
 }
 
 func (tsa *tiflashStoreAccess) SetFailoverUIDIfAbsent(tc *v1alpha1.TidbCluster) {
@@ -380,6 +72,11 @@
 	return tc.Status.TiFlash.FailureStores
 }
 
+func (tsa *tiflashStoreAccess) GetFailureStore(tc *v1alpha1.TidbCluster, storeID string) (v1alpha1.TiKVFailureStore, bool) {
+	failureStore, exists := tc.Status.TiFlash.FailureStores[storeID]
+	return failureStore, exists
+}
+
 func (tsa *tiflashStoreAccess) SetFailureStore(tc *v1alpha1.TidbCluster, storeID string, failureStore v1alpha1.TiKVFailureStore) {
 	tc.Status.TiFlash.FailureStores[storeID] = failureStore
 }
@@ -393,6 +90,17 @@
 	tc.Status.TiFlash.FailoverUID = ""
 }
 
+// IsHostDownForFailurePod checks if HostDown is set for any tiflash failure store
+func (tsa *tiflashStoreAccess) IsHostDownForFailurePod(tc *v1alpha1.TidbCluster) bool {
+	for storeID := range tc.Status.TiFlash.FailureStores {
+		failureStore := tc.Status.TiFlash.FailureStores[storeID]
+		if failureStore.HostDown {
+			return true
+		}
+	}
+	return false
+}
+
 // NewFakeTiFlashFailover returns a fake Failover
 func NewFakeTiFlashFailover() Failover {
 	return &fakeStoreFailover{}
