--- conflicted
+++ resolved
@@ -400,12 +400,9 @@
 	podControl := controller.NewFakePodControl(podInformer)
 	pdControl := controller.NewFakePDControl()
 	pdScaler := NewFakePDScaler()
-<<<<<<< HEAD
 	autoFailover := true
 	pdFailover := NewFakePDFailover()
-=======
 	pdUpgrader := NewFakePDUpgrader()
->>>>>>> ecc8f4df
 
 	return &pdMemberManager{
 		pdControl,
@@ -417,12 +414,9 @@
 		podControl,
 		pvcInformer.Lister(),
 		pdScaler,
-<<<<<<< HEAD
+		pdUpgrader,
 		autoFailover,
 		pdFailover,
-=======
-		pdUpgrader,
->>>>>>> ecc8f4df
 	}, setControl, svcControl, pdControl
 }
 
