// Copyright 2018 PingCAP, Inc.
//
// Licensed under the Apache License, Version 2.0 (the "License");
// you may not use this file except in compliance with the License.
// You may obtain a copy of the License at
//
//     http://www.apache.org/licenses/LICENSE-2.0
//
// Unless required by applicable law or agreed to in writing, software
// distributed under the License is distributed on an "AS IS" BASIS,
// See the License for the specific language governing permissions and
// limitations under the License.

package member

import (
	"encoding/json"
	"fmt"

	"github.com/golang/glog"
	"github.com/pingcap/tidb-operator/pkg/controller"
	apps "k8s.io/api/apps/v1beta1"
	corev1 "k8s.io/api/core/v1"

	apiequality "k8s.io/apimachinery/pkg/api/equality"
)

const (
	// LastAppliedConfigAnnotation is annotation key of last applied configuration
	LastAppliedConfigAnnotation = "pingcap.com/last-applied-configuration"
	// ImagePullBackOff is the pod state of image pull failed
	ImagePullBackOff = "ImagePullBackOff"
	// ErrImagePull is the pod state of image pull failed
	ErrImagePull = "ErrImagePull"
)

func timezoneMountVolume() (corev1.VolumeMount, corev1.Volume) {
	return corev1.VolumeMount{Name: "timezone", MountPath: "/etc/localtime", ReadOnly: true},
		corev1.Volume{
			Name:         "timezone",
			VolumeSource: corev1.VolumeSource{HostPath: &corev1.HostPathVolumeSource{Path: "/etc/localtime"}},
		}
}

func annotationsMountVolume() (corev1.VolumeMount, corev1.Volume) {
	m := corev1.VolumeMount{Name: "annotations", ReadOnly: true, MountPath: "/etc/podinfo"}
	v := corev1.Volume{
		Name: "annotations",
		VolumeSource: corev1.VolumeSource{
			DownwardAPI: &corev1.DownwardAPIVolumeSource{
				Items: []corev1.DownwardAPIVolumeFile{
					{
						Path:     "annotations",
						FieldRef: &corev1.ObjectFieldSelector{FieldPath: "metadata.annotations"},
					},
				},
			},
		},
	}
	return m, v
}

// statefulSetIsUpgrading confirms whether the statefulSet is upgrading phase
func statefulSetIsUpgrading(set *apps.StatefulSet) bool {
	if set.Status.CurrentRevision != set.Status.UpdateRevision {
		return true
	}
	if set.Generation > *set.Status.ObservedGeneration && *set.Spec.Replicas == set.Status.Replicas {
		return true
	}
	return false
}

// SetLastAppliedConfigAnnotation set last applied config info to Statefulset's annotation
func SetLastAppliedConfigAnnotation(set *apps.StatefulSet) error {
	setApply, err := encode(set.Spec)
	if err != nil {
		return err
	}
	if set.Annotations == nil {
		set.Annotations = map[string]string{}
	}
	set.Annotations[LastAppliedConfigAnnotation] = setApply

	templateApply, err := encode(set.Spec.Template.Spec)
	if err != nil {
		return err
	}
	if set.Spec.Template.Annotations == nil {
		set.Spec.Template.Annotations = map[string]string{}
	}
	set.Spec.Template.Annotations[LastAppliedConfigAnnotation] = templateApply
	return nil
}

// GetLastAppliedConfig get last applied config info from Statefulset's annotation
func GetLastAppliedConfig(set *apps.StatefulSet) (*apps.StatefulSetSpec, *corev1.PodSpec, error) {
	specAppliedConfig, ok := set.Annotations[LastAppliedConfigAnnotation]
	if !ok {
		return nil, nil, fmt.Errorf("statefulset:[%s/%s] not found spec's apply config", set.GetNamespace(), set.GetName())
	}
	spec := &apps.StatefulSetSpec{}
	err := json.Unmarshal([]byte(specAppliedConfig), spec)
	if err != nil {
		return nil, nil, err
	}

	podSpecAppliedConfig, ok := set.Spec.Template.Annotations[LastAppliedConfigAnnotation]
	if !ok {
		return nil, nil, fmt.Errorf("statefulset:[%s/%s] not found template spec's apply config", set.GetNamespace(), set.GetName())
	}
	podSpec := &corev1.PodSpec{}
	err = json.Unmarshal([]byte(podSpecAppliedConfig), podSpec)
	if err != nil {
		return nil, nil, err
	}

	return spec, podSpec, nil
}

func encode(obj interface{}) (string, error) {
	b, err := json.Marshal(obj)
	if err != nil {
		return "", err
	}
	return string(b), nil
}

// statefulSetEqual compares the new Statefulset's spec with old Statefulset's last applied config
func statefulSetEqual(new apps.StatefulSet, old apps.StatefulSet) bool {
	oldConfig := apps.StatefulSetSpec{}
	if lastAppliedConfig, ok := old.Annotations[LastAppliedConfigAnnotation]; ok {
		err := json.Unmarshal([]byte(lastAppliedConfig), &oldConfig)
		if err != nil {
			glog.Errorf("unmarshal Statefulset: [%s/%s]'s applied config failed,error: %v", old.GetNamespace(), old.GetName(), err)
			return false
		}
		return apiequality.Semantic.DeepEqual(oldConfig.Replicas, new.Spec.Replicas) &&
			apiequality.Semantic.DeepEqual(oldConfig.Template, new.Spec.Template) &&
			apiequality.Semantic.DeepEqual(oldConfig.UpdateStrategy, new.Spec.UpdateStrategy)
	}
	return false
}

// templateEqual compares the new podTemplateSpec's spec with old podTemplateSpec's last applied config
func templateEqual(new corev1.PodTemplateSpec, old corev1.PodTemplateSpec) bool {
	oldConfig := corev1.PodSpec{}
	if lastAppliedConfig, ok := old.Annotations[LastAppliedConfigAnnotation]; ok {
		err := json.Unmarshal([]byte(lastAppliedConfig), &oldConfig)
		if err != nil {
			glog.Errorf("unmarshal PodTemplate: [%s/%s]'s applied config failed,error: %v", old.GetNamespace(), old.GetName(), err)
			return false
		}
		return apiequality.Semantic.DeepEqual(oldConfig, new.Spec)
	}
	return false
}

// SetServiceLastAppliedConfigAnnotation set last applied config info to Service's annotation
func SetServiceLastAppliedConfigAnnotation(svc *corev1.Service) error {
	svcApply, err := encode(svc.Spec)
	if err != nil {
		return err
	}
	if svc.Annotations == nil {
		svc.Annotations = map[string]string{}
	}
	svc.Annotations[LastAppliedConfigAnnotation] = svcApply
	return nil
}

// serviceEqual compares the new Service's spec with old Service's last applied config
func serviceEqual(new, old *corev1.Service) (bool, error) {
	oldSpec := corev1.ServiceSpec{}
	if lastAppliedConfig, ok := old.Annotations[LastAppliedConfigAnnotation]; ok {
		err := json.Unmarshal([]byte(lastAppliedConfig), &oldSpec)
		if err != nil {
			glog.Errorf("unmarshal ServiceSpec: [%s/%s]'s applied config failed,error: %v", old.GetNamespace(), old.GetName(), err)
			return false, err
		}
		return apiequality.Semantic.DeepEqual(oldSpec, new.Spec), nil
	}
	return false, nil
}

// setUpgradePartition set statefulSet's rolling update partition
func setUpgradePartition(set *apps.StatefulSet, upgradeOrdinal int32) {
	set.Spec.UpdateStrategy.RollingUpdate = &apps.RollingUpdateStatefulSetStrategy{Partition: &upgradeOrdinal}
}

func imagePullFailed(pod *corev1.Pod) bool {
	for _, container := range pod.Status.ContainerStatuses {
		if container.State.Waiting != nil && container.State.Waiting.Reason != "" &&
			(container.State.Waiting.Reason == ImagePullBackOff || container.State.Waiting.Reason == ErrImagePull) {
			return true
		}
	}
	return false
}

<<<<<<< HEAD
func pdPodName(tc *v1alpha1.TidbCluster, ordinal int32) string {
	return fmt.Sprintf("%s-%d", controller.PDMemberName(tc.GetName()), ordinal)
}

func tidbPodName(tc *v1alpha1.TidbCluster, ordinal int32) string {
	return fmt.Sprintf("%s-%d", controller.TiDBMemberName(tc.GetName()), ordinal)
=======
func tikvPodName(tcName string, ordinal int32) string {
	return fmt.Sprintf("%s-%d", controller.TiKVMemberName(tcName), ordinal)
}

func pdPodName(tcName string, ordinal int32) string {
	return fmt.Sprintf("%s-%d", controller.PDMemberName(tcName), ordinal)
>>>>>>> a776e507
}<|MERGE_RESOLUTION|>--- conflicted
+++ resolved
@@ -198,19 +198,14 @@
 	return false
 }
 
-<<<<<<< HEAD
-func pdPodName(tc *v1alpha1.TidbCluster, ordinal int32) string {
-	return fmt.Sprintf("%s-%d", controller.PDMemberName(tc.GetName()), ordinal)
-}
-
-func tidbPodName(tc *v1alpha1.TidbCluster, ordinal int32) string {
-	return fmt.Sprintf("%s-%d", controller.TiDBMemberName(tc.GetName()), ordinal)
-=======
 func tikvPodName(tcName string, ordinal int32) string {
 	return fmt.Sprintf("%s-%d", controller.TiKVMemberName(tcName), ordinal)
 }
 
 func pdPodName(tcName string, ordinal int32) string {
 	return fmt.Sprintf("%s-%d", controller.PDMemberName(tcName), ordinal)
->>>>>>> a776e507
+}
+
+func tidbPodName(tcName string, ordinal int32) string {
+	return fmt.Sprintf("%s-%d", controller.TiDBMemberName(tcName), ordinal)
 }