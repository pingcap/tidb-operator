--- conflicted
+++ resolved
@@ -257,7 +257,6 @@
 	return nil
 }
 
-<<<<<<< HEAD
 // getStsAnnotations gets annotations for statefulset of given component.
 func getStsAnnotations(tc *v1alpha1.TidbCluster, component string) map[string]string {
 	anns := map[string]string{}
@@ -280,7 +279,8 @@
 		anns[helper.DeleteSlotsAnn] = val
 	}
 	return anns
-=======
+}
+
 // MapContainers index containers of Pod by container name in favor of looking up
 func MapContainers(podSpec *corev1.PodSpec) map[string]corev1.Container {
 	m := map[string]corev1.Container{}
@@ -288,5 +288,4 @@
 		m[c.Name] = c
 	}
 	return m
->>>>>>> 51b68201
 }