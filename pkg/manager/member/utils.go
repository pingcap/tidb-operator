// Copyright 2018 PingCAP, Inc.
//
// Licensed under the Apache License, Version 2.0 (the "License");
// you may not use this file except in compliance with the License.
// You may obtain a copy of the License at
//
//     http://www.apache.org/licenses/LICENSE-2.0
//
// Unless required by applicable law or agreed to in writing, software
// distributed under the License is distributed on an "AS IS" BASIS,
// See the License for the specific language governing permissions and
// limitations under the License.

package member

import (
	"encoding/json"
	"fmt"
	"path"
	"strconv"
	"strings"
	"time"

	"github.com/Masterminds/semver"
	"github.com/pingcap/advanced-statefulset/client/apis/apps/v1/helper"
	"github.com/pingcap/tidb-operator/pkg/apis/label"
	"github.com/pingcap/tidb-operator/pkg/apis/pingcap/v1alpha1"
	"github.com/pingcap/tidb-operator/pkg/apis/util/toml"
	"github.com/pingcap/tidb-operator/pkg/controller"
	"github.com/pingcap/tidb-operator/pkg/util"
	apps "k8s.io/api/apps/v1"
	corev1 "k8s.io/api/core/v1"
	apiequality "k8s.io/apimachinery/pkg/api/equality"
	"k8s.io/apimachinery/pkg/api/errors"
	metav1 "k8s.io/apimachinery/pkg/apis/meta/v1"
	"k8s.io/apimachinery/pkg/labels"
	"k8s.io/apimachinery/pkg/runtime"
	"k8s.io/apimachinery/pkg/util/sets"
	corelisters "k8s.io/client-go/listers/core/v1"
	"k8s.io/klog"
	podutil "k8s.io/kubernetes/pkg/api/v1/pod"
)

const (
	// LastAppliedConfigAnnotation is annotation key of last applied configuration
	LastAppliedConfigAnnotation = "pingcap.com/last-applied-configuration"
	// ImagePullBackOff is the pod state of image pull failed
	ImagePullBackOff = "ImagePullBackOff"
	// ErrImagePull is the pod state of image pull failed
	ErrImagePull = "ErrImagePull"
)

var (
	// The first version that moves the rocksdb info and raft info log to store and rotate as the TiKV log is v5.0.0
	// https://github.com/tikv/tikv/pull/7358
	tikvLessThanV500, _ = semver.NewConstraint("<v5.0.0-0")
)

func annotationsMountVolume() (corev1.VolumeMount, corev1.Volume) {
	m := corev1.VolumeMount{Name: "annotations", ReadOnly: true, MountPath: "/etc/podinfo"}
	v := corev1.Volume{
		Name: "annotations",
		VolumeSource: corev1.VolumeSource{
			DownwardAPI: &corev1.DownwardAPIVolumeSource{
				Items: []corev1.DownwardAPIVolumeFile{
					{
						Path:     "annotations",
						FieldRef: &corev1.ObjectFieldSelector{FieldPath: "metadata.annotations"},
					},
				},
			},
		},
	}
	return m, v
}

// GetLastAppliedConfig get last applied config info from Statefulset's annotation and the podTemplate's annotation
func GetLastAppliedConfig(set *apps.StatefulSet) (*apps.StatefulSetSpec, *corev1.PodSpec, error) {
	specAppliedConfig, ok := set.Annotations[LastAppliedConfigAnnotation]
	if !ok {
		return nil, nil, fmt.Errorf("statefulset:[%s/%s] not found spec's apply config", set.GetNamespace(), set.GetName())
	}
	spec := &apps.StatefulSetSpec{}
	err := json.Unmarshal([]byte(specAppliedConfig), spec)
	if err != nil {
		return nil, nil, err
	}

	return spec, &spec.Template.Spec, nil
}

// templateEqual compares the new podTemplateSpec's spec with old podTemplateSpec's last applied config
func templateEqual(new *apps.StatefulSet, old *apps.StatefulSet) bool {
	oldStsSpec := apps.StatefulSetSpec{}
	lastAppliedConfig, ok := old.Annotations[LastAppliedConfigAnnotation]
	if ok {
		err := json.Unmarshal([]byte(lastAppliedConfig), &oldStsSpec)
		if err != nil {
			klog.Errorf("unmarshal PodTemplate: [%s/%s]'s applied config failed,error: %v", old.GetNamespace(), old.GetName(), err)
			return false
		}
		return apiequality.Semantic.DeepEqual(oldStsSpec.Template.Spec, new.Spec.Template.Spec)
	}
	return false
}

func MemberPodName(controllerName, controllerKind string, ordinal int32, memberType v1alpha1.MemberType) (string, error) {
	switch controllerKind {
	case v1alpha1.TiDBClusterKind:
		return fmt.Sprintf("%s-%s-%d", controllerName, memberType.String(), ordinal), nil
	default:
		return "", fmt.Errorf("unknown controller kind[%s]", controllerKind)
	}
}

func TiFlashPodName(tcName string, ordinal int32) string {
	return fmt.Sprintf("%s-%d", controller.TiFlashMemberName(tcName), ordinal)
}

func TikvPodName(tcName string, ordinal int32) string {
	return fmt.Sprintf("%s-%d", controller.TiKVMemberName(tcName), ordinal)
}

func PdPodName(tcName string, ordinal int32) string {
	return fmt.Sprintf("%s-%d", controller.PDMemberName(tcName), ordinal)
}

func tidbPodName(tcName string, ordinal int32) string {
	return fmt.Sprintf("%s-%d", controller.TiDBMemberName(tcName), ordinal)
}

func ticdcPodName(tcName string, ordinal int32) string {
	return fmt.Sprintf("%s-%d", controller.TiCDCMemberName(tcName), ordinal)
}

func DMMasterPodName(dcName string, ordinal int32) string {
	return fmt.Sprintf("%s-%d", controller.DMMasterMemberName(dcName), ordinal)
}

func PdName(tcName string, ordinal int32, namespace string, clusterDomain string) string {
	if len(clusterDomain) > 0 {
		return fmt.Sprintf("%s.%s-pd-peer.%s.svc.%s", PdPodName(tcName, ordinal), tcName, namespace, clusterDomain)
	}
	return PdPodName(tcName, ordinal)
}

// NeedForceUpgrade check if force upgrade is necessary
func NeedForceUpgrade(ann map[string]string) bool {
	// Check if annotation 'pingcap.com/force-upgrade: "true"' is set
	if ann != nil {
		forceVal, ok := ann[label.AnnForceUpgradeKey]
		if ok && (forceVal == label.AnnForceUpgradeVal) {
			return true
		}
	}
	return false
}

// MarshalTOML is a template function that try to marshal a go value to toml
func MarshalTOML(v interface{}) ([]byte, error) {
	return toml.Marshal(v)
}

func UnmarshalTOML(b []byte, obj interface{}) error {
	return toml.Unmarshal(b, obj)
}

// getStsAnnotations gets annotations for statefulset of given component.
func getStsAnnotations(tcAnns map[string]string, component string) map[string]string {
	anns := map[string]string{}
	if tcAnns == nil {
		return anns
	}

	// ensure the delete-slots annotation
	var key string
	switch component {
	case label.PDLabelVal:
		key = label.AnnPDDeleteSlots
	case label.TiDBLabelVal:
		key = label.AnnTiDBDeleteSlots
	case label.TiKVLabelVal:
		key = label.AnnTiKVDeleteSlots
	case label.TiFlashLabelVal:
		key = label.AnnTiFlashDeleteSlots
	case label.DMMasterLabelVal:
		key = label.AnnDMMasterDeleteSlots
	case label.DMWorkerLabelVal:
		key = label.AnnDMWorkerDeleteSlots
	default:
		return anns
	}
	if val, ok := tcAnns[key]; ok {
		anns[helper.DeleteSlotsAnn] = val
	}

	return anns
}

// MapContainers index containers of Pod by container name in favor of looking up
func MapContainers(podSpec *corev1.PodSpec) map[string]corev1.Container {
	m := map[string]corev1.Container{}
	for _, c := range podSpec.Containers {
		m[c.Name] = c
	}
	return m
}

<<<<<<< HEAD
// MapInitContainers index init containers of Pod by container name in favor of looking up
func MapInitContainers(podSpec *corev1.PodSpec) map[string]corev1.Container {
	m := map[string]corev1.Container{}
	for _, c := range podSpec.InitContainers {
		m[c.Name] = c
	}
	return m
}

// UpdateStatefulSet is a template function to update the statefulset of components
func UpdateStatefulSet(setCtl controller.StatefulSetControlInterface, object runtime.Object, newSet, oldSet *apps.StatefulSet) error {
	isOrphan := metav1.GetControllerOf(oldSet) == nil
	if newSet.Annotations == nil {
		newSet.Annotations = map[string]string{}
	}
	if oldSet.Annotations == nil {
		oldSet.Annotations = map[string]string{}
	}

	// Check if an upgrade is needed.
	// If not, early return.
	if util.StatefulSetEqual(*newSet, *oldSet) && !isOrphan {
		return nil
	}

	set := *oldSet

	// update specs for sts
	*set.Spec.Replicas = *newSet.Spec.Replicas
	set.Spec.UpdateStrategy = newSet.Spec.UpdateStrategy
	set.Labels = newSet.Labels
	set.Annotations = newSet.Annotations
	set.Spec.Template = newSet.Spec.Template
	if isOrphan {
		set.OwnerReferences = newSet.OwnerReferences
	}

	var podConfig string
	var hasPodConfig bool
	if oldSet.Spec.Template.Annotations != nil {
		podConfig, hasPodConfig = oldSet.Spec.Template.Annotations[LastAppliedConfigAnnotation]
	}
	if hasPodConfig {
		if set.Spec.Template.Annotations == nil {
			set.Spec.Template.Annotations = map[string]string{}
		}
		set.Spec.Template.Annotations[LastAppliedConfigAnnotation] = podConfig
	}
	v, ok := oldSet.Annotations[label.AnnStsLastSyncTimestamp]
	if ok {
		set.Annotations[label.AnnStsLastSyncTimestamp] = v
	}

	err := SetStatefulSetLastAppliedConfigAnnotation(&set)
	if err != nil {
		return err
	}

	// commit to k8s
	_, err = setCtl.UpdateStatefulSet(object, &set)
	return err
}

=======
>>>>>>> 346a330c
// findContainerByName finds targetContainer by containerName, If not find, then return nil
func findContainerByName(sts *apps.StatefulSet, containerName string) *corev1.Container {
	for _, c := range sts.Spec.Template.Spec.Containers {
		if c.Name == containerName {
			return &c
		}
	}
	return nil
}

func getTikVConfigMapForTiKVSpec(tikvSpec *v1alpha1.TiKVSpec, tc *v1alpha1.TidbCluster, scriptModel *TiKVStartScriptModel) (*corev1.ConfigMap, error) {
	config := tikvSpec.Config
	if tc.IsTLSClusterEnabled() {
		config.Set("security.ca-path", path.Join(tikvClusterCertPath, tlsSecretRootCAKey))
		config.Set("security.cert-path", path.Join(tikvClusterCertPath, corev1.TLSCertKey))
		config.Set("security.key-path", path.Join(tikvClusterCertPath, corev1.TLSPrivateKeyKey))
	}
	confText, err := config.MarshalTOML()
	if err != nil {
		return nil, err
	}
	startScript, err := RenderTiKVStartScript(scriptModel)
	if err != nil {
		return nil, err
	}
	cm := &corev1.ConfigMap{
		Data: map[string]string{
			"config-file":    transformTiKVConfigMap(string(confText), tc),
			"startup-script": startScript,
		},
	}
	return cm, nil
}

// shouldRecover checks whether we should perform recovery operation.
func shouldRecover(tc *v1alpha1.TidbCluster, component string, podLister corelisters.PodLister) bool {
	var stores map[string]v1alpha1.TiKVStore
	var failureStores map[string]v1alpha1.TiKVFailureStore
	var ordinals sets.Int32
	var podPrefix string

	switch component {
	case label.TiKVLabelVal:
		stores = tc.Status.TiKV.Stores
		failureStores = tc.Status.TiKV.FailureStores
		ordinals = tc.TiKVStsDesiredOrdinals(true)
		podPrefix = controller.TiKVMemberName(tc.Name)
	case label.TiFlashLabelVal:
		stores = tc.Status.TiFlash.Stores
		failureStores = tc.Status.TiFlash.FailureStores
		ordinals = tc.TiFlashStsDesiredOrdinals(true)
		podPrefix = controller.TiFlashMemberName(tc.Name)
	default:
		klog.Warningf("Unexpected component %s for %s/%s in shouldRecover", component, tc.Namespace, tc.Name)
		return false
	}
	if failureStores == nil {
		return false
	}
	// If all desired replicas (excluding failover pods) of tidb cluster are
	// healthy, we can perform our failover recovery operation.
	// Note that failover pods may fail (e.g. lack of resources) and we don't care
	// about them because we're going to delete them.
	for ordinal := range ordinals {
		name := fmt.Sprintf("%s-%d", podPrefix, ordinal)
		pod, err := podLister.Pods(tc.Namespace).Get(name)
		if err != nil {
			klog.Errorf("pod %s/%s does not exist: %v", tc.Namespace, name, err)
			return false
		}
		if !podutil.IsPodReady(pod) {
			return false
		}
		var exist bool
		for _, v := range stores {
			if v.PodName == pod.Name {
				exist = true
				if v.State != v1alpha1.TiKVStateUp {
					return false
				}
			}
		}
		if !exist {
			return false
		}
	}
	return true
}

// shouldRecover checks whether we should perform recovery operation.
func shouldRecoverDM(dc *v1alpha1.DMCluster, component string, podLister corelisters.PodLister) bool {
	var members map[string]v1alpha1.WorkerMember
	var failureMembers map[string]v1alpha1.WorkerFailureMember
	var ordinals sets.Int32
	var podPrefix string

	switch component {
	case label.DMWorkerLabelVal:
		members = dc.Status.Worker.Members
		failureMembers = dc.Status.Worker.FailureMembers
		ordinals = dc.WorkerStsDesiredOrdinals(true)
		podPrefix = controller.DMWorkerMemberName(dc.Name)
	default:
		klog.Warningf("Unexpected component %s for %s/%s in shouldRecover", component, dc.Namespace, dc.Name)
		return false
	}
	if failureMembers == nil {
		return false
	}
	// If all desired replicas (excluding failover pods) of dm cluster are
	// healthy, we can perform our failover recovery operation.
	// Note that failover pods may fail (e.g. lack of resources) and we don't care
	// about them because we're going to delete them.
	for ordinal := range ordinals {
		name := fmt.Sprintf("%s-%d", podPrefix, ordinal)
		pod, err := podLister.Pods(dc.Namespace).Get(name)
		if err != nil {
			klog.Errorf("pod %s/%s does not exist: %v", dc.Namespace, name, err)
			return false
		}
		if !podutil.IsPodReady(pod) {
			return false
		}
		var exist bool
		for _, v := range members {
			if v.Name == pod.Name {
				exist = true
				if v.Stage == v1alpha1.DMWorkerStateOffline {
					return false
				}
			}
		}
		if !exist {
			return false
		}
	}
	return true
}

func CreateOrUpdateService(serviceLister corelisters.ServiceLister, serviceControl controller.ServiceControlInterface, newSvc *corev1.Service, obj runtime.Object) error {
	oldSvcTmp, err := serviceLister.Services(newSvc.Namespace).Get(newSvc.Name)
	if errors.IsNotFound(err) {
		err = controller.SetServiceLastAppliedConfigAnnotation(newSvc)
		if err != nil {
			return err
		}
		return serviceControl.CreateService(obj, newSvc)
	}
	if err != nil {
		return fmt.Errorf("createOrUpdateService: fail to get svc %s for obj %v, error: %s", newSvc.Name, obj, err)
	}

	oldSvc := oldSvcTmp.DeepCopy()
	util.RetainManagedFields(newSvc, oldSvc)

	equal, err := controller.ServiceEqual(newSvc, oldSvc)
	if err != nil {
		return err
	}
	annoEqual := util.IsSubMapOf(newSvc.Annotations, oldSvc.Annotations)
	isOrphan := metav1.GetControllerOf(oldSvc) == nil

	if !equal || !annoEqual || isOrphan {
		svc := *oldSvc
		svc.Spec = newSvc.Spec
		err = controller.SetServiceLastAppliedConfigAnnotation(&svc)
		if err != nil {
			return err
		}
		svc.Spec.ClusterIP = oldSvc.Spec.ClusterIP
		// apply change of annotations if any
		for k, v := range newSvc.Annotations {
			svc.Annotations[k] = v
		}
		// also override labels when adopt orphan
		if isOrphan {
			svc.OwnerReferences = newSvc.OwnerReferences
			svc.Labels = newSvc.Labels
		}
		_, err = serviceControl.UpdateService(obj, &svc)
		return err
	}
	return nil
}

// addDeferDeletingAnnoToPVC set the label
func addDeferDeletingAnnoToPVC(tc *v1alpha1.TidbCluster, pvc *corev1.PersistentVolumeClaim, pvcControl controller.PVCControlInterface) error {
	if pvc.Annotations == nil {
		pvc.Annotations = map[string]string{}
	}
	now := time.Now().Format(time.RFC3339)
	pvc.Annotations[label.AnnPVCDeferDeleting] = now
	if _, err := pvcControl.UpdatePVC(tc, pvc); err != nil {
		klog.Errorf("failed to set PVC %s/%s annotation %q to %q", tc.Namespace, pvc.Name, label.AnnPVCDeferDeleting, now)
		return err
	}
	klog.Infof("set PVC %s/%s annotation %q to %q successfully", tc.Namespace, pvc.Name, label.AnnPVCDeferDeleting, now)
	return nil
}

// GetPVCSelectorForPod compose a PVC selector from a tc/dm-cluster member pod at ordinal position
func GetPVCSelectorForPod(controller runtime.Object, memberType v1alpha1.MemberType, ordinal int32) (labels.Selector, error) {
	meta := controller.(metav1.Object)
	var podName string
	var l label.Label
	switch controller.(type) {
	case *v1alpha1.TidbCluster:
		podName = ordinalPodName(memberType, meta.GetName(), ordinal)
		l = label.New().Instance(meta.GetName())
		l[label.AnnPodNameKey] = podName
	case *v1alpha1.DMCluster:
		// podName = ordinalPodName(memberType, meta.GetName(), ordinal)
		l = label.NewDM().Instance(meta.GetName())
		// just delete all defer Deleting pvc for convenience. Or dm have to support sync meta info labels for pod/pvc which seems unnecessary
		// l[label.AnnPodNameKey] = podName
	default:
		kind := controller.GetObjectKind().GroupVersionKind().Kind
		return nil, fmt.Errorf("object %s/%s of kind %s has unknown controller", meta.GetNamespace(), meta.GetName(), kind)
	}
	return l.Selector()
}

// TiKVLessThanV50 checks whether the `image` is less than v5.0.0
func TiKVLessThanV50(image string) bool {
	_, version := parseImage(image)
	v, err := semver.NewVersion(version)
	if err != nil {
		klog.Errorf("Parse version %s failure, error: %v", version, err)
		return false
	}
	if tikvLessThanV500.Check(v) {
		return true
	}
	return false
}

// parseImage returns the image name and the tag from the input image string
func parseImage(image string) (string, string) {
	var name, tag string
	colonIdx := strings.LastIndexByte(image, ':')
	if colonIdx >= 0 {
		name = image[:colonIdx]
		tag = image[colonIdx+1:]
	} else {
		name = image
	}
	return name, tag
}

var ErrNotFoundStoreID = fmt.Errorf("not found")

func TiKVStoreIDFromStatus(tc *v1alpha1.TidbCluster, podName string) (uint64, error) {
	for _, store := range tc.Status.TiKV.Stores {
		if store.PodName == podName {
			storeID, err := strconv.ParseUint(store.ID, 10, 64)
			if err != nil {
				return 0, err
			}

			return storeID, nil
		}
	}
	return 0, ErrNotFoundStoreID
}<|MERGE_RESOLUTION|>--- conflicted
+++ resolved
@@ -206,7 +206,6 @@
 	return m
 }
 
-<<<<<<< HEAD
 // MapInitContainers index init containers of Pod by container name in favor of looking up
 func MapInitContainers(podSpec *corev1.PodSpec) map[string]corev1.Container {
 	m := map[string]corev1.Container{}
@@ -216,62 +215,6 @@
 	return m
 }
 
-// UpdateStatefulSet is a template function to update the statefulset of components
-func UpdateStatefulSet(setCtl controller.StatefulSetControlInterface, object runtime.Object, newSet, oldSet *apps.StatefulSet) error {
-	isOrphan := metav1.GetControllerOf(oldSet) == nil
-	if newSet.Annotations == nil {
-		newSet.Annotations = map[string]string{}
-	}
-	if oldSet.Annotations == nil {
-		oldSet.Annotations = map[string]string{}
-	}
-
-	// Check if an upgrade is needed.
-	// If not, early return.
-	if util.StatefulSetEqual(*newSet, *oldSet) && !isOrphan {
-		return nil
-	}
-
-	set := *oldSet
-
-	// update specs for sts
-	*set.Spec.Replicas = *newSet.Spec.Replicas
-	set.Spec.UpdateStrategy = newSet.Spec.UpdateStrategy
-	set.Labels = newSet.Labels
-	set.Annotations = newSet.Annotations
-	set.Spec.Template = newSet.Spec.Template
-	if isOrphan {
-		set.OwnerReferences = newSet.OwnerReferences
-	}
-
-	var podConfig string
-	var hasPodConfig bool
-	if oldSet.Spec.Template.Annotations != nil {
-		podConfig, hasPodConfig = oldSet.Spec.Template.Annotations[LastAppliedConfigAnnotation]
-	}
-	if hasPodConfig {
-		if set.Spec.Template.Annotations == nil {
-			set.Spec.Template.Annotations = map[string]string{}
-		}
-		set.Spec.Template.Annotations[LastAppliedConfigAnnotation] = podConfig
-	}
-	v, ok := oldSet.Annotations[label.AnnStsLastSyncTimestamp]
-	if ok {
-		set.Annotations[label.AnnStsLastSyncTimestamp] = v
-	}
-
-	err := SetStatefulSetLastAppliedConfigAnnotation(&set)
-	if err != nil {
-		return err
-	}
-
-	// commit to k8s
-	_, err = setCtl.UpdateStatefulSet(object, &set)
-	return err
-}
-
-=======
->>>>>>> 346a330c
 // findContainerByName finds targetContainer by containerName, If not find, then return nil
 func findContainerByName(sts *apps.StatefulSet, containerName string) *corev1.Container {
 	for _, c := range sts.Spec.Template.Spec.Containers {
