// Copyright 2020 PingCAP, Inc.
//
// Licensed under the Apache License, Version 2.0 (the "License");
// you may not use this file except in compliance with the License.
// You may obtain a copy of the License at
//
//     http://www.apache.org/licenses/LICENSE-2.0
//
// Unless required by applicable law or agreed to in writing, software
// distributed under the License is distributed on an "AS IS" BASIS,
// See the License for the specific language governing permissions and
// limitations under the License.

package member

import (
	"fmt"
	"path"
	"path/filepath"
	"strings"

	"github.com/pingcap/tidb-operator/pkg/apis/pingcap/v1alpha1"
	"github.com/pingcap/tidb-operator/pkg/controller"
	"github.com/pingcap/tidb-operator/pkg/label"
	"github.com/pingcap/tidb-operator/pkg/manager"
	"github.com/pingcap/tidb-operator/pkg/util"
	apps "k8s.io/api/apps/v1"
	corev1 "k8s.io/api/core/v1"
	"k8s.io/apimachinery/pkg/api/errors"
	"k8s.io/apimachinery/pkg/api/resource"
	metav1 "k8s.io/apimachinery/pkg/apis/meta/v1"
	"k8s.io/apimachinery/pkg/util/intstr"
	"k8s.io/klog"
	podutil "k8s.io/kubernetes/pkg/api/v1/pod"
	"k8s.io/utils/pointer"
)

const (
	// dmMasterDataVolumeMountPath is the mount path for dm-master data volume
	dmMasterDataVolumeMountPath = "/var/lib/dm-master"
	// dmMasterClusterCertPath is where the cert for inter-cluster communication stored (if any)
	dmMasterClusterCertPath = "/var/lib/dm-master-tls"
	// DefaultStorageSize is the default pvc request storage size for dm
	DefaultStorageSize = "10Gi"
)

type masterMemberManager struct {
	deps     *controller.Dependencies
	scaler   Scaler
	upgrader DMUpgrader
	failover DMFailover
}

// NewMasterMemberManager returns a *masterMemberManager
func NewMasterMemberManager(deps *controller.Dependencies, masterScaler Scaler, masterUpgrader DMUpgrader, masterFailover DMFailover) manager.DMManager {
	return &masterMemberManager{
		deps:     deps,
		scaler:   masterScaler,
		upgrader: masterUpgrader,
		failover: masterFailover}
}

func (mmm *masterMemberManager) SyncDM(dc *v1alpha1.DMCluster) error {
	// Sync dm-master Service
	if err := mmm.syncMasterServiceForDMCluster(dc); err != nil {
		return err
	}

	// Sync dm-master Headless Service
	if err := mmm.syncMasterHeadlessServiceForDMCluster(dc); err != nil {
		return err
	}

	// Sync dm-master StatefulSet
	return mmm.syncMasterStatefulSetForDMCluster(dc)
}

func (mmm *masterMemberManager) syncMasterServiceForDMCluster(dc *v1alpha1.DMCluster) error {
	if dc.Spec.Paused {
		klog.V(4).Infof("dm cluster %s/%s is paused, skip syncing for dm-master service", dc.GetNamespace(), dc.GetName())
		return nil
	}

	ns := dc.GetNamespace()
	dcName := dc.GetName()

	newSvc := mmm.getNewMasterServiceForDMCluster(dc)
	oldSvcTmp, err := mmm.deps.ServiceLister.Services(ns).Get(controller.DMMasterMemberName(dcName))
	if errors.IsNotFound(err) {
		err = controller.SetServiceLastAppliedConfigAnnotation(newSvc)
		if err != nil {
			return err
		}
		return mmm.deps.ServiceControl.CreateService(dc, newSvc)
	}
	if err != nil {
		return fmt.Errorf("syncMasterServiceForDMCluster: failed to get svc %s for cluster %s/%s, error: %s", controller.DMMasterMemberName(dcName), ns, dcName, err)
	}

	oldSvc := oldSvcTmp.DeepCopy()
	util.RetainManagedFields(newSvc, oldSvc)

	equal, err := controller.ServiceEqual(newSvc, oldSvc)
	if err != nil {
		return err
	}
	if !equal {
		svc := *oldSvc
		svc.Spec = newSvc.Spec
		err = controller.SetServiceLastAppliedConfigAnnotation(&svc)
		if err != nil {
			return err
		}
		svc.Spec.ClusterIP = oldSvc.Spec.ClusterIP
		for k, v := range newSvc.Annotations {
			svc.Annotations[k] = v
		}
		_, err = mmm.deps.ServiceControl.UpdateService(dc, &svc)
		return err
	}

	return nil
}

func (mmm *masterMemberManager) syncMasterHeadlessServiceForDMCluster(dc *v1alpha1.DMCluster) error {
	if dc.Spec.Paused {
		klog.V(4).Infof("dm cluster %s/%s is paused, skip syncing for dm-master headless service", dc.GetNamespace(), dc.GetName())
		return nil
	}

	ns := dc.GetNamespace()
	dcName := dc.GetName()

	newSvc := getNewMasterHeadlessServiceForDMCluster(dc)
	oldSvc, err := mmm.deps.ServiceLister.Services(ns).Get(controller.DMMasterPeerMemberName(dcName))
	if errors.IsNotFound(err) {
		err = controller.SetServiceLastAppliedConfigAnnotation(newSvc)
		if err != nil {
			return err
		}
		return mmm.deps.ServiceControl.CreateService(dc, newSvc)
	}
	if err != nil {
		return fmt.Errorf("syncMasterHeadlessServiceForDMCluster: failed to get svc %s for cluster %s/%s, error: %s", controller.DMMasterPeerMemberName(dcName), ns, dcName, err)
	}

	equal, err := controller.ServiceEqual(newSvc, oldSvc)
	if err != nil {
		return err
	}
	if !equal {
		svc := *oldSvc
		svc.Spec = newSvc.Spec
		err = controller.SetServiceLastAppliedConfigAnnotation(&svc)
		if err != nil {
			return err
		}
		_, err = mmm.deps.ServiceControl.UpdateService(dc, &svc)
		return err
	}

	return nil
}

func (mmm *masterMemberManager) syncMasterStatefulSetForDMCluster(dc *v1alpha1.DMCluster) error {
	ns := dc.GetNamespace()
	dcName := dc.GetName()

	oldMasterSetTmp, err := mmm.deps.StatefulSetLister.StatefulSets(ns).Get(controller.DMMasterMemberName(dcName))
	if err != nil && !errors.IsNotFound(err) {
		return fmt.Errorf("syncMasterStatefulSetForDMCluster: fail to get sts %s for cluster %s/%s, error: %s", controller.DMMasterMemberName(dcName), ns, dcName, err)
	}

	setNotExist := errors.IsNotFound(err)
	oldMasterSet := oldMasterSetTmp.DeepCopy()

	if err := mmm.syncDMClusterStatus(dc, oldMasterSet); err != nil {
		klog.Errorf("failed to sync DMCluster: [%s/%s]'s status, error: %v", ns, dcName, err)
	}

	if dc.Spec.Paused {
		klog.V(4).Infof("dm cluster %s/%s is paused, skip syncing for dm-master statefulset", dc.GetNamespace(), dc.GetName())
		return nil
	}

	cm, err := mmm.syncMasterConfigMap(dc, oldMasterSet)
	if err != nil {
		return err
	}
	newMasterSet, err := getNewMasterSetForDMCluster(dc, cm)
	if err != nil {
		return err
	}
	if setNotExist {
		err = SetStatefulSetLastAppliedConfigAnnotation(newMasterSet)
		if err != nil {
			return err
		}
		if err := mmm.deps.StatefulSetControl.CreateStatefulSet(dc, newMasterSet); err != nil {
			return err
		}
		dc.Status.Master.StatefulSet = &apps.StatefulSetStatus{}
		return controller.RequeueErrorf("DMCluster: [%s/%s], waiting for dm-master cluster running", ns, dcName)
	}

<<<<<<< HEAD
	if !dc.Status.Master.Synced {
		force := NeedForceUpgrade(dc.Annotations)
		if force {
			dc.Status.Master.Phase = v1alpha1.UpgradePhase
			setUpgradePartition(newMasterSet, 0)
			errSTS := updateStatefulSet(mmm.deps.StatefulSetControl, dc, newMasterSet, oldMasterSet)
			return controller.RequeueErrorf("dmcluster: [%s/%s]'s dm-master needs force upgrade, %v", ns, dcName, errSTS)
		}
	}

=======
>>>>>>> a7814bd6
	// Scaling takes precedence over upgrading because:
	// - if a dm-master fails in the upgrading, users may want to delete it or add
	//   new replicas
	// - it's ok to scale in the middle of upgrading (in statefulset controller
	//   scaling takes precedence over upgrading too)
	if err := mmm.scaler.Scale(dc, oldMasterSet, newMasterSet); err != nil {
		return err
	}

	// Perform failover logic if necessary. Note that this will only update
	// DMCluster status. The actual scaling performs in next sync loop (if a
	// new replica needs to be added).
	if mmm.deps.CLIConfig.AutoFailover {
		if mmm.shouldRecover(dc) {
			mmm.failover.Recover(dc)
		} else if dc.MasterAllPodsStarted() && !dc.MasterAllMembersReady() || dc.MasterAutoFailovering() {
			if err := mmm.failover.Failover(dc); err != nil {
				return err
			}
		}
	}

	if !dc.Status.Master.Synced {
		force := NeedForceUpgrade(dc.Annotations)
		if force {
			dc.Status.Master.Phase = v1alpha1.UpgradePhase
			setUpgradePartition(newMasterSet, 0)
			errSTS := updateStatefulSet(mmm.setControl, dc, newMasterSet, oldMasterSet)
			return controller.RequeueErrorf("dmcluster: [%s/%s]'s dm-master needs force upgrade, %v", ns, dcName, errSTS)
		}
	}

	if !templateEqual(newMasterSet, oldMasterSet) || dc.Status.Master.Phase == v1alpha1.UpgradePhase {
		if err := mmm.upgrader.Upgrade(dc, oldMasterSet, newMasterSet); err != nil {
			return err
		}
	}

	return updateStatefulSet(mmm.deps.StatefulSetControl, dc, newMasterSet, oldMasterSet)
}

// shouldRecover checks whether we should perform recovery operation.
func (mmm *masterMemberManager) shouldRecover(dc *v1alpha1.DMCluster) bool {
	if dc.Status.Master.FailureMembers == nil {
		return false
	}
	// If all desired replicas (excluding failover pods) of dm cluster are
	// healthy, we can perform our failover recovery operation.
	// Note that failover pods may fail (e.g. lack of resources) and we don't care
	// about them because we're going to delete them.
	for ordinal := range dc.MasterStsDesiredOrdinals(true) {
		name := fmt.Sprintf("%s-%d", controller.DMMasterMemberName(dc.GetName()), ordinal)
		pod, err := mmm.deps.PodLister.Pods(dc.Namespace).Get(name)
		if err != nil {
			klog.Errorf("pod %s/%s does not exist: %v", dc.Namespace, name, err)
			return false
		}
		if !podutil.IsPodReady(pod) {
			return false
		}
		status, ok := dc.Status.Master.Members[pod.Name]
		if !ok || !status.Health {
			return false
		}
	}
	return true
}

func (mmm *masterMemberManager) syncDMClusterStatus(dc *v1alpha1.DMCluster, set *apps.StatefulSet) error {
	if set == nil {
		// skip if not created yet
		return nil
	}

	ns := dc.GetNamespace()
	dcName := dc.GetName()

	dc.Status.Master.StatefulSet = &set.Status

	upgrading, err := mmm.masterStatefulSetIsUpgrading(set, dc)
	if err != nil {
		return err
	}

	// Scaling takes precedence over upgrading.
	if dc.MasterStsDesiredReplicas() != *set.Spec.Replicas {
		dc.Status.Master.Phase = v1alpha1.ScalePhase
	} else if upgrading {
		dc.Status.Master.Phase = v1alpha1.UpgradePhase
	} else {
		dc.Status.Master.Phase = v1alpha1.NormalPhase
	}

	dmClient := controller.GetMasterClient(mmm.deps.DMMasterControl, dc)

	mastersInfo, err := dmClient.GetMasters()
	if err != nil {
		dc.Status.Master.Synced = false
		// get endpoints info
		eps, epErr := mmm.deps.EndpointLister.Endpoints(ns).Get(controller.DMMasterMemberName(dcName))
		if epErr != nil {
			return fmt.Errorf("syncDMClusterStatus: failed to get endpoints %s for cluster %s/%s, err: %s, epErr %s", controller.DMMasterMemberName(dcName), ns, dcName, err, epErr)
		}
		// dm-master service has no endpoints
		if eps != nil && len(eps.Subsets) == 0 {
			return fmt.Errorf("%s, service %s/%s has no endpoints", err, ns, controller.DMMasterMemberName(dcName))
		}
		return err
	}

	leader, err := dmClient.GetLeader()
	if err != nil {
		dc.Status.Master.Synced = false
		return err
	}
	masterStatus := map[string]v1alpha1.MasterMember{}
	for _, master := range mastersInfo {
		id := master.MemberID
		var clientURL string
		if len(master.ClientURLs) > 0 {
			clientURL = master.ClientURLs[0]
		}
		name := master.Name
		if len(name) == 0 {
			klog.Warningf("dm-master member: [%s] doesn't have a name, clientUrls: [%s], dm-master Info: [%#v] in [%s/%s]",
				id, master.ClientURLs, master, ns, dcName)
			continue
		}

		status := v1alpha1.MasterMember{
			Name:      name,
			ID:        id,
			ClientURL: clientURL,
			Health:    master.Alive,
		}

		oldMasterMember, exist := dc.Status.Master.Members[name]

		status.LastTransitionTime = metav1.Now()
		if exist && status.Health == oldMasterMember.Health {
			status.LastTransitionTime = oldMasterMember.LastTransitionTime
		}

		masterStatus[name] = status
	}

	dc.Status.Master.Synced = true
	dc.Status.Master.Members = masterStatus
	dc.Status.Master.Leader = dc.Status.Master.Members[leader.Name]
	dc.Status.Master.Image = ""
	c := filterContainer(set, "dm-master")
	if c != nil {
		dc.Status.Master.Image = c.Image
	}

	// k8s check
	err = mmm.collectUnjoinedMembers(dc, set, masterStatus)
	if err != nil {
		return err
	}
	return nil
}

// syncMasterConfigMap syncs the configmap of dm-master
func (mmm *masterMemberManager) syncMasterConfigMap(dc *v1alpha1.DMCluster, set *apps.StatefulSet) (*corev1.ConfigMap, error) {
	newCm, err := getMasterConfigMap(dc)
	if err != nil {
		return nil, err
	}
	return mmm.deps.TypedControl.CreateOrUpdateConfigMap(dc, newCm)
}

func (mmm *masterMemberManager) getNewMasterServiceForDMCluster(dc *v1alpha1.DMCluster) *corev1.Service {
	ns := dc.Namespace
	dcName := dc.Name
	svcName := controller.DMMasterMemberName(dcName)
	instanceName := dc.GetInstanceName()
	masterSelector := label.NewDM().Instance(instanceName).DMMaster()
	masterLabels := masterSelector.Copy().UsedByEndUser().Labels()

	ports := []corev1.ServicePort{
		{
			Name:       "dm-master",
			Port:       8261,
			TargetPort: intstr.FromInt(8261),
			Protocol:   corev1.ProtocolTCP,
		},
	}
	masterSvc := &corev1.Service{
		ObjectMeta: metav1.ObjectMeta{
			Name:            svcName,
			Namespace:       ns,
			Labels:          masterLabels,
			OwnerReferences: []metav1.OwnerReference{controller.GetDMOwnerRef(dc)},
		},
		Spec: corev1.ServiceSpec{
			Type:     corev1.ServiceTypeClusterIP,
			Ports:    ports,
			Selector: masterSelector.Labels(),
		},
	}
	svcSpec := dc.Spec.Master.Service
	if svcSpec != nil {
		if svcSpec.Type != "" {
			masterSvc.Spec.Type = svcSpec.Type
		}
		masterSvc.ObjectMeta.Annotations = copyAnnotations(svcSpec.Annotations)
		masterSvc.Spec.Ports[0].NodePort = svcSpec.GetMasterNodePort()
		if svcSpec.Type == corev1.ServiceTypeLoadBalancer {
			if svcSpec.LoadBalancerIP != nil {
				masterSvc.Spec.LoadBalancerIP = *svcSpec.LoadBalancerIP
			}
			if svcSpec.LoadBalancerSourceRanges != nil {
				masterSvc.Spec.LoadBalancerSourceRanges = svcSpec.LoadBalancerSourceRanges
			}
		}
		if svcSpec.ExternalTrafficPolicy != nil {
			masterSvc.Spec.ExternalTrafficPolicy = *svcSpec.ExternalTrafficPolicy
		}
		if svcSpec.ClusterIP != nil {
			masterSvc.Spec.ClusterIP = *svcSpec.ClusterIP
		}
		if svcSpec.PortName != nil {
			masterSvc.Spec.Ports[0].Name = *svcSpec.PortName
		}
	}
	return masterSvc
}

func getNewMasterHeadlessServiceForDMCluster(dc *v1alpha1.DMCluster) *corev1.Service {
	ns := dc.Namespace
	tcName := dc.Name
	svcName := controller.DMMasterPeerMemberName(tcName)
	instanceName := dc.GetInstanceName()
	masterSelector := label.NewDM().Instance(instanceName).DMMaster()
	masterLabels := masterSelector.Copy().UsedByPeer().Labels()

	return &corev1.Service{
		ObjectMeta: metav1.ObjectMeta{
			Name:            svcName,
			Namespace:       ns,
			Labels:          masterLabels,
			OwnerReferences: []metav1.OwnerReference{controller.GetDMOwnerRef(dc)},
		},
		Spec: corev1.ServiceSpec{
			ClusterIP: "None",
			Ports: []corev1.ServicePort{
				{
					Name:       "dm-master-peer",
					Port:       8291,
					TargetPort: intstr.FromInt(8291),
					Protocol:   corev1.ProtocolTCP,
				},
			},
			Selector:                 masterSelector.Labels(),
			PublishNotReadyAddresses: true,
		},
	}
}

func (mmm *masterMemberManager) masterStatefulSetIsUpgrading(set *apps.StatefulSet, dc *v1alpha1.DMCluster) (bool, error) {
	if statefulSetIsUpgrading(set) {
		return true, nil
	}
	instanceName := dc.GetInstanceName()
	selector, err := label.NewDM().
		Instance(instanceName).
		DMMaster().
		Selector()
	if err != nil {
		return false, err
	}
	masterPods, err := mmm.deps.PodLister.Pods(dc.GetNamespace()).List(selector)
	if err != nil {
		return false, fmt.Errorf("masterStatefulSetIsUpgrading: failed to list pods for cluster %s/%s, selector %s, error: %v", dc.GetNamespace(), instanceName, selector, err)
	}
	for _, pod := range masterPods {
		revisionHash, exist := pod.Labels[apps.ControllerRevisionHashLabelKey]
		if !exist {
			return false, nil
		}
		if revisionHash != dc.Status.Master.StatefulSet.UpdateRevision {
			return true, nil
		}
	}
	return false, nil
}

func getDMMasterFailureReplicas(dc *v1alpha1.DMCluster) int {
	failureReplicas := 0
	for _, failureMember := range dc.Status.Master.FailureMembers {
		if failureMember.MemberDeleted {
			failureReplicas++
		}
	}
	return failureReplicas
}

func getNewMasterSetForDMCluster(dc *v1alpha1.DMCluster, cm *corev1.ConfigMap) (*apps.StatefulSet, error) {
	ns := dc.Namespace
	dcName := dc.Name
	baseMasterSpec := dc.BaseMasterSpec()
	instanceName := dc.GetInstanceName()
	if cm == nil {
		return nil, fmt.Errorf("config map for dm-master is not found, dmcluster %s/%s", dc.Namespace, dc.Name)
	}
	masterConfigMap := cm.Name

	annMount, annVolume := annotationsMountVolume()
	volMounts := []corev1.VolumeMount{
		annMount,
		{Name: "config", ReadOnly: true, MountPath: "/etc/dm-master"},
		{Name: "startup-script", ReadOnly: true, MountPath: "/usr/local/bin"},
		{Name: v1alpha1.DMMasterMemberType.String(), MountPath: dmMasterDataVolumeMountPath},
	}
	if dc.IsTLSClusterEnabled() {
		volMounts = append(volMounts, corev1.VolumeMount{
			Name: "dm-master-tls", ReadOnly: true, MountPath: "/var/lib/dm-master-tls",
		})
	}

	vols := []corev1.Volume{
		annVolume,
		{Name: "config",
			VolumeSource: corev1.VolumeSource{
				ConfigMap: &corev1.ConfigMapVolumeSource{
					LocalObjectReference: corev1.LocalObjectReference{
						Name: masterConfigMap,
					},
					Items: []corev1.KeyToPath{{Key: "config-file", Path: "dm-master.toml"}},
				},
			},
		},
		{Name: "startup-script",
			VolumeSource: corev1.VolumeSource{
				ConfigMap: &corev1.ConfigMapVolumeSource{
					LocalObjectReference: corev1.LocalObjectReference{
						Name: masterConfigMap,
					},
					Items: []corev1.KeyToPath{{Key: "startup-script", Path: "dm_master_start_script.sh"}},
				},
			},
		},
	}
	if dc.IsTLSClusterEnabled() {
		vols = append(vols, corev1.Volume{
			Name: "dm-master-tls", VolumeSource: corev1.VolumeSource{
				Secret: &corev1.SecretVolumeSource{
					SecretName: util.ClusterTLSSecretName(dc.Name, label.DMMasterLabelVal),
				},
			},
		})
	}

	for _, tlsClientSecretName := range dc.Spec.TLSClientSecretNames {
		volMounts = append(volMounts, corev1.VolumeMount{
			Name: tlsClientSecretName, ReadOnly: true, MountPath: fmt.Sprintf("/var/lib/source-tls/%s", tlsClientSecretName),
		})
		vols = append(vols, corev1.Volume{
			Name: tlsClientSecretName, VolumeSource: corev1.VolumeSource{
				Secret: &corev1.SecretVolumeSource{
					SecretName: tlsClientSecretName,
				},
			},
		})
	}

	storageSize := DefaultStorageSize
	if dc.Spec.Master.StorageSize != "" {
		storageSize = dc.Spec.Master.StorageSize
	}
	rs, err := resource.ParseQuantity(storageSize)
	if err != nil {
		return nil, fmt.Errorf("cannot parse storage request for dm-master, dmcluster %s/%s, error: %v", dc.Namespace, dc.Name, err)
	}
	storageRequest := corev1.ResourceRequirements{
		Requests: corev1.ResourceList{
			corev1.ResourceStorage: rs,
		},
	}

	masterLabel := label.NewDM().Instance(instanceName).DMMaster()
	setName := controller.DMMasterMemberName(dcName)
	podAnnotations := CombineAnnotations(controller.AnnProm(8261), baseMasterSpec.Annotations())
	stsAnnotations := getStsAnnotations(dc.Annotations, label.DMMasterLabelVal)
	failureReplicas := getDMMasterFailureReplicas(dc)

	masterContainer := corev1.Container{
		Name:            v1alpha1.DMMasterMemberType.String(),
		Image:           dc.MasterImage(),
		ImagePullPolicy: baseMasterSpec.ImagePullPolicy(),
		Command:         []string{"/bin/sh", "/usr/local/bin/dm_master_start_script.sh"},
		Ports: []corev1.ContainerPort{
			{
				Name:          "peer",
				ContainerPort: int32(8291),
				Protocol:      corev1.ProtocolTCP,
			},
			{
				Name:          "client",
				ContainerPort: int32(8261),
				Protocol:      corev1.ProtocolTCP,
			},
		},
		VolumeMounts: volMounts,
		Resources:    controller.ContainerResource(dc.Spec.Master.ResourceRequirements),
	}
	env := []corev1.EnvVar{
		{
			Name: "NAMESPACE",
			ValueFrom: &corev1.EnvVarSource{
				FieldRef: &corev1.ObjectFieldSelector{
					FieldPath: "metadata.namespace",
				},
			},
		},
		{
			Name:  "PEER_SERVICE_NAME",
			Value: controller.DMMasterPeerMemberName(dcName),
		},
		{
			Name:  "SERVICE_NAME",
			Value: controller.DMMasterMemberName(dcName),
		},
		{
			Name:  "SET_NAME",
			Value: setName,
		},
		{
			Name:  "TZ",
			Value: dc.Timezone(),
		},
	}

	podSpec := baseMasterSpec.BuildPodSpec()
	if baseMasterSpec.HostNetwork() {
		podSpec.DNSPolicy = corev1.DNSClusterFirstWithHostNet
		env = append(env, corev1.EnvVar{
			Name: "POD_NAME",
			ValueFrom: &corev1.EnvVarSource{
				FieldRef: &corev1.ObjectFieldSelector{
					FieldPath: "metadata.name",
				},
			},
		})
	}
	masterContainer.Env = util.AppendEnv(env, baseMasterSpec.Env())
	podSpec.Volumes = append(vols, baseMasterSpec.AdditionalVolumes()...)
	podSpec.Containers = append([]corev1.Container{masterContainer}, baseMasterSpec.AdditionalContainers()...)

	masterSet := &apps.StatefulSet{
		ObjectMeta: metav1.ObjectMeta{
			Name:            setName,
			Namespace:       ns,
			Labels:          masterLabel.Labels(),
			Annotations:     stsAnnotations,
			OwnerReferences: []metav1.OwnerReference{controller.GetDMOwnerRef(dc)},
		},
		Spec: apps.StatefulSetSpec{
			Replicas: pointer.Int32Ptr(dc.Spec.Master.Replicas + int32(failureReplicas)),
			Selector: masterLabel.LabelSelector(),
			Template: corev1.PodTemplateSpec{
				ObjectMeta: metav1.ObjectMeta{
					Labels:      masterLabel.Labels(),
					Annotations: podAnnotations,
				},
				Spec: podSpec,
			},
			VolumeClaimTemplates: []corev1.PersistentVolumeClaim{
				{
					ObjectMeta: metav1.ObjectMeta{
						Name: v1alpha1.DMMasterMemberType.String(),
					},
					Spec: corev1.PersistentVolumeClaimSpec{
						AccessModes: []corev1.PersistentVolumeAccessMode{
							corev1.ReadWriteOnce,
						},
						StorageClassName: dc.Spec.Master.StorageClassName,
						Resources:        storageRequest,
					},
				},
			},
			ServiceName:         controller.DMMasterPeerMemberName(dcName),
			PodManagementPolicy: apps.ParallelPodManagement,
			UpdateStrategy: apps.StatefulSetUpdateStrategy{
				Type: apps.RollingUpdateStatefulSetStrategyType,
				RollingUpdate: &apps.RollingUpdateStatefulSetStrategy{
					Partition: pointer.Int32Ptr(dc.Spec.Master.Replicas + int32(failureReplicas)),
				}},
		},
	}

	return masterSet, nil
}

func getMasterConfigMap(dc *v1alpha1.DMCluster) (*corev1.ConfigMap, error) {
	config := dc.Spec.Master.Config
	if config == nil {
		config = &v1alpha1.MasterConfig{}
	}

	// override CA if tls enabled
	if dc.IsTLSClusterEnabled() {
		config.SSLCA = pointer.StringPtr(path.Join(dmMasterClusterCertPath, tlsSecretRootCAKey))
		config.SSLCert = pointer.StringPtr(path.Join(dmMasterClusterCertPath, corev1.TLSCertKey))
		config.SSLKey = pointer.StringPtr(path.Join(dmMasterClusterCertPath, corev1.TLSPrivateKeyKey))
	}

	confText, err := MarshalTOML(config)
	if err != nil {
		return nil, err
	}

	startScript, err := RenderDMMasterStartScript(&DMMasterStartScriptModel{
		Scheme:       dc.Scheme(),
		DataDir:      filepath.Join(dmMasterDataVolumeMountPath, dc.Spec.Master.DataSubDir),
		DiscoveryURL: dc.Spec.Discovery.Address,
	})
	if err != nil {
		return nil, err
	}

	instanceName := dc.GetInstanceName()
	masterLabel := label.NewDM().Instance(instanceName).DMMaster().Labels()
	cm := &corev1.ConfigMap{
		ObjectMeta: metav1.ObjectMeta{
			Name:            controller.DMMasterMemberName(dc.Name),
			Namespace:       dc.Namespace,
			Labels:          masterLabel,
			OwnerReferences: []metav1.OwnerReference{controller.GetDMOwnerRef(dc)},
		},
		Data: map[string]string{
			"config-file":    string(confText),
			"startup-script": startScript,
		},
	}

	if err := AddConfigMapDigestSuffix(cm); err != nil {
		return nil, err
	}
	return cm, nil
}

func (mmm *masterMemberManager) collectUnjoinedMembers(dc *v1alpha1.DMCluster, set *apps.StatefulSet, masterStatus map[string]v1alpha1.MasterMember) error {
	podSelector, podSelectErr := metav1.LabelSelectorAsSelector(set.Spec.Selector)
	if podSelectErr != nil {
		return podSelectErr
	}
	pods, podErr := mmm.deps.PodLister.Pods(dc.Namespace).List(podSelector)
	if podErr != nil {
		return fmt.Errorf("collectUnjoinedMembers: failed to list pods for cluster %s/%s, selector %s, error %v", dc.GetNamespace(), dc.GetName(), set.Spec.Selector, podErr)
	}
	for _, pod := range pods {
		var joined = false
		for podName := range masterStatus {
			if strings.EqualFold(pod.Name, podName) {
				joined = true
				break
			}
		}
		if !joined {
			if dc.Status.Master.UnjoinedMembers == nil {
				dc.Status.Master.UnjoinedMembers = map[string]v1alpha1.UnjoinedMember{}
			}
			ordinal, err := util.GetOrdinalFromPodName(pod.Name)
			if err != nil {
				return err
			}
			pvcName := ordinalPVCName(v1alpha1.DMMasterMemberType, controller.DMMasterMemberName(dc.Name), ordinal)
			pvc, err := mmm.deps.PVCLister.PersistentVolumeClaims(dc.Namespace).Get(pvcName)
			if err != nil {
				return fmt.Errorf("collectUnjoinedMembers: failed to get pvc %s of cluster %s/%s, error %v", pvcName, dc.GetNamespace(), dc.GetName(), err)
			}
			dc.Status.Master.UnjoinedMembers[pod.Name] = v1alpha1.UnjoinedMember{
				PodName:   pod.Name,
				PVCUID:    pvc.UID,
				CreatedAt: metav1.Now(),
			}
		} else {
			if dc.Status.Master.UnjoinedMembers != nil {
				delete(dc.Status.Master.UnjoinedMembers, pod.Name)
			}
		}
	}
	return nil
}

type FakeMasterMemberManager struct {
	err error
}

func NewFakeMasterMemberManager() *FakeMasterMemberManager {
	return &FakeMasterMemberManager{}
}

func (fpmm *FakeMasterMemberManager) SetSyncError(err error) {
	fpmm.err = err
}

func (fpmm *FakeMasterMemberManager) SyncDM(dc *v1alpha1.DMCluster) error {
	if fpmm.err != nil {
		return fpmm.err
	}
	return nil
}<|MERGE_RESOLUTION|>--- conflicted
+++ resolved
@@ -203,19 +203,6 @@
 		return controller.RequeueErrorf("DMCluster: [%s/%s], waiting for dm-master cluster running", ns, dcName)
 	}
 
-<<<<<<< HEAD
-	if !dc.Status.Master.Synced {
-		force := NeedForceUpgrade(dc.Annotations)
-		if force {
-			dc.Status.Master.Phase = v1alpha1.UpgradePhase
-			setUpgradePartition(newMasterSet, 0)
-			errSTS := updateStatefulSet(mmm.deps.StatefulSetControl, dc, newMasterSet, oldMasterSet)
-			return controller.RequeueErrorf("dmcluster: [%s/%s]'s dm-master needs force upgrade, %v", ns, dcName, errSTS)
-		}
-	}
-
-=======
->>>>>>> a7814bd6
 	// Scaling takes precedence over upgrading because:
 	// - if a dm-master fails in the upgrading, users may want to delete it or add
 	//   new replicas
@@ -243,7 +230,7 @@
 		if force {
 			dc.Status.Master.Phase = v1alpha1.UpgradePhase
 			setUpgradePartition(newMasterSet, 0)
-			errSTS := updateStatefulSet(mmm.setControl, dc, newMasterSet, oldMasterSet)
+			errSTS := updateStatefulSet(mmm.deps.StatefulSetControl, dc, newMasterSet, oldMasterSet)
 			return controller.RequeueErrorf("dmcluster: [%s/%s]'s dm-master needs force upgrade, %v", ns, dcName, errSTS)
 		}
 	}
