--- conflicted
+++ resolved
@@ -39,13 +39,9 @@
 	pdControl    pdapi.PDControlInterface
 	setControl   controller.StatefulSetControlInterface
 	svcControl   controller.ServiceControlInterface
-<<<<<<< HEAD
 	podControl   controller.PodControlInterface
 	certControl  controller.CertControlInterface
-	setLister    v1beta1.StatefulSetLister
-=======
 	setLister    v1.StatefulSetLister
->>>>>>> 062336d2
 	svcLister    corelisters.ServiceLister
 	podLister    corelisters.PodLister
 	epsLister    corelisters.EndpointsLister
@@ -60,13 +56,9 @@
 func NewPDMemberManager(pdControl pdapi.PDControlInterface,
 	setControl controller.StatefulSetControlInterface,
 	svcControl controller.ServiceControlInterface,
-<<<<<<< HEAD
 	podControl controller.PodControlInterface,
 	certControl controller.CertControlInterface,
-	setLister v1beta1.StatefulSetLister,
-=======
 	setLister v1.StatefulSetLister,
->>>>>>> 062336d2
 	svcLister corelisters.ServiceLister,
 	podLister corelisters.PodLister,
 	epsLister corelisters.EndpointsLister,
