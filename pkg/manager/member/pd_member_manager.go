--- conflicted
+++ resolved
@@ -183,13 +183,8 @@
 		return err
 	}
 
-<<<<<<< HEAD
-	if !EqualTemplate(newPDSet.Spec.Template, oldPDSet.Spec.Template) {
-		if err = pmm.pdUpgrader.Upgrade(tc, oldPDSet, newPDSet); err != nil {
-=======
 	if !templateEqual(newPDSet.Spec.Template, oldPDSet.Spec.Template) {
 		if err := pmm.pdUpgrader.Upgrade(tc, oldPDSet, newPDSet); err != nil {
->>>>>>> f796ee68
 			return err
 		}
 	}
@@ -206,11 +201,7 @@
 		}
 	}
 
-<<<<<<< HEAD
-	if !EqualStatefulSet(*newPDSet, *oldPDSet) {
-=======
 	if !statefulSetEqual(*newPDSet, *oldPDSet) {
->>>>>>> f796ee68
 		set := *oldPDSet
 		set.Spec.Template = newPDSet.Spec.Template
 		*set.Spec.Replicas = *newPDSet.Spec.Replicas
