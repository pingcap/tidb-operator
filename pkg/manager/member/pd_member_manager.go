--- conflicted
+++ resolved
@@ -88,10 +88,241 @@
 		return err
 	}
 
-<<<<<<< HEAD
-=======
-	// TODO Move these to the back of syncStatus
-	// TODO unit tests
+	// Sync PD StatefulSet
+	return pmm.syncPDStatefulSetForTidbCluster(tc)
+}
+
+func (pmm *pdMemberManager) syncPDServiceForTidbCluster(tc *v1alpha1.TidbCluster) error {
+	ns := tc.GetNamespace()
+	tcName := tc.GetName()
+
+	newSvc := pmm.getNewPDServiceForTidbCluster(tc)
+	oldSvc, err := pmm.svcLister.Services(ns).Get(controller.PDMemberName(tcName))
+	if errors.IsNotFound(err) {
+		err = SetServiceLastAppliedConfigAnnotation(newSvc)
+		if err != nil {
+			return err
+		}
+		return pmm.svcControl.CreateService(tc, newSvc)
+	}
+	if err != nil {
+		return err
+	}
+
+	equal, err := serviceEqual(newSvc, oldSvc)
+	if err != nil {
+		return err
+	}
+	if !equal {
+		svc := *oldSvc
+		svc.Spec = newSvc.Spec
+		// TODO add unit test
+		svc.Spec.ClusterIP = oldSvc.Spec.ClusterIP
+		err = SetServiceLastAppliedConfigAnnotation(&svc)
+		if err != nil {
+			return err
+		}
+		_, err = pmm.svcControl.UpdateService(tc, &svc)
+		return err
+	}
+
+	return nil
+}
+
+func (pmm *pdMemberManager) syncPDHeadlessServiceForTidbCluster(tc *v1alpha1.TidbCluster) error {
+	ns := tc.GetNamespace()
+	tcName := tc.GetName()
+
+	newSvc := pmm.getNewPDHeadlessServiceForTidbCluster(tc)
+	oldSvc, err := pmm.svcLister.Services(ns).Get(controller.PDPeerMemberName(tcName))
+	if errors.IsNotFound(err) {
+		err = SetServiceLastAppliedConfigAnnotation(newSvc)
+		if err != nil {
+			return err
+		}
+		return pmm.svcControl.CreateService(tc, newSvc)
+	}
+	if err != nil {
+		return err
+	}
+
+	equal, err := serviceEqual(newSvc, oldSvc)
+	if err != nil {
+		return err
+	}
+	if !equal {
+		svc := *oldSvc
+		svc.Spec = newSvc.Spec
+		// TODO add unit test
+		svc.Spec.ClusterIP = oldSvc.Spec.ClusterIP
+		err = SetServiceLastAppliedConfigAnnotation(newSvc)
+		if err != nil {
+			return err
+		}
+		_, err = pmm.svcControl.UpdateService(tc, &svc)
+		return err
+	}
+
+	return nil
+}
+
+func (pmm *pdMemberManager) syncPDStatefulSetForTidbCluster(tc *v1alpha1.TidbCluster) error {
+	ns := tc.GetNamespace()
+	tcName := tc.GetName()
+
+	newPDSet, err := pmm.getNewPDSetForTidbCluster(tc)
+	if err != nil {
+		return err
+	}
+
+	oldPDSet, err := pmm.setLister.StatefulSets(ns).Get(controller.PDMemberName(tcName))
+	if err != nil && !errors.IsNotFound(err) {
+		return err
+	}
+	if errors.IsNotFound(err) {
+		pvcName := ordinalPVCName(v1alpha1.PDMemberType, newPDSet.GetName(), *newPDSet.Spec.Replicas-int32(1))
+		var newReplicas int32 = 1
+		pvc, err := pmm.pvcLister.PersistentVolumeClaims(ns).Get(pvcName)
+		if err != nil && !errors.IsNotFound(err) {
+			return err
+		}
+		// start all the pd members together, if this is an old cluster
+		if pvc != nil {
+			newReplicas = *newPDSet.Spec.Replicas
+		}
+		newPDSet.Spec.Replicas = func() *int32 { var i int32 = newReplicas; return &i }()
+		err = SetLastAppliedConfigAnnotation(newPDSet)
+		if err != nil {
+			return err
+		}
+		if err := pmm.setControl.CreateStatefulSet(tc, newPDSet); err != nil {
+			return err
+		}
+		tc.Status.PD.StatefulSet = &apps.StatefulSetStatus{}
+		return nil
+	}
+
+	if err := pmm.syncTidbClusterStatus(tc, oldPDSet); err != nil {
+		glog.Errorf("failed to sync TidbCluster: [%s/%s]'s status, error: v%", ns, tcName, err)
+	}
+
+	if err := pmm.initFirstPDMember(tc); err != nil {
+		return err
+	}
+
+	if !templateEqual(newPDSet.Spec.Template, oldPDSet.Spec.Template) || tc.Status.PD.Phase == v1alpha1.UpgradePhase {
+		if err := pmm.pdUpgrader.Upgrade(tc, oldPDSet, newPDSet); err != nil {
+			return err
+		}
+	}
+
+	if *newPDSet.Spec.Replicas > *oldPDSet.Spec.Replicas {
+		if err := pmm.pdScaler.ScaleOut(tc, oldPDSet, newPDSet); err != nil {
+			return err
+		}
+	}
+	if *newPDSet.Spec.Replicas < *oldPDSet.Spec.Replicas {
+		if err := pmm.pdScaler.ScaleIn(tc, oldPDSet, newPDSet); err != nil {
+			return err
+		}
+	}
+
+	if pmm.autoFailover {
+		if allPDMembersAreReady(tc) {
+			if tc.Status.PD.FailureMembers != nil {
+				pmm.pdFailover.Recover(tc)
+			}
+		} else if tc.Spec.PD.Replicas == tc.Status.PD.StatefulSet.Replicas {
+			if err := pmm.pdFailover.Failover(tc); err != nil {
+				return err
+			}
+		}
+	}
+
+	// TODO FIXME equal is false every time
+	if !statefulSetEqual(*newPDSet, *oldPDSet) {
+		set := *oldPDSet
+		set.Spec.Template = newPDSet.Spec.Template
+		*set.Spec.Replicas = *newPDSet.Spec.Replicas
+		set.Spec.UpdateStrategy = newPDSet.Spec.UpdateStrategy
+		err := SetLastAppliedConfigAnnotation(&set)
+		if err != nil {
+			return err
+		}
+		_, err = pmm.setControl.UpdateStatefulSet(tc, &set)
+		return err
+	}
+
+	return nil
+}
+
+func (pmm *pdMemberManager) syncTidbClusterStatus(tc *v1alpha1.TidbCluster, set *apps.StatefulSet) error {
+	ns := tc.GetNamespace()
+	tcName := tc.GetName()
+
+	tc.Status.PD.StatefulSet = &set.Status
+
+	pdClient := pmm.pdControl.GetPDClient(tc)
+	healthInfo, err := pdClient.GetHealth()
+	if err != nil {
+		tc.Status.PD.Health = false
+		tc.Status.PD.Members = nil
+		return err
+	}
+	leader, err := pdClient.GetPDLeader()
+	if err != nil {
+		tc.Status.PD.Health = false
+		tc.Status.PD.Members = nil
+		return err
+	}
+	pdStatus := map[string]v1alpha1.PDMember{}
+	for _, memberHealth := range healthInfo.Healths {
+		id := memberHealth.MemberID
+		memberID := fmt.Sprintf("%d", id)
+		var clientURL string
+		if len(memberHealth.ClientUrls) > 0 {
+			clientURL = memberHealth.ClientUrls[0]
+		}
+		name := memberHealth.Name
+		if len(name) == 0 {
+			glog.Warningf("PD member: [%d] don't have a name, and can't get it from clientUrls: [%s], memberHealth Info: [%v] in [%s/%s]",
+				id, memberHealth.ClientUrls, memberHealth, ns, tcName)
+			continue
+		}
+
+		status := v1alpha1.PDMember{
+			Name:      name,
+			ID:        memberID,
+			ClientURL: clientURL,
+			Health:    memberHealth.Health,
+		}
+
+		oldPDMember, exist := tc.Status.PD.Members[name]
+		if exist {
+			status.LastTransitionTime = oldPDMember.LastTransitionTime
+		}
+		if !exist || status.Health != oldPDMember.Health {
+			status.LastTransitionTime = metav1.Now()
+		}
+
+		pdStatus[name] = status
+	}
+
+	tc.Status.PD.Health = true
+	tc.Status.PD.Members = pdStatus
+	tc.Status.PD.Leader = tc.Status.PD.Members[leader.GetName()]
+
+	if statefulSetIsUpgrading(set) {
+		tc.Status.PD.Phase = v1alpha1.UpgradePhase
+	} else {
+		tc.Status.PD.Phase = v1alpha1.NormalPhase
+	}
+
+	return nil
+}
+
+// TODO unit tests
+func (pmm *pdMemberManager) initFirstPDMember(tc *v1alpha1.TidbCluster) error {
 	ns := tc.GetNamespace()
 	tcName := tc.GetName()
 	podName := ordinalPodName(v1alpha1.PDMemberType, tcName, 0)
@@ -122,275 +353,6 @@
 		}
 	}
 
->>>>>>> 43ee53c9
-	// Sync PD StatefulSet
-	return pmm.syncPDStatefulSetForTidbCluster(tc)
-}
-
-func (pmm *pdMemberManager) syncPDServiceForTidbCluster(tc *v1alpha1.TidbCluster) error {
-	ns := tc.GetNamespace()
-	tcName := tc.GetName()
-
-	newSvc := pmm.getNewPDServiceForTidbCluster(tc)
-	oldSvc, err := pmm.svcLister.Services(ns).Get(controller.PDMemberName(tcName))
-	if errors.IsNotFound(err) {
-		err = SetServiceLastAppliedConfigAnnotation(newSvc)
-		if err != nil {
-			return err
-		}
-		return pmm.svcControl.CreateService(tc, newSvc)
-	}
-	if err != nil {
-		return err
-	}
-
-	equal, err := serviceEqual(newSvc, oldSvc)
-	if err != nil {
-		return err
-	}
-	if !equal {
-		svc := *oldSvc
-		svc.Spec = newSvc.Spec
-		// TODO add unit test
-		svc.Spec.ClusterIP = oldSvc.Spec.ClusterIP
-		err = SetServiceLastAppliedConfigAnnotation(&svc)
-		if err != nil {
-			return err
-		}
-		_, err = pmm.svcControl.UpdateService(tc, &svc)
-		return err
-	}
-
-	return nil
-}
-
-func (pmm *pdMemberManager) syncPDHeadlessServiceForTidbCluster(tc *v1alpha1.TidbCluster) error {
-	ns := tc.GetNamespace()
-	tcName := tc.GetName()
-
-	newSvc := pmm.getNewPDHeadlessServiceForTidbCluster(tc)
-	oldSvc, err := pmm.svcLister.Services(ns).Get(controller.PDPeerMemberName(tcName))
-	if errors.IsNotFound(err) {
-		err = SetServiceLastAppliedConfigAnnotation(newSvc)
-		if err != nil {
-			return err
-		}
-		return pmm.svcControl.CreateService(tc, newSvc)
-	}
-	if err != nil {
-		return err
-	}
-
-	equal, err := serviceEqual(newSvc, oldSvc)
-	if err != nil {
-		return err
-	}
-	if !equal {
-		svc := *oldSvc
-		svc.Spec = newSvc.Spec
-		// TODO add unit test
-		svc.Spec.ClusterIP = oldSvc.Spec.ClusterIP
-		err = SetServiceLastAppliedConfigAnnotation(newSvc)
-		if err != nil {
-			return err
-		}
-		_, err = pmm.svcControl.UpdateService(tc, &svc)
-		return err
-	}
-
-	return nil
-}
-
-func (pmm *pdMemberManager) syncPDStatefulSetForTidbCluster(tc *v1alpha1.TidbCluster) error {
-	ns := tc.GetNamespace()
-	tcName := tc.GetName()
-
-	newPDSet, err := pmm.getNewPDSetForTidbCluster(tc)
-	if err != nil {
-		return err
-	}
-
-	oldPDSet, err := pmm.setLister.StatefulSets(ns).Get(controller.PDMemberName(tcName))
-	if err != nil && !errors.IsNotFound(err) {
-		return err
-	}
-	if errors.IsNotFound(err) {
-		pvcName := ordinalPVCName(v1alpha1.PDMemberType, newPDSet.GetName(), *newPDSet.Spec.Replicas-int32(1))
-		var newReplicas int32 = 1
-		pvc, err := pmm.pvcLister.PersistentVolumeClaims(ns).Get(pvcName)
-		if err != nil && !errors.IsNotFound(err) {
-			return err
-		}
-		// start all the pd members together, if this is an old cluster
-		if pvc != nil {
-			newReplicas = *newPDSet.Spec.Replicas
-		}
-		newPDSet.Spec.Replicas = func() *int32 { var i int32 = newReplicas; return &i }()
-		err = SetLastAppliedConfigAnnotation(newPDSet)
-		if err != nil {
-			return err
-		}
-		if err := pmm.setControl.CreateStatefulSet(tc, newPDSet); err != nil {
-			return err
-		}
-		tc.Status.PD.StatefulSet = &apps.StatefulSetStatus{}
-		return nil
-	}
-
-	if err := pmm.syncTidbClusterStatus(tc, oldPDSet); err != nil {
-		glog.Errorf("failed to sync TidbCluster: [%s/%s]'s status, error: v%", ns, tcName, err)
-	}
-
-	if err := pmm.initFirstPDMember(tc); err != nil {
-		return err
-	}
-
-	if !templateEqual(newPDSet.Spec.Template, oldPDSet.Spec.Template) || tc.Status.PD.Phase == v1alpha1.UpgradePhase {
-		if err := pmm.pdUpgrader.Upgrade(tc, oldPDSet, newPDSet); err != nil {
-			return err
-		}
-	}
-
-	if *newPDSet.Spec.Replicas > *oldPDSet.Spec.Replicas {
-		if err := pmm.pdScaler.ScaleOut(tc, oldPDSet, newPDSet); err != nil {
-			return err
-		}
-	}
-	if *newPDSet.Spec.Replicas < *oldPDSet.Spec.Replicas {
-		if err := pmm.pdScaler.ScaleIn(tc, oldPDSet, newPDSet); err != nil {
-			return err
-		}
-	}
-
-	if pmm.autoFailover {
-		if allPDMembersAreReady(tc) {
-			if tc.Status.PD.FailureMembers != nil {
-				pmm.pdFailover.Recover(tc)
-			}
-		} else if tc.Spec.PD.Replicas == tc.Status.PD.StatefulSet.Replicas {
-			if err := pmm.pdFailover.Failover(tc); err != nil {
-				return err
-			}
-		}
-	}
-
-	// TODO FIXME equal is false every time
-	if !statefulSetEqual(*newPDSet, *oldPDSet) {
-		set := *oldPDSet
-		set.Spec.Template = newPDSet.Spec.Template
-		*set.Spec.Replicas = *newPDSet.Spec.Replicas
-<<<<<<< HEAD
-		set.Spec.UpdateStrategy = newPDSet.Spec.UpdateStrategy
-		err = SetLastAppliedConfigAnnotation(&set)
-=======
-		err := SetLastAppliedConfigAnnotation(&set)
->>>>>>> 43ee53c9
-		if err != nil {
-			return err
-		}
-		_, err = pmm.setControl.UpdateStatefulSet(tc, &set)
-		return err
-	}
-
-	return nil
-}
-
-func (pmm *pdMemberManager) syncTidbClusterStatus(tc *v1alpha1.TidbCluster, set *apps.StatefulSet) error {
-	ns := tc.GetNamespace()
-	tcName := tc.GetName()
-
-	tc.Status.PD.StatefulSet = &set.Status
-
-	pdClient := pmm.pdControl.GetPDClient(tc)
-	healthInfo, err := pdClient.GetHealth()
-	if err != nil {
-		tc.Status.PD.Health = false
-		tc.Status.PD.Members = nil
-		return err
-	}
-	leader, err := pdClient.GetPDLeader()
-	if err != nil {
-		tc.Status.PD.Health = false
-		tc.Status.PD.Members = nil
-		return err
-	}
-	pdStatus := map[string]v1alpha1.PDMember{}
-	for _, memberHealth := range healthInfo.Healths {
-		id := memberHealth.MemberID
-		memberID := fmt.Sprintf("%d", id)
-		var clientURL string
-		if len(memberHealth.ClientUrls) > 0 {
-			clientURL = memberHealth.ClientUrls[0]
-		}
-		name := memberHealth.Name
-		if len(name) == 0 {
-			glog.Warningf("PD member: [%d] don't have a name, and can't get it from clientUrls: [%s], memberHealth Info: [%v] in [%s/%s]",
-				id, memberHealth.ClientUrls, memberHealth, ns, tcName)
-			continue
-		}
-
-		status := v1alpha1.PDMember{
-			Name:      name,
-			ID:        memberID,
-			ClientURL: clientURL,
-			Health:    memberHealth.Health,
-		}
-
-		oldPDMember, exist := tc.Status.PD.Members[name]
-		if exist {
-			status.LastTransitionTime = oldPDMember.LastTransitionTime
-		}
-		if !exist || status.Health != oldPDMember.Health {
-			status.LastTransitionTime = metav1.Now()
-		}
-
-		pdStatus[name] = status
-	}
-
-	tc.Status.PD.Health = true
-	tc.Status.PD.Members = pdStatus
-	tc.Status.PD.Leader = tc.Status.PD.Members[leader.GetName()]
-
-	if statefulSetIsUpgrading(set) {
-		tc.Status.PD.Phase = v1alpha1.UpgradePhase
-	} else {
-		tc.Status.PD.Phase = v1alpha1.NormalPhase
-	}
-
-	return nil
-}
-
-// TODO unit tests
-func (pmm *pdMemberManager) initFirstPDMember(tc *v1alpha1.TidbCluster) error {
-	ns := tc.GetNamespace()
-	tcName := tc.GetName()
-	podName := ordinalPodName(v1alpha1.PDMemberType, tcName, 0)
-	firstPod, err := pmm.podLister.Pods(ns).Get(podName)
-	if err != nil && !errors.IsNotFound(err) {
-		return err
-	}
-	if firstPod != nil {
-		firstPodCopy := firstPod.DeepCopy()
-
-		if firstPodCopy.Annotations[label.Bootstrapping] == "" {
-			nextPVCName := ordinalPVCName(v1alpha1.PDMemberType, controller.PDMemberName(tcName), 1)
-			_, err := pmm.pvcLister.PersistentVolumeClaims(ns).Get(nextPVCName)
-			if err != nil && !errors.IsNotFound(err) {
-				return err
-			}
-			if errors.IsNotFound(err) {
-				firstPodCopy.Annotations[label.Bootstrapping] = "true"
-			} else {
-				firstPodCopy.Annotations[label.Bootstrapping] = "false"
-			}
-			firstPodCopy.Annotations[label.Replicas] = fmt.Sprintf("%d", tc.Spec.PD.Replicas)
-
-			err = pmm.podControl.UpdatePod(tc, firstPodCopy)
-			if err != nil {
-				return err
-			}
-		}
-	}
 	return nil
 }
 
