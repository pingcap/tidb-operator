--- conflicted
+++ resolved
@@ -909,17 +909,9 @@
 			if err != nil {
 				return fmt.Errorf("collectUnjoinedMembers: failed to get pvcs for pod %s/%s, error: %s", ns, pod.Name, err)
 			}
-<<<<<<< HEAD
 			pvcUIDSet := make(map[types.UID]struct{})
 			for _, pvc := range pvcs {
 				pvcUIDSet[pvc.UID] = struct{}{}
-=======
-			// FIXME: this will only show one PVC UID in status, should use PVCUIDSet according to PDFailureMember
-			pvcName := ordinalPVCName(v1alpha1.PDMemberType, controller.PDMemberName(tc.Name), ordinal)
-			pvc, err := m.deps.PVCLister.PersistentVolumeClaims(tc.Namespace).Get(pvcName)
-			if err != nil {
-				return fmt.Errorf("collectUnjoinedMembers: failed to get pvc %s of cluster %s/%s, error %v", pvcName, tc.GetNamespace(), tc.GetName(), err)
->>>>>>> bc5061c4
 			}
 			tc.Status.PD.UnjoinedMembers[pod.Name] = v1alpha1.UnjoinedMember{
 				PodName:   pod.Name,
