// Copyright 2018 PingCAP, Inc.
//
// Licensed under the Apache License, Version 2.0 (the "License");
// you may not use this file except in compliance with the License.
// You may obtain a copy of the License at
//
//     http://www.apache.org/licenses/LICENSE-2.0
//
// Unless required by applicable law or agreed to in writing, software
// distributed under the License is distributed on an "AS IS" BASIS,
// See the License for the specific language governing permissions and
// limitations under the License.

package member

import (
	"fmt"

	"github.com/golang/glog"
	"github.com/pingcap/tidb-operator/pkg/apis/pingcap.com/v1alpha1"
	"github.com/pingcap/tidb-operator/pkg/controller"
	"github.com/pingcap/tidb-operator/pkg/label"
	"github.com/pingcap/tidb-operator/pkg/manager"
	"github.com/pingcap/tidb-operator/pkg/util"
	apps "k8s.io/api/apps/v1beta1"
	corev1 "k8s.io/api/core/v1"
	"k8s.io/apimachinery/pkg/api/errors"
	"k8s.io/apimachinery/pkg/api/resource"
	metav1 "k8s.io/apimachinery/pkg/apis/meta/v1"
	"k8s.io/apimachinery/pkg/util/intstr"
	"k8s.io/client-go/listers/apps/v1beta1"
	corelisters "k8s.io/client-go/listers/core/v1"
)

const defaultReplicas = 3

type pdMemberManager struct {
	pdControl  controller.PDControlInterface
	setControl controller.StatefulSetControlInterface
	svcControl controller.ServiceControlInterface
	setLister  v1beta1.StatefulSetLister
	svcLister  corelisters.ServiceLister
	pdScaler   Scaler
}

// NewPDMemberManager returns a *pdMemberManager
func NewPDMemberManager(pdControl controller.PDControlInterface,
	setControl controller.StatefulSetControlInterface,
	svcControl controller.ServiceControlInterface,
	setLister v1beta1.StatefulSetLister,
	svcLister corelisters.ServiceLister,
	pdScaler Scaler) manager.Manager {
	return &pdMemberManager{
		pdControl,
		setControl,
		svcControl,
		setLister,
		svcLister,
		pdScaler}
}

func (pmm *pdMemberManager) Sync(tc *v1alpha1.TidbCluster) error {
	// Sync PD Service
	if err := pmm.syncPDServiceForTidbCluster(tc); err != nil {
		return err
	}

	// Sync PD Headless Service
	if err := pmm.syncPDHeadlessServiceForTidbCluster(tc); err != nil {
		return err
	}

	// Sync PD StatefulSet
	if err := pmm.syncPDStatefulSetForTidbCluster(tc); err != nil {
		return err
	}

	return nil
}

func (pmm *pdMemberManager) syncPDServiceForTidbCluster(tc *v1alpha1.TidbCluster) error {
	ns := tc.GetNamespace()
	tcName := tc.GetName()

	newSvc := pmm.getNewPDServiceForTidbCluster(tc)
	oldSvc, err := pmm.svcLister.Services(ns).Get(controller.PDMemberName(tcName))
	if errors.IsNotFound(err) {
		err = SetServiceLastAppliedConfigAnnotation(newSvc)
		if err != nil {
			return err
		}
		return pmm.svcControl.CreateService(tc, newSvc)
	}
	if err != nil {
		return err
	}

	equal, err := EqualService(newSvc, oldSvc)
	if err != nil {
		return err
	}
	if !equal {
		svc := *oldSvc
		svc.Spec = newSvc.Spec
		// TODO add unit test
		svc.Spec.ClusterIP = oldSvc.Spec.ClusterIP
		err = SetServiceLastAppliedConfigAnnotation(&svc)
		if err != nil {
			return err
		}
		return pmm.svcControl.UpdateService(tc, &svc)
	}

	return nil
}

func (pmm *pdMemberManager) syncPDHeadlessServiceForTidbCluster(tc *v1alpha1.TidbCluster) error {
	ns := tc.GetNamespace()
	tcName := tc.GetName()

	newSvc := pmm.getNewPDHeadlessServiceForTidbCluster(tc)
	oldSvc, err := pmm.svcLister.Services(ns).Get(controller.PDPeerMemberName(tcName))
	if errors.IsNotFound(err) {
		err = SetServiceLastAppliedConfigAnnotation(newSvc)
		if err != nil {
			return err
		}
		return pmm.svcControl.CreateService(tc, newSvc)
	}
	if err != nil {
		return err
	}

	equal, err := EqualService(newSvc, oldSvc)
	if err != nil {
		return err
	}
	if !equal {
		svc := *oldSvc
		svc.Spec = newSvc.Spec
		// TODO add unit test
		svc.Spec.ClusterIP = oldSvc.Spec.ClusterIP
		err = SetServiceLastAppliedConfigAnnotation(newSvc)
		if err != nil {
			return err
		}
		return pmm.svcControl.UpdateService(tc, &svc)
	}

	return nil
}

func (pmm *pdMemberManager) syncPDStatefulSetForTidbCluster(tc *v1alpha1.TidbCluster) error {
	ns := tc.GetNamespace()
	tcName := tc.GetName()

	newPDSet, err := pmm.getNewPDSetForTidbCluster(tc)
	if err != nil {
		return err
	}

	oldPDSet, err := pmm.setLister.StatefulSets(ns).Get(controller.PDMemberName(tcName))
	if err != nil && !errors.IsNotFound(err) {
		return err
	}
	if errors.IsNotFound(err) {
<<<<<<< HEAD
		controller.SetLastAppliedConfigAnnotation(newPDSet)
		newPDSet.Spec.Replicas = func()*int32 { var i int32 = 1; return &i }();
=======
		err = SetLastAppliedConfigAnnotation(newPDSet)
		if err != nil {
			return err
		}
>>>>>>> 57d04b3f
		if err := pmm.setControl.CreateStatefulSet(tc, newPDSet); err != nil {
			return err
		}
		tc.Status.PD.StatefulSet = &apps.StatefulSetStatus{}
		return nil
	}

	if err := pmm.syncTidbClusterStatus(tc, oldPDSet); err != nil {
		return err
	}

	if err = pmm.upgrade(tc, oldPDSet, newPDSet); err != nil {
		return err
	}

	if *newPDSet.Spec.Replicas > *oldPDSet.Spec.Replicas {
		if err := pmm.pdScaler.ScaleOut(tc, oldPDSet, newPDSet); err != nil {
			return err
		}
	}

	if *newPDSet.Spec.Replicas < *oldPDSet.Spec.Replicas {
		if err := pmm.pdScaler.ScaleIn(tc, oldPDSet, newPDSet); err != nil {
			return err
		}
	}

	euqal, err := EqualStatefulSet(*newPDSet, *oldPDSet)
	if err != nil {
		return err
	}
	if !euqal {
		set := *oldPDSet
		set.Spec.Template = newPDSet.Spec.Template
		*set.Spec.Replicas = *newPDSet.Spec.Replicas
		err = SetLastAppliedConfigAnnotation(&set)
		if err != nil {
			return err
		}
		return pmm.setControl.UpdateStatefulSet(tc, &set)
	}

	return nil
}

func (pmm *pdMemberManager) syncTidbClusterStatus(tc *v1alpha1.TidbCluster, set *apps.StatefulSet) error {
	ns := tc.GetNamespace()
	tcName := tc.GetName()

	tc.Status.PD.StatefulSet = &set.Status

	pdClient := pmm.pdControl.GetPDClient(tc)
	healthInfo, err := pdClient.GetHealth()
	if err != nil {
		return err
	}
	pdStatus := map[string]v1alpha1.PDMember{}
	for _, memberHealth := range healthInfo.Healths {
		id := memberHealth.MemberID
		memberID := fmt.Sprintf("%d", id)
		var clientURL string
		if len(memberHealth.ClientUrls) > 0 {
			clientURL = memberHealth.ClientUrls[0]
		}
		name := memberHealth.Name
		if len(name) == 0 {
			glog.Warningf("PD member: [%d] don't have a name, and can't get it from clientUrls: [%s], memberHealth Info: [%v] in [%s/%s]",
				id, memberHealth.ClientUrls, memberHealth, ns, tcName)
			continue
		}

		status := v1alpha1.PDMember{
			Name:      name,
			ID:        memberID,
			ClientURL: clientURL,
			Health:    memberHealth.Health,
		}

		pdStatus[name] = status
	}

	tc.Status.PD.Members = pdStatus

	if statefulSetInNormal(set) {
		tc.Status.PD.Phase = v1alpha1.NormalPhase
	} else {
		tc.Status.PD.Phase = v1alpha1.UpgradePhase
	}

	return nil
}

func (pmm *pdMemberManager) getNewPDServiceForTidbCluster(tc *v1alpha1.TidbCluster) *corev1.Service {
	ns := tc.Namespace
	tcName := tc.Name
	svcName := controller.PDMemberName(tcName)
	pdLabel := label.New().Cluster(tcName).PD().Labels()

	return &corev1.Service{
		ObjectMeta: metav1.ObjectMeta{
			Name:            svcName,
			Namespace:       ns,
			Labels:          pdLabel,
			OwnerReferences: []metav1.OwnerReference{controller.GetOwnerRef(tc)},
		},
		Spec: corev1.ServiceSpec{
			Type: controller.GetServiceType(tc.Spec.Services, v1alpha1.PDMemberType.String()),
			Ports: []corev1.ServicePort{
				{
					Name:       "client",
					Port:       2379,
					TargetPort: intstr.FromInt(2379),
					Protocol:   corev1.ProtocolTCP,
				},
			},
			Selector: pdLabel,
		},
	}
}

func (pmm *pdMemberManager) getNewPDHeadlessServiceForTidbCluster(tc *v1alpha1.TidbCluster) *corev1.Service {
	ns := tc.Namespace
	tcName := tc.Name
	svcName := controller.PDPeerMemberName(tcName)
	pdLabel := label.New().Cluster(tcName).PD().Labels()

	return &corev1.Service{
		ObjectMeta: metav1.ObjectMeta{
			Name:            svcName,
			Namespace:       ns,
			Labels:          pdLabel,
			OwnerReferences: []metav1.OwnerReference{controller.GetOwnerRef(tc)},
		},
		Spec: corev1.ServiceSpec{
			ClusterIP: "None",
			Ports: []corev1.ServicePort{
				{
					Name:       "peer",
					Port:       2380,
					TargetPort: intstr.FromInt(2380),
					Protocol:   corev1.ProtocolTCP,
				},
			},
			Selector: pdLabel,
		},
	}
}

func (pmm *pdMemberManager) getNewPDSetForTidbCluster(tc *v1alpha1.TidbCluster) (*apps.StatefulSet, error) {
	ns := tc.Namespace
	tcName := tc.Name
	pdConfigMap := controller.PDMemberName(tcName)

	annMount, annVolume := annotationsMountVolume()
	volMounts := []corev1.VolumeMount{
		annMount,
		{Name: "config", ReadOnly: true, MountPath: "/etc/pd"},
		{Name: "startup-script", ReadOnly: true, MountPath: "/usr/local/bin"},
		{Name: v1alpha1.PDMemberType.String(), MountPath: "/var/lib/pd"},
	}
	vols := []corev1.Volume{
		annVolume,
		{Name: "config",
			VolumeSource: corev1.VolumeSource{
				ConfigMap: &corev1.ConfigMapVolumeSource{
					LocalObjectReference: corev1.LocalObjectReference{
						Name: pdConfigMap,
					},
					Items: []corev1.KeyToPath{{Key: "config-file", Path: "pd.toml"}},
				},
			},
		},
		{Name: "startup-script",
			VolumeSource: corev1.VolumeSource{
				ConfigMap: &corev1.ConfigMapVolumeSource{
					LocalObjectReference: corev1.LocalObjectReference{
						Name: pdConfigMap,
					},
					Items: []corev1.KeyToPath{{Key: "startup-script", Path: "pd_start_script.sh"}},
				},
			},
		},
	}

	if tc.Spec.Localtime {
		tzMount, tzVolume := timezoneMountVolume()
		volMounts = append(volMounts, tzMount)
		vols = append(vols, tzVolume)
	}

	var q resource.Quantity
	var err error
	if tc.Spec.PD.Requests != nil {
		size := tc.Spec.PD.Requests.Storage
		q, err = resource.ParseQuantity(size)
		if err != nil {
			return nil, fmt.Errorf("cant' get storage size: %s for TidbCluster: %s/%s, %v", size, ns, tcName, err)
		}
	}
	pdLabel := label.New().Cluster(tcName).PD()
	setName := controller.PDMemberName(tcName)
	storageClassName := tc.Spec.PD.StorageClassName
	if storageClassName == "" {
		storageClassName = controller.DefaultStorageClassName
	}

	pdSet := &apps.StatefulSet{
		ObjectMeta: metav1.ObjectMeta{
			Name:            setName,
			Namespace:       ns,
			Labels:          pdLabel.Labels(),
			OwnerReferences: []metav1.OwnerReference{controller.GetOwnerRef(tc)},
		},
		Spec: apps.StatefulSetSpec{
			Replicas: func() *int32 { r := tc.Spec.PD.Replicas; return &r }(),
			Selector: pdLabel.LabelSelector(),
			Template: corev1.PodTemplateSpec{
				ObjectMeta: metav1.ObjectMeta{
					Labels:      pdLabel.Labels(),
					Annotations: controller.AnnProm(),
				},
				Spec: corev1.PodSpec{
					Affinity: util.AffinityForNodeSelector(
						ns,
						tc.Spec.PD.NodeSelectorRequired,
						label.New().Cluster(tcName).PD(),
						tc.Spec.PD.NodeSelector,
					),
					Containers: []corev1.Container{
						{
							Name:    v1alpha1.PDMemberType.String(),
							Image:   tc.Spec.PD.Image,
							Command: []string{"/bin/sh", "/usr/local/bin/pd_start_script.sh"},
							Ports: []corev1.ContainerPort{
								{
									Name:          "server",
									ContainerPort: int32(2380),
									Protocol:      corev1.ProtocolTCP,
								},
								{
									Name:          "client",
									ContainerPort: int32(2379),
									Protocol:      corev1.ProtocolTCP,
								},
								{
									Name:          "metrics", // This is for metrics pull
									ContainerPort: int32(2379),
									Protocol:      corev1.ProtocolTCP,
								},
							},
							VolumeMounts: volMounts,
							Resources:    util.ResourceRequirement(tc.Spec.PD.ContainerSpec),
							Env: []corev1.EnvVar{
								{
									Name: "NAMESPACE",
									ValueFrom: &corev1.EnvVarSource{
										FieldRef: &corev1.ObjectFieldSelector{
											FieldPath: "metadata.namespace",
										},
									},
								},
								{
									Name:  "PEER_SERVICE_NAME",
									Value: controller.PDPeerMemberName(tcName),
								},
								{
									Name:  "SET_NAME",
									Value: setName,
								},
							},
						},
					},
					RestartPolicy: corev1.RestartPolicyAlways,
					Volumes:       vols,
				},
			},
			VolumeClaimTemplates: []corev1.PersistentVolumeClaim{
				{
					ObjectMeta: metav1.ObjectMeta{
						Name: v1alpha1.PDMemberType.String(),
					},
					Spec: corev1.PersistentVolumeClaimSpec{
						AccessModes: []corev1.PersistentVolumeAccessMode{
							corev1.ReadWriteOnce,
						},
						StorageClassName: &storageClassName,
						Resources: corev1.ResourceRequirements{
							Requests: corev1.ResourceList{
								corev1.ResourceStorage: q,
							},
						},
					},
				},
			},
			ServiceName:         controller.PDPeerMemberName(tcName),
			PodManagementPolicy: apps.OrderedReadyPodManagement,
			UpdateStrategy:      apps.StatefulSetUpdateStrategy{Type: apps.RollingUpdateStatefulSetStrategyType},
		},
	}

	return pdSet, nil
}

func (pmm *pdMemberManager) upgrade(tc *v1alpha1.TidbCluster, oldSet *apps.StatefulSet, newSet *apps.StatefulSet) error {

	upgrade, err := pmm.needUpgrade(tc, newSet, oldSet)
	if err != nil {
		return err
	}
	if upgrade {
		tc.Status.PD.Phase = v1alpha1.UpgradePhase
	}
	return nil
}

func (pmm *pdMemberManager) needUpgrade(tc *v1alpha1.TidbCluster, newSet *apps.StatefulSet, oldSet *apps.StatefulSet) (bool, error) {
	same, err := EqualTemplate(newSet.Spec.Template, oldSet.Spec.Template)
	if err != nil {
		return false, err
	}
	return !same, nil
}<|MERGE_RESOLUTION|>--- conflicted
+++ resolved
@@ -164,15 +164,11 @@
 		return err
 	}
 	if errors.IsNotFound(err) {
-<<<<<<< HEAD
-		controller.SetLastAppliedConfigAnnotation(newPDSet)
 		newPDSet.Spec.Replicas = func()*int32 { var i int32 = 1; return &i }();
-=======
 		err = SetLastAppliedConfigAnnotation(newPDSet)
 		if err != nil {
 			return err
 		}
->>>>>>> 57d04b3f
 		if err := pmm.setControl.CreateStatefulSet(tc, newPDSet); err != nil {
 			return err
 		}
