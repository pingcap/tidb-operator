// Copyright 2020 PingCAP, Inc.
//
// Licensed under the Apache License, Version 2.0 (the "License");
// you may not use this file except in compliance with the License.
// You may obtain a copy of the License at
//
//     http://www.apache.org/licenses/LICENSE-2.0
//
// Unless required by applicable law or agreed to in writing, software
// distributed under the License is distributed on an "AS IS" BASIS,
// See the License for the specific language governing permissions and
// limitations under the License.

package member

import (
	"fmt"
	"path"
	"strings"

	"github.com/pingcap/advanced-statefulset/client/apis/apps/v1/helper"
	"github.com/pingcap/tidb-operator/pkg/apis/pingcap/v1alpha1"
	"github.com/pingcap/tidb-operator/pkg/controller"
	"github.com/pingcap/tidb-operator/pkg/label"
	"github.com/pingcap/tidb-operator/pkg/manager"
	"github.com/pingcap/tidb-operator/pkg/pdapi"
	"github.com/pingcap/tidb-operator/pkg/util"
	apps "k8s.io/api/apps/v1"
	corev1 "k8s.io/api/core/v1"
	"k8s.io/apimachinery/pkg/api/errors"
	metav1 "k8s.io/apimachinery/pkg/apis/meta/v1"
	"k8s.io/apimachinery/pkg/util/intstr"
	corelisters "k8s.io/client-go/listers/core/v1"
	"k8s.io/klog"
	"k8s.io/utils/pointer"
)

const (
	ticdcCertPath        = "/var/lib/ticdc-tls"
	ticdcSinkCertPath    = "/var/lib/sink-tls"
	ticdcCertVolumeMount = "ticdc-tls"
)

// ticdcMemberManager implements manager.Manager.
type ticdcMemberManager struct {
	deps                     *controller.Dependencies
	scaler                   Scaler
	ticdcUpgrader            Upgrader
	statefulSetIsUpgradingFn func(corelisters.PodLister, pdapi.PDControlInterface, *apps.StatefulSet, *v1alpha1.TidbCluster) (bool, error)
}

func getTiCDCConfigMap(tc *v1alpha1.TidbCluster) (*corev1.ConfigMap, error) {
	config := tc.Spec.TiCDC.Config
	if config == nil {
		return nil, nil
	}

	confText, err := config.MarshalTOML()
	if err != nil {
		return nil, err
	}

	data := map[string]string{
		"config-file": string(confText),
	}

	name := controller.TiCDCMemberName(tc.Name)
	instanceName := tc.GetInstanceName()
	cdcLabels := label.New().Instance(instanceName).TiCDC().Labels()

	cm := &corev1.ConfigMap{
		ObjectMeta: metav1.ObjectMeta{
			Name:            name,
			Namespace:       tc.Namespace,
			Labels:          cdcLabels,
			OwnerReferences: []metav1.OwnerReference{controller.GetOwnerRef(tc)},
		},
		Data: data,
	}

	return cm, nil

}

// NewTiCDCMemberManager returns a *ticdcMemberManager
func NewTiCDCMemberManager(deps *controller.Dependencies, scaler Scaler, ticdcUpgrader Upgrader) manager.Manager {
	m := &ticdcMemberManager{
		deps:          deps,
		scaler:        scaler,
		ticdcUpgrader: ticdcUpgrader,
	}
	m.statefulSetIsUpgradingFn = ticdcStatefulSetIsUpgrading
	return m
}

func (m *ticdcMemberManager) syncTiCDCConfigMap(tc *v1alpha1.TidbCluster, set *apps.StatefulSet) (*corev1.ConfigMap, error) {
	if tc.Spec.TiCDC.Config == nil || tc.Spec.TiCDC.Config.OnlyOldItems() {
		return nil, nil
	}

	newCm, err := getTiCDCConfigMap(tc)
	if err != nil {
		return nil, err
	}

	var inUseName string
	if set != nil {
		inUseName = FindConfigMapVolume(&set.Spec.Template.Spec, func(name string) bool {
			return strings.HasPrefix(name, controller.TiCDCMemberName(tc.Name))
		})
	}

	klog.V(3).Info("get ticdc in use config map name: ", inUseName)

	err = updateConfigMapIfNeed(m.deps.ConfigMapLister, tc.BaseTiDBSpec().ConfigUpdateStrategy(), inUseName, newCm)
	if err != nil {
		return nil, err
	}
	return m.deps.TypedControl.CreateOrUpdateConfigMap(tc, newCm)
}

// Sync fulfills the manager.Manager interface
func (m *ticdcMemberManager) Sync(tc *v1alpha1.TidbCluster) error {
	ns := tc.GetNamespace()
	tcName := tc.GetName()

	if tc.Spec.TiCDC == nil {
		return nil
	}
	if tc.Spec.Paused {
		klog.Infof("TidbCluster %s/%s is paused, skip syncing ticdc deployment", ns, tcName)
		return nil
	}

	// Sync CDC Headless Service
	if err := m.syncCDCHeadlessService(tc); err != nil {
		return err
	}

	return m.syncStatefulSet(tc)
}

func (m *ticdcMemberManager) syncStatefulSet(tc *v1alpha1.TidbCluster) error {
	ns := tc.GetNamespace()
	tcName := tc.GetName()

	oldStsTmp, err := m.deps.StatefulSetLister.StatefulSets(ns).Get(controller.TiCDCMemberName(tcName))
	if err != nil && !errors.IsNotFound(err) {
		return fmt.Errorf("syncStatefulSet: failed to get sts %s for cluster %s/%s, error: %s", controller.TiCDCMemberName(tcName), ns, tcName, err)
	}

	stsNotExist := errors.IsNotFound(err)
	oldSts := oldStsTmp.DeepCopy()

	// failed to sync ticdc status will not affect subsequent logic, just print the errors.
	if err := m.syncTiCDCStatus(tc, oldSts); err != nil {
		klog.Errorf("failed to sync TidbCluster: [%s/%s]'s ticdc status, error: %v",
			ns, tcName, err)
	}

	cm, err := m.syncTiCDCConfigMap(tc, oldSts)
	if err != nil {
		return err
	}

	newSts, err := getNewTiCDCStatefulSet(tc, cm)
	if err != nil {
		return err
	}

	if stsNotExist {
		if !tc.PDIsAvailable() {
			klog.Infof("TidbCluster: %s/%s, waiting for PD cluster running", ns, tcName)
			return nil
		}
		err = SetStatefulSetLastAppliedConfigAnnotation(newSts)
		if err != nil {
			return err
		}
		err = m.deps.StatefulSetControl.CreateStatefulSet(tc, newSts)
		if err != nil {
			return err
		}
		return nil
	}

	// Scaling takes precedence over upgrading because:
	// - if a pod fails in the upgrading, users may want to delete it or add
	//   new replicas
	// - it's ok to scale in the middle of upgrading (in statefulset controller
	//   scaling takes precedence over upgrading too)
	if err := m.scaler.Scale(tc, oldSts, newSts); err != nil {
		return err
	}

	if !templateEqual(newSts, oldSts) || tc.Status.TiCDC.Phase == v1alpha1.UpgradePhase {
		if err := m.ticdcUpgrader.Upgrade(tc, oldSts, newSts); err != nil {
			return err
		}
	}

	return UpdateStatefulSet(m.deps.StatefulSetControl, tc, newSts, oldSts)
}

func (m *ticdcMemberManager) syncTiCDCStatus(tc *v1alpha1.TidbCluster, sts *apps.StatefulSet) error {
	if sts == nil {
		// skip if not created yet
		return nil
	}

	ns := tc.GetNamespace()
	tcName := tc.GetName()

	tc.Status.TiCDC.StatefulSet = &sts.Status
	upgrading, err := m.statefulSetIsUpgradingFn(m.deps.PodLister, m.deps.PDControl, sts, tc)
	if err != nil {
		return err
	}
	if upgrading {
		tc.Status.TiCDC.Phase = v1alpha1.UpgradePhase
	} else {
		tc.Status.TiCDC.Phase = v1alpha1.NormalPhase
	}

	ticdcCaptures := map[string]v1alpha1.TiCDCCapture{}
	for id := range helper.GetPodOrdinals(tc.Status.TiCDC.StatefulSet.Replicas, sts) {
		podName := fmt.Sprintf("%s-%d", controller.TiCDCMemberName(tc.GetName()), id)
		capture, err := m.deps.CDCControl.GetStatus(tc, int32(id))
		if err != nil {
			klog.Warningf("Failed to get status for Pod %s of [%s/%s], error: %v", podName, ns, tcName, err)
		} else {
			ticdcCaptures[podName] = v1alpha1.TiCDCCapture{
				PodName: podName,
				ID:      capture.ID,
			}
		}
	}
	if len(ticdcCaptures) == int(tc.TiCDCDeployDesiredReplicas()) {
		tc.Status.TiCDC.Synced = true
	}
	tc.Status.TiCDC.Captures = ticdcCaptures

	return nil
}

func (m *ticdcMemberManager) syncCDCHeadlessService(tc *v1alpha1.TidbCluster) error {
	ns := tc.GetNamespace()
	tcName := tc.GetName()

	newSvc := getNewCDCHeadlessService(tc)
	oldSvcTmp, err := m.deps.ServiceLister.Services(ns).Get(controller.TiCDCPeerMemberName(tcName))
	if errors.IsNotFound(err) {
		err = controller.SetServiceLastAppliedConfigAnnotation(newSvc)
		if err != nil {
			return err
		}
		return m.deps.ServiceControl.CreateService(tc, newSvc)
	}
	if err != nil {
		return fmt.Errorf("syncCDCHeadlessService: failed to get svc %s for cluster %s/%s, error: %s", controller.TiCDCPeerMemberName(tcName), ns, tcName, err)
	}

	oldSvc := oldSvcTmp.DeepCopy()

	equal, err := controller.ServiceEqual(newSvc, oldSvc)
	if err != nil {
		return err
	}
	if !equal {
		svc := *oldSvc
		svc.Spec = newSvc.Spec
		err = controller.SetServiceLastAppliedConfigAnnotation(&svc)
		if err != nil {
			return err
		}
		_, err = m.deps.ServiceControl.UpdateService(tc, &svc)
		return err
	}

	return nil
}

func getNewCDCHeadlessService(tc *v1alpha1.TidbCluster) *corev1.Service {
	ns := tc.Namespace
	tcName := tc.Name
	instanceName := tc.GetInstanceName()
	svcName := controller.TiCDCPeerMemberName(tcName)
	svcLabel := label.New().Instance(instanceName).TiCDC().Labels()

	svc := corev1.Service{
		ObjectMeta: metav1.ObjectMeta{
			Name:            svcName,
			Namespace:       ns,
			Labels:          svcLabel,
			OwnerReferences: []metav1.OwnerReference{controller.GetOwnerRef(tc)},
		},
		Spec: corev1.ServiceSpec{
			ClusterIP: "None",
			Ports: []corev1.ServicePort{
				{
					Name:       "ticdc",
					Port:       8301,
					TargetPort: intstr.FromInt(int(8301)),
					Protocol:   corev1.ProtocolTCP,
				},
			},
			Selector:                 svcLabel,
			PublishNotReadyAddresses: true,
		},
	}
	return &svc
}

// Only Use config file if cm is not nil
func getNewTiCDCStatefulSet(tc *v1alpha1.TidbCluster, cm *corev1.ConfigMap) (*apps.StatefulSet, error) {
	ns := tc.GetNamespace()
	tcName := tc.GetName()

	baseTiCDCSpec := tc.BaseTiCDCSpec()
	stsLabels := labelTiCDC(tc)
	stsName := controller.TiCDCMemberName(tcName)
	podLabels := util.CombineStringMap(stsLabels, baseTiCDCSpec.Labels())
	podAnnotations := util.CombineStringMap(controller.AnnProm(8301), baseTiCDCSpec.Annotations())
	stsAnnotations := getStsAnnotations(tc.Annotations, label.TiCDCLabelVal)
	headlessSvcName := controller.TiCDCPeerMemberName(tcName)

	cmdArgs := []string{"/cdc server", "--addr=0.0.0.0:8301", fmt.Sprintf("--advertise-addr=${POD_NAME}.${HEADLESS_SERVICE_NAME}.${NAMESPACE}.svc%s:8301", controller.FormatClusterDomain(tc.Spec.ClusterDomain))}
	cmdArgs = append(cmdArgs, fmt.Sprintf("--gc-ttl=%d", tc.TiCDCGCTTL()))
	cmdArgs = append(cmdArgs, fmt.Sprintf("--log-file=%s", tc.TiCDCLogFile()))
	cmdArgs = append(cmdArgs, fmt.Sprintf("--log-level=%s", tc.TiCDCLogLevel()))

	var (
		volMounts []corev1.VolumeMount
		vols      []corev1.Volume
	)

	if tc.IsTLSClusterEnabled() {
		cmdArgs = append(cmdArgs, fmt.Sprintf("--ca=%s", path.Join(ticdcCertPath, corev1.ServiceAccountRootCAKey)))
		cmdArgs = append(cmdArgs, fmt.Sprintf("--cert=%s", path.Join(ticdcCertPath, corev1.TLSCertKey)))
		cmdArgs = append(cmdArgs, fmt.Sprintf("--key=%s", path.Join(ticdcCertPath, corev1.TLSPrivateKeyKey)))
		if tc.Spec.ClusterDomain == "" {
			cmdArgs = append(cmdArgs, fmt.Sprintf("--pd=https://%s-pd:2379", tcName))
		} else {
			cmdArgs = append(cmdArgs, "--pd=${result}")
		}

		volMounts = append(volMounts, corev1.VolumeMount{
			Name:      ticdcCertVolumeMount,
			ReadOnly:  true,
			MountPath: ticdcCertPath,
		}, corev1.VolumeMount{
			Name:      util.ClusterClientVolName,
			ReadOnly:  true,
			MountPath: util.ClusterClientTLSPath,
		})

		vols = append(vols, corev1.Volume{
			Name: ticdcCertVolumeMount, VolumeSource: corev1.VolumeSource{
				Secret: &corev1.SecretVolumeSource{
					SecretName: util.ClusterTLSSecretName(tc.Name, label.TiCDCLabelVal),
				},
			},
		}, corev1.Volume{
			Name: util.ClusterClientVolName, VolumeSource: corev1.VolumeSource{
				Secret: &corev1.SecretVolumeSource{
					SecretName: util.ClusterClientTLSSecretName(tc.Name),
				},
			},
		})
	} else {
		if tc.Spec.ClusterDomain == "" {
			cmdArgs = append(cmdArgs, fmt.Sprintf("--pd=http://%s-pd:2379", tcName))
		} else {
			cmdArgs = append(cmdArgs, "--pd=${result}")
		}
	}

<<<<<<< HEAD
	if cm != nil {
		cmdArgs = append(cmdArgs, fmt.Sprintf("--config=%s", "/etc/ticdc/ticdc.toml"))
	}
=======
	// handle StorageVolumes and AdditionalVolumeMounts in ComponentSpec
	storageVolMounts, additionalPVCs := util.BuildStorageVolumeAndVolumeMount(tc.Spec.TiCDC.StorageVolumes, tc.Spec.TiCDC.StorageClassName, v1alpha1.TiCDCMemberType)
	volMounts = append(volMounts, storageVolMounts...)
	volMounts = append(volMounts, tc.Spec.TiCDC.AdditionalVolumeMounts...)
>>>>>>> 1a19bd7c

	var script string

	if tc.Spec.ClusterDomain != "" {
		var pdAddr string
		if tc.IsTLSClusterEnabled() {
			pdAddr = fmt.Sprintf("https://%s-pd:2379", tcName)
		} else {
			pdAddr = fmt.Sprintf("http://%s-pd:2379", tcName)
		}
		formatClusterDomain := controller.FormatClusterDomain(tc.Spec.ClusterDomain)

		str := `set -uo pipefail
pd_url="%s"
encoded_domain_url=$(echo $pd_url | base64 | tr "\n" " " | sed "s/ //g")
discovery_url="%s-discovery.${NAMESPACE}.svc%s:10261"
until result=$(wget -qO- -T 3 http://${discovery_url}/verify/${encoded_domain_url} 2>/dev/null); do
echo "waiting for the verification of PD endpoints ..."
sleep 2
done
`

		script += fmt.Sprintf(str, pdAddr, tc.GetName(), formatClusterDomain)
		script += "\n" + strings.Join(append([]string{"exec"}, cmdArgs...), " ")
	} else {
		script = strings.Join(cmdArgs, " ")
	}

	envs := []corev1.EnvVar{
		{
			Name: "POD_NAME",
			ValueFrom: &corev1.EnvVarSource{
				FieldRef: &corev1.ObjectFieldSelector{
					FieldPath: "metadata.name",
				},
			},
		},
		{
			Name: "NAMESPACE",
			ValueFrom: &corev1.EnvVarSource{
				FieldRef: &corev1.ObjectFieldSelector{
					FieldPath: "metadata.namespace",
				},
			},
		},
		{
			Name:  "HEADLESS_SERVICE_NAME",
			Value: headlessSvcName,
		},
		{
			Name:  "TZ",
			Value: tc.TiCDCTimezone(),
		},
	}

	ticdcContainer := corev1.Container{
		Name:            v1alpha1.TiCDCMemberType.String(),
		Image:           tc.TiCDCImage(),
		ImagePullPolicy: baseTiCDCSpec.ImagePullPolicy(),
		Command:         []string{"/bin/sh", "-c", script},
		Ports: []corev1.ContainerPort{
			{
				Name:          "ticdc",
				ContainerPort: int32(8301),
				Protocol:      corev1.ProtocolTCP,
			},
		},
		VolumeMounts: volMounts,
		Resources:    controller.ContainerResource(tc.Spec.TiCDC.ResourceRequirements),
		Env:          util.AppendEnv(envs, baseTiCDCSpec.Env()),
	}
	if cm != nil {
		ticdcContainer.VolumeMounts = append(ticdcContainer.VolumeMounts, corev1.VolumeMount{
			Name: "config", ReadOnly: true, MountPath: "/etc/ticdc",
		})
	}

	for _, tlsClientSecretName := range tc.Spec.TiCDC.TLSClientSecretNames {
		ticdcContainer.VolumeMounts = append(ticdcContainer.VolumeMounts, corev1.VolumeMount{
			Name: tlsClientSecretName, ReadOnly: true, MountPath: fmt.Sprintf("%s/%s", ticdcSinkCertPath, tlsClientSecretName),
		})
	}

	podSpec := baseTiCDCSpec.BuildPodSpec()
	podSpec.Containers = []corev1.Container{ticdcContainer}
	podSpec.Volumes = append(vols, baseTiCDCSpec.AdditionalVolumes()...)
	podSpec.ServiceAccountName = tc.Spec.TiCDC.ServiceAccount
	podSpec.InitContainers = append(podSpec.InitContainers, baseTiCDCSpec.InitContainers()...)
	if podSpec.ServiceAccountName == "" {
		podSpec.ServiceAccountName = tc.Spec.ServiceAccount
	}

	for _, tlsClientSecretName := range tc.Spec.TiCDC.TLSClientSecretNames {
		podSpec.Volumes = append(podSpec.Volumes, corev1.Volume{
			Name: tlsClientSecretName, VolumeSource: corev1.VolumeSource{
				Secret: &corev1.SecretVolumeSource{
					SecretName: tlsClientSecretName,
				},
			},
		})
	}

	if cm != nil {
		podSpec.Volumes = append(podSpec.Volumes, corev1.Volume{
			Name: "config", VolumeSource: corev1.VolumeSource{
				ConfigMap: &corev1.ConfigMapVolumeSource{
					LocalObjectReference: corev1.LocalObjectReference{
						Name: cm.Name,
					},
					Items: []corev1.KeyToPath{{Key: "config-file", Path: "ticdc.toml"}},
				}},
		})
	}

	updateStrategy := apps.StatefulSetUpdateStrategy{}
	if baseTiCDCSpec.StatefulSetUpdateStrategy() == apps.OnDeleteStatefulSetStrategyType {
		updateStrategy.Type = apps.OnDeleteStatefulSetStrategyType
	} else {
		updateStrategy.Type = apps.RollingUpdateStatefulSetStrategyType
		updateStrategy.RollingUpdate = &apps.RollingUpdateStatefulSetStrategy{
			Partition: pointer.Int32Ptr(tc.TiCDCDeployDesiredReplicas()),
		}
	}

	ticdcSts := &apps.StatefulSet{
		ObjectMeta: metav1.ObjectMeta{
			Name:            stsName,
			Namespace:       ns,
			Labels:          stsLabels.Labels(),
			Annotations:     stsAnnotations,
			OwnerReferences: []metav1.OwnerReference{controller.GetOwnerRef(tc)},
		},
		Spec: apps.StatefulSetSpec{
			Replicas: pointer.Int32Ptr(tc.TiCDCDeployDesiredReplicas()),
			Selector: stsLabels.LabelSelector(),
			Template: corev1.PodTemplateSpec{
				ObjectMeta: metav1.ObjectMeta{
					Labels:      podLabels,
					Annotations: podAnnotations,
				},
				Spec: podSpec,
			},
			ServiceName:         headlessSvcName,
			PodManagementPolicy: apps.ParallelPodManagement,
			UpdateStrategy:      updateStrategy,
		},
	}
	ticdcSts.Spec.VolumeClaimTemplates = append(ticdcSts.Spec.VolumeClaimTemplates, additionalPVCs...)
	return ticdcSts, nil
}

func labelTiCDC(tc *v1alpha1.TidbCluster) label.Label {
	instanceName := tc.GetInstanceName()
	return label.New().Instance(instanceName).TiCDC()
}

func ticdcStatefulSetIsUpgrading(podLister corelisters.PodLister, pdControl pdapi.PDControlInterface, set *apps.StatefulSet, tc *v1alpha1.TidbCluster) (bool, error) {
	if statefulSetIsUpgrading(set) {
		return true, nil
	}
	instanceName := tc.GetInstanceName()
	selector, err := label.New().Instance(instanceName).TiCDC().Selector()
	if err != nil {
		return false, err
	}
	ticdcPods, err := podLister.Pods(tc.GetNamespace()).List(selector)
	if err != nil {
		return false, fmt.Errorf("ticdcStatefulSetIsUpgrading: failed to list pods for cluster %s/%s, selector %s, error: %s", tc.GetNamespace(), tc.GetName(), selector, err)
	}
	for _, pod := range ticdcPods {
		revisionHash, exist := pod.Labels[apps.ControllerRevisionHashLabelKey]
		if !exist {
			return false, nil
		}
		if revisionHash != tc.Status.TiCDC.StatefulSet.UpdateRevision {
			return true, nil
		}
	}

	return false, nil
}

type FakeTiCDCMemberManager struct {
	err error
}

func NewFakeTiCDCMemberManager() *FakeTiCDCMemberManager {
	return &FakeTiCDCMemberManager{}
}

func (m *FakeTiCDCMemberManager) SetSyncError(err error) {
	m.err = err
}

func (m *FakeTiCDCMemberManager) Sync(tc *v1alpha1.TidbCluster) error {
	if m.err != nil {
		return m.err
	}
	return nil
}<|MERGE_RESOLUTION|>--- conflicted
+++ resolved
@@ -375,16 +375,14 @@
 		}
 	}
 
-<<<<<<< HEAD
 	if cm != nil {
 		cmdArgs = append(cmdArgs, fmt.Sprintf("--config=%s", "/etc/ticdc/ticdc.toml"))
 	}
-=======
+
 	// handle StorageVolumes and AdditionalVolumeMounts in ComponentSpec
 	storageVolMounts, additionalPVCs := util.BuildStorageVolumeAndVolumeMount(tc.Spec.TiCDC.StorageVolumes, tc.Spec.TiCDC.StorageClassName, v1alpha1.TiCDCMemberType)
 	volMounts = append(volMounts, storageVolMounts...)
 	volMounts = append(volMounts, tc.Spec.TiCDC.AdditionalVolumeMounts...)
->>>>>>> 1a19bd7c
 
 	var script string
 
