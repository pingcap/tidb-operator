--- conflicted
+++ resolved
@@ -167,7 +167,7 @@
 		return err
 	}
 
-	if !EqualTemplate(newSet.Spec.Template, oldSet.Spec.Template) {
+	if !templateEqual(newSet.Spec.Template, oldSet.Spec.Template) {
 		if err = tkmm.tikvUpgrader.Upgrade(tc, oldSet, newSet); err != nil {
 			return err
 		}
@@ -185,11 +185,7 @@
 		}
 	}
 
-<<<<<<< HEAD
-	if !EqualStatefulSet(*newSet, *oldSet) {
-=======
 	if !statefulSetEqual(*newSet, *oldSet) {
->>>>>>> f796ee68
 		set := *oldSet
 		set.Spec.Template = newSet.Spec.Template
 		*set.Spec.Replicas = *newSet.Spec.Replicas
@@ -410,29 +406,6 @@
 	return label.New().Cluster(tcName).TiKV()
 }
 
-<<<<<<< HEAD
-=======
-func (tkmm *tikvMemberManager) upgrade(tc *v1alpha1.TidbCluster, oldSet *apps.StatefulSet, newSet *apps.StatefulSet) error {
-	if tkmm.needUpgrade(tc, newSet, oldSet) {
-		tc.Status.TiKV.Phase = v1alpha1.UpgradePhase
-	} else {
-		_, podSpec, err := GetLastAppliedConfig(oldSet)
-		if err != nil {
-			return err
-		}
-		newSet.Spec.Template.Spec = *podSpec
-	}
-	return nil
-}
-
-func (tkmm *tikvMemberManager) needUpgrade(tc *v1alpha1.TidbCluster, newSet *apps.StatefulSet, oldSet *apps.StatefulSet) bool {
-	if tc.Status.PD.Phase == v1alpha1.UpgradePhase {
-		return false
-	}
-	return !templateEqual(newSet.Spec.Template, oldSet.Spec.Template)
-}
-
->>>>>>> f796ee68
 func (tkmm *tikvMemberManager) needReduce(tc *v1alpha1.TidbCluster, oldReplicas int32) bool {
 	return tc.Spec.TiKV.Replicas < oldReplicas
 }
