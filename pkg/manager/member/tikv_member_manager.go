// Copyright 2018 PingCAP, Inc.
//
// Licensed under the Apache License, Version 2.0 (the "License");
// you may not use this file except in compliance with the License.
// You may obtain a copy of the License at
//
//     http://www.apache.org/licenses/LICENSE-2.0
//
// Unless required by applicable law or agreed to in writing, software
// distributed under the License is distributed on an "AS IS" BASIS,
// See the License for the specific language governing permissions and
// limitations under the License.

package member

import (
	"fmt"
	"path"
	"reflect"
	"regexp"
	"strconv"
	"strings"

	"github.com/pingcap/tidb-operator/pkg/apis/label"
	"github.com/pingcap/tidb-operator/pkg/apis/pingcap/v1alpha1"
	"github.com/pingcap/tidb-operator/pkg/controller"
	"github.com/pingcap/tidb-operator/pkg/manager"
	"github.com/pingcap/tidb-operator/pkg/manager/member/constants"
	"github.com/pingcap/tidb-operator/pkg/manager/suspender"
	mngerutils "github.com/pingcap/tidb-operator/pkg/manager/utils"
	"github.com/pingcap/tidb-operator/pkg/manager/volumes"
	"github.com/pingcap/tidb-operator/pkg/pdapi"
	"github.com/pingcap/tidb-operator/pkg/util"

	"github.com/pingcap/advanced-statefulset/client/apis/apps/v1/helper"
	"github.com/pingcap/kvproto/pkg/metapb"
	apps "k8s.io/api/apps/v1"
	corev1 "k8s.io/api/core/v1"
	"k8s.io/apimachinery/pkg/api/errors"
	metav1 "k8s.io/apimachinery/pkg/apis/meta/v1"
	"k8s.io/apimachinery/pkg/util/intstr"
	"k8s.io/apimachinery/pkg/util/uuid"
	corelisters "k8s.io/client-go/listers/core/v1"
	"k8s.io/klog/v2"
	"k8s.io/utils/pointer"
)

const (
	// tikvClusterCertPath is where the cert for inter-cluster communication stored (if any)
	tikvClusterCertPath = "/var/lib/tikv-tls"

	// find a better way to manage store only managed by tikv in Operator
	tikvStoreLimitPattern = `%s-tikv-\d+\.%s-tikv-peer\.%s\.svc%s\:\d+`
)

// tikvMemberManager implements manager.Manager.
type tikvMemberManager struct {
	deps                     *controller.Dependencies
	failover                 Failover
	scaler                   Scaler
	upgrader                 TiKVUpgrader
	suspender                suspender.Suspender
	podVolumeModifier        volumes.PodVolumeModifier
	statefulSetIsUpgradingFn func(corelisters.PodLister, pdapi.PDControlInterface, *apps.StatefulSet, *v1alpha1.TidbCluster) (bool, error)
}

// NewTiKVMemberManager returns a *tikvMemberManager
func NewTiKVMemberManager(deps *controller.Dependencies, failover Failover, scaler Scaler, upgrader TiKVUpgrader, spder suspender.Suspender, pvm volumes.PodVolumeModifier) manager.Manager {
	m := &tikvMemberManager{
		deps:              deps,
		failover:          failover,
		scaler:            scaler,
		upgrader:          upgrader,
		suspender:         spder,
		podVolumeModifier: pvm,
	}
	m.statefulSetIsUpgradingFn = tikvStatefulSetIsUpgrading
	return m
}

// SvcConfig corresponds to a K8s service
type SvcConfig struct {
	Name       string
	Port       int32
	SvcLabel   func(label.Label) label.Label
	MemberName func(clusterName string) string
	Headless   bool
}

// Sync fulfills the manager.Manager interface
func (m *tikvMemberManager) Sync(tc *v1alpha1.TidbCluster) error {
	// If tikv is not specified return
	if tc.Spec.TiKV == nil {
		return nil
	}

	ns := tc.GetNamespace()
	tcName := tc.GetName()

	// skip sync if tikv is suspended
	component := v1alpha1.TiKVMemberType
	needSuspend, err := m.suspender.SuspendComponent(tc, component)
	if err != nil {
		return fmt.Errorf("suspend %s failed: %v", component, err)
	}
	if needSuspend {
		klog.Infof("component %s for cluster %s/%s is suspended, skip syncing", component, ns, tcName)
		return nil
	}

	if tc.Spec.PD != nil && !tc.PDIsAvailable() {
		return controller.RequeueErrorf("TidbCluster: [%s/%s], waiting for PD cluster running", ns, tcName)
	}

	// Check TidbCluster Recovery
	if err := m.checkRecoveryForTidbCluster(tc); err != nil {
		return err
	}

	svcList := []SvcConfig{
		{
			Name:       "peer",
			Port:       20160,
			Headless:   true,
			SvcLabel:   func(l label.Label) label.Label { return l.TiKV() },
			MemberName: controller.TiKVPeerMemberName,
		},
	}
	for _, svc := range svcList {
		if err := m.syncServiceForTidbCluster(tc, svc); err != nil {
			return err
		}
	}
	return m.syncStatefulSetForTidbCluster(tc)
}

func (m *tikvMemberManager) checkRecoveryForTidbCluster(tc *v1alpha1.TidbCluster) error {
	// Check whether the cluster is in recovery mode
	// and whether the volumes have been restored for TiKV
	if !tc.Spec.RecoveryMode {
		return nil
	}

	ns := tc.GetNamespace()
	tcName := tc.GetName()

	anns := tc.GetAnnotations()
	if _, ok := anns[label.AnnTiKVVolumesReadyKey]; !ok {
		return controller.RequeueErrorf("TidbCluster: [%s/%s], waiting for TiKV volumes ready", ns, tcName)
	}

	return nil
}

func (m *tikvMemberManager) syncServiceForTidbCluster(tc *v1alpha1.TidbCluster, svcConfig SvcConfig) error {
	if tc.Spec.Paused {
		klog.V(4).Infof("tikv cluster %s/%s is paused, skip syncing for tikv service", tc.GetNamespace(), tc.GetName())
		return nil
	}

	ns := tc.GetNamespace()
	tcName := tc.GetName()

	newSvc := getNewServiceForTidbCluster(tc, svcConfig)
	oldSvcTmp, err := m.deps.ServiceLister.Services(ns).Get(svcConfig.MemberName(tcName))
	if errors.IsNotFound(err) {
		err = controller.SetServiceLastAppliedConfigAnnotation(newSvc)
		if err != nil {
			return err
		}
		return m.deps.ServiceControl.CreateService(tc, newSvc)
	}
	if err != nil {
		return fmt.Errorf("syncServiceForTidbCluster: failed to get svc %s for cluster %s/%s, error: %s", svcConfig.MemberName(tcName), ns, tcName, err)
	}

	oldSvc := oldSvcTmp.DeepCopy()

	equal, err := controller.ServiceEqual(newSvc, oldSvc)
	if err != nil {
		return err
	}
	if !equal {
		svc := *oldSvc
		svc.Spec = newSvc.Spec
		// TODO add unit test
		err = controller.SetServiceLastAppliedConfigAnnotation(&svc)
		if err != nil {
			return err
		}
		svc.Spec.ClusterIP = oldSvc.Spec.ClusterIP
		_, err = m.deps.ServiceControl.UpdateService(tc, &svc)
		return err
	}

	return nil
}

func (m *tikvMemberManager) syncStatefulSetForTidbCluster(tc *v1alpha1.TidbCluster) error {
	ns := tc.GetNamespace()
	tcName := tc.GetName()

	oldSetTmp, err := m.deps.StatefulSetLister.StatefulSets(ns).Get(controller.TiKVMemberName(tcName))
	if err != nil && !errors.IsNotFound(err) {
		return fmt.Errorf("syncStatefulSetForTidbCluster: failed to get sts %s for cluster %s/%s, error: %s", controller.TiKVMemberName(tcName), ns, tcName, err)
	}
	setNotExist := errors.IsNotFound(err)

	oldSet := oldSetTmp.DeepCopy()

	if err := m.syncTiKVClusterStatus(tc, oldSet); err != nil {
		return err
	}

	if tc.Spec.Paused {
		klog.V(4).Infof("tikv cluster %s/%s is paused, skip syncing for tikv statefulset", tc.GetNamespace(), tc.GetName())
		return nil
	}

	cm, err := m.syncTiKVConfigMap(tc, oldSet)
	if err != nil {
		return err
	}

	// Recover failed stores if any before generating desired statefulset
	if len(tc.Status.TiKV.FailureStores) > 0 {
		m.failover.RemoveUndesiredFailures(tc)
	}
	if len(tc.Status.TiKV.FailureStores) > 0 &&
		(tc.Spec.TiKV.RecoverFailover || tc.Status.TiKV.FailoverUID == tc.Spec.TiKV.GetRecoverByUID()) &&
		shouldRecover(tc, label.TiKVLabelVal, m.deps.PodLister) {
		m.failover.Recover(tc)
	}

	newSet, err := getNewTiKVSetForTidbCluster(tc, cm)
	if err != nil {
		return err
	}
	if setNotExist {
		err = mngerutils.SetStatefulSetLastAppliedConfigAnnotation(newSet)
		if err != nil {
			return err
		}
		err = m.deps.StatefulSetControl.CreateStatefulSet(tc, newSet)
		if err != nil {
			return err
		}
		tc.Status.TiKV.StatefulSet = &apps.StatefulSetStatus{}
		return nil
	}

	if _, err := m.setStoreLabelsForTiKV(tc); err != nil {
		return err
	}

	// Scaling takes precedence over upgrading because:
	// - if a store fails in the upgrading, users may want to delete it or add
	//   new replicas
	// - it's ok to scale in the middle of upgrading (in statefulset controller
	//   scaling takes precedence over upgrading too)
	if err := m.scaler.Scale(tc, oldSet, newSet); err != nil {
		return err
	}

	// Perform failover logic if necessary. Note that this will only update
	// TidbCluster status. The actual scaling performs in next sync loop (if a
	// new replica needs to be added).
	if m.deps.CLIConfig.AutoFailover && tc.Spec.TiKV.MaxFailoverCount != nil {
		if tc.TiKVAllPodsStarted() && !tc.TiKVAllStoresReady() {
			if err := m.failover.Failover(tc); err != nil {
				return err
			}
		}
	}

	if !templateEqual(newSet, oldSet) || tc.Status.TiKV.Phase == v1alpha1.UpgradePhase {
		if err := m.upgrader.Upgrade(tc, oldSet, newSet); err != nil {
			return err
		}
	}

	return mngerutils.UpdateStatefulSetWithPrecheck(m.deps, tc, "FailedUpdateTiKVSTS", newSet, oldSet)
}

func (m *tikvMemberManager) syncTiKVConfigMap(tc *v1alpha1.TidbCluster, set *apps.StatefulSet) (*corev1.ConfigMap, error) {
	// For backward compatibility, only sync tidb configmap when .tikv.config is non-nil
	if tc.Spec.TiKV.Config == nil {
		return nil, nil
	}
	newCm, err := getTikVConfigMap(tc)
	if err != nil {
		return nil, err
	}

	var inUseName string
	if set != nil {
		inUseName = mngerutils.FindConfigMapVolume(&set.Spec.Template.Spec, func(name string) bool {
			return strings.HasPrefix(name, controller.TiKVMemberName(tc.Name))
		})
	}

	err = mngerutils.UpdateConfigMapIfNeed(m.deps.ConfigMapLister, tc.BaseTiKVSpec().ConfigUpdateStrategy(), inUseName, newCm)
	if err != nil {
		return nil, err
	}
	return m.deps.TypedControl.CreateOrUpdateConfigMap(tc, newCm)
}

func getNewServiceForTidbCluster(tc *v1alpha1.TidbCluster, svcConfig SvcConfig) *corev1.Service {
	ns := tc.Namespace
	tcName := tc.Name
	instanceName := tc.GetInstanceName()
	svcName := svcConfig.MemberName(tcName)
	svcSelector := svcConfig.SvcLabel(label.New().Instance(instanceName))
	svcLabel := svcSelector.Copy()
	if svcConfig.Headless {
		svcLabel = svcLabel.UsedByPeer()
	} else {
		svcLabel = svcLabel.UsedByEndUser()
	}

	svc := corev1.Service{
		ObjectMeta: metav1.ObjectMeta{
			Name:            svcName,
			Namespace:       ns,
			Labels:          svcLabel.Labels(),
			OwnerReferences: []metav1.OwnerReference{controller.GetOwnerRef(tc)},
		},
		Spec: corev1.ServiceSpec{
			Ports: []corev1.ServicePort{
				{
					Name:       svcConfig.Name,
					Port:       svcConfig.Port,
					TargetPort: intstr.FromInt(int(svcConfig.Port)),
					Protocol:   corev1.ProtocolTCP,
				},
			},
			Selector:                 svcSelector.Labels(),
			PublishNotReadyAddresses: true,
		},
	}
	if svcConfig.Headless {
		svc.Spec.ClusterIP = "None"
	} else {
		svc.Spec.Type = controller.GetServiceType(tc.Spec.Services, v1alpha1.TiKVMemberType.String())
	}
	return &svc
}

func getNewTiKVSetForTidbCluster(tc *v1alpha1.TidbCluster, cm *corev1.ConfigMap) (*apps.StatefulSet, error) {
	ns := tc.GetNamespace()
	tcName := tc.GetName()
	baseTiKVSpec := tc.BaseTiKVSpec()

	tikvConfigMap := controller.MemberConfigMapName(tc, v1alpha1.TiKVMemberType)
	if cm != nil {
		tikvConfigMap = cm.Name
	}

	annoMount, annoVolume := annotationsMountVolume()
	dataVolumeName := string(v1alpha1.GetStorageVolumeName("", v1alpha1.TiKVMemberType))
	tikvDataVol := corev1.VolumeMount{
		Name:      dataVolumeName,
		MountPath: constants.TiKVDataVolumeMountPath}
	volMounts := []corev1.VolumeMount{
		annoMount,
		tikvDataVol,
		{Name: "config", ReadOnly: true, MountPath: "/etc/tikv"},
		{Name: "startup-script", ReadOnly: true, MountPath: "/usr/local/bin"},
	}
	volMounts = append(volMounts, tc.Spec.TiKV.AdditionalVolumeMounts...)
	if tc.IsTLSClusterEnabled() {
		volMounts = append(volMounts, corev1.VolumeMount{
			Name: "tikv-tls", ReadOnly: true, MountPath: "/var/lib/tikv-tls",
		})
		if tc.Spec.TiKV.MountClusterClientSecret != nil && *tc.Spec.TiKV.MountClusterClientSecret {
			volMounts = append(volMounts, corev1.VolumeMount{
				Name: util.ClusterClientVolName, ReadOnly: true, MountPath: util.ClusterClientTLSPath,
			})
		}
	}

	vols := []corev1.Volume{
		annoVolume,
		{Name: "config", VolumeSource: corev1.VolumeSource{
			ConfigMap: &corev1.ConfigMapVolumeSource{
				LocalObjectReference: corev1.LocalObjectReference{
					Name: tikvConfigMap,
				},
				Items: []corev1.KeyToPath{{Key: "config-file", Path: "tikv.toml"}},
			}},
		},
		{Name: "startup-script", VolumeSource: corev1.VolumeSource{
			ConfigMap: &corev1.ConfigMapVolumeSource{
				LocalObjectReference: corev1.LocalObjectReference{
					Name: tikvConfigMap,
				},
				Items: []corev1.KeyToPath{{Key: "startup-script", Path: "tikv_start_script.sh"}},
			}},
		},
	}
	if tc.IsTLSClusterEnabled() {
		vols = append(vols, corev1.Volume{
			Name: "tikv-tls", VolumeSource: corev1.VolumeSource{
				Secret: &corev1.SecretVolumeSource{
					SecretName: util.ClusterTLSSecretName(tc.Name, label.TiKVLabelVal),
				},
			},
		})
		if tc.Spec.TiKV.MountClusterClientSecret != nil && *tc.Spec.TiKV.MountClusterClientSecret {
			vols = append(vols, corev1.Volume{
				Name: util.ClusterClientVolName, VolumeSource: corev1.VolumeSource{
					Secret: &corev1.SecretVolumeSource{
						SecretName: util.ClusterClientTLSSecretName(tc.Name),
					},
				},
			})
		}
	}
	// handle StorageVolumes and AdditionalVolumeMounts in ComponentSpec
	storageVolMounts, additionalPVCs := util.BuildStorageVolumeAndVolumeMount(tc.Spec.TiKV.StorageVolumes, tc.Spec.TiKV.StorageClassName, v1alpha1.TiKVMemberType)
	volMounts = append(volMounts, storageVolMounts...)

	sysctls := "sysctl -w"
	var initContainers []corev1.Container
	if baseTiKVSpec.Annotations() != nil {
		init, ok := baseTiKVSpec.Annotations()[label.AnnSysctlInit]
		if ok && (init == label.AnnSysctlInitVal) {
			if baseTiKVSpec.PodSecurityContext() != nil && len(baseTiKVSpec.PodSecurityContext().Sysctls) > 0 {
				for _, sysctl := range baseTiKVSpec.PodSecurityContext().Sysctls {
					sysctls = sysctls + fmt.Sprintf(" %s=%s", sysctl.Name, sysctl.Value)
				}
				privileged := true
				initContainers = append(initContainers, corev1.Container{
					Name:  "init",
					Image: tc.HelperImage(),
					Command: []string{
						"sh",
						"-c",
						sysctls,
					},
					SecurityContext: &corev1.SecurityContext{
						Privileged: &privileged,
					},
					// Init container resourceRequirements should be equal to app container.
					// Scheduling is done based on effective requests/limits,
					// which means init containers can reserve resources for
					// initialization that are not used during the life of the Pod.
					// ref:https://kubernetes.io/docs/concepts/workloads/pods/init-containers/#resources
					Resources: controller.ContainerResource(tc.Spec.TiKV.ResourceRequirements),
				})
			}
		}
	}
	// Init container is only used for the case where allowed-unsafe-sysctls
	// cannot be enabled for kubelet, so clean the sysctl in statefulset
	// SecurityContext if init container is enabled
	podSecurityContext := baseTiKVSpec.PodSecurityContext().DeepCopy()
	if len(initContainers) > 0 {
		podSecurityContext.Sysctls = []corev1.Sysctl{}
	}

	storageRequest, err := controller.ParseStorageRequest(tc.Spec.TiKV.Requests)
	if err != nil {
		return nil, fmt.Errorf("cannot parse storage request for tikv, tidbcluster %s/%s, error: %v", tc.Namespace, tc.Name, err)
	}

	stsLabels := labelTiKV(tc)
	podLabels := util.CombineStringMap(stsLabels.Labels(), baseTiKVSpec.Labels())
	setName := controller.TiKVMemberName(tcName)
	podAnnotations := util.CombineStringMap(controller.AnnProm(20180, "/metrics"), baseTiKVSpec.Annotations())
	stsAnnotations := getStsAnnotations(tc.Annotations, label.TiKVLabelVal)
	capacity := controller.TiKVCapacity(tc.Spec.TiKV.Limits)
	headlessSvcName := controller.TiKVPeerMemberName(tcName)

	deleteSlotsNumber, err := util.GetDeleteSlotsNumber(stsAnnotations)
	if err != nil {
		return nil, fmt.Errorf("get delete slots number of statefulset %s/%s failed, err:%v", ns, setName, err)
	}

	var containers []corev1.Container
	if tc.Spec.TiKV.ShouldSeparateRocksDBLog() {
		logFile := "rocksdb.info"
		if TiKVLessThanV50(tc.TiKVImage()) {
			logFile = "db/LOG"
		}
		var rocksDBLogVolumeMount corev1.VolumeMount
		rocksDBLogFilePath := ""
		rocksDBLogVolumeName := tc.Spec.TiKV.RocksDBLogVolumeName
		if rocksDBLogVolumeName == "" {
			rocksDBLogVolumeMount = tikvDataVol
			rocksDBLogFilePath = path.Join(tikvDataVol.MountPath, logFile)
		} else {
			existVolume := false
			volMountName := fmt.Sprintf("%s-%s", v1alpha1.TiKVMemberType.String(), rocksDBLogVolumeName)
			for _, volMount := range storageVolMounts {
				if volMount.Name == volMountName {
					rocksDBLogVolumeMount = volMount
					existVolume = true
					break
				}
			}
			if !existVolume {
				for _, volMount := range tc.Spec.TiKV.AdditionalVolumeMounts {
					if volMount.Name == rocksDBLogVolumeName {
						rocksDBLogVolumeMount = volMount
						existVolume = true
						break
					}
				}
			}
			if !existVolume {
				return nil, fmt.Errorf("failed to get rocksDBLogVolumeName %s for cluster %s/%s", rocksDBLogVolumeName, ns, tcName)
			}
			rocksDBLogFilePath = path.Join(rocksDBLogVolumeMount.MountPath, logFile)
		}
		// mount a shared volume and tail the RocksDB log to STDOUT using a sidecar.
		containers = append(containers, corev1.Container{
			Name:            v1alpha1.ContainerRocksDBLogTailer.String(),
			Image:           tc.HelperImage(),
			ImagePullPolicy: tc.HelperImagePullPolicy(),
			Resources:       controller.ContainerResource(tc.Spec.TiKV.GetLogTailerSpec().ResourceRequirements),
			VolumeMounts:    []corev1.VolumeMount{rocksDBLogVolumeMount},
			Command: []string{
				"sh",
				"-c",
				fmt.Sprintf("touch %s; tail -n0 -F %s;", rocksDBLogFilePath, rocksDBLogFilePath),
			},
		})
	}
	if tc.Spec.TiKV.ShouldSeparateRaftLog() {
		raftdbLogFile := "raftdb.info"
		if TiKVLessThanV50(tc.TiKVImage()) {
			raftdbLogFile = "raft/LOG"
		}
		var raftLogVolumeMount corev1.VolumeMount
		raftLogFilePath := ""
		raftLogVolumeName := tc.Spec.TiKV.RaftLogVolumeName
		if raftLogVolumeName == "" {
			raftLogVolumeMount = tikvDataVol
			raftLogFilePath = path.Join(tikvDataVol.MountPath, raftdbLogFile)
		} else {
			existVolume := false
			volMountName := fmt.Sprintf("%s-%s", v1alpha1.TiKVMemberType.String(), raftLogVolumeName)
			for _, volMount := range storageVolMounts {
				if volMount.Name == volMountName {
					raftLogVolumeMount = volMount
					existVolume = true
					break
				}
			}
			if !existVolume {
				for _, volMount := range tc.Spec.TiKV.AdditionalVolumeMounts {
					if volMount.Name == raftLogVolumeName {
						raftLogVolumeMount = volMount
						existVolume = true
						break
					}
				}
			}
			if !existVolume {
				return nil, fmt.Errorf("failed to get raftLogVolume %s for cluster %s/%s", raftLogVolumeName, ns, tcName)
			}
			raftLogFilePath = path.Join(raftLogVolumeMount.MountPath, raftdbLogFile)
		}
		// mount a shared volume and tail the Raft log to STDOUT using a sidecar.
		containers = append(containers, corev1.Container{
			Name:            v1alpha1.ContainerRaftLogTailer.String(),
			Image:           tc.HelperImage(),
			ImagePullPolicy: tc.HelperImagePullPolicy(),
			Resources:       controller.ContainerResource(tc.Spec.TiKV.GetLogTailerSpec().ResourceRequirements),
			VolumeMounts:    []corev1.VolumeMount{raftLogVolumeMount},
			Command: []string{
				"sh",
				"-c",
				fmt.Sprintf("touch %s; tail -n0 -F %s;", raftLogFilePath, raftLogFilePath),
			},
		})
	}

	env := []corev1.EnvVar{
		{
			Name: "NAMESPACE",
			ValueFrom: &corev1.EnvVarSource{
				FieldRef: &corev1.ObjectFieldSelector{
					FieldPath: "metadata.namespace",
				},
			},
		},
		{
			Name:  "CLUSTER_NAME",
			Value: tcName,
		},
		{
			Name:  "HEADLESS_SERVICE_NAME",
			Value: headlessSvcName,
		},
		{
			Name:  "CAPACITY",
			Value: capacity,
		},
		{
			Name:  "TZ",
			Value: tc.Spec.Timezone,
		},
	}
	tikvContainer := corev1.Container{
		Name:            v1alpha1.TiKVMemberType.String(),
		Image:           tc.TiKVImage(),
		ImagePullPolicy: baseTiKVSpec.ImagePullPolicy(),
		Command:         []string{"/bin/sh", "/usr/local/bin/tikv_start_script.sh"},
		SecurityContext: &corev1.SecurityContext{
			Privileged: tc.TiKVContainerPrivilege(),
		},
		Ports: []corev1.ContainerPort{
			{
				Name:          "server",
				ContainerPort: int32(20160),
				Protocol:      corev1.ProtocolTCP,
			},
		},
		VolumeMounts: volMounts,
		Resources:    controller.ContainerResource(tc.Spec.TiKV.ResourceRequirements),
	}

	if tc.Spec.TiKV.ReadinessProbe != nil {
		tikvContainer.ReadinessProbe = &corev1.Probe{
			Handler:             buildTiKVReadinessProbHandler(),
			InitialDelaySeconds: int32(10),
		}
	}

	if tc.Spec.TiKV.ReadinessProbe != nil {
		if tc.Spec.TiKV.ReadinessProbe.InitialDelaySeconds != nil {
			tikvContainer.ReadinessProbe.InitialDelaySeconds = *tc.Spec.TiKV.ReadinessProbe.InitialDelaySeconds
		}
		if tc.Spec.TiKV.ReadinessProbe.PeriodSeconds != nil {
			tikvContainer.ReadinessProbe.PeriodSeconds = *tc.Spec.TiKV.ReadinessProbe.PeriodSeconds
		}
	}

	if tc.Spec.TiKV.EnableNamedStatusPort {
		kvStatusPort := corev1.ContainerPort{
			Name:          "status",
			ContainerPort: int32(20180),
			Protocol:      corev1.ProtocolTCP,
		}

		tikvContainer.Ports = append(tikvContainer.Ports, kvStatusPort)
	}

	podSpec := baseTiKVSpec.BuildPodSpec()
	if baseTiKVSpec.HostNetwork() {
		env = append(env, corev1.EnvVar{
			Name: "POD_NAME",
			ValueFrom: &corev1.EnvVarSource{
				FieldRef: &corev1.ObjectFieldSelector{
					FieldPath: "metadata.name",
				},
			},
		})
	}
	tikvContainer.Env = util.AppendEnv(env, baseTiKVSpec.Env())
	tikvContainer.EnvFrom = baseTiKVSpec.EnvFrom()
	containers = append(containers, tikvContainer)

	podSpec.Volumes = append(vols, baseTiKVSpec.AdditionalVolumes()...)
	podSpec.SecurityContext = podSecurityContext
	podSpec.InitContainers = append(initContainers, baseTiKVSpec.InitContainers()...)

	podSpec.Containers, err = MergePatchContainers(containers, baseTiKVSpec.AdditionalContainers())
	if err != nil {
		return nil, fmt.Errorf("failed to merge containers spec for TiKV of [%s/%s], error: %v", ns, tcName, err)
	}

	podSpec.ServiceAccountName = tc.Spec.TiKV.ServiceAccount
	if podSpec.ServiceAccountName == "" {
		podSpec.ServiceAccountName = tc.Spec.ServiceAccount
	}

	updateStrategy := apps.StatefulSetUpdateStrategy{}
	if baseTiKVSpec.StatefulSetUpdateStrategy() == apps.OnDeleteStatefulSetStrategyType {
		updateStrategy.Type = apps.OnDeleteStatefulSetStrategyType
	} else {
		updateStrategy.Type = apps.RollingUpdateStatefulSetStrategyType
		updateStrategy.RollingUpdate = &apps.RollingUpdateStatefulSetStrategy{
			Partition: pointer.Int32Ptr(tc.TiKVStsDesiredReplicas() + deleteSlotsNumber),
		}
	}

	tikvset := &apps.StatefulSet{
		ObjectMeta: metav1.ObjectMeta{
			Name:            setName,
			Namespace:       ns,
			Labels:          stsLabels.Labels(),
			Annotations:     stsAnnotations,
			OwnerReferences: []metav1.OwnerReference{controller.GetOwnerRef(tc)},
		},
		Spec: apps.StatefulSetSpec{
			Replicas: pointer.Int32Ptr(tc.TiKVStsDesiredReplicas()),
			Selector: stsLabels.LabelSelector(),
			Template: corev1.PodTemplateSpec{
				ObjectMeta: metav1.ObjectMeta{
					Labels:      podLabels,
					Annotations: podAnnotations,
				},
				Spec: podSpec,
			},
			VolumeClaimTemplates: []corev1.PersistentVolumeClaim{
				util.VolumeClaimTemplate(storageRequest, dataVolumeName, tc.Spec.TiKV.StorageClassName),
			},
			ServiceName:         headlessSvcName,
			PodManagementPolicy: baseTiKVSpec.PodManagementPolicy(),
			UpdateStrategy:      updateStrategy,
		},
	}

	tikvset.Spec.VolumeClaimTemplates = append(tikvset.Spec.VolumeClaimTemplates, additionalPVCs...)
	return tikvset, nil
}

// transformTiKVConfigMap change the `wait-for-lock-timeout` and `wake-up-delay-duration` due to their content type.
// If either of their content is numeric, it would be rendered as numeric in toml in the tikv configmap.
// In https://github.com/tikv/tikv/pull/7197 , these 2 configurations become string type from int32 type, so we add
// this transforming steps to make tikv config compatible with both 4.0.0 version or under 4.0.0 version
func transformTiKVConfigMap(srcStr string, tc *v1alpha1.TidbCluster) string {
	config := tc.Spec.TiKV.Config
	if config == nil {
		return srcStr
	}

	if v := config.Get("pessimistic-txn.wait-for-lock-timeout"); v != nil {
		if str, err := v.AsString(); err == nil {
			_, err := strconv.ParseInt(str, 10, 64)
			if err == nil {
				waitForLockTimeOutKey := "wait-for-lock-timeout"
				old := fmt.Sprintf(`%s = "%s"`, waitForLockTimeOutKey, str)
				newString := fmt.Sprintf(`%s = %s`, waitForLockTimeOutKey, str)
				srcStr = strings.ReplaceAll(srcStr, old, newString)
			}
		} else {
			klog.Warningf("pessimistic-txn.wait-for-lock-timeout is not string type: %v", err)
		}
	}

	if v := config.Get("pessimistic-txn.wake-up-delay-duration"); v != nil {
		if str, err := v.AsString(); err == nil {
			_, err := strconv.ParseInt(str, 10, 64)
			if err == nil {
				wakeUpDelayDuration := "wake-up-delay-duration"
				old := fmt.Sprintf(`%s = "%s"`, wakeUpDelayDuration, str)
				newString := fmt.Sprintf(`%s = %s`, wakeUpDelayDuration, str)
				srcStr = strings.ReplaceAll(srcStr, old, newString)
			}
		} else {
			klog.Warningf("pessimistic-txn.wake-up-delay-duration is not string type: %v", err)
		}
	}

	return srcStr
}

func getTikVConfigMap(tc *v1alpha1.TidbCluster) (*corev1.ConfigMap, error) {
	if tc.Spec.TiKV.Config == nil {
		return nil, nil
	}

	cm, err := getTikVConfigMapForTiKVSpec(tc.Spec.TiKV, tc)
	if err != nil {
		return nil, err
	}
	instanceName := tc.GetInstanceName()
	tikvLabel := label.New().Instance(instanceName).TiKV().Labels()
	cm.ObjectMeta = metav1.ObjectMeta{
		Name:            controller.TiKVMemberName(tc.Name),
		Namespace:       tc.Namespace,
		Labels:          tikvLabel,
		OwnerReferences: []metav1.OwnerReference{controller.GetOwnerRef(tc)},
	}

	return cm, nil
}

func labelTiKV(tc *v1alpha1.TidbCluster) label.Label {
	instanceName := tc.GetInstanceName()
	return label.New().Instance(instanceName).TiKV()
}

func (m *tikvMemberManager) syncTiKVClusterStatus(tc *v1alpha1.TidbCluster, set *apps.StatefulSet) error {
	if set == nil {
		// skip if not created yet
		return nil
	}
	tc.Status.TiKV.StatefulSet = &set.Status
	upgrading, err := m.statefulSetIsUpgradingFn(m.deps.PodLister, m.deps.PDControl, set, tc)
	if err != nil {
		return err
	}

	// If phase changes from UpgradePhase to NormalPhase, try to endEvictLeader for the last store.
	if !upgrading && tc.Status.TiKV.Phase == v1alpha1.UpgradePhase {
		if err = endEvictLeader(m.deps, tc, helper.GetMinPodOrdinal(*set.Spec.Replicas, set)); err != nil {
			return err
		}

		// end evict leader for all stores when upgrade is done
		if err = endEvictLeaderForAllStore(m.deps, tc); err != nil {
			return err
		}
	}

	// Scaling takes precedence over upgrading.
	if tc.TiKVStsDesiredReplicas() != *set.Spec.Replicas {
		tc.Status.TiKV.Phase = v1alpha1.ScalePhase
	} else if upgrading && tc.Status.PD.Phase != v1alpha1.UpgradePhase {
		if !tc.IsComponentLeaderEvicting(v1alpha1.TiKVMemberType) { // skip upgrade if someone is evicting leader
			tc.Status.TiKV.Phase = v1alpha1.UpgradePhase
		}
	} else {
		tc.Status.TiKV.Phase = v1alpha1.NormalPhase
	}

	previousStores := tc.Status.TiKV.Stores
	previousPeerStores := tc.Status.TiKV.PeerStores
	stores := map[string]v1alpha1.TiKVStore{}
	peerStores := map[string]v1alpha1.TiKVStore{}
	tombstoneStores := map[string]v1alpha1.TiKVStore{}

	pdCli := controller.GetPDClient(m.deps.PDControl, tc)
	// This only returns Up/Down/Offline stores
	storesInfo, err := pdCli.GetStores()
	if err != nil {
		if pdapi.IsTiKVNotBootstrappedError(err) {
			klog.Infof("TiKV of Cluster %s/%s not bootstrapped yet", tc.Namespace, tc.Name)
			tc.Status.TiKV.Synced = true
			tc.Status.TiKV.BootStrapped = false
			return nil
		}
		tc.Status.TiKV.Synced = false
		return err
	}

	pattern, err := regexp.Compile(fmt.Sprintf(tikvStoreLimitPattern, tc.Name, tc.Name, tc.Namespace, controller.FormatClusterDomainForRegex(tc.Spec.ClusterDomain)))
	if err != nil {
		return err
	}
	for _, store := range storesInfo.Stores {
		status := getTiKVStore(store)
		if status == nil {
			continue
		}

		oldStore, exist := previousStores[status.ID]
		if !exist {
			oldStore, exist = previousPeerStores[status.ID]
		}

		status.LastTransitionTime = metav1.Now()
		if exist && status.State == oldStore.State {
			status.LastTransitionTime = oldStore.LastTransitionTime
		}

		// In theory, the external tikv can join the cluster, and the operator would only manage the internal tikv.
		// So we check the store owner to make sure it.
		if store.Store != nil {
			if pattern.Match([]byte(store.Store.Address)) {
				stores[status.ID] = *status
			} else if util.MatchLabelFromStoreLabels(store.Store.Labels, label.TiKVLabelVal) {
				peerStores[status.ID] = *status
			}
		}
	}

	// this returns all tombstone stores
	tombstoneStoresInfo, err := pdCli.GetTombStoneStores()
	if err != nil {
		tc.Status.TiKV.Synced = false
		return err
	}
	for _, store := range tombstoneStoresInfo.Stores {
		if store.Store != nil && !pattern.Match([]byte(store.Store.Address)) {
			continue
		}
		status := getTiKVStore(store)
		if status == nil {
			continue
		}
		tombstoneStores[status.ID] = *status
	}

	tc.Status.TiKV.Synced = true
	tc.Status.TiKV.Stores = stores
	tc.Status.TiKV.PeerStores = peerStores
	tc.Status.TiKV.TombstoneStores = tombstoneStores
	tc.Status.TiKV.BootStrapped = true
	tc.Status.TiKV.Image = ""
	c := findContainerByName(set, "tikv")
	if c != nil {
		tc.Status.TiKV.Image = c.Image
	}

	err = volumes.SyncVolumeStatus(m.podVolumeModifier, m.deps.PodLister, tc, v1alpha1.TiKVMemberType)
	if err != nil {
		return fmt.Errorf("failed to sync volume status for tikv: %v", err)
	}

	return nil
}

func getTiKVStore(store *pdapi.StoreInfo) *v1alpha1.TiKVStore {
	if store.Store == nil || store.Status == nil {
		return nil
	}
	storeID := fmt.Sprintf("%d", store.Store.GetId())
	ip := strings.Split(store.Store.GetAddress(), ":")[0]
	podName := strings.Split(ip, ".")[0]

	return &v1alpha1.TiKVStore{
		ID:          storeID,
		PodName:     podName,
		IP:          ip,
		LeaderCount: int32(store.Status.LeaderCount),
		State:       store.Store.StateName,
	}
}

func (m *tikvMemberManager) setStoreLabelsForTiKV(tc *v1alpha1.TidbCluster) (int, error) {
	if m.deps.NodeLister == nil {
		klog.V(4).Infof("Node lister is unavailable, skip setting store labels for TiKV of TiDB cluster %s/%s. This may be caused by no relevant permissions", tc.Namespace, tc.Name)
		return 0, nil
	}

	ns := tc.GetNamespace()
	// for unit test
	setCount := 0

	if !tc.TiKVBootStrapped() {
		klog.Infof("TiKV of Cluster %s/%s is not bootstrapped yet, no need to set store labels", tc.Namespace, tc.Name)
		return setCount, nil
	}

	pdCli := controller.GetPDClient(m.deps.PDControl, tc)
	storesInfo, err := pdCli.GetStores()
	if err != nil {
		return setCount, err
	}

	config, err := pdCli.GetConfig()
	if err != nil {
		return setCount, err
	}

	storeLabels := append(config.Replication.LocationLabels, tc.Spec.TiKV.StoreLabels...)
	if storeLabels == nil {
		return setCount, nil
	}

	pattern, err := regexp.Compile(fmt.Sprintf(tikvStoreLimitPattern, tc.Name, tc.Name, tc.Namespace, controller.FormatClusterDomainForRegex(tc.Spec.ClusterDomain)))
	if err != nil {
		return -1, err
	}
	for _, store := range storesInfo.Stores {
		// In theory, the external tikv can join the cluster, and the operator would only manage the internal tikv.
		// So we check the store owner to make sure it.
		if store.Store != nil && !pattern.Match([]byte(store.Store.Address)) {
			continue
		}
		status := getTiKVStore(store)
		if status == nil {
			continue
		}
		podName := status.PodName

		pod, err := m.deps.PodLister.Pods(ns).Get(podName)
		if err != nil {
			return setCount, fmt.Errorf("setStoreLabelsForTiKV: failed to get pods %s for cluster %s/%s, error: %s", podName, ns, tc.GetName(), err)
		}

		nodeName := pod.Spec.NodeName
		ls, err := getNodeLabels(m.deps.NodeLister, nodeName, storeLabels)
		if err != nil || len(ls) == 0 {
			klog.Warningf("node: [%s] has no node labels, skipping set store labels for Pod: [%s/%s]", nodeName, ns, podName)
			continue
		}

		if !m.storeLabelsEqualNodeLabels(store.Store.Labels, ls) {
			set, err := pdCli.SetStoreLabels(store.Store.Id, ls)
			if err != nil {
				msg := fmt.Sprintf("failed to set labels %v for store (id: %d, pod: %s/%s): %v ",
					ls, store.Store.Id, ns, podName, err)
				m.deps.Recorder.Event(tc, corev1.EventTypeWarning, FailedSetStoreLabels, msg)
				continue
			}
			if set {
				setCount++
				klog.Infof("pod: [%s/%s] set labels: %v successfully", ns, podName, ls)
			}
		}
	}

	return setCount, nil
}

// storeLabelsEqualNodeLabels compares store labels with node labels
// for historic reasons, PD stores TiKV labels as []*StoreLabel which is a key-value pair slice
func (m *tikvMemberManager) storeLabelsEqualNodeLabels(storeLabels []*metapb.StoreLabel, nodeLabels map[string]string) bool {
	ls := map[string]string{}
	for _, label := range storeLabels {
		key := label.GetKey()
		if _, ok := nodeLabels[key]; ok {
			val := label.GetValue()
			ls[key] = val
		}
	}
	return reflect.DeepEqual(ls, nodeLabels)
}

func tikvStatefulSetIsUpgrading(podLister corelisters.PodLister, pdControl pdapi.PDControlInterface, set *apps.StatefulSet, tc *v1alpha1.TidbCluster) (bool, error) {
	if mngerutils.StatefulSetIsUpgrading(set) {
		return true, nil
	}
	instanceName := tc.GetInstanceName()
	selector, err := label.New().Instance(instanceName).TiKV().Selector()
	if err != nil {
		return false, err
	}
	tikvPods, err := podLister.Pods(tc.GetNamespace()).List(selector)
	if err != nil {
		return false, fmt.Errorf("tikvStatefulSetIsUpgrading: failed to get pods for cluster %s/%s, selector %s, error: %s", tc.GetNamespace(), instanceName, selector, err)
	}
	for _, pod := range tikvPods {
		revisionHash, exist := pod.Labels[apps.ControllerRevisionHashLabelKey]
		if !exist {
			return false, nil
		}
		if revisionHash != tc.Status.TiKV.StatefulSet.UpdateRevision {
			return true, nil
		}
	}

	return false, nil
}

<<<<<<< HEAD
// TODO: Support check pd status http request in future.
func buildTiKVReadinessProbHandler(tc *v1alpha1.TidbCluster) corev1.Handler {
=======
// TODO: Support check tikv status http request in future.
func buildTiKVReadinessProbHandler() corev1.Handler {
>>>>>>> 09d8a678
	return corev1.Handler{
		TCPSocket: &corev1.TCPSocketAction{
			Port: intstr.FromInt(20160),
		},
	}
}

type FakeTiKVMemberManager struct {
	err error
}

func NewFakeTiKVMemberManager() *FakeTiKVMemberManager {
	return &FakeTiKVMemberManager{}
}

func (m *FakeTiKVMemberManager) SetSyncError(err error) {
	m.err = err
}

func (m *FakeTiKVMemberManager) Sync(tc *v1alpha1.TidbCluster) error {
	if m.err != nil {
		return m.err
	}
	if len(tc.Status.TiKV.Stores) != 0 {
		// simulate status update
		tc.Status.ClusterID = string(uuid.NewUUID())
	}
	return nil
}<|MERGE_RESOLUTION|>--- conflicted
+++ resolved
@@ -1041,13 +1041,8 @@
 	return false, nil
 }
 
-<<<<<<< HEAD
-// TODO: Support check pd status http request in future.
+// TODO: Support check tikv status http request in future.
 func buildTiKVReadinessProbHandler(tc *v1alpha1.TidbCluster) corev1.Handler {
-=======
-// TODO: Support check tikv status http request in future.
-func buildTiKVReadinessProbHandler() corev1.Handler {
->>>>>>> 09d8a678
 	return corev1.Handler{
 		TCPSocket: &corev1.TCPSocketAction{
 			Port: intstr.FromInt(20160),
