--- conflicted
+++ resolved
@@ -42,12 +42,8 @@
 	setControl                   controller.StatefulSetControlInterface
 	svcControl                   controller.ServiceControlInterface
 	pdControl                    pdapi.PDControlInterface
-<<<<<<< HEAD
 	certControl                  controller.CertControlInterface
-	setLister                    v1beta1.StatefulSetLister
-=======
 	setLister                    v1.StatefulSetLister
->>>>>>> 062336d2
 	svcLister                    corelisters.ServiceLister
 	podLister                    corelisters.PodLister
 	nodeLister                   corelisters.NodeLister
@@ -62,12 +58,8 @@
 func NewTiKVMemberManager(pdControl pdapi.PDControlInterface,
 	setControl controller.StatefulSetControlInterface,
 	svcControl controller.ServiceControlInterface,
-<<<<<<< HEAD
 	certControl controller.CertControlInterface,
-	setLister v1beta1.StatefulSetLister,
-=======
 	setLister v1.StatefulSetLister,
->>>>>>> 062336d2
 	svcLister corelisters.ServiceLister,
 	podLister corelisters.PodLister,
 	nodeLister corelisters.NodeLister,
@@ -251,7 +243,6 @@
 	return nil
 }
 
-<<<<<<< HEAD
 func (tkmm *tikvMemberManager) syncTiKVServerCerts(tc *v1alpha1.TidbCluster) error {
 	ns := tc.GetNamespace()
 	tcName := tc.GetName()
@@ -280,10 +271,7 @@
 	return tkmm.certControl.Create(certOpts)
 }
 
-func (tkmm *tikvMemberManager) getNewServiceForTidbCluster(tc *v1alpha1.TidbCluster, svcConfig SvcConfig) *corev1.Service {
-=======
 func getNewServiceForTidbCluster(tc *v1alpha1.TidbCluster, svcConfig SvcConfig) *corev1.Service {
->>>>>>> 062336d2
 	ns := tc.Namespace
 	tcName := tc.Name
 	instanceName := tc.GetLabels()[label.InstanceLabelKey]
