// Copyright 2018 PingCAP, Inc.
//
// Licensed under the Apache License, Version 2.0 (the "License");
// you may not use this file except in compliance with the License.
// You may obtain a copy of the License at
//
//     http://www.apache.org/licenses/LICENSE-2.0
//
// Unless required by applicable law or agreed to in writing, software
// distributed under the License is distributed on an "AS IS" BASIS,
// See the License for the specific language governing permissions and
// limitations under the License.

package member

import (
	"fmt"
	"reflect"
	"strings"

	"github.com/golang/glog"
	"github.com/pingcap/kvproto/pkg/metapb"
	"github.com/pingcap/tidb-operator/pkg/apis/pingcap.com/v1alpha1"
	"github.com/pingcap/tidb-operator/pkg/controller"
	"github.com/pingcap/tidb-operator/pkg/label"
	"github.com/pingcap/tidb-operator/pkg/manager"
	"github.com/pingcap/tidb-operator/pkg/util"
	apps "k8s.io/api/apps/v1beta1"
	corev1 "k8s.io/api/core/v1"
	"k8s.io/apimachinery/pkg/api/errors"
	"k8s.io/apimachinery/pkg/api/resource"
	metav1 "k8s.io/apimachinery/pkg/apis/meta/v1"
	"k8s.io/apimachinery/pkg/util/intstr"
	"k8s.io/client-go/listers/apps/v1beta1"
	corelisters "k8s.io/client-go/listers/core/v1"
	"k8s.io/kubernetes/pkg/kubelet/apis"
)

// tikvMemberManager implements manager.Manager.
type tikvMemberManager struct {
	setControl                   controller.StatefulSetControlInterface
	svcControl                   controller.ServiceControlInterface
	pdControl                    controller.PDControlInterface
	setLister                    v1beta1.StatefulSetLister
	svcLister                    corelisters.ServiceLister
	podLister                    corelisters.PodLister
	nodeLister                   corelisters.NodeLister
	autoFailover                 bool
	tikvFailover                 Failover
	tikvScaler                   Scaler
	tikvUpgrader                 Upgrader
	tikvStatefulSetIsUpgradingFn func(corelisters.PodLister, controller.PDControlInterface, *apps.StatefulSet, *v1alpha1.TidbCluster) (bool, error)
}

// NewTiKVMemberManager returns a *tikvMemberManager
func NewTiKVMemberManager(pdControl controller.PDControlInterface,
	setControl controller.StatefulSetControlInterface,
	svcControl controller.ServiceControlInterface,
	setLister v1beta1.StatefulSetLister,
	svcLister corelisters.ServiceLister,
	podLister corelisters.PodLister,
	nodeLister corelisters.NodeLister,
	autoFailover bool,
	tikvFailover Failover,
	tikvScaler Scaler,
	tikvUpgrader Upgrader) manager.Manager {
	kvmm := tikvMemberManager{
		pdControl:    pdControl,
		podLister:    podLister,
		nodeLister:   nodeLister,
		setControl:   setControl,
		svcControl:   svcControl,
		setLister:    setLister,
		svcLister:    svcLister,
		autoFailover: autoFailover,
		tikvFailover: tikvFailover,
		tikvScaler:   tikvScaler,
		tikvUpgrader: tikvUpgrader,
	}
	kvmm.tikvStatefulSetIsUpgradingFn = tikvStatefulSetIsUpgrading
	return &kvmm
}

// SvcConfig corresponds to a K8s service
type SvcConfig struct {
	Name       string
	Port       int32
	SvcLabel   func(label.Label) label.Label
	MemberName func(clusterName string) string
	Headless   bool
}

// Sync fulfills the manager.Manager interface
func (tkmm *tikvMemberManager) Sync(tc *v1alpha1.TidbCluster) error {
	ns := tc.GetNamespace()
	tcName := tc.GetName()

	if !tc.PDIsAvailable() {
		return controller.RequeueErrorf("TidbCluster: [%s/%s], waiting for PD cluster running", ns, tcName)
	}

	svcList := []SvcConfig{
		{
			Name:       "peer",
			Port:       20160,
			Headless:   true,
			SvcLabel:   func(l label.Label) label.Label { return l.TiKV() },
			MemberName: controller.TiKVPeerMemberName,
		},
	}
	for _, svc := range svcList {
		if err := tkmm.syncServiceForTidbCluster(tc, svc); err != nil {
			return err
		}
	}
	return tkmm.syncStatefulSetForTidbCluster(tc)
}

func (tkmm *tikvMemberManager) syncServiceForTidbCluster(tc *v1alpha1.TidbCluster, svcConfig SvcConfig) error {
	ns := tc.GetNamespace()
	tcName := tc.GetName()

	newSvc := tkmm.getNewServiceForTidbCluster(tc, svcConfig)
	oldSvcTmp, err := tkmm.svcLister.Services(ns).Get(svcConfig.MemberName(tcName))
	if errors.IsNotFound(err) {
		err = SetServiceLastAppliedConfigAnnotation(newSvc)
		if err != nil {
			return err
		}
		return tkmm.svcControl.CreateService(tc, newSvc)
	}
	if err != nil {
		return err
	}

	oldSvc := oldSvcTmp.DeepCopy()

	equal, err := serviceEqual(newSvc, oldSvc)
	if err != nil {
		return err
	}
	if !equal {
		svc := *oldSvc
		svc.Spec = newSvc.Spec
		// TODO add unit test
		svc.Spec.ClusterIP = oldSvc.Spec.ClusterIP
		err = SetServiceLastAppliedConfigAnnotation(newSvc)
		if err != nil {
			return err
		}
		_, err = tkmm.svcControl.UpdateService(tc, &svc)
		return err
	}

	return nil
}

func (tkmm *tikvMemberManager) syncStatefulSetForTidbCluster(tc *v1alpha1.TidbCluster) error {
	ns := tc.GetNamespace()
	tcName := tc.GetName()

	newSet, err := tkmm.getNewSetForTidbCluster(tc)
	if err != nil {
		return err
	}

	oldSetTmp, err := tkmm.setLister.StatefulSets(ns).Get(controller.TiKVMemberName(tcName))
	if err != nil && !errors.IsNotFound(err) {
		return err
	}
	if errors.IsNotFound(err) {
		err = SetLastAppliedConfigAnnotation(newSet)
		if err != nil {
			return err
		}
		err = tkmm.setControl.CreateStatefulSet(tc, newSet)
		if err != nil {
			return err
		}
		tc.Status.TiKV.StatefulSet = &apps.StatefulSetStatus{}
		return nil
	}

	oldSet := oldSetTmp.DeepCopy()

	if err := tkmm.syncTidbClusterStatus(tc, oldSet); err != nil {
		return err
	}

	if _, err := tkmm.setStoreLabelsForTiKV(tc); err != nil {
		return err
	}

	if !templateEqual(newSet.Spec.Template, oldSet.Spec.Template) || tc.Status.TiKV.Phase == v1alpha1.UpgradePhase {
		if err := tkmm.tikvUpgrader.Upgrade(tc, oldSet, newSet); err != nil {
			return err
		}
	}

	if *newSet.Spec.Replicas > *oldSet.Spec.Replicas {
		if err := tkmm.tikvScaler.ScaleOut(tc, oldSet, newSet); err != nil {
			return err
		}
	}

	if *newSet.Spec.Replicas < *oldSet.Spec.Replicas {
		if err := tkmm.tikvScaler.ScaleIn(tc, oldSet, newSet); err != nil {
			return err
		}
	}

	if tkmm.autoFailover {
		if tc.TiKVAllPodsStarted() && !tc.TiKVAllStoresReady() {
			if err := tkmm.tikvFailover.Failover(tc); err != nil {
				return err
			}
		}
	}

	if !statefulSetEqual(*newSet, *oldSet) {
		set := *oldSet
		set.Spec.Template = newSet.Spec.Template
		*set.Spec.Replicas = *newSet.Spec.Replicas
		set.Spec.UpdateStrategy = newSet.Spec.UpdateStrategy
		err := SetLastAppliedConfigAnnotation(&set)
		if err != nil {
			return err
		}
		_, err = tkmm.setControl.UpdateStatefulSet(tc, &set)
		return err
	}

	return nil
}

func (tkmm *tikvMemberManager) getNewServiceForTidbCluster(tc *v1alpha1.TidbCluster, svcConfig SvcConfig) *corev1.Service {
	ns := tc.Namespace
	tcName := tc.Name
	instanceName := tc.GetLabels()[label.InstanceLabelKey]
	svcName := svcConfig.MemberName(tcName)
	svcLabel := svcConfig.SvcLabel(label.New().Instance(instanceName)).Labels()

	svc := corev1.Service{
		ObjectMeta: metav1.ObjectMeta{
			Name:            svcName,
			Namespace:       ns,
			Labels:          svcLabel,
			OwnerReferences: []metav1.OwnerReference{controller.GetOwnerRef(tc)},
		},
		Spec: corev1.ServiceSpec{
			Ports: []corev1.ServicePort{
				{
					Name:       svcConfig.Name,
					Port:       svcConfig.Port,
					TargetPort: intstr.FromInt(int(svcConfig.Port)),
					Protocol:   corev1.ProtocolTCP,
				},
			},
			Selector: svcLabel,
		},
	}
	if svcConfig.Headless {
		svc.Spec.ClusterIP = "None"
	} else {
		svc.Spec.Type = controller.GetServiceType(tc.Spec.Services, v1alpha1.TiKVMemberType.String())
	}
	return &svc
}

func (tkmm *tikvMemberManager) getNewSetForTidbCluster(tc *v1alpha1.TidbCluster) (*apps.StatefulSet, error) {
	ns := tc.GetNamespace()
	tcName := tc.GetName()
	tikvConfigMap := controller.MemberConfigMapName(tc, v1alpha1.TiKVMemberType)
	annMount, annVolume := annotationsMountVolume()
	volMounts := []corev1.VolumeMount{
		annMount,
		{Name: v1alpha1.TiKVMemberType.String(), MountPath: "/var/lib/tikv"},
		{Name: "config", ReadOnly: true, MountPath: "/etc/tikv"},
		{Name: "startup-script", ReadOnly: true, MountPath: "/usr/local/bin"},
	}
	vols := []corev1.Volume{
		annVolume,
		{Name: "config", VolumeSource: corev1.VolumeSource{
			ConfigMap: &corev1.ConfigMapVolumeSource{
				LocalObjectReference: corev1.LocalObjectReference{
					Name: tikvConfigMap,
				},
				Items: []corev1.KeyToPath{{Key: "config-file", Path: "tikv.toml"}},
			}},
		},
		{Name: "startup-script", VolumeSource: corev1.VolumeSource{
			ConfigMap: &corev1.ConfigMapVolumeSource{
				LocalObjectReference: corev1.LocalObjectReference{
					Name: tikvConfigMap,
				},
				Items: []corev1.KeyToPath{{Key: "startup-script", Path: "tikv_start_script.sh"}},
			}},
		},
	}

	var q resource.Quantity
	var err error

	if tc.Spec.TiKV.Requests != nil {
		size := tc.Spec.TiKV.Requests.Storage
		q, err = resource.ParseQuantity(size)
		if err != nil {
			return nil, fmt.Errorf("cant' get storage size: %s for TidbCluster: %s/%s, %v", size, ns, tcName, err)
		}
	}

	tikvLabel := tkmm.labelTiKV(tc)
	setName := controller.TiKVMemberName(tcName)
	podAnnotations := CombineAnnotations(controller.AnnProm(20180), tc.Spec.TiKV.Annotations)
	capacity := controller.TiKVCapacity(tc.Spec.TiKV.Limits)
	headlessSvcName := controller.TiKVPeerMemberName(tcName)
	storageClassName := tc.Spec.TiKV.StorageClassName
	if storageClassName == "" {
		storageClassName = controller.DefaultStorageClassName
	}

	tikvset := &apps.StatefulSet{
		ObjectMeta: metav1.ObjectMeta{
			Name:            setName,
			Namespace:       ns,
			Labels:          tikvLabel.Labels(),
			OwnerReferences: []metav1.OwnerReference{controller.GetOwnerRef(tc)},
		},
		Spec: apps.StatefulSetSpec{
			Replicas: func() *int32 { r := tc.TiKVRealReplicas(); return &r }(),
			Selector: tikvLabel.LabelSelector(),
			Template: corev1.PodTemplateSpec{
				ObjectMeta: metav1.ObjectMeta{
					Labels:      tikvLabel.Labels(),
					Annotations: podAnnotations,
				},
				Spec: corev1.PodSpec{
					SchedulerName: tc.Spec.SchedulerName,
					Affinity:      tc.Spec.TiKV.Affinity,
<<<<<<< HEAD
=======
					NodeSelector:  tc.Spec.TiKV.NodeSelector,
>>>>>>> 8917fa28
					Containers: []corev1.Container{
						{
							Name:            v1alpha1.TiKVMemberType.String(),
							Image:           tc.Spec.TiKV.Image,
							Command:         []string{"/bin/sh", "/usr/local/bin/tikv_start_script.sh"},
							ImagePullPolicy: tc.Spec.TiKV.ImagePullPolicy,
							Ports: []corev1.ContainerPort{
								{
									Name:          "server",
									ContainerPort: int32(20160),
									Protocol:      corev1.ProtocolTCP,
								},
							},
							VolumeMounts: volMounts,
							Resources:    util.ResourceRequirement(tc.Spec.TiKV.ContainerSpec),
							Env: []corev1.EnvVar{
								{
									Name: "NAMESPACE",
									ValueFrom: &corev1.EnvVarSource{
										FieldRef: &corev1.ObjectFieldSelector{
											FieldPath: "metadata.namespace",
										},
									},
								},
								{
									Name:  "CLUSTER_NAME",
									Value: tcName,
								},
								{
									Name:  "HEADLESS_SERVICE_NAME",
									Value: headlessSvcName,
								},
								{
									Name:  "CAPACITY",
									Value: capacity,
								},
								{
									Name:  "TZ",
									Value: tc.Spec.Timezone,
								},
							},
						},
					},
					RestartPolicy: corev1.RestartPolicyAlways,
					Tolerations:   tc.Spec.TiKV.Tolerations,
					Volumes:       vols,
				},
			},
			VolumeClaimTemplates: []corev1.PersistentVolumeClaim{
				tkmm.volumeClaimTemplate(q, v1alpha1.TiKVMemberType.String(), &storageClassName),
			},
			ServiceName:         headlessSvcName,
			PodManagementPolicy: apps.ParallelPodManagement,
			UpdateStrategy: apps.StatefulSetUpdateStrategy{
				Type: apps.RollingUpdateStatefulSetStrategyType,
				RollingUpdate: &apps.RollingUpdateStatefulSetStrategy{
					Partition: func() *int32 { r := tc.TiKVRealReplicas(); return &r }(),
				},
			},
		},
	}
	return tikvset, nil
}

func (tkmm *tikvMemberManager) volumeClaimTemplate(q resource.Quantity, metaName string, storageClassName *string) corev1.PersistentVolumeClaim {
	return corev1.PersistentVolumeClaim{
		ObjectMeta: metav1.ObjectMeta{Name: metaName},
		Spec: corev1.PersistentVolumeClaimSpec{
			AccessModes: []corev1.PersistentVolumeAccessMode{
				corev1.ReadWriteOnce,
			},
			StorageClassName: storageClassName,
			Resources: corev1.ResourceRequirements{
				Requests: corev1.ResourceList{
					corev1.ResourceStorage: q,
				},
			},
		},
	}
}

func (tkmm *tikvMemberManager) labelTiKV(tc *v1alpha1.TidbCluster) label.Label {
	instanceName := tc.GetLabels()[label.InstanceLabelKey]
	return label.New().Instance(instanceName).TiKV()
}

func (tkmm *tikvMemberManager) syncTidbClusterStatus(tc *v1alpha1.TidbCluster, set *apps.StatefulSet) error {
	tc.Status.TiKV.StatefulSet = &set.Status
	upgrading, err := tkmm.tikvStatefulSetIsUpgradingFn(tkmm.podLister, tkmm.pdControl, set, tc)
	if err != nil {
		return err
	}
	if upgrading && tc.Status.PD.Phase != v1alpha1.UpgradePhase {
		tc.Status.TiKV.Phase = v1alpha1.UpgradePhase
	} else {
		tc.Status.TiKV.Phase = v1alpha1.NormalPhase
	}

	previousStores := tc.Status.TiKV.Stores
	stores := map[string]v1alpha1.TiKVStore{}
	tombstoneStores := map[string]v1alpha1.TiKVStore{}

	pdCli := tkmm.pdControl.GetPDClient(tc)
	// This only returns Up/Down/Offline stores
	storesInfo, err := pdCli.GetStores()
	if err != nil {
		tc.Status.TiKV.Synced = false
		return err
	}

	for _, store := range storesInfo.Stores {
		status := tkmm.getTiKVStore(store)
		if status == nil {
			continue
		}
		// avoid LastHeartbeatTime be overwrite by zero time when pd lost LastHeartbeatTime
		if status.LastHeartbeatTime.IsZero() {
			if oldStatus, ok := previousStores[status.ID]; ok {
				glog.V(4).Infof("the pod:%s's store LastHeartbeatTime is zero,so will keep in %v", status.PodName, oldStatus.LastHeartbeatTime)
				status.LastHeartbeatTime = oldStatus.LastHeartbeatTime
			}
		}

		oldStore, exist := previousStores[status.ID]
		if exist {
			status.LastTransitionTime = oldStore.LastTransitionTime
		}
		if !exist || status.State != oldStore.State {
			status.LastTransitionTime = metav1.Now()
		}

		stores[status.ID] = *status
	}

	//this returns all tombstone stores
	tombstoneStoresInfo, err := pdCli.GetTombStoneStores()
	if err != nil {
		tc.Status.TiKV.Synced = false
		return err
	}
	for _, store := range tombstoneStoresInfo.Stores {
		status := tkmm.getTiKVStore(store)
		if status == nil {
			continue
		}
		tombstoneStores[status.ID] = *status
	}

	tc.Status.TiKV.Synced = true
	tc.Status.TiKV.Stores = stores
	tc.Status.TiKV.TombstoneStores = tombstoneStores
	return nil
}

func (tkmm *tikvMemberManager) getTiKVStore(store *controller.StoreInfo) *v1alpha1.TiKVStore {
	if store.Store == nil || store.Status == nil {
		return nil
	}
	storeID := fmt.Sprintf("%d", store.Store.GetId())
	ip := strings.Split(store.Store.GetAddress(), ":")[0]
	podName := strings.Split(ip, ".")[0]

	return &v1alpha1.TiKVStore{
		ID:                storeID,
		PodName:           podName,
		IP:                ip,
		LeaderCount:       int32(store.Status.LeaderCount),
		State:             store.Store.StateName,
		LastHeartbeatTime: metav1.Time{Time: store.Status.LastHeartbeatTS},
	}
}

func (tkmm *tikvMemberManager) setStoreLabelsForTiKV(tc *v1alpha1.TidbCluster) (int, error) {
	ns := tc.GetNamespace()
	// for unit test
	setCount := 0

	pdCli := tkmm.pdControl.GetPDClient(tc)
	storesInfo, err := pdCli.GetStores()
	if err != nil {
		return setCount, err
	}

	for _, store := range storesInfo.Stores {
		status := tkmm.getTiKVStore(store)
		if status == nil {
			continue
		}
		podName := status.PodName

		pod, err := tkmm.podLister.Pods(ns).Get(podName)
		if err != nil {
			return setCount, err
		}

		nodeName := pod.Spec.NodeName
		ls, err := tkmm.getNodeLabels(nodeName)
		if err != nil {
			glog.Warningf("node: [%s] has no node labels, skipping set store labels for Pod: [%s/%s]", nodeName, ns, podName)
			continue
		}

		if !tkmm.storeLabelsEqualNodeLabels(store.Store.Labels, ls) {
			set, err := pdCli.SetStoreLabels(store.Store.Id, ls)
			if err != nil {
				glog.Warningf("failed to set pod: [%s/%s]'s store labels: %v", ns, podName, ls)
				continue
			}
			if set {
				setCount++
				glog.Infof("pod: [%s/%s] set labels: %v successfully", ns, podName, ls)
			}
		}
	}

	return setCount, nil
}

func (tkmm *tikvMemberManager) getNodeLabels(nodeName string) (map[string]string, error) {
	node, err := tkmm.nodeLister.Get(nodeName)
	if err != nil {
		return nil, err
	}
	if ls := node.GetLabels(); ls != nil {
		labels := map[string]string{}
		if region, found := ls["region"]; found {
			labels["region"] = region
		}
		if zone, found := ls["zone"]; found {
			labels["zone"] = zone
		}
		if rack, found := ls["rack"]; found {
			labels["rack"] = rack
		}
		if host, found := ls[apis.LabelHostname]; found {
			labels["host"] = host
		}
		return labels, nil
	}
	return nil, fmt.Errorf("labels not found")
}

// storeLabelsEqualNodeLabels compares store labels with node labels
// for historic reasons, PD stores TiKV labels as []*StoreLabel which is a key-value pair slice
func (tkmm *tikvMemberManager) storeLabelsEqualNodeLabels(storeLabels []*metapb.StoreLabel, nodeLabels map[string]string) bool {
	ls := map[string]string{}
	for _, label := range storeLabels {
		key := label.GetKey()
		if _, ok := nodeLabels[key]; ok {
			val := label.GetValue()
			ls[key] = val
		}
	}
	return reflect.DeepEqual(ls, nodeLabels)
}

func tikvStatefulSetIsUpgrading(podLister corelisters.PodLister, pdControl controller.PDControlInterface, set *apps.StatefulSet, tc *v1alpha1.TidbCluster) (bool, error) {
	if statefulSetIsUpgrading(set) {
		return true, nil
	}
	instanceName := tc.GetLabels()[label.InstanceLabelKey]
	selector, err := label.New().Instance(instanceName).TiKV().Selector()
	if err != nil {
		return false, err
	}
	tikvPods, err := podLister.Pods(tc.GetNamespace()).List(selector)
	if err != nil {
		return false, err
	}
	for _, pod := range tikvPods {
		revisionHash, exist := pod.Labels[apps.ControllerRevisionHashLabelKey]
		if !exist {
			return false, nil
		}
		if revisionHash != tc.Status.TiKV.StatefulSet.UpdateRevision {
			return true, nil
		}
	}

	evictLeaderSchedulers, err := pdControl.GetPDClient(tc).GetEvictLeaderSchedulers()
	if err != nil {
		return false, err
	}

	return evictLeaderSchedulers != nil && len(evictLeaderSchedulers) > 0, nil
}

type FakeTiKVMemberManager struct {
	err error
}

func NewFakeTiKVMemberManager() *FakeTiKVMemberManager {
	return &FakeTiKVMemberManager{}
}

func (ftmm *FakeTiKVMemberManager) SetSyncError(err error) {
	ftmm.err = err
}

func (ftmm *FakeTiKVMemberManager) Sync(_ *v1alpha1.TidbCluster) error {
	if ftmm.err != nil {
		return ftmm.err
	}
	return nil
}<|MERGE_RESOLUTION|>--- conflicted
+++ resolved
@@ -337,10 +337,7 @@
 				Spec: corev1.PodSpec{
 					SchedulerName: tc.Spec.SchedulerName,
 					Affinity:      tc.Spec.TiKV.Affinity,
-<<<<<<< HEAD
-=======
 					NodeSelector:  tc.Spec.TiKV.NodeSelector,
->>>>>>> 8917fa28
 					Containers: []corev1.Container{
 						{
 							Name:            v1alpha1.TiKVMemberType.String(),
