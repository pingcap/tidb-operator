// Copyright 2018 PingCAP, Inc.
//
// Licensed under the Apache License, Version 2.0 (the "License");
// you may not use this file except in compliance with the License.
// You may obtain a copy of the License at
//
//     http://www.apache.org/licenses/LICENSE-2.0
//
// Unless required by applicable law or agreed to in writing, software
// distributed under the License is distributed on an "AS IS" BASIS,
// See the License for the specific language governing permissions and
// limitations under the License.

package member

import (
	"fmt"
	"reflect"
	"strings"

	"github.com/pingcap/kvproto/pkg/metapb"
	"github.com/pingcap/tidb-operator/pkg/apis/pingcap/v1alpha1"
	"github.com/pingcap/tidb-operator/pkg/controller"
	"github.com/pingcap/tidb-operator/pkg/label"
	"github.com/pingcap/tidb-operator/pkg/manager"
	"github.com/pingcap/tidb-operator/pkg/pdapi"
	apps "k8s.io/api/apps/v1"
	corev1 "k8s.io/api/core/v1"
	"k8s.io/apimachinery/pkg/api/errors"
	metav1 "k8s.io/apimachinery/pkg/apis/meta/v1"
	"k8s.io/apimachinery/pkg/util/intstr"
	"k8s.io/apimachinery/pkg/util/uuid"
	v1 "k8s.io/client-go/listers/apps/v1"
	corelisters "k8s.io/client-go/listers/core/v1"
	glog "k8s.io/klog"
)

// tikvMemberManager implements manager.Manager.
type tikvMemberManager struct {
	setControl                   controller.StatefulSetControlInterface
	svcControl                   controller.ServiceControlInterface
	pdControl                    pdapi.PDControlInterface
	certControl                  controller.CertControlInterface
	typedControl                 controller.TypedControlInterface
	setLister                    v1.StatefulSetLister
	svcLister                    corelisters.ServiceLister
	podLister                    corelisters.PodLister
	nodeLister                   corelisters.NodeLister
	autoFailover                 bool
	tikvFailover                 Failover
	tikvScaler                   Scaler
	tikvUpgrader                 Upgrader
	tikvStatefulSetIsUpgradingFn func(corelisters.PodLister, pdapi.PDControlInterface, *apps.StatefulSet, *v1alpha1.TidbCluster) (bool, error)
}

// NewTiKVMemberManager returns a *tikvMemberManager
func NewTiKVMemberManager(pdControl pdapi.PDControlInterface,
	setControl controller.StatefulSetControlInterface,
	svcControl controller.ServiceControlInterface,
	certControl controller.CertControlInterface,
	typedControl controller.TypedControlInterface,
	setLister v1.StatefulSetLister,
	svcLister corelisters.ServiceLister,
	podLister corelisters.PodLister,
	nodeLister corelisters.NodeLister,
	autoFailover bool,
	tikvFailover Failover,
	tikvScaler Scaler,
	tikvUpgrader Upgrader) manager.Manager {
	kvmm := tikvMemberManager{
		pdControl:    pdControl,
		podLister:    podLister,
		nodeLister:   nodeLister,
		setControl:   setControl,
		svcControl:   svcControl,
		certControl:  certControl,
		typedControl: typedControl,
		setLister:    setLister,
		svcLister:    svcLister,
		autoFailover: autoFailover,
		tikvFailover: tikvFailover,
		tikvScaler:   tikvScaler,
		tikvUpgrader: tikvUpgrader,
	}
	kvmm.tikvStatefulSetIsUpgradingFn = tikvStatefulSetIsUpgrading
	return &kvmm
}

// SvcConfig corresponds to a K8s service
type SvcConfig struct {
	Name       string
	Port       int32
	SvcLabel   func(label.Label) label.Label
	MemberName func(clusterName string) string
	Headless   bool
}

// Sync fulfills the manager.Manager interface
func (tkmm *tikvMemberManager) Sync(tc *v1alpha1.TidbCluster) error {
	ns := tc.GetNamespace()
	tcName := tc.GetName()

	if !tc.PDIsAvailable() {
		return controller.RequeueErrorf("TidbCluster: [%s/%s], waiting for PD cluster running", ns, tcName)
	}

	svcList := []SvcConfig{
		{
			Name:       "peer",
			Port:       20160,
			Headless:   true,
			SvcLabel:   func(l label.Label) label.Label { return l.TiKV() },
			MemberName: controller.TiKVPeerMemberName,
		},
	}
	for _, svc := range svcList {
		if err := tkmm.syncServiceForTidbCluster(tc, svc); err != nil {
			return err
		}
	}
	return tkmm.syncStatefulSetForTidbCluster(tc)
}

func (tkmm *tikvMemberManager) syncServiceForTidbCluster(tc *v1alpha1.TidbCluster, svcConfig SvcConfig) error {
	ns := tc.GetNamespace()
	tcName := tc.GetName()

	newSvc := getNewServiceForTidbCluster(tc, svcConfig)
	oldSvcTmp, err := tkmm.svcLister.Services(ns).Get(svcConfig.MemberName(tcName))
	if errors.IsNotFound(err) {
		err = controller.SetServiceLastAppliedConfigAnnotation(newSvc)
		if err != nil {
			return err
		}
		return tkmm.svcControl.CreateService(tc, newSvc)
	}
	if err != nil {
		return err
	}

	oldSvc := oldSvcTmp.DeepCopy()

	equal, err := controller.ServiceEqual(newSvc, oldSvc)
	if err != nil {
		return err
	}
	if !equal {
		svc := *oldSvc
		svc.Spec = newSvc.Spec
		// TODO add unit test
		svc.Spec.ClusterIP = oldSvc.Spec.ClusterIP
		err = controller.SetServiceLastAppliedConfigAnnotation(newSvc)
		if err != nil {
			return err
		}
		_, err = tkmm.svcControl.UpdateService(tc, &svc)
		return err
	}

	return nil
}

func (tkmm *tikvMemberManager) syncStatefulSetForTidbCluster(tc *v1alpha1.TidbCluster) error {
	ns := tc.GetNamespace()
	tcName := tc.GetName()

	oldSetTmp, err := tkmm.setLister.StatefulSets(ns).Get(controller.TiKVMemberName(tcName))
	if err != nil && !errors.IsNotFound(err) {
		return err
	}
	setNotExist := errors.IsNotFound(err)

	oldSet := oldSetTmp.DeepCopy()
	cm, err := tkmm.syncTiKVConfigMap(tc, oldSet)
	if err != nil {
		return err
	}

	newSet, err := getNewTiKVSetForTidbCluster(tc, cm)
	if err != nil {
		return err
	}
	if setNotExist {
		err = SetLastAppliedConfigAnnotation(newSet)
		if err != nil {
			return err
		}
		if tc.IsTLSClusterEnabled() {
			err := tkmm.syncTiKVServerCerts(tc)
			if err != nil {
				return err
			}
		}
		err = tkmm.setControl.CreateStatefulSet(tc, newSet)
		if err != nil {
			return err
		}
		tc.Status.TiKV.StatefulSet = &apps.StatefulSetStatus{}
		return nil
	}

	if err := tkmm.syncTidbClusterStatus(tc, oldSet); err != nil {
		return err
	}

	if _, err := tkmm.setStoreLabelsForTiKV(tc); err != nil {
		return err
	}

	if !templateEqual(newSet.Spec.Template, oldSet.Spec.Template) || tc.Status.TiKV.Phase == v1alpha1.UpgradePhase {
		if err := tkmm.tikvUpgrader.Upgrade(tc, oldSet, newSet); err != nil {
			return err
		}
	}

	if *newSet.Spec.Replicas > *oldSet.Spec.Replicas {
		if err := tkmm.tikvScaler.ScaleOut(tc, oldSet, newSet); err != nil {
			return err
		}
	}

	if *newSet.Spec.Replicas < *oldSet.Spec.Replicas {
		if err := tkmm.tikvScaler.ScaleIn(tc, oldSet, newSet); err != nil {
			return err
		}
	}

	if tkmm.autoFailover {
		if tc.TiKVAllPodsStarted() && !tc.TiKVAllStoresReady() {
			if err := tkmm.tikvFailover.Failover(tc); err != nil {
				return err
			}
		}
	}

	if !statefulSetEqual(*newSet, *oldSet) {
		set := *oldSet
		set.Spec.Template = newSet.Spec.Template
		*set.Spec.Replicas = *newSet.Spec.Replicas
		set.Spec.UpdateStrategy = newSet.Spec.UpdateStrategy
		err := SetLastAppliedConfigAnnotation(&set)
		if err != nil {
			return err
		}
		_, err = tkmm.setControl.UpdateStatefulSet(tc, &set)
		return err
	}

	return nil
}

func (tkmm *tikvMemberManager) syncTiKVServerCerts(tc *v1alpha1.TidbCluster) error {
	ns := tc.GetNamespace()
	tcName := tc.GetName()
	svcName := controller.TiKVMemberName(tcName)
	peerName := controller.TiKVPeerMemberName(tcName)

	if tkmm.certControl.CheckSecret(ns, svcName) {
		return nil
	}

	hostList := []string{
		peerName,
		fmt.Sprintf("%s.%s", peerName, ns),
		fmt.Sprintf("*.%s.%s.svc", peerName, ns),
	}

	certOpts := &controller.TiDBClusterCertOptions{
		Namespace:  ns,
		Instance:   tcName,
		CommonName: svcName,
		HostList:   hostList,
		Component:  "tikv",
		Suffix:     "tikv",
	}

	return tkmm.certControl.Create(controller.GetOwnerRef(tc), certOpts)
}

func (tkmm *tikvMemberManager) syncTiKVConfigMap(tc *v1alpha1.TidbCluster, set *apps.StatefulSet) (*corev1.ConfigMap, error) {
	// For backward compatibility, only sync tidb configmap when .tikv.config is non-nil
	if tc.Spec.TiKV.Config == nil {
		return nil, nil
	}
	newCm, err := getTikVConfigMap(tc)
	if err != nil {
		return nil, err
	}
	if set != nil && tc.BaseTiKVSpec().ConfigUpdateStrategy() == v1alpha1.ConfigUpdateStrategyInPlace {
		inUseName := FindConfigMapVolume(&set.Spec.Template.Spec, func(name string) bool {
			return strings.HasPrefix(name, controller.TiKVMemberName(tc.Name))
		})
		if inUseName != "" {
			newCm.Name = inUseName
		}
	}

	return tkmm.typedControl.CreateOrUpdateConfigMap(tc, newCm)
}

func getNewServiceForTidbCluster(tc *v1alpha1.TidbCluster, svcConfig SvcConfig) *corev1.Service {
	ns := tc.Namespace
	tcName := tc.Name
	instanceName := tc.GetLabels()[label.InstanceLabelKey]
	svcName := svcConfig.MemberName(tcName)
	svcLabel := svcConfig.SvcLabel(label.New().Instance(instanceName)).Labels()

	svc := corev1.Service{
		ObjectMeta: metav1.ObjectMeta{
			Name:            svcName,
			Namespace:       ns,
			Labels:          svcLabel,
			OwnerReferences: []metav1.OwnerReference{controller.GetOwnerRef(tc)},
		},
		Spec: corev1.ServiceSpec{
			Ports: []corev1.ServicePort{
				{
					Name:       svcConfig.Name,
					Port:       svcConfig.Port,
					TargetPort: intstr.FromInt(int(svcConfig.Port)),
					Protocol:   corev1.ProtocolTCP,
				},
			},
			Selector:                 svcLabel,
			PublishNotReadyAddresses: true,
		},
	}
	if svcConfig.Headless {
		svc.Spec.ClusterIP = "None"
	} else {
		svc.Spec.Type = controller.GetServiceType(tc.Spec.Services, v1alpha1.TiKVMemberType.String())
	}
	return &svc
}

func getNewTiKVSetForTidbCluster(tc *v1alpha1.TidbCluster, cm *corev1.ConfigMap) (*apps.StatefulSet, error) {
	ns := tc.GetNamespace()
	tcName := tc.GetName()
	baseTiKVSpec := tc.BaseTiKVSpec()

	tikvConfigMap := controller.MemberConfigMapName(tc, v1alpha1.TiKVMemberType)
	if cm != nil {
		tikvConfigMap = cm.Name
	}

	annMount, annVolume := annotationsMountVolume()
	volMounts := []corev1.VolumeMount{
		annMount,
		{Name: v1alpha1.TiKVMemberType.String(), MountPath: "/var/lib/tikv"},
		{Name: "config", ReadOnly: true, MountPath: "/etc/tikv"},
		{Name: "startup-script", ReadOnly: true, MountPath: "/usr/local/bin"},
	}
	if tc.IsTLSClusterEnabled() {
		volMounts = append(volMounts, corev1.VolumeMount{
			Name: "tikv-tls", ReadOnly: true, MountPath: "/var/lib/tikv-tls",
		})
	}

	vols := []corev1.Volume{
		annVolume,
		{Name: "config", VolumeSource: corev1.VolumeSource{
			ConfigMap: &corev1.ConfigMapVolumeSource{
				LocalObjectReference: corev1.LocalObjectReference{
					Name: tikvConfigMap,
				},
				Items: []corev1.KeyToPath{{Key: "config-file", Path: "tikv.toml"}},
			}},
		},
		{Name: "startup-script", VolumeSource: corev1.VolumeSource{
			ConfigMap: &corev1.ConfigMapVolumeSource{
				LocalObjectReference: corev1.LocalObjectReference{
					Name: tikvConfigMap,
				},
				Items: []corev1.KeyToPath{{Key: "startup-script", Path: "tikv_start_script.sh"}},
			}},
		},
	}
	if tc.IsTLSClusterEnabled() {
		vols = append(vols, corev1.Volume{
			Name: "tikv-tls", VolumeSource: corev1.VolumeSource{
				Secret: &corev1.SecretVolumeSource{
					SecretName: controller.TiKVMemberName(tcName),
				},
			},
		})
	}

	sysctls := "sysctl -w"
	var initContainers []corev1.Container
	if baseTiKVSpec.Annotations() != nil {
		init, ok := baseTiKVSpec.Annotations()[label.AnnSysctlInit]
		if ok && (init == label.AnnSysctlInitVal) {
			if baseTiKVSpec.PodSecurityContext() != nil && len(baseTiKVSpec.PodSecurityContext().Sysctls) > 0 {
				for _, sysctl := range baseTiKVSpec.PodSecurityContext().Sysctls {
					sysctls = sysctls + fmt.Sprintf(" %s=%s", sysctl.Name, sysctl.Value)
				}
				privileged := true
				initContainers = append(initContainers, corev1.Container{
					Name:  "init",
					Image: tc.HelperImage(),
					Command: []string{
						"sh",
						"-c",
						sysctls,
					},
					SecurityContext: &corev1.SecurityContext{
						Privileged: &privileged,
					},
				})
			}
		}
	}
	// Init container is only used for the case where allowed-unsafe-sysctls
	// cannot be enabled for kubelet, so clean the sysctl in statefulset
	// SecurityContext if init container is enabled
	podSecurityContext := baseTiKVSpec.PodSecurityContext().DeepCopy()
	if len(initContainers) > 0 {
		podSecurityContext.Sysctls = []corev1.Sysctl{}
	}

	storageRequest, err := controller.ParseStorageRequest(tc.Spec.TiKV.Requests)
	if err != nil {
		return nil, fmt.Errorf("cannot parse storage request for tikv, tidbcluster %s/%s, error: %v", tc.Namespace, tc.Name, err)
	}

	tikvLabel := labelTiKV(tc)
	setName := controller.TiKVMemberName(tcName)
	podAnnotations := CombineAnnotations(controller.AnnProm(20180), baseTiKVSpec.Annotations())
	capacity := controller.TiKVCapacity(tc.Spec.TiKV.Limits)
	headlessSvcName := controller.TiKVPeerMemberName(tcName)
	storageClassName := tc.Spec.TiKV.StorageClassName
	if storageClassName == nil {
		storageClassName = &controller.DefaultStorageClassName
	}

	env := []corev1.EnvVar{
		{
			Name: "NAMESPACE",
			ValueFrom: &corev1.EnvVarSource{
				FieldRef: &corev1.ObjectFieldSelector{
					FieldPath: "metadata.namespace",
				},
			},
		},
		{
			Name:  "CLUSTER_NAME",
			Value: tcName,
		},
		{
			Name:  "HEADLESS_SERVICE_NAME",
			Value: headlessSvcName,
		},
		{
			Name:  "CAPACITY",
			Value: capacity,
		},
		{
			Name:  "TZ",
			Value: tc.Spec.Timezone,
		},
	}
	tikvContainer := corev1.Container{
		Name:            v1alpha1.TiKVMemberType.String(),
		Image:           tc.TiKVImage(),
		ImagePullPolicy: baseTiKVSpec.ImagePullPolicy(),
		Command:         []string{"/bin/sh", "/usr/local/bin/tikv_start_script.sh"},
		SecurityContext: &corev1.SecurityContext{
			Privileged: tc.Spec.TiKV.Privileged,
		},
		Ports: []corev1.ContainerPort{
			{
<<<<<<< HEAD
				Name:          "server",
				ContainerPort: int32(20160),
				Protocol:      corev1.ProtocolTCP,
=======
				Name:            v1alpha1.TiKVMemberType.String(),
				Image:           tc.BaseTiKVSpec().Image(),
				Command:         []string{"/bin/sh", "/usr/local/bin/tikv_start_script.sh"},
				ImagePullPolicy: tc.BaseTiKVSpec().ImagePullPolicy(),
				SecurityContext: &corev1.SecurityContext{
					Privileged: &tc.Spec.TiKV.Privileged,
				},
				Ports: []corev1.ContainerPort{
					{
						Name:          "server",
						ContainerPort: int32(20160),
						Protocol:      corev1.ProtocolTCP,
					},
				},
				VolumeMounts: volMounts,
				Resources:    controller.ContainerResource(tc.Spec.TiKV.ResourceRequirements),
>>>>>>> 51b68201
			},
		},
		VolumeMounts: volMounts,
		Resources:    util.ResourceRequirement(tc.Spec.TiKV.Resources),
	}
	podSpec := baseTiKVSpec.BuildPodSpec()
	if baseTiKVSpec.HostNetwork() {
		podSpec.DNSPolicy = corev1.DNSClusterFirstWithHostNet
		env = append(env, corev1.EnvVar{
			Name: "POD_NAME",
			ValueFrom: &corev1.EnvVarSource{
				FieldRef: &corev1.ObjectFieldSelector{
					FieldPath: "metadata.name",
				},
			},
		})
	}
	tikvContainer.Env = env
	podSpec.Volumes = vols
	podSpec.SecurityContext = podSecurityContext
	podSpec.InitContainers = initContainers
	podSpec.Containers = []corev1.Container{tikvContainer}

	tikvset := &apps.StatefulSet{
		ObjectMeta: metav1.ObjectMeta{
			Name:            setName,
			Namespace:       ns,
			Labels:          tikvLabel.Labels(),
			OwnerReferences: []metav1.OwnerReference{controller.GetOwnerRef(tc)},
		},
		Spec: apps.StatefulSetSpec{
			Replicas: controller.Int32Ptr(tc.TiKVStsDesiredReplicas()),
			Selector: tikvLabel.LabelSelector(),
			Template: corev1.PodTemplateSpec{
				ObjectMeta: metav1.ObjectMeta{
					Labels:      tikvLabel.Labels(),
					Annotations: podAnnotations,
				},
				Spec: podSpec,
			},
			VolumeClaimTemplates: []corev1.PersistentVolumeClaim{
<<<<<<< HEAD
				volumeClaimTemplate(q, v1alpha1.TiKVMemberType.String(), storageClassName),
=======
				volumeClaimTemplate(storageRequest, v1alpha1.TiKVMemberType.String(), &storageClassName),
>>>>>>> 51b68201
			},
			ServiceName:         headlessSvcName,
			PodManagementPolicy: apps.ParallelPodManagement,
			UpdateStrategy: apps.StatefulSetUpdateStrategy{
				Type: apps.RollingUpdateStatefulSetStrategyType,
				RollingUpdate: &apps.RollingUpdateStatefulSetStrategy{
					Partition: controller.Int32Ptr(tc.TiKVStsDesiredReplicas()),
				},
			},
		},
	}
	return tikvset, nil
}

func volumeClaimTemplate(r corev1.ResourceRequirements, metaName string, storageClassName *string) corev1.PersistentVolumeClaim {
	return corev1.PersistentVolumeClaim{
		ObjectMeta: metav1.ObjectMeta{Name: metaName},
		Spec: corev1.PersistentVolumeClaimSpec{
			AccessModes: []corev1.PersistentVolumeAccessMode{
				corev1.ReadWriteOnce,
			},
			StorageClassName: storageClassName,
			Resources:        r,
		},
	}
}

func getTikVConfigMap(tc *v1alpha1.TidbCluster) (*corev1.ConfigMap, error) {

	config := tc.Spec.TiKV.Config
	if config == nil {
		return nil, nil
	}
	confText, err := MarshalTOML(config)
	if err != nil {
		return nil, err
	}
	startScript, err := RenderTiKVStartScript(&TiKVStartScriptModel{
		Scheme: tc.Scheme(),
	})
	if err != nil {
		return nil, err
	}
	instanceName := tc.GetLabels()[label.InstanceLabelKey]
	tikvLabel := label.New().Instance(instanceName).TiKV().Labels()
	cm := &corev1.ConfigMap{
		ObjectMeta: metav1.ObjectMeta{
			Name:            controller.TiKVMemberName(tc.Name),
			Namespace:       tc.Namespace,
			Labels:          tikvLabel,
			OwnerReferences: []metav1.OwnerReference{controller.GetOwnerRef(tc)},
		},
		Data: map[string]string{
			"config-file":    string(confText),
			"startup-script": startScript,
		},
	}

	if tc.BaseTiKVSpec().ConfigUpdateStrategy() == v1alpha1.ConfigUpdateStrategyRollingUpdate {
		if err := AddConfigMapDigestSuffix(cm); err != nil {
			return nil, err
		}
	}

	return cm, nil
}

func labelTiKV(tc *v1alpha1.TidbCluster) label.Label {
	instanceName := tc.GetLabels()[label.InstanceLabelKey]
	return label.New().Instance(instanceName).TiKV()
}

func (tkmm *tikvMemberManager) syncTidbClusterStatus(tc *v1alpha1.TidbCluster, set *apps.StatefulSet) error {
	tc.Status.TiKV.StatefulSet = &set.Status
	upgrading, err := tkmm.tikvStatefulSetIsUpgradingFn(tkmm.podLister, tkmm.pdControl, set, tc)
	if err != nil {
		return err
	}
	if upgrading && tc.Status.PD.Phase != v1alpha1.UpgradePhase {
		tc.Status.TiKV.Phase = v1alpha1.UpgradePhase
	} else {
		tc.Status.TiKV.Phase = v1alpha1.NormalPhase
	}

	previousStores := tc.Status.TiKV.Stores
	stores := map[string]v1alpha1.TiKVStore{}
	tombstoneStores := map[string]v1alpha1.TiKVStore{}

	pdCli := controller.GetPDClient(tkmm.pdControl, tc)
	// This only returns Up/Down/Offline stores
	storesInfo, err := pdCli.GetStores()
	if err != nil {
		tc.Status.TiKV.Synced = false
		return err
	}

	for _, store := range storesInfo.Stores {
		status := tkmm.getTiKVStore(store)
		if status == nil {
			continue
		}
		// avoid LastHeartbeatTime be overwrite by zero time when pd lost LastHeartbeatTime
		if status.LastHeartbeatTime.IsZero() {
			if oldStatus, ok := previousStores[status.ID]; ok {
				glog.V(4).Infof("the pod:%s's store LastHeartbeatTime is zero,so will keep in %v", status.PodName, oldStatus.LastHeartbeatTime)
				status.LastHeartbeatTime = oldStatus.LastHeartbeatTime
			}
		}

		oldStore, exist := previousStores[status.ID]

		status.LastTransitionTime = metav1.Now()
		if exist && status.State == oldStore.State {
			status.LastTransitionTime = oldStore.LastTransitionTime
		}

		stores[status.ID] = *status
	}

	//this returns all tombstone stores
	tombstoneStoresInfo, err := pdCli.GetTombStoneStores()
	if err != nil {
		tc.Status.TiKV.Synced = false
		return err
	}
	for _, store := range tombstoneStoresInfo.Stores {
		status := tkmm.getTiKVStore(store)
		if status == nil {
			continue
		}
		tombstoneStores[status.ID] = *status
	}

	tc.Status.TiKV.Synced = true
	tc.Status.TiKV.Stores = stores
	tc.Status.TiKV.TombstoneStores = tombstoneStores
	return nil
}

func (tkmm *tikvMemberManager) getTiKVStore(store *pdapi.StoreInfo) *v1alpha1.TiKVStore {
	if store.Store == nil || store.Status == nil {
		return nil
	}
	storeID := fmt.Sprintf("%d", store.Store.GetId())
	ip := strings.Split(store.Store.GetAddress(), ":")[0]
	podName := strings.Split(ip, ".")[0]

	return &v1alpha1.TiKVStore{
		ID:                storeID,
		PodName:           podName,
		IP:                ip,
		LeaderCount:       int32(store.Status.LeaderCount),
		State:             store.Store.StateName,
		LastHeartbeatTime: metav1.Time{Time: store.Status.LastHeartbeatTS},
	}
}

func (tkmm *tikvMemberManager) setStoreLabelsForTiKV(tc *v1alpha1.TidbCluster) (int, error) {
	ns := tc.GetNamespace()
	// for unit test
	setCount := 0

	pdCli := controller.GetPDClient(tkmm.pdControl, tc)
	storesInfo, err := pdCli.GetStores()
	if err != nil {
		return setCount, err
	}

	config, err := pdCli.GetConfig()
	if err != nil {
		return setCount, err
	}

	locationLabels := []string(config.Replication.LocationLabels)
	if locationLabels == nil {
		return setCount, nil
	}

	for _, store := range storesInfo.Stores {
		status := tkmm.getTiKVStore(store)
		if status == nil {
			continue
		}
		podName := status.PodName

		pod, err := tkmm.podLister.Pods(ns).Get(podName)
		if err != nil {
			return setCount, err
		}

		nodeName := pod.Spec.NodeName
		ls, err := tkmm.getNodeLabels(nodeName, locationLabels)
		if err != nil || len(ls) == 0 {
			glog.Warningf("node: [%s] has no node labels, skipping set store labels for Pod: [%s/%s]", nodeName, ns, podName)
			continue
		}

		if !tkmm.storeLabelsEqualNodeLabels(store.Store.Labels, ls) {
			set, err := pdCli.SetStoreLabels(store.Store.Id, ls)
			if err != nil {
				glog.Warningf("failed to set pod: [%s/%s]'s store labels: %v", ns, podName, ls)
				continue
			}
			if set {
				setCount++
				glog.Infof("pod: [%s/%s] set labels: %v successfully", ns, podName, ls)
			}
		}
	}

	return setCount, nil
}

func (tkmm *tikvMemberManager) getNodeLabels(nodeName string, storeLabels []string) (map[string]string, error) {
	node, err := tkmm.nodeLister.Get(nodeName)
	if err != nil {
		return nil, err
	}
	labels := map[string]string{}
	ls := node.GetLabels()
	for _, storeLabel := range storeLabels {
		if value, found := ls[storeLabel]; found {
			labels[storeLabel] = value
			continue
		}

		// TODO after pd supports storeLabel containing slash character, these codes should be deleted
		if storeLabel == "host" {
			if host, found := ls[corev1.LabelHostname]; found {
				labels[storeLabel] = host
			}
		}

	}
	return labels, nil
}

// storeLabelsEqualNodeLabels compares store labels with node labels
// for historic reasons, PD stores TiKV labels as []*StoreLabel which is a key-value pair slice
func (tkmm *tikvMemberManager) storeLabelsEqualNodeLabels(storeLabels []*metapb.StoreLabel, nodeLabels map[string]string) bool {
	ls := map[string]string{}
	for _, label := range storeLabels {
		key := label.GetKey()
		if _, ok := nodeLabels[key]; ok {
			val := label.GetValue()
			ls[key] = val
		}
	}
	return reflect.DeepEqual(ls, nodeLabels)
}

func tikvStatefulSetIsUpgrading(podLister corelisters.PodLister, pdControl pdapi.PDControlInterface, set *apps.StatefulSet, tc *v1alpha1.TidbCluster) (bool, error) {
	if statefulSetIsUpgrading(set) {
		return true, nil
	}
	instanceName := tc.GetLabels()[label.InstanceLabelKey]
	selector, err := label.New().Instance(instanceName).TiKV().Selector()
	if err != nil {
		return false, err
	}
	tikvPods, err := podLister.Pods(tc.GetNamespace()).List(selector)
	if err != nil {
		return false, err
	}
	for _, pod := range tikvPods {
		revisionHash, exist := pod.Labels[apps.ControllerRevisionHashLabelKey]
		if !exist {
			return false, nil
		}
		if revisionHash != tc.Status.TiKV.StatefulSet.UpdateRevision {
			return true, nil
		}
	}

	return false, nil
}

type FakeTiKVMemberManager struct {
	err error
}

func NewFakeTiKVMemberManager() *FakeTiKVMemberManager {
	return &FakeTiKVMemberManager{}
}

func (ftmm *FakeTiKVMemberManager) SetSyncError(err error) {
	ftmm.err = err
}

func (ftmm *FakeTiKVMemberManager) Sync(tc *v1alpha1.TidbCluster) error {
	if ftmm.err != nil {
		return ftmm.err
	}
	if len(tc.Status.TiKV.Stores) != 0 {
		// simulate status update
		tc.Status.ClusterID = string(uuid.NewUUID())
	}
	return nil
}<|MERGE_RESOLUTION|>--- conflicted
+++ resolved
@@ -469,32 +469,13 @@
 		},
 		Ports: []corev1.ContainerPort{
 			{
-<<<<<<< HEAD
 				Name:          "server",
 				ContainerPort: int32(20160),
 				Protocol:      corev1.ProtocolTCP,
-=======
-				Name:            v1alpha1.TiKVMemberType.String(),
-				Image:           tc.BaseTiKVSpec().Image(),
-				Command:         []string{"/bin/sh", "/usr/local/bin/tikv_start_script.sh"},
-				ImagePullPolicy: tc.BaseTiKVSpec().ImagePullPolicy(),
-				SecurityContext: &corev1.SecurityContext{
-					Privileged: &tc.Spec.TiKV.Privileged,
-				},
-				Ports: []corev1.ContainerPort{
-					{
-						Name:          "server",
-						ContainerPort: int32(20160),
-						Protocol:      corev1.ProtocolTCP,
-					},
-				},
-				VolumeMounts: volMounts,
-				Resources:    controller.ContainerResource(tc.Spec.TiKV.ResourceRequirements),
->>>>>>> 51b68201
 			},
 		},
 		VolumeMounts: volMounts,
-		Resources:    util.ResourceRequirement(tc.Spec.TiKV.Resources),
+		Resources:    controller.ContainerResource(tc.Spec.TiKV.ResourceRequirements),
 	}
 	podSpec := baseTiKVSpec.BuildPodSpec()
 	if baseTiKVSpec.HostNetwork() {
@@ -532,11 +513,7 @@
 				Spec: podSpec,
 			},
 			VolumeClaimTemplates: []corev1.PersistentVolumeClaim{
-<<<<<<< HEAD
-				volumeClaimTemplate(q, v1alpha1.TiKVMemberType.String(), storageClassName),
-=======
-				volumeClaimTemplate(storageRequest, v1alpha1.TiKVMemberType.String(), &storageClassName),
->>>>>>> 51b68201
+				volumeClaimTemplate(storageRequest, v1alpha1.TiKVMemberType.String(), storageClassName),
 			},
 			ServiceName:         headlessSvcName,
 			PodManagementPolicy: apps.ParallelPodManagement,
