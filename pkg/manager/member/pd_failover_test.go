--- conflicted
+++ resolved
@@ -44,11 +44,7 @@
 		delMemberFailed          bool
 		delPodFailed             bool
 		delPVCFailed             bool
-<<<<<<< HEAD
-		tcUpdateFailed           bool
 		statusSyncFailed         bool
-=======
->>>>>>> 669b0232
 		errExpectFn              func(*GomegaWithT, error)
 		expectFn                 func(*v1alpha1.TidbCluster)
 	}
@@ -107,11 +103,7 @@
 			delMemberFailed:          false,
 			delPodFailed:             false,
 			delPVCFailed:             false,
-<<<<<<< HEAD
-			tcUpdateFailed:           false,
-			statusSyncFailed:         false,
-=======
->>>>>>> 669b0232
+			statusSyncFailed:         false,
 			errExpectFn:              errExpectNil,
 			expectFn: func(tc *v1alpha1.TidbCluster) {
 				g.Expect(int(tc.Spec.PD.Replicas)).To(Equal(3))
@@ -128,11 +120,7 @@
 			delMemberFailed:          false,
 			delPodFailed:             false,
 			delPVCFailed:             false,
-<<<<<<< HEAD
-			tcUpdateFailed:           false,
-			statusSyncFailed:         false,
-=======
->>>>>>> 669b0232
+			statusSyncFailed:         false,
 			errExpectFn: func(g *GomegaWithT, err error) {
 				g.Expect(err).To(HaveOccurred())
 				g.Expect(strings.Contains(err.Error(), "pd cluster is not health")).To(Equal(true))
@@ -179,11 +167,7 @@
 			delMemberFailed:          false,
 			delPodFailed:             false,
 			delPVCFailed:             false,
-<<<<<<< HEAD
-			tcUpdateFailed:           false,
-			statusSyncFailed:         false,
-=======
->>>>>>> 669b0232
+			statusSyncFailed:         false,
 			errExpectFn:              errExpectNil,
 			expectFn: func(tc *v1alpha1.TidbCluster) {
 				g.Expect(int(tc.Spec.PD.Replicas)).To(Equal(3))
@@ -206,11 +190,7 @@
 			delMemberFailed:          false,
 			delPodFailed:             false,
 			delPVCFailed:             false,
-<<<<<<< HEAD
-			tcUpdateFailed:           false,
-			statusSyncFailed:         false,
-=======
->>>>>>> 669b0232
+			statusSyncFailed:         false,
 			errExpectFn:              errExpectNil,
 			expectFn: func(tc *v1alpha1.TidbCluster) {
 				g.Expect(int(tc.Spec.PD.Replicas)).To(Equal(3))
@@ -227,13 +207,8 @@
 			delMemberFailed:          false,
 			delPodFailed:             false,
 			delPVCFailed:             false,
-<<<<<<< HEAD
-			tcUpdateFailed:           false,
-			statusSyncFailed:         false,
-			errExpectFn:              errExpectNil,
-=======
+			statusSyncFailed:         false,
 			errExpectFn:              errExpectNotNil,
->>>>>>> 669b0232
 			expectFn: func(tc *v1alpha1.TidbCluster) {
 				g.Expect(int(tc.Spec.PD.Replicas)).To(Equal(3))
 				g.Expect(len(tc.Status.PD.FailureMembers)).To(Equal(0))
@@ -249,18 +224,11 @@
 			delMemberFailed:          false,
 			delPodFailed:             false,
 			delPVCFailed:             false,
-<<<<<<< HEAD
-			tcUpdateFailed:           true,
-			statusSyncFailed:         false,
-			errExpectFn: func(g *GomegaWithT, err error) {
-				g.Expect(err).To(HaveOccurred())
-				g.Expect(strings.Contains(err.Error(), "failover ongoing")).NotTo(Equal(true))
-=======
+			statusSyncFailed:         false,
 			errExpectFn:              errExpectNotNil,
 			expectFn: func(tc *v1alpha1.TidbCluster) {
 				g.Expect(int(tc.Spec.PD.Replicas)).To(Equal(3))
 				g.Expect(len(tc.Status.PD.FailureMembers)).To(Equal(0))
->>>>>>> 669b0232
 			},
 		},
 		{
@@ -273,6 +241,7 @@
 			delMemberFailed:          false,
 			delPodFailed:             false,
 			delPVCFailed:             false,
+			statusSyncFailed:         false,
 			errExpectFn:              errExpectRequeue,
 			expectFn: func(tc *v1alpha1.TidbCluster) {
 				g.Expect(int(tc.Spec.PD.Replicas)).To(Equal(3))
@@ -293,13 +262,8 @@
 			delMemberFailed:          false,
 			delPodFailed:             false,
 			delPVCFailed:             false,
-<<<<<<< HEAD
-			tcUpdateFailed:           false,
-			statusSyncFailed:         false,
-			errExpectFn:              errExpectNotNil,
-=======
-			errExpectFn:              errExpectNil,
->>>>>>> 669b0232
+			statusSyncFailed:         false,
+			errExpectFn:              errExpectNil,
 			expectFn: func(tc *v1alpha1.TidbCluster) {
 				g.Expect(int(tc.Spec.PD.Replicas)).To(Equal(3))
 				pd1Name := ordinalPodName(v1alpha1.PDMemberType, tc.GetName(), 1)
@@ -319,11 +283,7 @@
 			delMemberFailed:          false,
 			delPodFailed:             true,
 			delPVCFailed:             false,
-<<<<<<< HEAD
-			tcUpdateFailed:           false,
-			statusSyncFailed:         false,
-=======
->>>>>>> 669b0232
+			statusSyncFailed:         false,
 			errExpectFn:              errExpectNotNil,
 			expectFn: func(tc *v1alpha1.TidbCluster) {
 				g.Expect(int(tc.Spec.PD.Replicas)).To(Equal(3))
@@ -344,11 +304,7 @@
 			delMemberFailed:          true,
 			delPodFailed:             false,
 			delPVCFailed:             false,
-<<<<<<< HEAD
-			tcUpdateFailed:           false,
-			statusSyncFailed:         false,
-=======
->>>>>>> 669b0232
+			statusSyncFailed:         false,
 			errExpectFn:              errExpectNotNil,
 			expectFn: func(tc *v1alpha1.TidbCluster) {
 				g.Expect(int(tc.Spec.PD.Replicas)).To(Equal(3))
@@ -359,30 +315,8 @@
 			},
 		},
 		{
-<<<<<<< HEAD
-			name:   "one failure member, don't have pvc, don't have pod, increase the replicas",
-			update: oneFailureMember,
-			hasPVC: false,
-			hasPV:  true,
-			hasPod: false,
-			podWithDeletionTimestamp: false,
-			delMemberFailed:          false,
-			delPodFailed:             false,
-			delPVCFailed:             false,
-			tcUpdateFailed:           false,
-			statusSyncFailed:         false,
-			errExpectFn:              errExpectNil,
-			expectFn: func(tc *v1alpha1.TidbCluster) {
-				g.Expect(int(tc.Spec.PD.Replicas)).To(Equal(4))
-			},
-		},
-		{
-			name:   "one failure member, don't have pvc, have pod with deletetimestamp, increase the replicas",
-			update: oneFailureMember,
-=======
 			name:   "one failure member, don't have pvc, have pod with deletetimestamp",
 			update: oneNotReadyMemberAndAFailureMember,
->>>>>>> 669b0232
 			hasPVC: false,
 			hasPV:  true,
 			hasPod: true,
@@ -390,11 +324,7 @@
 			delMemberFailed:          false,
 			delPodFailed:             false,
 			delPVCFailed:             false,
-<<<<<<< HEAD
-			tcUpdateFailed:           false,
-			statusSyncFailed:         false,
-=======
->>>>>>> 669b0232
+			statusSyncFailed:         false,
 			errExpectFn:              errExpectNil,
 			expectFn: func(tc *v1alpha1.TidbCluster) {
 				g.Expect(int(tc.Spec.PD.Replicas)).To(Equal(3))
@@ -414,11 +344,7 @@
 			delMemberFailed:          false,
 			delPodFailed:             false,
 			delPVCFailed:             false,
-<<<<<<< HEAD
-			tcUpdateFailed:           false,
-			statusSyncFailed:         false,
-=======
->>>>>>> 669b0232
+			statusSyncFailed:         false,
 			errExpectFn:              errExpectNil,
 			expectFn: func(tc *v1alpha1.TidbCluster) {
 				g.Expect(int(tc.Spec.PD.Replicas)).To(Equal(3))
@@ -438,11 +364,7 @@
 			delMemberFailed:          false,
 			delPodFailed:             true,
 			delPVCFailed:             false,
-<<<<<<< HEAD
-			tcUpdateFailed:           false,
-			statusSyncFailed:         false,
-=======
->>>>>>> 669b0232
+			statusSyncFailed:         false,
 			errExpectFn:              errExpectNotNil,
 			expectFn: func(tc *v1alpha1.TidbCluster) {
 				g.Expect(int(tc.Spec.PD.Replicas)).To(Equal(3))
@@ -462,11 +384,7 @@
 			delMemberFailed:          false,
 			delPodFailed:             false,
 			delPVCFailed:             false,
-<<<<<<< HEAD
-			tcUpdateFailed:           false,
-			statusSyncFailed:         false,
-=======
->>>>>>> 669b0232
+			statusSyncFailed:         false,
 			errExpectFn:              errExpectNil,
 			expectFn: func(tc *v1alpha1.TidbCluster) {
 				g.Expect(int(tc.Spec.PD.Replicas)).To(Equal(3))
@@ -492,30 +410,7 @@
 			delMemberFailed:          false,
 			delPodFailed:             false,
 			delPVCFailed:             false,
-<<<<<<< HEAD
-			tcUpdateFailed:           false,
-			statusSyncFailed:         false,
-			errExpectFn:              errExpectNil,
-			expectFn: func(tc *v1alpha1.TidbCluster) {
-				g.Expect(int(tc.Spec.PD.Replicas)).To(Equal(4))
-			},
-		},
-		{
-			name:   "one failure members, has pod but delete fail",
-			update: oneFailureMember,
-			hasPVC: true,
-			hasPV:  true,
-			hasPod: true,
-			podWithDeletionTimestamp: false,
-			delMemberFailed:          false,
-			delPodFailed:             true,
-			delPVCFailed:             false,
-			tcUpdateFailed:           false,
-			statusSyncFailed:         false,
-			errExpectFn:              errExpectNotNil,
-			expectFn: func(tc *v1alpha1.TidbCluster) {
-				g.Expect(int(tc.Spec.PD.Replicas)).To(Equal(4))
-=======
+			statusSyncFailed:         false,
 			errExpectFn:              errExpectNil,
 			expectFn: func(tc *v1alpha1.TidbCluster) {
 				g.Expect(int(tc.Spec.PD.Replicas)).To(Equal(3))
@@ -523,7 +418,6 @@
 				failMember, ok := tc.Status.PD.FailureMembers[pd1Name]
 				g.Expect(ok).To(Equal(true))
 				g.Expect(failMember.MemberDeleted).To(Equal(true))
->>>>>>> 669b0232
 			},
 		},
 		{
@@ -536,11 +430,7 @@
 			delMemberFailed:          false,
 			delPodFailed:             false,
 			delPVCFailed:             true,
-<<<<<<< HEAD
-			tcUpdateFailed:           false,
-			statusSyncFailed:         false,
-=======
->>>>>>> 669b0232
+			statusSyncFailed:         false,
 			errExpectFn:              errExpectNotNil,
 			expectFn: func(tc *v1alpha1.TidbCluster) {
 				g.Expect(int(tc.Spec.PD.Replicas)).To(Equal(3))
@@ -560,7 +450,6 @@
 			delMemberFailed:          false,
 			delPodFailed:             false,
 			delPVCFailed:             false,
-			tcUpdateFailed:           false,
 			statusSyncFailed:         true,
 			errExpectFn:              errExpectNotNil,
 			expectFn: func(tc *v1alpha1.TidbCluster) {
