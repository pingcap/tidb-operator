--- conflicted
+++ resolved
@@ -264,14 +264,13 @@
 	// set random password
 	ns := tc.Namespace
 	tcName := tc.Name
-<<<<<<< HEAD
 	//check endpoints ready
 	isTiDBReady := false
 	eps, epErr := m.deps.EndpointLister.Endpoints(tc.Namespace).Get(controller.TiDBMemberName(tc.Name))
 	if epErr != nil {
 		return fmt.Errorf("Failed to get endpoints %s for cluster %s/%s, err: %s", controller.PDMemberName(tc.Name), ns, tcName, epErr)
 	}
-	// pd service has no endpoints
+	// TiDB service has no endpoints
 	if eps != nil && len(eps.Subsets) > 0 {
 		isTiDBReady = true
 	}
@@ -288,18 +287,6 @@
 			} else {
 				return err
 			}
-=======
-	if tc.Spec.TiDB.Initializer != nil && tc.Spec.TiDB.Initializer.CreatePassword && !tc.Status.TiDB.PasswordInitialized {
-		//check endpoints ready
-		isTiDBReady := false
-		eps, epErr := m.deps.EndpointLister.Endpoints(tc.Namespace).Get(controller.TiDBMemberName(tc.Name))
-		if epErr != nil {
-			return fmt.Errorf("Failed to get endpoints %s for cluster %s/%s, err: %s", controller.TiDBMemberName(tc.Name), ns, tcName, epErr)
-		}
-		// TiDB service has endpoints
-		if eps != nil && len(eps.Subsets) > 0 {
-			isTiDBReady = true
->>>>>>> 4ea3a08f
 		}
 
 		if !passwordSecretExist {
