--- conflicted
+++ resolved
@@ -397,10 +397,7 @@
 		EnablePlugin:    len(plugins) > 0,
 		PluginDirectory: "/plugins",
 		PluginList:      strings.Join(plugins, ","),
-<<<<<<< HEAD
 		ClusterDomain:   tc.Spec.ClusterDomain,
-	})
-=======
 	}
 
 	if tc.IsHeterogeneous() {
@@ -410,7 +407,7 @@
 	}
 
 	startScript, err := RenderTiDBStartScript(tidbStartScriptModel)
->>>>>>> d421744a
+
 	if err != nil {
 		return nil, err
 	}
