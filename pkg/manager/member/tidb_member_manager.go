// Copyright 2018 PingCAP, Inc.
//
// Licensed under the Apache License, Version 2.0 (the "License");
// you may not use this file except in compliance with the License.
// You may obtain a copy of the License at
//
//     http://www.apache.org/licenses/LICENSE-2.0
//
// Unless required by applicable law or agreed to in writing, software
// distributed under the License is distributed on an "AS IS" BASIS,
// See the License for the specific language governing permissions and
// limitations under the License.

package member

import (
	"reflect"

	"github.com/pingcap/tidb-operator/pkg/apis/pingcap.com/v1alpha1"
	"github.com/pingcap/tidb-operator/pkg/controller"
	"github.com/pingcap/tidb-operator/pkg/label"
	"github.com/pingcap/tidb-operator/pkg/manager"
	"github.com/pingcap/tidb-operator/pkg/util"
	apps "k8s.io/api/apps/v1beta1"
	corev1 "k8s.io/api/core/v1"
	"k8s.io/apimachinery/pkg/api/errors"
	metav1 "k8s.io/apimachinery/pkg/apis/meta/v1"
	"k8s.io/apimachinery/pkg/util/intstr"
	"k8s.io/client-go/listers/apps/v1beta1"
	corelisters "k8s.io/client-go/listers/core/v1"
)

type tidbMemberManager struct {
	setControl controller.StatefulSetControlInterface
	svcControl controller.ServiceControlInterface
	setLister  v1beta1.StatefulSetLister
	svcLister  corelisters.ServiceLister
}

// NewTiDBMemberManager returns a *tidbMemberManager
func NewTiDBMemberManager(setControl controller.StatefulSetControlInterface,
	svcControl controller.ServiceControlInterface,
	setLister v1beta1.StatefulSetLister,
	svcLister corelisters.ServiceLister) manager.Manager {
	return &tidbMemberManager{
		setControl: setControl,
		svcControl: svcControl,
		setLister:  setLister,
		svcLister:  svcLister,
	}
}

func (tmm *tidbMemberManager) Sync(tc *v1alpha1.TidbCluster) error {
	// Sync TiDB Service
	if err := tmm.syncTiDBServiceForTidbCluster(tc); err != nil {
		return err
	}

	// Sync Tidb StatefulSet
	return tmm.syncTiDBStatefulSetForTidbCluster(tc)
}

func (tmm *tidbMemberManager) syncTiDBServiceForTidbCluster(tc *v1alpha1.TidbCluster) error {
	ns := tc.GetNamespace()
	tcName := tc.GetName()

	newSvc := tmm.getNewTiDBServiceForTidbCluster(tc)
	oldSvc, err := tmm.svcLister.Services(ns).Get(controller.TiDBMemberName(tcName))
	if errors.IsNotFound(err) {
		return tmm.svcControl.CreateService(tc, newSvc)
	}
	if err != nil {
		return err
	}

	if !reflect.DeepEqual(oldSvc.Spec, newSvc.Spec) {
		svc := *oldSvc
		svc.Spec = newSvc.Spec
		// TODO add unit test
		svc.Spec.ClusterIP = oldSvc.Spec.ClusterIP
		return tmm.svcControl.UpdateService(tc, &svc)
	}

	return nil
}

func (tmm *tidbMemberManager) syncTiDBStatefulSetForTidbCluster(tc *v1alpha1.TidbCluster) error {
	ns := tc.GetNamespace()
	tcName := tc.GetName()

	newTiDBSet := tmm.getNewTiDBSetForTidbCluster(tc)
	oldTiDBSet, err := tmm.setLister.StatefulSets(ns).Get(controller.TiDBMemberName(tcName))
	if errors.IsNotFound(err) {
		controller.SetLastAppliedConfigAnnotation(newTiDBSet)
		err = tmm.setControl.CreateStatefulSet(tc, newTiDBSet)
		if err != nil {
			return err
		}
		tc.Status.TiDB.StatefulSet = &apps.StatefulSetStatus{}
		return nil
	}
	if err != nil {
		return err
	}

	if err = tmm.syncTidbClusterStatus(tc, oldTiDBSet); err != nil {
		return err
	}

	if err = tmm.upgrade(tc, oldTiDBSet, newTiDBSet); err != nil {
		return err
	}

	same, err := controller.EqualStatefulSet(*oldTiDBSet, *newTiDBSet)
	if err != nil {
		return err
	}
	if !same {
		set := *oldTiDBSet
		set.Spec = newTiDBSet.Spec
		controller.SetLastAppliedConfigAnnotation(&set)
		return tmm.setControl.UpdateStatefulSet(tc, &set)
	}

	return nil
}

func (tmm *tidbMemberManager) getNewTiDBServiceForTidbCluster(tc *v1alpha1.TidbCluster) *corev1.Service {
	ns := tc.GetNamespace()
	tcName := tc.GetName()
	svcName := controller.TiDBMemberName(tcName)
	tidbLabel := label.New().Cluster(tcName).TiDB().Labels()

	tidbSvc := &corev1.Service{
		ObjectMeta: metav1.ObjectMeta{
			Name:            svcName,
			Namespace:       ns,
			Labels:          tidbLabel,
			OwnerReferences: []metav1.OwnerReference{controller.GetOwnerRef(tc)},
		},
		Spec: corev1.ServiceSpec{
			Type: controller.GetServiceType(tc.Spec.Services, v1alpha1.TiDBMemberType.String()),
			Ports: []corev1.ServicePort{
				{
					Name:       "mysql-client",
					Port:       4000,
					TargetPort: intstr.FromInt(4000),
					Protocol:   corev1.ProtocolTCP,
				},
				{
					Name:       "status",
					Port:       10080,
					TargetPort: intstr.FromInt(10080),
					Protocol:   corev1.ProtocolTCP,
				},
			},
			Selector: tidbLabel,
		},
	}
	if tidbSvc.Spec.Type == corev1.ServiceTypeNodePort || tidbSvc.Spec.Type == corev1.ServiceTypeLoadBalancer {
		tidbSvc.Spec.ExternalTrafficPolicy = corev1.ServiceExternalTrafficPolicyType(controller.ExternalTrafficPolicy)
	}
	return tidbSvc
}

func (tmm *tidbMemberManager) getNewTiDBSetForTidbCluster(tc *v1alpha1.TidbCluster) *apps.StatefulSet {
	ns := tc.GetNamespace()
	tcName := tc.GetName()
	tidbConfigMap := controller.TiDBMemberName(tcName)

	annMount, annVolume := annotationsMountVolume()
	volMounts := []corev1.VolumeMount{
		annMount,
		{Name: "config", ReadOnly: true, MountPath: "/etc/tidb"},
		{Name: "startup-script", ReadOnly: true, MountPath: "/usr/local/bin"},
	}
	vols := []corev1.Volume{
		annVolume,
		{Name: "config", VolumeSource: corev1.VolumeSource{
			ConfigMap: &corev1.ConfigMapVolumeSource{
				LocalObjectReference: corev1.LocalObjectReference{
					Name: tidbConfigMap,
				},
				Items: []corev1.KeyToPath{{Key: "config-file", Path: "tidb.toml"}},
			}},
		},
		{Name: "startup-script", VolumeSource: corev1.VolumeSource{
			ConfigMap: &corev1.ConfigMapVolumeSource{
				LocalObjectReference: corev1.LocalObjectReference{
					Name: tidbConfigMap,
				},
				Items: []corev1.KeyToPath{{Key: "startup-script", Path: "tidb_start_script.sh"}},
			}},
		},
	}

	if tc.Spec.Localtime {
		tzMount, tzVolume := timezoneMountVolume()
		volMounts = append(volMounts, tzMount)
		vols = append(vols, tzVolume)
	}

	tidbLabel := label.New().Cluster(tcName).TiDB()

	tidbSet := &apps.StatefulSet{
		ObjectMeta: metav1.ObjectMeta{
			Name:            controller.TiDBMemberName(tcName),
			Namespace:       ns,
			Labels:          tidbLabel.Labels(),
			OwnerReferences: []metav1.OwnerReference{controller.GetOwnerRef(tc)},
		},
		Spec: apps.StatefulSetSpec{
			Replicas: func() *int32 { r := tc.Spec.TiDB.Replicas; return &r }(),
			Selector: tidbLabel.LabelSelector(),
			Template: corev1.PodTemplateSpec{
				ObjectMeta: metav1.ObjectMeta{
					Labels:      tidbLabel.Labels(),
					Annotations: controller.AnnProm(),
				},
				Spec: corev1.PodSpec{
					Affinity: util.AffinityForNodeSelector(
						ns,
						tc.Spec.TiDB.NodeSelectorRequired,
						label.New().Cluster(tcName).TiDB(),
						tc.Spec.TiDB.NodeSelector,
					),
					Containers: []corev1.Container{
						{
							Name:    v1alpha1.TiDBMemberType.String(),
							Image:   tc.Spec.TiDB.Image,
							Command: []string{"/bin/sh", "/usr/local/bin/tidb_start_script.sh"},
							Ports: []corev1.ContainerPort{
								{
									Name:          "server",
									ContainerPort: int32(4000),
									Protocol:      corev1.ProtocolTCP,
								},
								{
									Name:          "status", // pprof, status, metrics
									ContainerPort: int32(10080),
									Protocol:      corev1.ProtocolTCP,
								},
								{
									Name:          "metrics", // This is used for metrics pull
									ContainerPort: int32(10080),
									Protocol:      corev1.ProtocolTCP,
								},
							},
							VolumeMounts: volMounts,
							Resources:    util.ResourceRequirement(tc.Spec.TiDB.ContainerSpec),
							Env: []corev1.EnvVar{
								{
									Name:  "CLUSTER_NAME",
									Value: tc.GetName(),
								},
							},
						},
					},
					RestartPolicy: corev1.RestartPolicyAlways,
					Volumes:       vols,
				},
			},
			ServiceName:         controller.TiDBMemberName(tcName),
			PodManagementPolicy: apps.ParallelPodManagement,
			UpdateStrategy:      apps.StatefulSetUpdateStrategy{Type: apps.RollingUpdateStatefulSetStrategyType},
		},
	}
	return tidbSet
}

func (tmm *tidbMemberManager) syncTidbClusterStatus(tc *v1alpha1.TidbCluster, set *apps.StatefulSet) error {
	tc.Status.TiDB.StatefulSet = &set.Status
	return nil
}

func (tmm *tidbMemberManager) upgrade(tc *v1alpha1.TidbCluster, oldSet *apps.StatefulSet, newSet *apps.StatefulSet) error {
<<<<<<< HEAD
	if statefulSetInNormal(oldSet) {
		tc.Status.TiDB.Phase = v1alpha1.Normal
	} else {
		tc.Status.TiDB.Phase = v1alpha1.Upgrade
=======
	if oldSet.Status.CurrentRevision == oldSet.Status.UpdateRevision {
		tc.Status.TiDB.Phase = v1alpha1.NormalPhase
>>>>>>> fea4bd22
	}

	upgrade, err := tmm.needUpgrade(tc, newSet, oldSet)
	if err != nil {
		return err
	}
	if upgrade {
		tc.Status.TiDB.Phase = v1alpha1.UpgradePhase
	}

	if tc.Status.TiDB.Phase != v1alpha1.UpgradePhase {
		_, podSpec, err := controller.GetLastAppliedConfig(oldSet)
		if err != nil {
			return err
		}
		newSet.Spec.Template.Spec = *podSpec
	}
	return nil
}

func (tmm *tidbMemberManager) needUpgrade(tc *v1alpha1.TidbCluster, newSet *apps.StatefulSet, oldSet *apps.StatefulSet) (bool, error) {
	if tc.Status.PD.Phase == v1alpha1.UpgradePhase {
		return false, nil
	}

	if tc.Status.TiKV.Phase == v1alpha1.UpgradePhase {
		return false, nil
	}

	same, err := controller.EqualTemplate(newSet.Spec.Template, oldSet.Spec.Template)
	if err != nil {
		return false, err
	}
	return !same, nil
}<|MERGE_RESOLUTION|>--- conflicted
+++ resolved
@@ -274,15 +274,10 @@
 }
 
 func (tmm *tidbMemberManager) upgrade(tc *v1alpha1.TidbCluster, oldSet *apps.StatefulSet, newSet *apps.StatefulSet) error {
-<<<<<<< HEAD
 	if statefulSetInNormal(oldSet) {
-		tc.Status.TiDB.Phase = v1alpha1.Normal
+		tc.Status.TiDB.Phase = v1alpha1.NormalPhase
 	} else {
-		tc.Status.TiDB.Phase = v1alpha1.Upgrade
-=======
-	if oldSet.Status.CurrentRevision == oldSet.Status.UpdateRevision {
-		tc.Status.TiDB.Phase = v1alpha1.NormalPhase
->>>>>>> fea4bd22
+		tc.Status.TiDB.Phase = v1alpha1.UpgradePhase
 	}
 
 	upgrade, err := tmm.needUpgrade(tc, newSet, oldSet)
