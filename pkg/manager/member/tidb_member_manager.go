// Copyright 2018 PingCAP, Inc.
//
// Licensed under the Apache License, Version 2.0 (the "License");
// you may not use this file except in compliance with the License.
// You may obtain a copy of the License at
//
//     http://www.apache.org/licenses/LICENSE-2.0
//
// Unless required by applicable law or agreed to in writing, software
// distributed under the License is distributed on an "AS IS" BASIS,
// See the License for the specific language governing permissions and
// limitations under the License.

package member

import (
	"fmt"
	"path"
	"strconv"
	"strings"

	"github.com/pingcap/tidb-operator/pkg/apis/pingcap/v1alpha1"
	"github.com/pingcap/tidb-operator/pkg/controller"
	"github.com/pingcap/tidb-operator/pkg/label"
	"github.com/pingcap/tidb-operator/pkg/manager"
	"github.com/pingcap/tidb-operator/pkg/util"
	apps "k8s.io/api/apps/v1"
	corev1 "k8s.io/api/core/v1"
	"k8s.io/apimachinery/pkg/api/errors"
	apierrors "k8s.io/apimachinery/pkg/api/errors"
	metav1 "k8s.io/apimachinery/pkg/apis/meta/v1"
	"k8s.io/apimachinery/pkg/util/intstr"
	"k8s.io/apimachinery/pkg/util/uuid"
	v1 "k8s.io/client-go/listers/apps/v1"
	corelisters "k8s.io/client-go/listers/core/v1"
	"k8s.io/utils/pointer"
)

const (
	slowQueryLogVolumeName = "slowlog"
	slowQueryLogDir        = "/var/log/tidb"
	slowQueryLogFile       = slowQueryLogDir + "/slowlog"
	// clusterCertPath is where the cert for inter-cluster communication stored (if any)
	clusterCertPath = "/var/lib/tidb-tls"
	// serverCertPath is where the tidb-server cert stored (if any)
	serverCertPath = "/var/lib/tidb-server-tls"
	// serviceAccountCAPath is where is CABundle of serviceaccount locates
	serviceAccountCAPath = "/var/run/secrets/kubernetes.io/serviceaccount/ca.crt"
)

type tidbMemberManager struct {
	setControl                   controller.StatefulSetControlInterface
	svcControl                   controller.ServiceControlInterface
	tidbControl                  controller.TiDBControlInterface
	typedControl                 controller.TypedControlInterface
	certControl                  controller.CertControlInterface
	setLister                    v1.StatefulSetLister
	svcLister                    corelisters.ServiceLister
	podLister                    corelisters.PodLister
	cmLister                     corelisters.ConfigMapLister
	tidbUpgrader                 Upgrader
	autoFailover                 bool
	tidbFailover                 Failover
	tidbStatefulSetIsUpgradingFn func(corelisters.PodLister, *apps.StatefulSet, *v1alpha1.TidbCluster) (bool, error)
}

// NewTiDBMemberManager returns a *tidbMemberManager
func NewTiDBMemberManager(setControl controller.StatefulSetControlInterface,
	svcControl controller.ServiceControlInterface,
	tidbControl controller.TiDBControlInterface,
	certControl controller.CertControlInterface,
	typedControl controller.TypedControlInterface,
	setLister v1.StatefulSetLister,
	svcLister corelisters.ServiceLister,
	podLister corelisters.PodLister,
	cmLister corelisters.ConfigMapLister,
	tidbUpgrader Upgrader,
	autoFailover bool,
	tidbFailover Failover) manager.Manager {
	return &tidbMemberManager{
		setControl:                   setControl,
		svcControl:                   svcControl,
		tidbControl:                  tidbControl,
		typedControl:                 typedControl,
		certControl:                  certControl,
		setLister:                    setLister,
		svcLister:                    svcLister,
		podLister:                    podLister,
		cmLister:                     cmLister,
		tidbUpgrader:                 tidbUpgrader,
		autoFailover:                 autoFailover,
		tidbFailover:                 tidbFailover,
		tidbStatefulSetIsUpgradingFn: tidbStatefulSetIsUpgrading,
	}
}

func (tmm *tidbMemberManager) Sync(tc *v1alpha1.TidbCluster) error {
	ns := tc.GetNamespace()
	tcName := tc.GetName()

	if !tc.TiKVIsAvailable() {
		return controller.RequeueErrorf("TidbCluster: [%s/%s], waiting for TiKV cluster running", ns, tcName)
	}

	// Sync TiDB Headless Service
	if err := tmm.syncTiDBHeadlessServiceForTidbCluster(tc); err != nil {
		return err
	}

	// Sync Tidb StatefulSet
	if err := tmm.syncTiDBStatefulSetForTidbCluster(tc); err != nil {
		return err
	}

	return tmm.syncTiDBService(tc)
}

func (tmm *tidbMemberManager) syncTiDBHeadlessServiceForTidbCluster(tc *v1alpha1.TidbCluster) error {
	ns := tc.GetNamespace()
	tcName := tc.GetName()

	newSvc := getNewTiDBHeadlessServiceForTidbCluster(tc)
	oldSvcTmp, err := tmm.svcLister.Services(ns).Get(controller.TiDBPeerMemberName(tcName))
	if errors.IsNotFound(err) {
		err = controller.SetServiceLastAppliedConfigAnnotation(newSvc)
		if err != nil {
			return err
		}
		return tmm.svcControl.CreateService(tc, newSvc)
	}
	if err != nil {
		return err
	}

	oldSvc := oldSvcTmp.DeepCopy()

	equal, err := controller.ServiceEqual(newSvc, oldSvc)
	if err != nil {
		return err
	}
	if !equal {
		svc := *oldSvc
		svc.Spec = newSvc.Spec
		err = controller.SetServiceLastAppliedConfigAnnotation(&svc)
		if err != nil {
			return err
		}
		_, err = tmm.svcControl.UpdateService(tc, &svc)
		return err
	}

	return nil
}

func (tmm *tidbMemberManager) syncTiDBStatefulSetForTidbCluster(tc *v1alpha1.TidbCluster) error {
	ns := tc.GetNamespace()
	tcName := tc.GetName()

	oldTiDBSetTemp, err := tmm.setLister.StatefulSets(ns).Get(controller.TiDBMemberName(tcName))
	if err != nil && !errors.IsNotFound(err) {
		return err
	}
	setNotExist := errors.IsNotFound(err)

	oldTiDBSet := oldTiDBSetTemp.DeepCopy()
	cm, err := tmm.syncTiDBConfigMap(tc, oldTiDBSet)
	if err != nil {
		return err
	}

	newTiDBSet := getNewTiDBSetForTidbCluster(tc, cm)
	if setNotExist {
		err = SetLastAppliedConfigAnnotation(newTiDBSet)
		if err != nil {
			return err
		}
		if tc.IsTLSClusterEnabled() {
			err := tmm.syncTiDBClusterCerts(tc)
			if err != nil {
				return err
			}
		}
		if tc.Spec.TiDB.IsTLSClientEnabled() {
			err := tmm.syncTiDBServerCerts(tc)
			if err != nil {
				return err
			}
			err = tmm.syncTiDBClientCerts(tc)
			if err != nil {
				return err
			}
		}
		err = tmm.setControl.CreateStatefulSet(tc, newTiDBSet)
		if err != nil {
			return err
		}
		tc.Status.TiDB.StatefulSet = &apps.StatefulSetStatus{}
		return nil
	}

	if err = tmm.syncTidbClusterStatus(tc, oldTiDBSet); err != nil {
		return err
	}

	if !templateEqual(newTiDBSet.Spec.Template, oldTiDBSet.Spec.Template) || tc.Status.TiDB.Phase == v1alpha1.UpgradePhase {
		if err := tmm.tidbUpgrader.Upgrade(tc, oldTiDBSet, newTiDBSet); err != nil {
			return err
		}
	}

	if tmm.autoFailover {
		if tc.Spec.TiDB.Replicas == int32(0) && tc.Status.TiDB.FailureMembers != nil {
			tmm.tidbFailover.Recover(tc)
		}
		if tc.TiDBAllPodsStarted() && tc.TiDBAllMembersReady() && tc.Status.TiDB.FailureMembers != nil {
			tmm.tidbFailover.Recover(tc)
		} else if tc.TiDBAllPodsStarted() && !tc.TiDBAllMembersReady() {
			if err := tmm.tidbFailover.Failover(tc); err != nil {
				return err
			}
		}
	}

	if !statefulSetEqual(*newTiDBSet, *oldTiDBSet) {
		set := *oldTiDBSet
		set.Spec.Template = newTiDBSet.Spec.Template
		*set.Spec.Replicas = *newTiDBSet.Spec.Replicas
		set.Spec.UpdateStrategy = newTiDBSet.Spec.UpdateStrategy
		err := SetLastAppliedConfigAnnotation(&set)
		if err != nil {
			return err
		}
		_, err = tmm.setControl.UpdateStatefulSet(tc, &set)
		return err
	}

	return nil
}

// syncTiDBClusterCerts creates the cert pair for TiDB if not exist, the cert
// pair is used to communicate with other TiDB components, like TiKVs and PDs
func (tmm *tidbMemberManager) syncTiDBClusterCerts(tc *v1alpha1.TidbCluster) error {
	ns := tc.GetNamespace()
	tcName := tc.GetName()
	svcName := controller.TiDBMemberName(tcName)
	peerName := controller.TiDBPeerMemberName(tcName)

	if tmm.certControl.CheckSecret(ns, svcName) {
		return nil
	}

	hostList := []string{
		svcName,
		peerName,
		fmt.Sprintf("%s.%s", svcName, ns),
		fmt.Sprintf("%s.%s", peerName, ns),
		fmt.Sprintf("*.%s.%s", peerName, ns),
	}

	certOpts := &controller.TiDBClusterCertOptions{
		Namespace:  ns,
		Instance:   tcName,
		CommonName: svcName,
		HostList:   hostList,
		Component:  "tidb",
		Suffix:     "tidb",
	}

	return tmm.certControl.Create(controller.GetOwnerRef(tc), certOpts)
}

// syncTiDBServerCerts creates the cert pair for TiDB if not exist, the cert
// pair is used to communicate with DB clients with encrypted connections
func (tmm *tidbMemberManager) syncTiDBServerCerts(tc *v1alpha1.TidbCluster) error {
	suffix := "tidb-server"
	ns := tc.GetNamespace()
	tcName := tc.GetName()
	svcName := fmt.Sprintf("%s-%s", tcName, suffix)

	if tmm.certControl.CheckSecret(ns, svcName) {
		return nil
	}

	hostList := []string{
		svcName,
		fmt.Sprintf("%s.%s", svcName, ns),
	}

	certOpts := &controller.TiDBClusterCertOptions{
		Namespace:  ns,
		Instance:   tcName,
		CommonName: svcName,
		HostList:   hostList,
		Component:  "tidb",
		Suffix:     suffix,
	}

	return tmm.certControl.Create(controller.GetOwnerRef(tc), certOpts)
}

// syncTiDBClientCerts creates the cert pair for TiDB if not exist, the cert
// pair is used for DB clients to connect to TiDB server with encrypted connections
func (tmm *tidbMemberManager) syncTiDBClientCerts(tc *v1alpha1.TidbCluster) error {
	suffix := "tidb-client"
	ns := tc.GetNamespace()
	tcName := tc.GetName()
	commonName := fmt.Sprintf("%s-%s", tcName, suffix)

	if tmm.certControl.CheckSecret(ns, commonName) {
		return nil
	}

	hostList := []string{
		commonName,
	}

	certOpts := &controller.TiDBClusterCertOptions{
		Namespace:  ns,
		Instance:   tcName,
		CommonName: commonName,
		HostList:   hostList,
		Component:  "tidb",
		Suffix:     suffix,
	}

	return tmm.certControl.Create(controller.GetOwnerRef(tc), certOpts)
}

func (tmm *tidbMemberManager) syncTiDBService(tc *v1alpha1.TidbCluster) error {

	newSvc := getNewTiDBServiceOrNil(tc)
	// TODO: delete tidb service if user remove the service spec deliberately
	if newSvc == nil {
		return nil
	}

	ns := newSvc.Namespace

	oldSvcTmp, err := tmm.svcLister.Services(ns).Get(newSvc.Name)
	if errors.IsNotFound(err) {
		err = controller.SetServiceLastAppliedConfigAnnotation(newSvc)
		if err != nil {
			return err
		}
		return tmm.svcControl.CreateService(tc, newSvc)
	}
	if err != nil {
		return err
	}
	oldSvc := oldSvcTmp.DeepCopy()

	equal, err := controller.ServiceEqual(newSvc, oldSvc)
	if err != nil {
		return err
	}
	annoEqual := util.IsSubMapOf(newSvc.Annotations, oldSvc.Annotations)
	isOrphan := metav1.GetControllerOf(oldSvc) == nil

	if !equal || !annoEqual || isOrphan {
		svc := *oldSvc
		svc.Spec = newSvc.Spec
		svc.Spec.ClusterIP = oldSvc.Spec.ClusterIP
		err = controller.SetServiceLastAppliedConfigAnnotation(&svc)
		if err != nil {
			return err
		}
		// apply change of annotations if any
		for k, v := range newSvc.Annotations {
			svc.Annotations[k] = v
		}
		// also override labels when adopt orphan
		if isOrphan {
			svc.OwnerReferences = newSvc.OwnerReferences
			svc.Labels = newSvc.Labels
		}
		_, err = tmm.svcControl.UpdateService(tc, &svc)
		return err
	}

	return nil
}

// syncTiDBConfigMap syncs the configmap of tidb
func (tmm *tidbMemberManager) syncTiDBConfigMap(tc *v1alpha1.TidbCluster, set *apps.StatefulSet) (*corev1.ConfigMap, error) {

	// For backward compatibility, only sync tidb configmap when .tidb.config is non-nil
	if tc.Spec.TiDB.Config == nil {
		return nil, nil
	}
	newCm, err := getTiDBConfigMap(tc)
	if err != nil {
		return nil, err
	}
	if set != nil && tc.BaseTiDBSpec().ConfigUpdateStrategy() == v1alpha1.ConfigUpdateStrategyInPlace {
		inUseName := FindConfigMapVolume(&set.Spec.Template.Spec, func(name string) bool {
			return strings.HasPrefix(name, controller.TiDBMemberName(tc.Name))
		})
		if inUseName != "" {
			newCm.Name = inUseName
		}
	}

	return tmm.typedControl.CreateOrUpdateConfigMap(tc, newCm)
}

func getTiDBConfigMap(tc *v1alpha1.TidbCluster) (*corev1.ConfigMap, error) {

	config := tc.Spec.TiDB.Config
	if config == nil {
		return nil, nil
	}

	// override CA if tls enabled
	if tc.IsTLSClusterEnabled() {
		if config.Security == nil {
			config.Security = &v1alpha1.Security{}
		}
		config.Security.ClusterSSLCA = pointer.StringPtr(serviceAccountCAPath)
		config.Security.ClusterSSLCert = pointer.StringPtr(path.Join(clusterCertPath, "cert"))
		config.Security.ClusterSSLKey = pointer.StringPtr(path.Join(clusterCertPath, "key"))
	}
	if tc.Spec.TiDB.IsTLSClientEnabled() {
		if config.Security == nil {
			config.Security = &v1alpha1.Security{}
		}
		config.Security.SSLCA = pointer.StringPtr(serviceAccountCAPath)
		config.Security.SSLCert = pointer.StringPtr(path.Join(serverCertPath, "cert"))
		config.Security.SSLKey = pointer.StringPtr(path.Join(serverCertPath, "key"))
	}
	confText, err := MarshalTOML(config)
	if err != nil {
		return nil, err
	}

	plugins := tc.Spec.TiDB.Plugins
	startScript, err := RenderTiDBStartScript(&TidbStartScriptModel{
		ClusterName:     tc.Name,
		EnablePlugin:    len(plugins) > 0,
		PluginDirectory: "/plugins",
		PluginList:      strings.Join(plugins, ","),
	})
	if err != nil {
		return nil, err
	}
	data := map[string]string{
		"config-file":    string(confText),
		"startup-script": startScript,
	}
	name := controller.TiDBMemberName(tc.Name)
	instanceName := tc.GetInstanceName()
	tidbLabels := label.New().Instance(instanceName).TiDB().Labels()

	cm := &corev1.ConfigMap{
		ObjectMeta: metav1.ObjectMeta{
			Name:            name,
			Namespace:       tc.Namespace,
			Labels:          tidbLabels,
			OwnerReferences: []metav1.OwnerReference{controller.GetOwnerRef(tc)},
		},
		Data: data,
	}

	if tc.BaseTiDBSpec().ConfigUpdateStrategy() == v1alpha1.ConfigUpdateStrategyRollingUpdate {
		if err := AddConfigMapDigestSuffix(cm); err != nil {
			return nil, err
		}
	}

	return cm, nil
}

func getNewTiDBServiceOrNil(tc *v1alpha1.TidbCluster) *corev1.Service {

	svcSpec := tc.Spec.TiDB.Service
	if svcSpec == nil {
		return nil
	}

	ns := tc.Namespace
	tcName := tc.Name
	instanceName := tc.GetInstanceName()
	tidbLabels := label.New().Instance(instanceName).TiDB().Labels()
	svcName := controller.TiDBMemberName(tcName)

	ports := []corev1.ServicePort{
		{
			Name:       "mysql-client",
			Port:       4000,
			TargetPort: intstr.FromInt(4000),
			Protocol:   corev1.ProtocolTCP,
		},
	}
	if svcSpec.ShouldExposeStatus() {
		ports = append(ports, corev1.ServicePort{
			Name:       "status",
			Port:       10080,
			TargetPort: intstr.FromInt(10080),
			Protocol:   corev1.ProtocolTCP,
		})
	}

	tidbSvc := &corev1.Service{
		ObjectMeta: metav1.ObjectMeta{
			Name:            svcName,
			Namespace:       ns,
			Labels:          tidbLabels,
			Annotations:     svcSpec.Annotations,
			OwnerReferences: []metav1.OwnerReference{controller.GetOwnerRef(tc)},
		},
		Spec: corev1.ServiceSpec{
<<<<<<< HEAD
			Type:     svcSpec.Type,
			Ports:    ports,
			Selector: tidbLabels,
=======
			Type:                  svcSpec.Type,
			Ports:                 ports,
			ExternalTrafficPolicy: svcSpec.ExternalTrafficPolicy,
			ClusterIP:             svcSpec.ClusterIP,
			LoadBalancerIP:        svcSpec.LoadBalancerIP,
			Selector:              tidbLabels,
>>>>>>> 7bbb1528
		},
	}
	if svcSpec.LoadBalancerIP != nil {
		tidbSvc.Spec.LoadBalancerIP = *svcSpec.LoadBalancerIP
	}
	if svcSpec.ExternalTrafficPolicy != nil {
		tidbSvc.Spec.ExternalTrafficPolicy = *svcSpec.ExternalTrafficPolicy
	}
	return tidbSvc
}

func getNewTiDBHeadlessServiceForTidbCluster(tc *v1alpha1.TidbCluster) *corev1.Service {
	ns := tc.Namespace
	tcName := tc.Name
	instanceName := tc.GetInstanceName()
	svcName := controller.TiDBPeerMemberName(tcName)
	tidbLabel := label.New().Instance(instanceName).TiDB().Labels()

	return &corev1.Service{
		ObjectMeta: metav1.ObjectMeta{
			Name:            svcName,
			Namespace:       ns,
			Labels:          tidbLabel,
			OwnerReferences: []metav1.OwnerReference{controller.GetOwnerRef(tc)},
		},
		Spec: corev1.ServiceSpec{
			ClusterIP: "None",
			Ports: []corev1.ServicePort{
				{
					Name:       "status",
					Port:       10080,
					TargetPort: intstr.FromInt(10080),
					Protocol:   corev1.ProtocolTCP,
				},
			},
			Selector:                 tidbLabel,
			PublishNotReadyAddresses: true,
		},
	}
}

func getNewTiDBSetForTidbCluster(tc *v1alpha1.TidbCluster, cm *corev1.ConfigMap) *apps.StatefulSet {
	ns := tc.GetNamespace()
	tcName := tc.GetName()
	baseTiDBSpec := tc.BaseTiDBSpec()
	instanceName := tc.GetInstanceName()
	tidbConfigMap := controller.MemberConfigMapName(tc, v1alpha1.TiDBMemberType)
	if cm != nil {
		tidbConfigMap = cm.Name
	}

	annMount, annVolume := annotationsMountVolume()
	volMounts := []corev1.VolumeMount{
		annMount,
		{Name: "config", ReadOnly: true, MountPath: "/etc/tidb"},
		{Name: "startup-script", ReadOnly: true, MountPath: "/usr/local/bin"},
	}
	if tc.IsTLSClusterEnabled() {
		volMounts = append(volMounts, corev1.VolumeMount{
			Name: "tidb-tls", ReadOnly: true, MountPath: clusterCertPath,
		})
	}
	if tc.Spec.TiDB.IsTLSClientEnabled() {
		volMounts = append(volMounts, corev1.VolumeMount{
			Name: "tidb-server-tls", ReadOnly: true, MountPath: serverCertPath,
		})
	}

	vols := []corev1.Volume{
		annVolume,
		{Name: "config", VolumeSource: corev1.VolumeSource{
			ConfigMap: &corev1.ConfigMapVolumeSource{
				LocalObjectReference: corev1.LocalObjectReference{
					Name: tidbConfigMap,
				},
				Items: []corev1.KeyToPath{{Key: "config-file", Path: "tidb.toml"}},
			}},
		},
		{Name: "startup-script", VolumeSource: corev1.VolumeSource{
			ConfigMap: &corev1.ConfigMapVolumeSource{
				LocalObjectReference: corev1.LocalObjectReference{
					Name: tidbConfigMap,
				},
				Items: []corev1.KeyToPath{{Key: "startup-script", Path: "tidb_start_script.sh"}},
			}},
		},
	}
	if tc.IsTLSClusterEnabled() {
		vols = append(vols, corev1.Volume{
			Name: "tidb-tls", VolumeSource: corev1.VolumeSource{
				Secret: &corev1.SecretVolumeSource{
					SecretName: controller.TiDBMemberName(tcName),
				},
			},
		})
	}
	if tc.Spec.TiDB.IsTLSClientEnabled() {
		vols = append(vols, corev1.Volume{
			Name: "tidb-server-tls", VolumeSource: corev1.VolumeSource{
				Secret: &corev1.SecretVolumeSource{
					SecretName: fmt.Sprintf("%s-%s", controller.TiDBMemberName(tcName), "server"),
				},
			},
		})
	}

	sysctls := "sysctl -w"
	var initContainers []corev1.Container
	if baseTiDBSpec.Annotations() != nil {
		init, ok := baseTiDBSpec.Annotations()[label.AnnSysctlInit]
		if ok && (init == label.AnnSysctlInitVal) {
			if baseTiDBSpec.PodSecurityContext() != nil && len(baseTiDBSpec.PodSecurityContext().Sysctls) > 0 {
				for _, sysctl := range baseTiDBSpec.PodSecurityContext().Sysctls {
					sysctls = sysctls + fmt.Sprintf(" %s=%s", sysctl.Name, sysctl.Value)
				}
				privileged := true
				initContainers = append(initContainers, corev1.Container{
					Name:  "init",
					Image: tc.HelperImage(),
					Command: []string{
						"sh",
						"-c",
						sysctls,
					},
					SecurityContext: &corev1.SecurityContext{
						Privileged: &privileged,
					},
				})
			}
		}
	}
	// Init container is only used for the case where allowed-unsafe-sysctls
	// cannot be enabled for kubelet, so clean the sysctl in statefulset
	// SecurityContext if init container is enabled
	podSecurityContext := baseTiDBSpec.PodSecurityContext().DeepCopy()
	if len(initContainers) > 0 {
		podSecurityContext.Sysctls = []corev1.Sysctl{}
	}

	var containers []corev1.Container
	if tc.Spec.TiDB.ShouldSeparateSlowLog() {
		// mount a shared volume and tail the slow log to STDOUT using a sidecar.
		vols = append(vols, corev1.Volume{
			Name: slowQueryLogVolumeName,
			VolumeSource: corev1.VolumeSource{
				EmptyDir: &corev1.EmptyDirVolumeSource{},
			},
		})
		volMounts = append(volMounts, corev1.VolumeMount{Name: slowQueryLogVolumeName, MountPath: slowQueryLogDir})
		containers = append(containers, corev1.Container{
			Name:            v1alpha1.SlowLogTailerMemberType.String(),
			Image:           tc.HelperImage(),
			ImagePullPolicy: tc.HelperImagePullPolicy(),
			Resources:       controller.ContainerResource(tc.Spec.TiDB.GetSlowLogTailerSpec().ResourceRequirements),
			VolumeMounts: []corev1.VolumeMount{
				{Name: slowQueryLogVolumeName, MountPath: slowQueryLogDir},
			},
			Command: []string{
				"sh",
				"-c",
				fmt.Sprintf("touch %s; tail -n0 -F %s;", slowQueryLogFile, slowQueryLogFile),
			},
		})
	}

	slowLogFileEnvVal := ""
	if tc.Spec.TiDB.ShouldSeparateSlowLog() {
		slowLogFileEnvVal = slowQueryLogFile
	}
	envs := []corev1.EnvVar{
		{
			Name:  "CLUSTER_NAME",
			Value: tc.GetName(),
		},
		{
			Name:  "TZ",
			Value: tc.Spec.Timezone,
		},
		{
			Name:  "BINLOG_ENABLED",
			Value: strconv.FormatBool(tc.IsTiDBBinlogEnabled()),
		},
		{
			Name:  "SLOW_LOG_FILE",
			Value: slowLogFileEnvVal,
		},
	}

	scheme := corev1.URISchemeHTTP
	if tc.IsTLSClusterEnabled() {
		scheme = corev1.URISchemeHTTPS
	}
	containers = append(containers, corev1.Container{
		Name:            v1alpha1.TiDBMemberType.String(),
		Image:           tc.TiDBImage(),
		Command:         []string{"/bin/sh", "/usr/local/bin/tidb_start_script.sh"},
		ImagePullPolicy: baseTiDBSpec.ImagePullPolicy(),
		Ports: []corev1.ContainerPort{
			{
				Name:          "server",
				ContainerPort: int32(4000),
				Protocol:      corev1.ProtocolTCP,
			},
			{
				Name:          "status", // pprof, status, metrics
				ContainerPort: int32(10080),
				Protocol:      corev1.ProtocolTCP,
			},
		},
		VolumeMounts: volMounts,
		Resources:    controller.ContainerResource(tc.Spec.TiDB.ResourceRequirements),
		Env:          envs,
		ReadinessProbe: &corev1.Probe{
			Handler: corev1.Handler{
				HTTPGet: &corev1.HTTPGetAction{
					Path:   "/status",
					Port:   intstr.FromInt(10080),
					Scheme: scheme,
				},
			},
			InitialDelaySeconds: int32(10),
		},
	})

	podSpec := baseTiDBSpec.BuildPodSpec()
	podSpec.Containers = containers
	podSpec.Volumes = vols
	podSpec.SecurityContext = podSecurityContext
	podSpec.InitContainers = initContainers

	if baseTiDBSpec.HostNetwork() {
		podSpec.DNSPolicy = corev1.DNSClusterFirstWithHostNet
	}

	tidbLabel := label.New().Instance(instanceName).TiDB()
	podAnnotations := CombineAnnotations(controller.AnnProm(10080), baseTiDBSpec.Annotations())
	tidbSet := &apps.StatefulSet{
		ObjectMeta: metav1.ObjectMeta{
			Name:            controller.TiDBMemberName(tcName),
			Namespace:       ns,
			Labels:          tidbLabel.Labels(),
			OwnerReferences: []metav1.OwnerReference{controller.GetOwnerRef(tc)},
		},
		Spec: apps.StatefulSetSpec{
			Replicas: controller.Int32Ptr(tc.TiDBStsDesiredReplicas()),
			Selector: tidbLabel.LabelSelector(),
			Template: corev1.PodTemplateSpec{
				ObjectMeta: metav1.ObjectMeta{
					Labels:      tidbLabel.Labels(),
					Annotations: podAnnotations,
				},
				Spec: podSpec,
			},
			ServiceName:         controller.TiDBPeerMemberName(tcName),
			PodManagementPolicy: apps.ParallelPodManagement,
			UpdateStrategy: apps.StatefulSetUpdateStrategy{Type: apps.RollingUpdateStatefulSetStrategyType,
				RollingUpdate: &apps.RollingUpdateStatefulSetStrategy{Partition: controller.Int32Ptr(tc.TiDBStsDesiredReplicas())},
			},
		},
	}
	return tidbSet
}

func (tmm *tidbMemberManager) syncTidbClusterStatus(tc *v1alpha1.TidbCluster, set *apps.StatefulSet) error {
	tc.Status.TiDB.StatefulSet = &set.Status

	upgrading, err := tmm.tidbStatefulSetIsUpgradingFn(tmm.podLister, set, tc)
	if err != nil {
		return err
	}
	if upgrading && tc.Status.TiKV.Phase != v1alpha1.UpgradePhase && tc.Status.PD.Phase != v1alpha1.UpgradePhase {
		tc.Status.TiDB.Phase = v1alpha1.UpgradePhase
	} else {
		tc.Status.TiDB.Phase = v1alpha1.NormalPhase
	}

	tidbStatus := map[string]v1alpha1.TiDBMember{}
	tidbHealth := tmm.tidbControl.GetHealth(tc)
	for name, health := range tidbHealth {
		newTidbMember := v1alpha1.TiDBMember{
			Name:   name,
			Health: health,
		}
		oldTidbMember, exist := tc.Status.TiDB.Members[name]

		newTidbMember.LastTransitionTime = metav1.Now()
		if exist {
			newTidbMember.NodeName = oldTidbMember.NodeName
			if oldTidbMember.Health == newTidbMember.Health {
				newTidbMember.LastTransitionTime = oldTidbMember.LastTransitionTime
			}
		}
		pod, err := tmm.podLister.Pods(tc.GetNamespace()).Get(name)
		if err != nil && !apierrors.IsNotFound(err) {
			return err
		}
		if pod != nil && pod.Spec.NodeName != "" {
			// Update assiged node if pod exists and is scheduled
			newTidbMember.NodeName = pod.Spec.NodeName
		}
		tidbStatus[name] = newTidbMember
	}
	tc.Status.TiDB.Members = tidbStatus

	return nil
}

func tidbStatefulSetIsUpgrading(podLister corelisters.PodLister, set *apps.StatefulSet, tc *v1alpha1.TidbCluster) (bool, error) {
	if statefulSetIsUpgrading(set) {
		return true, nil
	}
	selector, err := label.New().
		Instance(tc.GetInstanceName()).
		TiDB().
		Selector()
	if err != nil {
		return false, err
	}
	tidbPods, err := podLister.Pods(tc.GetNamespace()).List(selector)
	if err != nil {
		return false, err
	}
	for _, pod := range tidbPods {
		revisionHash, exist := pod.Labels[apps.ControllerRevisionHashLabelKey]
		if !exist {
			return false, nil
		}
		if revisionHash != tc.Status.TiDB.StatefulSet.UpdateRevision {
			return true, nil
		}
	}
	return false, nil
}

type FakeTiDBMemberManager struct {
	err error
}

func NewFakeTiDBMemberManager() *FakeTiDBMemberManager {
	return &FakeTiDBMemberManager{}
}

func (ftmm *FakeTiDBMemberManager) SetSyncError(err error) {
	ftmm.err = err
}

func (ftmm *FakeTiDBMemberManager) Sync(tc *v1alpha1.TidbCluster) error {
	if ftmm.err != nil {
		return ftmm.err
	}
	if len(tc.Status.TiDB.Members) != 0 {
		// simulate status update
		tc.Status.ClusterID = string(uuid.NewUUID())
	}
	return nil
}<|MERGE_RESOLUTION|>--- conflicted
+++ resolved
@@ -508,18 +508,9 @@
 			OwnerReferences: []metav1.OwnerReference{controller.GetOwnerRef(tc)},
 		},
 		Spec: corev1.ServiceSpec{
-<<<<<<< HEAD
 			Type:     svcSpec.Type,
 			Ports:    ports,
 			Selector: tidbLabels,
-=======
-			Type:                  svcSpec.Type,
-			Ports:                 ports,
-			ExternalTrafficPolicy: svcSpec.ExternalTrafficPolicy,
-			ClusterIP:             svcSpec.ClusterIP,
-			LoadBalancerIP:        svcSpec.LoadBalancerIP,
-			Selector:              tidbLabels,
->>>>>>> 7bbb1528
 		},
 	}
 	if svcSpec.LoadBalancerIP != nil {
@@ -527,6 +518,9 @@
 	}
 	if svcSpec.ExternalTrafficPolicy != nil {
 		tidbSvc.Spec.ExternalTrafficPolicy = *svcSpec.ExternalTrafficPolicy
+	}
+	if svcSpec.ClusterIP != nil {
+		tidbSvc.Spec.ClusterIP = *svcSpec.ClusterIP
 	}
 	return tidbSvc
 }
