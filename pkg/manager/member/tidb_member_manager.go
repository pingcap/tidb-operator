// Copyright 2018 PingCAP, Inc.
//
// Licensed under the Apache License, Version 2.0 (the "License");
// you may not use this file except in compliance with the License.
// You may obtain a copy of the License at
//
//     http://www.apache.org/licenses/LICENSE-2.0
//
// Unless required by applicable law or agreed to in writing, software
// distributed under the License is distributed on an "AS IS" BASIS,
// See the License for the specific language governing permissions and
// limitations under the License.

package member

import (
	"context"
	"crypto/tls"
	"database/sql"
	"fmt"
	"path"
	"strconv"
	"strings"
	"time"

	"github.com/pingcap/advanced-statefulset/client/apis/apps/v1/helper"
	"github.com/pingcap/tidb-operator/pkg/apis/label"
	"github.com/pingcap/tidb-operator/pkg/apis/pingcap/v1alpha1"
	"github.com/pingcap/tidb-operator/pkg/backup/constants"
	"github.com/pingcap/tidb-operator/pkg/controller"
	"github.com/pingcap/tidb-operator/pkg/manager"
	mngerutils "github.com/pingcap/tidb-operator/pkg/manager/utils"
	"github.com/pingcap/tidb-operator/pkg/util"
	apps "k8s.io/api/apps/v1"
	corev1 "k8s.io/api/core/v1"
	"k8s.io/apimachinery/pkg/api/equality"
	"k8s.io/apimachinery/pkg/api/errors"
	metav1 "k8s.io/apimachinery/pkg/apis/meta/v1"
	"k8s.io/apimachinery/pkg/util/intstr"
	"k8s.io/apimachinery/pkg/util/uuid"
	corelisters "k8s.io/client-go/listers/core/v1"
	"k8s.io/klog/v2"
	podutil "k8s.io/kubernetes/pkg/api/v1/pod"
	"k8s.io/utils/pointer"

	// for sql/driver
	_ "github.com/go-sql-driver/mysql"
)

const (
	defaultSlowLogVolume = "slowlog"
	defaultSlowLogDir    = "/var/log/tidb"
	defaultSlowLogFile   = defaultSlowLogDir + "/slowlog"
	// clusterCertPath is where the cert for inter-cluster communication stored (if any)
	clusterCertPath = "/var/lib/tidb-tls"
	// serverCertPath is where the tidb-server cert stored (if any)
	serverCertPath = "/var/lib/tidb-server-tls"
	// tlsSecretRootCAKey is the key used in tls secret for the root CA.
	// When user use self-signed certificates, the root CA must be provided. We
	// following the same convention used in Kubernetes service token.
	tlsSecretRootCAKey = corev1.ServiceAccountRootCAKey
)

type tidbMemberManager struct {
	deps                         *controller.Dependencies
	scaler                       Scaler
	tidbUpgrader                 Upgrader
	tidbFailover                 Failover
	tidbStatefulSetIsUpgradingFn func(corelisters.PodLister, *apps.StatefulSet, *v1alpha1.TidbCluster) (bool, error)
}

// NewTiDBMemberManager returns a *tidbMemberManager
func NewTiDBMemberManager(deps *controller.Dependencies, scaler Scaler, tidbUpgrader Upgrader, tidbFailover Failover) manager.Manager {
	return &tidbMemberManager{
		deps:                         deps,
		scaler:                       scaler,
		tidbUpgrader:                 tidbUpgrader,
		tidbFailover:                 tidbFailover,
		tidbStatefulSetIsUpgradingFn: tidbStatefulSetIsUpgrading,
	}
}

func (m *tidbMemberManager) Sync(tc *v1alpha1.TidbCluster) error {
	// If tidb is not specified return
	if tc.Spec.TiDB == nil {
		return nil
	}

	ns := tc.GetNamespace()
	tcName := tc.GetName()

	if tc.Spec.TiKV != nil && !tc.TiKVIsAvailable() {
		return controller.RequeueErrorf("TidbCluster: [%s/%s], waiting for TiKV cluster running", ns, tcName)
	}

	if tc.Spec.Pump != nil && !tc.PumpIsAvailable() {
		return controller.RequeueErrorf("TidbCluster: [%s/%s], waiting for Pump cluster running", ns, tcName)
	}

	// Sync TiDB Headless Service
	if err := m.syncTiDBHeadlessServiceForTidbCluster(tc); err != nil {
		return err
	}

	// Sync TiDB Service before syncing TiDB StatefulSet
	if err := m.syncTiDBService(tc); err != nil {
		return err
	}

	if tc.Spec.TiDB.IsTLSClientEnabled() {
		if err := m.checkTLSClientCert(tc); err != nil {
			return err
		}
	}

	if tc.NeedToSyncTiDBInitializer() {
		m.syncInitializer(tc)
	}

	// Sync TiDB StatefulSet
	return m.syncTiDBStatefulSetForTidbCluster(tc)
}

func (m *tidbMemberManager) checkTLSClientCert(tc *v1alpha1.TidbCluster) error {
	ns := tc.Namespace
	secretName := tlsClientSecretName(tc)
	secret, err := m.deps.SecretLister.Secrets(ns).Get(secretName)
	if err != nil {
		return fmt.Errorf("unable to load certificates from secret %s/%s: %v", ns, secretName, err)
	}

	clientCert, certExists := secret.Data[corev1.TLSCertKey]
	clientKey, keyExists := secret.Data[corev1.TLSPrivateKeyKey]
	if !certExists || !keyExists {
		return fmt.Errorf("cert or key does not exist in secret %s/%s", ns, secretName)
	}

	_, err = tls.X509KeyPair(clientCert, clientKey)
	if err != nil {
		return fmt.Errorf("unable to load certificates from secret %s/%s: %v", ns, secretName, err)
	}
	return nil
}

func (m *tidbMemberManager) syncTiDBHeadlessServiceForTidbCluster(tc *v1alpha1.TidbCluster) error {
	if tc.Spec.Paused {
		klog.V(4).Infof("tidb cluster %s/%s is paused, skip syncing for tidb headless service", tc.GetNamespace(), tc.GetName())
		return nil
	}

	ns := tc.GetNamespace()
	tcName := tc.GetName()

	newSvc := getNewTiDBHeadlessServiceForTidbCluster(tc)
	oldSvcTmp, err := m.deps.ServiceLister.Services(ns).Get(controller.TiDBPeerMemberName(tcName))
	if errors.IsNotFound(err) {
		err = controller.SetServiceLastAppliedConfigAnnotation(newSvc)
		if err != nil {
			return err
		}
		return m.deps.ServiceControl.CreateService(tc, newSvc)
	}
	if err != nil {
		return fmt.Errorf("syncTiDBHeadlessServiceForTidbCluster: failed to get svc %s for cluster %s/%s, error: %s", controller.TiDBPeerMemberName(tcName), ns, tcName, err)
	}

	oldSvc := oldSvcTmp.DeepCopy()

	equal, err := controller.ServiceEqual(newSvc, oldSvc)
	if err != nil {
		return err
	}
	if !equal {
		svc := *oldSvc
		svc.Spec = newSvc.Spec
		err = controller.SetServiceLastAppliedConfigAnnotation(&svc)
		if err != nil {
			return err
		}
		_, err = m.deps.ServiceControl.UpdateService(tc, &svc)
		return err
	}

	return nil
}

func (m *tidbMemberManager) syncTiDBStatefulSetForTidbCluster(tc *v1alpha1.TidbCluster) error {
	ns := tc.GetNamespace()
	tcName := tc.GetName()

	oldTiDBSetTemp, err := m.deps.StatefulSetLister.StatefulSets(ns).Get(controller.TiDBMemberName(tcName))
	if err != nil && !errors.IsNotFound(err) {
		return fmt.Errorf("syncTiDBStatefulSetForTidbCluster: failed to get sts %s for cluster %s/%s, error: %s", controller.TiDBMemberName(tcName), ns, tcName, err)
	}
	setNotExist := errors.IsNotFound(err)

	oldTiDBSet := oldTiDBSetTemp.DeepCopy()
	if err = m.syncTidbClusterStatus(tc, oldTiDBSet); err != nil {
		return err
	}

	if tc.Spec.Paused {
		klog.V(4).Infof("tidb cluster %s/%s is paused, skip syncing for tidb statefulset", tc.GetNamespace(), tc.GetName())
		return nil
	}

	cm, err := m.syncTiDBConfigMap(tc, oldTiDBSet)
	if err != nil {
		return err
	}

	newTiDBSet, err := getNewTiDBSetForTidbCluster(tc, cm)
	if err != nil {
		return err
	}

	if setNotExist {
		err = mngerutils.SetStatefulSetLastAppliedConfigAnnotation(newTiDBSet)
		if err != nil {
			return err
		}
		err = m.deps.StatefulSetControl.CreateStatefulSet(tc, newTiDBSet)
		if err != nil {
			return err
		}
		tc.Status.TiDB.StatefulSet = &apps.StatefulSetStatus{}
		return nil
	}

	// Scaling takes precedence over upgrading because:
	// - if a pod fails in the upgrading, users may want to delete it or add
	//   new replicas
	// - it's ok to scale in the middle of upgrading (in statefulset controller
	//   scaling takes precedence over upgrading too)
	if err := m.scaler.Scale(tc, oldTiDBSet, newTiDBSet); err != nil {
		return err
	}

	if m.deps.CLIConfig.AutoFailover {
		if m.shouldRecover(tc) {
			m.tidbFailover.Recover(tc)
		} else if tc.TiDBAllPodsStarted() && !tc.TiDBAllMembersReady() {
			if err := m.tidbFailover.Failover(tc); err != nil {
				return err
			}
		}
	}

	if !templateEqual(newTiDBSet, oldTiDBSet) || tc.Status.TiDB.Phase == v1alpha1.UpgradePhase {
		if err := m.tidbUpgrader.Upgrade(tc, oldTiDBSet, newTiDBSet); err != nil {
			return err
		}
	}

	return mngerutils.UpdateStatefulSetWithPrecheck(m.deps, tc, "FailedUpdateTiDBSTS", newTiDBSet, oldTiDBSet)
}

func (m *tidbMemberManager) syncInitializer(tc *v1alpha1.TidbCluster) {
	// set random password
	ns := tc.Namespace
	tcName := tc.Name
	//check endpoints ready
	isTiDBReady := false
	eps, epErr := m.deps.EndpointLister.Endpoints(ns).Get(controller.TiDBMemberName(tcName))
	if epErr != nil {
		klog.Errorf("Failed to get endpoints %s for cluster %s/%s, err: %s", controller.TiDBMemberName(tcName), ns, tcName, epErr)
		return
	}
	// TiDB service has endpoints
	if eps != nil && len(eps.Subsets[0].Addresses) > 0 {
		isTiDBReady = true
	}

	if !isTiDBReady {
		klog.Infof("Wait for TiDB ready for cluster %s/%s", ns, tcName)
		return
	}
	// sync password secret
	var password string
	secretName := controller.TiDBInitSecret(tcName)
	secret, err := m.deps.SecretLister.Secrets(ns).Get(secretName)
	passwordSecretExist := true
	if err != nil {
		if errors.IsNotFound(err) {
			passwordSecretExist = false
		} else {
<<<<<<< HEAD
			klog.Errorf("Failed to get endpoints %s for cluster %s/%s, err: %s", controller.TiDBMemberName(tcName), ns, tcName, epErr)
=======
			klog.Errorf("Failed to get secret %s for cluster %s/%s, err: %s", secretName, ns, tcName, epErr)
>>>>>>> f36f667b
			return
		}
	}

	if !passwordSecretExist {
		klog.Infof("Create random password for cluster[%s:%s]", ns, tcName)
		var secret *corev1.Secret
		secret, password = m.buildRandomPasswordSecret(tc)
		err := m.deps.TypedControl.Create(tc, secret)
		if err != nil {
			klog.Errorf("Failed to create secret %s for cluster %s:%s, err: %s", secretName, ns, tcName, err)
			return
		}
	} else {
		password = string(secret.Data[constants.TidbRootKey])
	}
	// init password
	var db *sql.DB
	var dsn string
<<<<<<< HEAD
	dsn, err = util.GetDSN(tc)
	if err != nil {
		klog.Errorf("Can't get dsn of tidb cluster[%s:%s], err: %s", ns, tcName, err)
		return
	}
	ctx, cancel := context.WithTimeout(context.Background(), 1*time.Second)
	defer cancel()
	db, err = util.OpenDB(ctx, dsn)
=======
	err = wait.PollImmediate(1*time.Second, 5*time.Second, func() (done bool, err error) {
		dsn, err = util.GetDSN(tc)
		if err != nil {
			klog.Errorf("Can't get dsn of tidb cluster[%s:%s], err: %s", tc.Namespace, tc.Name, err)
			return false, err
		}
		ctx, cancel := context.WithTimeout(context.Background(), 5*time.Second)
		defer cancel()
		db, err = util.OpenDB(ctx, dsn)
		if err != nil {
			msg := fmt.Sprintf("can't connect to the TiDB service of TiDB cluster[%s:%s], err: %s", tc.Namespace, tc.Name, err)
			if ctx.Err() != nil {
				msg = fmt.Sprintf("%s, context error: %s", msg, ctx.Err())
			}
			return false, fmt.Errorf(msg)
		}
>>>>>>> f36f667b

	if err != nil {
		klog.Errorf("Can't connect to the TiDB service of the TiDB cluster[%s:%s], err: %s", ns, tcName, err)
		if ctx.Err() != nil {
			klog.Errorf("Can't connect to the TiDB service of the TiDB cluster[%s:%s],context error: %s", ns, tcName, ctx.Err())
		}
		return
	} else {
		defer db.Close()
		ctx, cancel := context.WithTimeout(context.Background(), 5*time.Second)
		defer cancel()
		err = util.SetPassword(ctx, db, password)
		if err != nil {
			klog.Errorf("Fail to set TiDB password for [%s:%s], err: %s", ns, tcName, err)
			return
		}
		tc.Status.TiDB.PasswordInitialized = true
		klog.Infof("Set password successfully for tidb[%s:%s]", ns, tcName)
	}
}

func (m *tidbMemberManager) buildRandomPasswordSecret(tc *v1alpha1.TidbCluster) (*corev1.Secret, string) {

	s := &corev1.Secret{
		ObjectMeta: metav1.ObjectMeta{
			Name:      controller.TiDBInitSecret(tc.Name),
			Namespace: tc.Namespace,
		},
	}
	password := util.FixedLengthRandomPasswordBytes()
	s.Data = map[string][]byte{
		constants.TidbRootKey: password,
	}
	return s, string(password)
}

func (m *tidbMemberManager) shouldRecover(tc *v1alpha1.TidbCluster) bool {
	if tc.Status.TiDB.FailureMembers == nil {
		return false
	}
	// If all desired replicas (excluding failover pods) of tidb cluster are
	// healthy, we can perform our failover recovery operation.
	// Note that failover pods may fail (e.g. lack of resources) and we don't care
	// about them because we're going to delete them.
	for ordinal := range tc.TiDBStsDesiredOrdinals(true) {
		name := fmt.Sprintf("%s-%d", controller.TiDBMemberName(tc.GetName()), ordinal)
		pod, err := m.deps.PodLister.Pods(tc.Namespace).Get(name)
		if err != nil {
			klog.Errorf("pod %s/%s does not exist: %v", tc.Namespace, name, err)
			return false
		}
		if !podutil.IsPodReady(pod) {
			return false
		}
		status, ok := tc.Status.TiDB.Members[pod.Name]
		if !ok || !status.Health {
			return false
		}
	}
	return true
}

func (m *tidbMemberManager) syncTiDBService(tc *v1alpha1.TidbCluster) error {
	if tc.Spec.Paused {
		klog.V(4).Infof("tidb cluster %s/%s is paused, skip syncing for tidb service", tc.GetNamespace(), tc.GetName())
		return nil
	}

	newSvc := getNewTiDBServiceOrNil(tc)
	// TODO: delete tidb service if user remove the service spec deliberately
	if newSvc == nil {
		return nil
	}

	ns := newSvc.Namespace

	oldSvcTmp, err := m.deps.ServiceLister.Services(ns).Get(newSvc.Name)
	if errors.IsNotFound(err) {
		err = controller.SetServiceLastAppliedConfigAnnotation(newSvc)
		if err != nil {
			return err
		}
		return m.deps.ServiceControl.CreateService(tc, newSvc)
	}
	if err != nil {
		return fmt.Errorf("syncTiDBService: failed to get svc %s for cluster %s/%s, error: %s", newSvc.Name, ns, tc.GetName(), err)
	}
	oldSvc := oldSvcTmp.DeepCopy()
	if newSvc.Annotations == nil {
		newSvc.Annotations = map[string]string{}
	}
	if oldSvc.Annotations == nil {
		oldSvc.Annotations = map[string]string{}
	}
	if newSvc.Labels == nil {
		newSvc.Labels = map[string]string{}
	}
	if oldSvc.Labels == nil {
		oldSvc.Labels = map[string]string{}
	}
	util.RetainManagedFields(newSvc, oldSvc)

	equal, err := controller.ServiceEqual(newSvc, oldSvc)
	if err != nil {
		return err
	}

	delete(oldSvc.Annotations, LastAppliedConfigAnnotation)
	annoEqual := equality.Semantic.DeepEqual(newSvc.Annotations, oldSvc.Annotations)
	labelEqual := equality.Semantic.DeepEqual(newSvc.Labels, oldSvc.Labels)
	isOrphan := metav1.GetControllerOf(oldSvc) == nil

	if equal && annoEqual && labelEqual && !isOrphan {
		return nil
	}

	klog.V(2).Infof("Sync TiDB service %s/%s, spec equal: %v, annotations equal: %v, label equal: %v", newSvc.Namespace, newSvc.Name, equal, annoEqual, labelEqual)

	svc := *oldSvc
	svc.Annotations = newSvc.Annotations
	svc.Labels = newSvc.Labels
	svc.Spec = newSvc.Spec
	err = controller.SetServiceLastAppliedConfigAnnotation(&svc)
	if err != nil {
		return err
	}
	svc.Spec.ClusterIP = oldSvc.Spec.ClusterIP
	// also override labels when adopt orphan
	if isOrphan {
		svc.OwnerReferences = newSvc.OwnerReferences
	}

	_, err = m.deps.ServiceControl.UpdateService(tc, &svc)
	return err
}

// syncTiDBConfigMap syncs the configmap of tidb
func (m *tidbMemberManager) syncTiDBConfigMap(tc *v1alpha1.TidbCluster, set *apps.StatefulSet) (*corev1.ConfigMap, error) {

	// For backward compatibility, only sync tidb configmap when .tidb.config is non-nil
	if tc.Spec.TiDB.Config == nil {
		return nil, nil
	}
	newCm, err := getTiDBConfigMap(tc)
	if err != nil {
		return nil, err
	}

	var inUseName string
	if set != nil {
		inUseName = mngerutils.FindConfigMapVolume(&set.Spec.Template.Spec, func(name string) bool {
			return strings.HasPrefix(name, controller.TiDBMemberName(tc.Name))
		})
	}

	klog.V(3).Info("get tidb in use config map name: ", inUseName)

	err = mngerutils.UpdateConfigMapIfNeed(m.deps.ConfigMapLister, tc.BaseTiDBSpec().ConfigUpdateStrategy(), inUseName, newCm)
	if err != nil {
		return nil, err
	}
	return m.deps.TypedControl.CreateOrUpdateConfigMap(tc, newCm)
}

func getTiDBConfigMap(tc *v1alpha1.TidbCluster) (*corev1.ConfigMap, error) {
	if tc.Spec.TiDB.Config == nil {
		return nil, nil
	}
	config := tc.Spec.TiDB.Config.DeepCopy()

	// override CA if tls enabled
	if tc.IsTLSClusterEnabled() {
		config.Set("security.cluster-ssl-ca", path.Join(clusterCertPath, tlsSecretRootCAKey))
		config.Set("security.cluster-ssl-cert", path.Join(clusterCertPath, corev1.TLSCertKey))
		config.Set("security.cluster-ssl-key", path.Join(clusterCertPath, corev1.TLSPrivateKeyKey))
	}
	if tc.Spec.TiDB.IsTLSClientEnabled() {
		// No need to configure the ssl-ca parameter when client authentication is disabled.
		if !tc.Spec.TiDB.TLSClient.DisableClientAuthn {
			config.Set("security.ssl-ca", path.Join(serverCertPath, tlsSecretRootCAKey))
		}
		config.Set("security.ssl-cert", path.Join(serverCertPath, corev1.TLSCertKey))
		config.Set("security.ssl-key", path.Join(serverCertPath, corev1.TLSPrivateKeyKey))
	}
	confText, err := config.MarshalTOML()
	if err != nil {
		return nil, err
	}

	plugins := tc.Spec.TiDB.Plugins
	tidbStartScriptModel := &TidbStartScriptModel{
		EnablePlugin:    len(plugins) > 0,
		PluginDirectory: "/plugins",
		PluginList:      strings.Join(plugins, ","),
		ClusterDomain:   tc.Spec.ClusterDomain,
	}

	if tc.HeterogeneousWithoutLocalPD() {
		// FIXME: not work for across k8s cluster without local pd
		tidbStartScriptModel.Path = controller.PDMemberName(tc.Spec.Cluster.Name) + ":2379"
	} else {
		tidbStartScriptModel.Path = "${CLUSTER_NAME}-pd:2379"
	}

	startScript, err := RenderTiDBStartScript(tidbStartScriptModel)
	if err != nil {
		return nil, err
	}
	data := map[string]string{
		"config-file":    string(confText),
		"startup-script": startScript,
	}
	name := controller.TiDBMemberName(tc.Name)
	instanceName := tc.GetInstanceName()
	tidbLabels := label.New().Instance(instanceName).TiDB().Labels()

	cm := &corev1.ConfigMap{
		ObjectMeta: metav1.ObjectMeta{
			Name:            name,
			Namespace:       tc.Namespace,
			Labels:          tidbLabels,
			OwnerReferences: []metav1.OwnerReference{controller.GetOwnerRef(tc)},
		},
		Data: data,
	}

	return cm, nil
}

func getNewTiDBServiceOrNil(tc *v1alpha1.TidbCluster) *corev1.Service {

	svcSpec := tc.Spec.TiDB.Service
	if svcSpec == nil {
		return nil
	}

	ns := tc.Namespace
	tcName := tc.Name
	instanceName := tc.GetInstanceName()
	tidbSelector := label.New().Instance(instanceName).TiDB()
	svcName := controller.TiDBMemberName(tcName)
	tidbLabels := util.CombineStringMap(tidbSelector.Copy().UsedByEndUser().Labels(), svcSpec.Labels)
	portName := "mysql-client"
	if svcSpec.PortName != nil {
		portName = *svcSpec.PortName
	}
	ports := []corev1.ServicePort{
		{
			Name:       portName,
			Port:       4000,
			TargetPort: intstr.FromInt(4000),
			Protocol:   corev1.ProtocolTCP,
			NodePort:   svcSpec.GetMySQLNodePort(),
		},
	}
	ports = append(ports, tc.Spec.TiDB.Service.AdditionalPorts...)
	if svcSpec.ShouldExposeStatus() {
		ports = append(ports, corev1.ServicePort{
			Name:       "status",
			Port:       10080,
			TargetPort: intstr.FromInt(10080),
			Protocol:   corev1.ProtocolTCP,
			NodePort:   svcSpec.GetStatusNodePort(),
		})
	}

	tidbSvc := &corev1.Service{
		ObjectMeta: metav1.ObjectMeta{
			Name:            svcName,
			Namespace:       ns,
			Labels:          tidbLabels,
			Annotations:     util.CopyStringMap(svcSpec.Annotations),
			OwnerReferences: []metav1.OwnerReference{controller.GetOwnerRef(tc)},
		},
		Spec: corev1.ServiceSpec{
			Type:     svcSpec.Type,
			Ports:    ports,
			Selector: tidbSelector.Labels(),
		},
	}
	if svcSpec.Type == corev1.ServiceTypeLoadBalancer {
		if svcSpec.LoadBalancerIP != nil {
			tidbSvc.Spec.LoadBalancerIP = *svcSpec.LoadBalancerIP
		}
		if svcSpec.LoadBalancerSourceRanges != nil {
			tidbSvc.Spec.LoadBalancerSourceRanges = svcSpec.LoadBalancerSourceRanges
		}
	}
	if svcSpec.ExternalTrafficPolicy != nil {
		tidbSvc.Spec.ExternalTrafficPolicy = *svcSpec.ExternalTrafficPolicy
	}
	if svcSpec.ClusterIP != nil {
		tidbSvc.Spec.ClusterIP = *svcSpec.ClusterIP
	}
	return tidbSvc
}

func getNewTiDBHeadlessServiceForTidbCluster(tc *v1alpha1.TidbCluster) *corev1.Service {
	ns := tc.Namespace
	tcName := tc.Name
	instanceName := tc.GetInstanceName()
	svcName := controller.TiDBPeerMemberName(tcName)
	tidbSelector := label.New().Instance(instanceName).TiDB()
	tidbLabel := tidbSelector.Copy().UsedByPeer().Labels()

	return &corev1.Service{
		ObjectMeta: metav1.ObjectMeta{
			Name:            svcName,
			Namespace:       ns,
			Labels:          tidbLabel,
			OwnerReferences: []metav1.OwnerReference{controller.GetOwnerRef(tc)},
		},
		Spec: corev1.ServiceSpec{
			ClusterIP: "None",
			Ports: []corev1.ServicePort{
				{
					Name:       "status",
					Port:       10080,
					TargetPort: intstr.FromInt(10080),
					Protocol:   corev1.ProtocolTCP,
				},
			},
			Selector:                 tidbSelector.Labels(),
			PublishNotReadyAddresses: true,
		},
	}
}

func getNewTiDBSetForTidbCluster(tc *v1alpha1.TidbCluster, cm *corev1.ConfigMap) (*apps.StatefulSet, error) {
	ns := tc.GetNamespace()
	tcName := tc.GetName()
	setName := controller.TiDBMemberName(tcName)
	headlessSvcName := controller.TiDBPeerMemberName(tcName)
	baseTiDBSpec := tc.BaseTiDBSpec()
	instanceName := tc.GetInstanceName()
	tidbConfigMap := controller.MemberConfigMapName(tc, v1alpha1.TiDBMemberType)
	if cm != nil {
		tidbConfigMap = cm.Name
	}

	annoMount, annoVolume := annotationsMountVolume()
	volMounts := []corev1.VolumeMount{
		annoMount,
		{Name: "config", ReadOnly: true, MountPath: "/etc/tidb"},
		{Name: "startup-script", ReadOnly: true, MountPath: "/usr/local/bin"},
	}
	if tc.IsTLSClusterEnabled() {
		volMounts = append(volMounts, corev1.VolumeMount{
			Name: "tidb-tls", ReadOnly: true, MountPath: clusterCertPath,
		})
	}
	if tc.Spec.TiDB.IsTLSClientEnabled() {
		volMounts = append(volMounts, corev1.VolumeMount{
			Name: "tidb-server-tls", ReadOnly: true, MountPath: serverCertPath,
		})
	}

	vols := []corev1.Volume{
		annoVolume,
		{Name: "config", VolumeSource: corev1.VolumeSource{
			ConfigMap: &corev1.ConfigMapVolumeSource{
				LocalObjectReference: corev1.LocalObjectReference{
					Name: tidbConfigMap,
				},
				Items: []corev1.KeyToPath{{Key: "config-file", Path: "tidb.toml"}},
			}},
		},
		{Name: "startup-script", VolumeSource: corev1.VolumeSource{
			ConfigMap: &corev1.ConfigMapVolumeSource{
				LocalObjectReference: corev1.LocalObjectReference{
					Name: tidbConfigMap,
				},
				Items: []corev1.KeyToPath{{Key: "startup-script", Path: "tidb_start_script.sh"}},
			}},
		},
	}
	if tc.IsTLSClusterEnabled() {
		vols = append(vols, corev1.Volume{
			Name: "tidb-tls", VolumeSource: corev1.VolumeSource{
				Secret: &corev1.SecretVolumeSource{
					SecretName: util.ClusterTLSSecretName(tcName, label.TiDBLabelVal),
				},
			},
		})
	}
	if tc.Spec.TiDB.IsTLSClientEnabled() {
		secretName := tlsClientSecretName(tc)
		vols = append(vols, corev1.Volume{
			Name: "tidb-server-tls", VolumeSource: corev1.VolumeSource{
				Secret: &corev1.SecretVolumeSource{
					SecretName: secretName,
				},
			},
		})
	}

	sysctls := "sysctl -w"
	var initContainers []corev1.Container
	if baseTiDBSpec.Annotations() != nil {
		init, ok := baseTiDBSpec.Annotations()[label.AnnSysctlInit]
		if ok && (init == label.AnnSysctlInitVal) {
			if baseTiDBSpec.PodSecurityContext() != nil && len(baseTiDBSpec.PodSecurityContext().Sysctls) > 0 {
				for _, sysctl := range baseTiDBSpec.PodSecurityContext().Sysctls {
					sysctls = sysctls + fmt.Sprintf(" %s=%s", sysctl.Name, sysctl.Value)
				}
				privileged := true
				initContainers = append(initContainers, corev1.Container{
					Name:  "init",
					Image: tc.HelperImage(),
					Command: []string{
						"sh",
						"-c",
						sysctls,
					},
					SecurityContext: &corev1.SecurityContext{
						Privileged: &privileged,
					},
					// Init container resourceRequirements should be equal to app container.
					// Scheduling is done based on effective requests/limits,
					// which means init containers can reserve resources for
					// initialization that are not used during the life of the Pod.
					// ref:https://kubernetes.io/docs/concepts/workloads/pods/init-containers/#resources
					Resources: controller.ContainerResource(tc.Spec.TiDB.ResourceRequirements),
				})
			}
		}
	}
	// Init container is only used for the case where allowed-unsafe-sysctls
	// cannot be enabled for kubelet, so clean the sysctl in statefulset
	// SecurityContext if init container is enabled
	podSecurityContext := baseTiDBSpec.PodSecurityContext().DeepCopy()
	if len(initContainers) > 0 {
		podSecurityContext.Sysctls = []corev1.Sysctl{}
	}

	// handle StorageVolumes and AdditionalVolumeMounts in ComponentSpec
	storageVolMounts, additionalPVCs := util.BuildStorageVolumeAndVolumeMount(tc.Spec.TiDB.StorageVolumes, tc.Spec.TiDB.StorageClassName, v1alpha1.TiDBMemberType)
	volMounts = append(volMounts, storageVolMounts...)
	volMounts = append(volMounts, tc.Spec.TiDB.AdditionalVolumeMounts...)

	var containers []corev1.Container
	slowLogFileEnvVal := ""
	if tc.Spec.TiDB.ShouldSeparateSlowLog() {
		// mount a shared volume and tail the slow log to STDOUT using a sidecar.
		var slowQueryLogVolumeMount corev1.VolumeMount
		slowQueryLogVolumeName := tc.Spec.TiDB.SlowLogVolumeName
		if slowQueryLogVolumeName == "" {
			vols = append(vols, corev1.Volume{
				Name: defaultSlowLogVolume,
				VolumeSource: corev1.VolumeSource{
					EmptyDir: &corev1.EmptyDirVolumeSource{},
				},
			})
			slowQueryLogVolumeMount = corev1.VolumeMount{Name: defaultSlowLogVolume, MountPath: defaultSlowLogDir}
			volMounts = append(volMounts, slowQueryLogVolumeMount)
			slowLogFileEnvVal = defaultSlowLogFile
		} else {
			existVolume := false
			for _, volMount := range storageVolMounts {
				volMountName := fmt.Sprintf("%s-%s", v1alpha1.TiDBMemberType.String(), slowQueryLogVolumeName)
				if volMount.Name == volMountName {
					slowQueryLogVolumeMount = volMount
					existVolume = true
					break
				}
			}
			if !existVolume {
				for _, volMount := range tc.Spec.TiDB.AdditionalVolumeMounts {
					if volMount.Name == slowQueryLogVolumeName {
						slowQueryLogVolumeMount = volMount
						existVolume = true
						break
					}
				}
			}
			if !existVolume {
				return nil, fmt.Errorf("failed to get slowLogVolume %s for cluster %s/%s", slowQueryLogVolumeName, ns, tcName)
			}
			slowLogFileEnvVal = path.Join(slowQueryLogVolumeMount.MountPath, slowQueryLogVolumeName)
		}
		containers = append(containers, corev1.Container{
			Name:            v1alpha1.SlowLogTailerMemberType.String(),
			Image:           tc.HelperImage(),
			ImagePullPolicy: tc.HelperImagePullPolicy(),
			Resources:       controller.ContainerResource(tc.Spec.TiDB.GetSlowLogTailerSpec().ResourceRequirements),
			VolumeMounts:    []corev1.VolumeMount{slowQueryLogVolumeMount},
			Command: []string{
				"sh",
				"-c",
				fmt.Sprintf("touch %s; tail -n0 -F %s;", slowLogFileEnvVal, slowLogFileEnvVal),
			},
		})
	}

	envs := []corev1.EnvVar{
		{
			Name:  "CLUSTER_NAME",
			Value: tc.GetName(),
		},
		{
			Name:  "TZ",
			Value: tc.Spec.Timezone,
		},
		{
			Name:  "BINLOG_ENABLED",
			Value: strconv.FormatBool(tc.IsTiDBBinlogEnabled()),
		},
		{
			Name:  "SLOW_LOG_FILE",
			Value: slowLogFileEnvVal,
		},
		{
			Name: "POD_NAME",
			ValueFrom: &corev1.EnvVarSource{
				FieldRef: &corev1.ObjectFieldSelector{
					FieldPath: "metadata.name",
				},
			},
		},
		{
			Name: "NAMESPACE",
			ValueFrom: &corev1.EnvVarSource{
				FieldRef: &corev1.ObjectFieldSelector{
					FieldPath: "metadata.namespace",
				},
			},
		},
		{
			Name:  "HEADLESS_SERVICE_NAME",
			Value: headlessSvcName,
		},
	}

	c := corev1.Container{
		Name:            v1alpha1.TiDBMemberType.String(),
		Image:           tc.TiDBImage(),
		Command:         []string{"/bin/sh", "/usr/local/bin/tidb_start_script.sh"},
		ImagePullPolicy: baseTiDBSpec.ImagePullPolicy(),
		Ports: []corev1.ContainerPort{
			{
				Name:          "server",
				ContainerPort: int32(4000),
				Protocol:      corev1.ProtocolTCP,
			},
			{
				Name:          "status", // pprof, status, metrics
				ContainerPort: int32(10080),
				Protocol:      corev1.ProtocolTCP,
			},
		},
		VolumeMounts: volMounts,
		Resources:    controller.ContainerResource(tc.Spec.TiDB.ResourceRequirements),
		Env:          util.AppendEnv(envs, baseTiDBSpec.Env()),
		ReadinessProbe: &corev1.Probe{
			Handler:             buildTiDBReadinessProbHandler(tc),
			InitialDelaySeconds: int32(10),
		},
	}
	if tc.Spec.TiDB.Lifecycle != nil {
		c.Lifecycle = tc.Spec.TiDB.Lifecycle
	}

	containers = append(containers, c)

	podSpec := baseTiDBSpec.BuildPodSpec()
	podSpec.Containers = append(containers, baseTiDBSpec.AdditionalContainers()...)
	podSpec.Volumes = append(vols, baseTiDBSpec.AdditionalVolumes()...)
	podSpec.SecurityContext = podSecurityContext
	podSpec.InitContainers = append(initContainers, baseTiDBSpec.InitContainers()...)
	podSpec.ServiceAccountName = tc.Spec.TiDB.ServiceAccount
	if podSpec.ServiceAccountName == "" {
		podSpec.ServiceAccountName = tc.Spec.ServiceAccount
	}

	if baseTiDBSpec.HostNetwork() {
		podSpec.DNSPolicy = corev1.DNSClusterFirstWithHostNet
	}

	stsLabels := label.New().Instance(instanceName).TiDB()
	podLabels := util.CombineStringMap(stsLabels, baseTiDBSpec.Labels())
	podAnnotations := util.CombineStringMap(controller.AnnProm(10080), baseTiDBSpec.Annotations())
	stsAnnotations := getStsAnnotations(tc.Annotations, label.TiDBLabelVal)

	deleteSlotsNumber, err := util.GetDeleteSlotsNumber(stsAnnotations)
	if err != nil {
		return nil, fmt.Errorf("get delete slots number of statefulset %s/%s failed, err:%v", ns, setName, err)
	}

	updateStrategy := apps.StatefulSetUpdateStrategy{}
	if baseTiDBSpec.StatefulSetUpdateStrategy() == apps.OnDeleteStatefulSetStrategyType {
		updateStrategy.Type = apps.OnDeleteStatefulSetStrategyType
	} else {
		updateStrategy.Type = apps.RollingUpdateStatefulSetStrategyType
		updateStrategy.RollingUpdate = &apps.RollingUpdateStatefulSetStrategy{
			Partition: pointer.Int32Ptr(tc.TiDBStsDesiredReplicas() + deleteSlotsNumber),
		}
	}

	tidbSet := &apps.StatefulSet{
		ObjectMeta: metav1.ObjectMeta{
			Name:            setName,
			Namespace:       ns,
			Labels:          stsLabels.Labels(),
			Annotations:     stsAnnotations,
			OwnerReferences: []metav1.OwnerReference{controller.GetOwnerRef(tc)},
		},
		Spec: apps.StatefulSetSpec{
			Replicas: pointer.Int32Ptr(tc.TiDBStsDesiredReplicas()),
			Selector: stsLabels.LabelSelector(),
			Template: corev1.PodTemplateSpec{
				ObjectMeta: metav1.ObjectMeta{
					Labels:      podLabels,
					Annotations: podAnnotations,
				},
				Spec: podSpec,
			},
			ServiceName:         controller.TiDBPeerMemberName(tcName),
			PodManagementPolicy: baseTiDBSpec.PodManagementPolicy(),
			UpdateStrategy:      updateStrategy,
		},
	}

	tidbSet.Spec.VolumeClaimTemplates = append(tidbSet.Spec.VolumeClaimTemplates, additionalPVCs...)
	return tidbSet, nil
}

func (m *tidbMemberManager) syncTidbClusterStatus(tc *v1alpha1.TidbCluster, set *apps.StatefulSet) error {
	if set == nil {
		// skip if not created yet
		return nil
	}

	tc.Status.TiDB.StatefulSet = &set.Status

	upgrading, err := m.tidbStatefulSetIsUpgradingFn(m.deps.PodLister, set, tc)
	if err != nil {
		return err
	}

	if tc.TiDBStsDesiredReplicas() != *set.Spec.Replicas {
		tc.Status.TiDB.Phase = v1alpha1.ScalePhase
	} else if upgrading && tc.Status.TiKV.Phase != v1alpha1.UpgradePhase &&
		tc.Status.PD.Phase != v1alpha1.UpgradePhase && tc.Status.Pump.Phase != v1alpha1.UpgradePhase {
		tc.Status.TiDB.Phase = v1alpha1.UpgradePhase
	} else {
		tc.Status.TiDB.Phase = v1alpha1.NormalPhase
	}

	tidbStatus := map[string]v1alpha1.TiDBMember{}
	for id := range helper.GetPodOrdinals(tc.Status.TiDB.StatefulSet.Replicas, set) {
		name := fmt.Sprintf("%s-%d", controller.TiDBMemberName(tc.GetName()), id)
		health, err := m.deps.TiDBControl.GetHealth(tc, int32(id))
		if err != nil {
			return err
		}

		newTidbMember := v1alpha1.TiDBMember{
			Name:   name,
			Health: health,
		}
		oldTidbMember, exist := tc.Status.TiDB.Members[name]

		newTidbMember.LastTransitionTime = metav1.Now()
		if exist {
			newTidbMember.NodeName = oldTidbMember.NodeName
			if oldTidbMember.Health == newTidbMember.Health {
				newTidbMember.LastTransitionTime = oldTidbMember.LastTransitionTime
			}
		}
		pod, err := m.deps.PodLister.Pods(tc.GetNamespace()).Get(name)
		if err != nil && !errors.IsNotFound(err) {
			return fmt.Errorf("syncTidbClusterStatus: failed to get pods %s for cluster %s/%s, error: %s", name, tc.GetNamespace(), tc.GetName(), err)
		}
		if pod != nil && pod.Spec.NodeName != "" {
			// Update assigned node if pod exists and is scheduled
			newTidbMember.NodeName = pod.Spec.NodeName
		}
		tidbStatus[name] = newTidbMember
	}

	tc.Status.TiDB.Members = tidbStatus
	tc.Status.TiDB.Image = ""
	c := findContainerByName(set, "tidb")
	if c != nil {
		tc.Status.TiDB.Image = c.Image
	}
	return nil
}

func tidbStatefulSetIsUpgrading(podLister corelisters.PodLister, set *apps.StatefulSet, tc *v1alpha1.TidbCluster) (bool, error) {
	if mngerutils.StatefulSetIsUpgrading(set) {
		return true, nil
	}
	selector, err := label.New().
		Instance(tc.GetInstanceName()).
		TiDB().
		Selector()
	if err != nil {
		return false, err
	}
	tidbPods, err := podLister.Pods(tc.GetNamespace()).List(selector)
	if err != nil {
		return false, fmt.Errorf("tidbStatefulSetIsUpgrading: failed to get pods for cluster %s/%s, selector %s, error: %s", tc.GetNamespace(), tc.GetInstanceName(), selector, err)
	}
	for _, pod := range tidbPods {
		revisionHash, exist := pod.Labels[apps.ControllerRevisionHashLabelKey]
		if !exist {
			return false, nil
		}
		if revisionHash != tc.Status.TiDB.StatefulSet.UpdateRevision {
			return true, nil
		}
	}
	return false, nil
}

func buildTiDBReadinessProbHandler(tc *v1alpha1.TidbCluster) corev1.Handler {
	if tc.Spec.TiDB.ReadinessProbe != nil {
		if tp := tc.Spec.TiDB.ReadinessProbe.Type; tp != nil {
			if *tp == v1alpha1.CommandProbeType {
				command := buildTiDBProbeCommand(tc)
				return corev1.Handler{
					Exec: &corev1.ExecAction{
						Command: command,
					},
				}
			}
		}
	}

	// fall to default case v1alpha1.TCPProbeType
	return corev1.Handler{
		TCPSocket: &corev1.TCPSocketAction{
			Port: intstr.FromInt(4000),
		},
	}
}

func buildTiDBProbeCommand(tc *v1alpha1.TidbCluster) (command []string) {
	host := "127.0.0.1"

	readinessURL := fmt.Sprintf("%s://%s:10080/status", tc.Scheme(), host)
	command = append(command, "curl")
	command = append(command, readinessURL)

	// Fail silently (no output at all) on server errors
	// without this if the server return 500, the exist code will be 0
	// and probe is success.
	command = append(command, "--fail")
	// follow 301 or 302 redirect
	command = append(command, "--location")

	if tc.IsTLSClusterEnabled() {
		cacert := path.Join(clusterCertPath, tlsSecretRootCAKey)
		cert := path.Join(clusterCertPath, corev1.TLSCertKey)
		key := path.Join(clusterCertPath, corev1.TLSPrivateKeyKey)
		command = append(command, "--cacert", cacert)
		command = append(command, "--cert", cert)
		command = append(command, "--key", key)
	}
	return
}

func tlsClientSecretName(tc *v1alpha1.TidbCluster) string {
	return fmt.Sprintf("%s-server-secret", controller.TiDBMemberName(tc.Name))
}

type FakeTiDBMemberManager struct {
	err error
}

func NewFakeTiDBMemberManager() *FakeTiDBMemberManager {
	return &FakeTiDBMemberManager{}
}

func (m *FakeTiDBMemberManager) SetSyncError(err error) {
	m.err = err
}

func (m *FakeTiDBMemberManager) Sync(tc *v1alpha1.TidbCluster) error {
	if m.err != nil {
		return m.err
	}
	if len(tc.Status.TiDB.Members) != 0 {
		// simulate status update
		tc.Status.ClusterID = string(uuid.NewUUID())
	}
	return nil
}<|MERGE_RESOLUTION|>--- conflicted
+++ resolved
@@ -284,11 +284,7 @@
 		if errors.IsNotFound(err) {
 			passwordSecretExist = false
 		} else {
-<<<<<<< HEAD
-			klog.Errorf("Failed to get endpoints %s for cluster %s/%s, err: %s", controller.TiDBMemberName(tcName), ns, tcName, epErr)
-=======
 			klog.Errorf("Failed to get secret %s for cluster %s/%s, err: %s", secretName, ns, tcName, epErr)
->>>>>>> f36f667b
 			return
 		}
 	}
@@ -308,33 +304,14 @@
 	// init password
 	var db *sql.DB
 	var dsn string
-<<<<<<< HEAD
 	dsn, err = util.GetDSN(tc)
 	if err != nil {
 		klog.Errorf("Can't get dsn of tidb cluster[%s:%s], err: %s", ns, tcName, err)
 		return
 	}
-	ctx, cancel := context.WithTimeout(context.Background(), 1*time.Second)
+	ctx, cancel := context.WithTimeout(context.Background(), 5*time.Second)
 	defer cancel()
 	db, err = util.OpenDB(ctx, dsn)
-=======
-	err = wait.PollImmediate(1*time.Second, 5*time.Second, func() (done bool, err error) {
-		dsn, err = util.GetDSN(tc)
-		if err != nil {
-			klog.Errorf("Can't get dsn of tidb cluster[%s:%s], err: %s", tc.Namespace, tc.Name, err)
-			return false, err
-		}
-		ctx, cancel := context.WithTimeout(context.Background(), 5*time.Second)
-		defer cancel()
-		db, err = util.OpenDB(ctx, dsn)
-		if err != nil {
-			msg := fmt.Sprintf("can't connect to the TiDB service of TiDB cluster[%s:%s], err: %s", tc.Namespace, tc.Name, err)
-			if ctx.Err() != nil {
-				msg = fmt.Sprintf("%s, context error: %s", msg, ctx.Err())
-			}
-			return false, fmt.Errorf(msg)
-		}
->>>>>>> f36f667b
 
 	if err != nil {
 		klog.Errorf("Can't connect to the TiDB service of the TiDB cluster[%s:%s], err: %s", ns, tcName, err)
