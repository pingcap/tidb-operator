// Copyright 2018 PingCAP, Inc.
//
// Licensed under the Apache License, Version 2.0 (the "License");
// you may not use this file except in compliance with the License.
// You may obtain a copy of the License at
//
//     http://www.apache.org/licenses/LICENSE-2.0
//
// Unless required by applicable law or agreed to in writing, software
// distributed under the License is distributed on an "AS IS" BASIS,
// See the License for the specific language governing permissions and
// limitations under the License.

package member

import (
	"crypto/tls"
	"fmt"
	"path"
	"strconv"
	"strings"

	"github.com/pingcap/advanced-statefulset/client/apis/apps/v1/helper"
	"github.com/pingcap/tidb-operator/pkg/apis/pingcap/v1alpha1"
	"github.com/pingcap/tidb-operator/pkg/controller"
	"github.com/pingcap/tidb-operator/pkg/label"
	"github.com/pingcap/tidb-operator/pkg/manager"
	"github.com/pingcap/tidb-operator/pkg/util"
	apps "k8s.io/api/apps/v1"
	corev1 "k8s.io/api/core/v1"
	"k8s.io/apimachinery/pkg/api/errors"
	metav1 "k8s.io/apimachinery/pkg/apis/meta/v1"
	"k8s.io/apimachinery/pkg/util/intstr"
	"k8s.io/apimachinery/pkg/util/uuid"
	corelisters "k8s.io/client-go/listers/core/v1"
	"k8s.io/klog"
	podutil "k8s.io/kubernetes/pkg/api/v1/pod"
	"k8s.io/utils/pointer"
)

const (
	slowQueryLogVolumeName = "slowlog"
	slowQueryLogDir        = "/var/log/tidb"
	slowQueryLogFile       = slowQueryLogDir + "/slowlog"
	// clusterCertPath is where the cert for inter-cluster communication stored (if any)
	clusterCertPath = "/var/lib/tidb-tls"
	// serverCertPath is where the tidb-server cert stored (if any)
	serverCertPath = "/var/lib/tidb-server-tls"
	// tlsSecretRootCAKey is the key used in tls secret for the root CA.
	// When user use self-signed certificates, the root CA must be provided. We
	// following the same convention used in Kubernetes service token.
	tlsSecretRootCAKey = corev1.ServiceAccountRootCAKey
)

type tidbMemberManager struct {
	deps                         *controller.Dependencies
	tidbUpgrader                 Upgrader
	tidbFailover                 Failover
	tidbStatefulSetIsUpgradingFn func(corelisters.PodLister, *apps.StatefulSet, *v1alpha1.TidbCluster) (bool, error)
}

// NewTiDBMemberManager returns a *tidbMemberManager
<<<<<<< HEAD
func NewTiDBMemberManager(deps *controller.Dependencies, tidbUpgrader Upgrader, tidbFailover Failover) manager.Manager {
	return &tidbMemberManager{
		deps:                         deps,
=======
func NewTiDBMemberManager(setControl controller.StatefulSetControlInterface,
	svcControl controller.ServiceControlInterface,
	tidbControl controller.TiDBControlInterface,
	typedControl controller.TypedControlInterface,
	setLister v1.StatefulSetLister,
	svcLister corelisters.ServiceLister,
	podLister corelisters.PodLister,
	cmLister corelisters.ConfigMapLister,
	secretLister corelisters.SecretLister,
	tidbUpgrader Upgrader,
	autoFailover bool,
	tidbFailover Failover) manager.Manager {
	return &tidbMemberManager{
		setControl:                   setControl,
		svcControl:                   svcControl,
		tidbControl:                  tidbControl,
		typedControl:                 typedControl,
		setLister:                    setLister,
		svcLister:                    svcLister,
		podLister:                    podLister,
		cmLister:                     cmLister,
		secretLister:                 secretLister,
>>>>>>> 1bf53d17
		tidbUpgrader:                 tidbUpgrader,
		tidbFailover:                 tidbFailover,
		tidbStatefulSetIsUpgradingFn: tidbStatefulSetIsUpgrading,
	}
}

func (tmm *tidbMemberManager) Sync(tc *v1alpha1.TidbCluster) error {
	// If tikv is not specified return
	if tc.Spec.TiDB == nil {
		return nil
	}

	ns := tc.GetNamespace()
	tcName := tc.GetName()

	if tc.Spec.TiKV != nil && !tc.TiKVIsAvailable() {
		return controller.RequeueErrorf("TidbCluster: [%s/%s], waiting for TiKV cluster running", ns, tcName)
	}
	if tc.Spec.Pump != nil {
		if !tc.PumpIsAvailable() {
			return controller.RequeueErrorf("TidbCluster: [%s/%s], waiting for Pump cluster running", ns, tcName)
		}
	}
	// Sync TiDB Headless Service
	if err := tmm.syncTiDBHeadlessServiceForTidbCluster(tc); err != nil {
		return err
	}

	// Sync TiDB Service before syncing TiDB StatefulSet
	if err := tmm.syncTiDBService(tc); err != nil {
		return err
	}

	if tc.Spec.TiDB.IsTLSClientEnabled() {
		if err := tmm.checkTLSClientCert(tc); err != nil {
			return err
		}
	}

	// Sync TiDB StatefulSet
	return tmm.syncTiDBStatefulSetForTidbCluster(tc)
}

func (tmm *tidbMemberManager) checkTLSClientCert(tc *v1alpha1.TidbCluster) error {
	ns := tc.Namespace
	secretName := tlsClientSecretName(tc)
	secret, err := tmm.deps.SecretLister.Secrets(ns).Get(secretName)
	if err != nil {
		return fmt.Errorf("unable to load certificates from secret %s/%s: %v", ns, secretName, err)
	}

	clientCert, certExists := secret.Data[corev1.TLSCertKey]
	clientKey, keyExists := secret.Data[corev1.TLSPrivateKeyKey]
	if !certExists || !keyExists {
		return fmt.Errorf("cert or key does not exist in secret %s/%s", ns, secretName)
	}

	_, err = tls.X509KeyPair(clientCert, clientKey)
	if err != nil {
		return fmt.Errorf("unable to load certificates from secret %s/%s: %v", ns, secretName, err)
	}
	return nil
}

func (tmm *tidbMemberManager) syncTiDBHeadlessServiceForTidbCluster(tc *v1alpha1.TidbCluster) error {
	if tc.Spec.Paused {
		klog.V(4).Infof("tidb cluster %s/%s is paused, skip syncing for tidb headless service", tc.GetNamespace(), tc.GetName())
		return nil
	}

	ns := tc.GetNamespace()
	tcName := tc.GetName()

	newSvc := getNewTiDBHeadlessServiceForTidbCluster(tc)
	oldSvcTmp, err := tmm.deps.ServiceLister.Services(ns).Get(controller.TiDBPeerMemberName(tcName))
	if errors.IsNotFound(err) {
		err = controller.SetServiceLastAppliedConfigAnnotation(newSvc)
		if err != nil {
			return err
		}
		return tmm.deps.ServiceControl.CreateService(tc, newSvc)
	}
	if err != nil {
		return fmt.Errorf("syncTiDBHeadlessServiceForTidbCluster: failed to get svc %s for cluster %s/%s, error: %s", controller.TiDBPeerMemberName(tcName), ns, tcName, err)
	}

	oldSvc := oldSvcTmp.DeepCopy()

	equal, err := controller.ServiceEqual(newSvc, oldSvc)
	if err != nil {
		return err
	}
	if !equal {
		svc := *oldSvc
		svc.Spec = newSvc.Spec
		err = controller.SetServiceLastAppliedConfigAnnotation(&svc)
		if err != nil {
			return err
		}
		_, err = tmm.deps.ServiceControl.UpdateService(tc, &svc)
		return err
	}

	return nil
}

func (tmm *tidbMemberManager) syncTiDBStatefulSetForTidbCluster(tc *v1alpha1.TidbCluster) error {
	ns := tc.GetNamespace()
	tcName := tc.GetName()

	oldTiDBSetTemp, err := tmm.deps.StatefulSetLister.StatefulSets(ns).Get(controller.TiDBMemberName(tcName))
	if err != nil && !errors.IsNotFound(err) {
		return fmt.Errorf("syncTiDBStatefulSetForTidbCluster: failed to get sts %s for cluster %s/%s, error: %s", controller.TiDBMemberName(tcName), ns, tcName, err)
	}
	setNotExist := errors.IsNotFound(err)

	oldTiDBSet := oldTiDBSetTemp.DeepCopy()
	if err = tmm.syncTidbClusterStatus(tc, oldTiDBSet); err != nil {
		return err
	}

	if tc.Spec.Paused {
		klog.V(4).Infof("tidb cluster %s/%s is paused, skip syncing for tidb statefulset", tc.GetNamespace(), tc.GetName())
		return nil
	}

	cm, err := tmm.syncTiDBConfigMap(tc, oldTiDBSet)
	if err != nil {
		return err
	}

	newTiDBSet := getNewTiDBSetForTidbCluster(tc, cm)
	if setNotExist {
		err = SetStatefulSetLastAppliedConfigAnnotation(newTiDBSet)
		if err != nil {
			return err
		}
		err = tmm.deps.StatefulSetControl.CreateStatefulSet(tc, newTiDBSet)
		if err != nil {
			return err
		}
		tc.Status.TiDB.StatefulSet = &apps.StatefulSetStatus{}
		return nil
	}

	if tmm.deps.CLIConfig.AutoFailover {
		if tmm.shouldRecover(tc) {
			tmm.tidbFailover.Recover(tc)
		} else if tc.TiDBAllPodsStarted() && !tc.TiDBAllMembersReady() {
			if err := tmm.tidbFailover.Failover(tc); err != nil {
				return err
			}
		}
	}

	if !templateEqual(newTiDBSet, oldTiDBSet) || tc.Status.TiDB.Phase == v1alpha1.UpgradePhase {
		if err := tmm.tidbUpgrader.Upgrade(tc, oldTiDBSet, newTiDBSet); err != nil {
			return err
		}
	}

	return updateStatefulSet(tmm.deps.StatefulSetControl, tc, newTiDBSet, oldTiDBSet)
}

func (tmm *tidbMemberManager) shouldRecover(tc *v1alpha1.TidbCluster) bool {
	if tc.Status.TiDB.FailureMembers == nil {
		return false
	}
	// If all desired replicas (excluding failover pods) of tidb cluster are
	// healthy, we can perform our failover recovery operation.
	// Note that failover pods may fail (e.g. lack of resources) and we don't care
	// about them because we're going to delete them.
	for ordinal := range tc.TiDBStsDesiredOrdinals(true) {
		name := fmt.Sprintf("%s-%d", controller.TiDBMemberName(tc.GetName()), ordinal)
		pod, err := tmm.deps.PodLister.Pods(tc.Namespace).Get(name)
		if err != nil {
			klog.Errorf("pod %s/%s does not exist: %v", tc.Namespace, name, err)
			return false
		}
		if !podutil.IsPodReady(pod) {
			return false
		}
		status, ok := tc.Status.TiDB.Members[pod.Name]
		if !ok || !status.Health {
			return false
		}
	}
	return true
}

func (tmm *tidbMemberManager) syncTiDBService(tc *v1alpha1.TidbCluster) error {
	if tc.Spec.Paused {
		klog.V(4).Infof("tidb cluster %s/%s is paused, skip syncing for tidb service", tc.GetNamespace(), tc.GetName())
		return nil
	}

	newSvc := getNewTiDBServiceOrNil(tc)
	// TODO: delete tidb service if user remove the service spec deliberately
	if newSvc == nil {
		return nil
	}

	ns := newSvc.Namespace

	oldSvcTmp, err := tmm.deps.ServiceLister.Services(ns).Get(newSvc.Name)
	if errors.IsNotFound(err) {
		err = controller.SetServiceLastAppliedConfigAnnotation(newSvc)
		if err != nil {
			return err
		}
		return tmm.deps.ServiceControl.CreateService(tc, newSvc)
	}
	if err != nil {
		return fmt.Errorf("syncTiDBService: failed to get svc %s for cluster %s/%s, error: %s", newSvc.Name, ns, tc.GetName(), err)
	}
	oldSvc := oldSvcTmp.DeepCopy()
	util.RetainManagedFields(newSvc, oldSvc)

	equal, err := controller.ServiceEqual(newSvc, oldSvc)
	if err != nil {
		return err
	}
	annoEqual := util.IsSubMapOf(newSvc.Annotations, oldSvc.Annotations)
	isOrphan := metav1.GetControllerOf(oldSvc) == nil

	if !equal || !annoEqual || isOrphan {
		svc := *oldSvc
		svc.Spec = newSvc.Spec
		err = controller.SetServiceLastAppliedConfigAnnotation(&svc)
		if err != nil {
			return err
		}
		svc.Spec.ClusterIP = oldSvc.Spec.ClusterIP
		// apply change of annotations if any
		for k, v := range newSvc.Annotations {
			svc.Annotations[k] = v
		}
		// also override labels when adopt orphan
		if isOrphan {
			svc.OwnerReferences = newSvc.OwnerReferences
			svc.Labels = newSvc.Labels
		}
		_, err = tmm.deps.ServiceControl.UpdateService(tc, &svc)
		return err
	}

	return nil
}

// syncTiDBConfigMap syncs the configmap of tidb
func (tmm *tidbMemberManager) syncTiDBConfigMap(tc *v1alpha1.TidbCluster, set *apps.StatefulSet) (*corev1.ConfigMap, error) {

	// For backward compatibility, only sync tidb configmap when .tidb.config is non-nil
	if tc.Spec.TiDB.Config == nil {
		return nil, nil
	}
	newCm, err := getTiDBConfigMap(tc)
	if err != nil {
		return nil, err
	}

	var inUseName string
	if set != nil {
		inUseName = FindConfigMapVolume(&set.Spec.Template.Spec, func(name string) bool {
			return strings.HasPrefix(name, controller.TiDBMemberName(tc.Name))
		})
	}

<<<<<<< HEAD
	return tmm.deps.TypedControl.CreateOrUpdateConfigMap(tc, newCm)
=======
	klog.V(3).Info("get tidb in use config map name: ", inUseName)

	updateConfigMapIfNeed(tmm.cmLister, tc.BaseTiDBSpec().ConfigUpdateStrategy(), inUseName, newCm)
	return tmm.typedControl.CreateOrUpdateConfigMap(tc, newCm)
>>>>>>> 1bf53d17
}

func getTiDBConfigMap(tc *v1alpha1.TidbCluster) (*corev1.ConfigMap, error) {
	config := tc.Spec.TiDB.Config
	if config == nil {
		return nil, nil
	}

	// override CA if tls enabled
	if tc.IsTLSClusterEnabled() {
		config.Set("security.cluster-ssl-ca", path.Join(clusterCertPath, tlsSecretRootCAKey))
		config.Set("security.cluster-ssl-cert", path.Join(clusterCertPath, corev1.TLSCertKey))
		config.Set("security.cluster-ssl-key", path.Join(clusterCertPath, corev1.TLSPrivateKeyKey))
	}
	if tc.Spec.TiDB.IsTLSClientEnabled() {
		config.Set("security.ssl-ca", path.Join(serverCertPath, tlsSecretRootCAKey))
		config.Set("security.ssl-cert", path.Join(serverCertPath, corev1.TLSCertKey))
		config.Set("security.ssl-key", path.Join(serverCertPath, corev1.TLSPrivateKeyKey))
	}
	confText, err := config.MarshalTOML()
	if err != nil {
		return nil, err
	}

	plugins := tc.Spec.TiDB.Plugins
	tidbStartScriptModel := &TidbStartScriptModel{
		EnablePlugin:    len(plugins) > 0,
		PluginDirectory: "/plugins",
		PluginList:      strings.Join(plugins, ","),
	}

	if tc.IsHeterogeneous() {
		tidbStartScriptModel.Path = controller.PDMemberName(tc.Spec.Cluster.Name) + ":2379"
	} else {
		tidbStartScriptModel.Path = "${CLUSTER_NAME}-pd:2379"
	}

	startScript, err := RenderTiDBStartScript(tidbStartScriptModel)
	if err != nil {
		return nil, err
	}
	data := map[string]string{
		"config-file":    string(confText),
		"startup-script": startScript,
	}
	name := controller.TiDBMemberName(tc.Name)
	instanceName := tc.GetInstanceName()
	tidbLabels := label.New().Instance(instanceName).TiDB().Labels()

	cm := &corev1.ConfigMap{
		ObjectMeta: metav1.ObjectMeta{
			Name:            name,
			Namespace:       tc.Namespace,
			Labels:          tidbLabels,
			OwnerReferences: []metav1.OwnerReference{controller.GetOwnerRef(tc)},
		},
		Data: data,
	}

	return cm, nil
}

func getNewTiDBServiceOrNil(tc *v1alpha1.TidbCluster) *corev1.Service {

	svcSpec := tc.Spec.TiDB.Service
	if svcSpec == nil {
		return nil
	}

	ns := tc.Namespace
	tcName := tc.Name
	instanceName := tc.GetInstanceName()
	tidbSelector := label.New().Instance(instanceName).TiDB()
	svcName := controller.TiDBMemberName(tcName)
	tidbLabels := tidbSelector.Copy().UsedByEndUser().Labels()
	portName := "mysql-client"
	if svcSpec.PortName != nil {
		portName = *svcSpec.PortName
	}
	ports := []corev1.ServicePort{
		{
			Name:       portName,
			Port:       4000,
			TargetPort: intstr.FromInt(4000),
			Protocol:   corev1.ProtocolTCP,
			NodePort:   svcSpec.GetMySQLNodePort(),
		},
	}
	if svcSpec.ShouldExposeStatus() {
		ports = append(ports, corev1.ServicePort{
			Name:       "status",
			Port:       10080,
			TargetPort: intstr.FromInt(10080),
			Protocol:   corev1.ProtocolTCP,
			NodePort:   svcSpec.GetStatusNodePort(),
		})
	}

	tidbSvc := &corev1.Service{
		ObjectMeta: metav1.ObjectMeta{
			Name:            svcName,
			Namespace:       ns,
			Labels:          tidbLabels,
			Annotations:     copyAnnotations(svcSpec.Annotations),
			OwnerReferences: []metav1.OwnerReference{controller.GetOwnerRef(tc)},
		},
		Spec: corev1.ServiceSpec{
			Type:     svcSpec.Type,
			Ports:    ports,
			Selector: tidbSelector.Labels(),
		},
	}
	if svcSpec.Type == corev1.ServiceTypeLoadBalancer {
		if svcSpec.LoadBalancerIP != nil {
			tidbSvc.Spec.LoadBalancerIP = *svcSpec.LoadBalancerIP
		}
		if svcSpec.LoadBalancerSourceRanges != nil {
			tidbSvc.Spec.LoadBalancerSourceRanges = svcSpec.LoadBalancerSourceRanges
		}
	}
	if svcSpec.ExternalTrafficPolicy != nil {
		tidbSvc.Spec.ExternalTrafficPolicy = *svcSpec.ExternalTrafficPolicy
	}
	if svcSpec.ClusterIP != nil {
		tidbSvc.Spec.ClusterIP = *svcSpec.ClusterIP
	}
	return tidbSvc
}

func getNewTiDBHeadlessServiceForTidbCluster(tc *v1alpha1.TidbCluster) *corev1.Service {
	ns := tc.Namespace
	tcName := tc.Name
	instanceName := tc.GetInstanceName()
	svcName := controller.TiDBPeerMemberName(tcName)
	tidbSelector := label.New().Instance(instanceName).TiDB()
	tidbLabel := tidbSelector.Copy().UsedByPeer().Labels()

	return &corev1.Service{
		ObjectMeta: metav1.ObjectMeta{
			Name:            svcName,
			Namespace:       ns,
			Labels:          tidbLabel,
			OwnerReferences: []metav1.OwnerReference{controller.GetOwnerRef(tc)},
		},
		Spec: corev1.ServiceSpec{
			ClusterIP: "None",
			Ports: []corev1.ServicePort{
				{
					Name:       "status",
					Port:       10080,
					TargetPort: intstr.FromInt(10080),
					Protocol:   corev1.ProtocolTCP,
				},
			},
			Selector:                 tidbSelector.Labels(),
			PublishNotReadyAddresses: true,
		},
	}
}

func getNewTiDBSetForTidbCluster(tc *v1alpha1.TidbCluster, cm *corev1.ConfigMap) *apps.StatefulSet {
	ns := tc.GetNamespace()
	tcName := tc.GetName()
	headlessSvcName := controller.TiDBPeerMemberName(tcName)
	baseTiDBSpec := tc.BaseTiDBSpec()
	instanceName := tc.GetInstanceName()
	tidbConfigMap := controller.MemberConfigMapName(tc, v1alpha1.TiDBMemberType)
	if cm != nil {
		tidbConfigMap = cm.Name
	}

	annMount, annVolume := annotationsMountVolume()
	volMounts := []corev1.VolumeMount{
		annMount,
		{Name: "config", ReadOnly: true, MountPath: "/etc/tidb"},
		{Name: "startup-script", ReadOnly: true, MountPath: "/usr/local/bin"},
	}
	if tc.IsTLSClusterEnabled() {
		volMounts = append(volMounts, corev1.VolumeMount{
			Name: "tidb-tls", ReadOnly: true, MountPath: clusterCertPath,
		})
	}
	if tc.Spec.TiDB.IsTLSClientEnabled() {
		volMounts = append(volMounts, corev1.VolumeMount{
			Name: "tidb-server-tls", ReadOnly: true, MountPath: serverCertPath,
		})
	}

	vols := []corev1.Volume{
		annVolume,
		{Name: "config", VolumeSource: corev1.VolumeSource{
			ConfigMap: &corev1.ConfigMapVolumeSource{
				LocalObjectReference: corev1.LocalObjectReference{
					Name: tidbConfigMap,
				},
				Items: []corev1.KeyToPath{{Key: "config-file", Path: "tidb.toml"}},
			}},
		},
		{Name: "startup-script", VolumeSource: corev1.VolumeSource{
			ConfigMap: &corev1.ConfigMapVolumeSource{
				LocalObjectReference: corev1.LocalObjectReference{
					Name: tidbConfigMap,
				},
				Items: []corev1.KeyToPath{{Key: "startup-script", Path: "tidb_start_script.sh"}},
			}},
		},
	}
	if tc.IsTLSClusterEnabled() {
		vols = append(vols, corev1.Volume{
			Name: "tidb-tls", VolumeSource: corev1.VolumeSource{
				Secret: &corev1.SecretVolumeSource{
					SecretName: util.ClusterTLSSecretName(tcName, label.TiDBLabelVal),
				},
			},
		})
	}
	if tc.Spec.TiDB.IsTLSClientEnabled() {
		secretName := tlsClientSecretName(tc)
		vols = append(vols, corev1.Volume{
			Name: "tidb-server-tls", VolumeSource: corev1.VolumeSource{
				Secret: &corev1.SecretVolumeSource{
					SecretName: secretName,
				},
			},
		})
	}

	sysctls := "sysctl -w"
	var initContainers []corev1.Container
	if baseTiDBSpec.Annotations() != nil {
		init, ok := baseTiDBSpec.Annotations()[label.AnnSysctlInit]
		if ok && (init == label.AnnSysctlInitVal) {
			if baseTiDBSpec.PodSecurityContext() != nil && len(baseTiDBSpec.PodSecurityContext().Sysctls) > 0 {
				for _, sysctl := range baseTiDBSpec.PodSecurityContext().Sysctls {
					sysctls = sysctls + fmt.Sprintf(" %s=%s", sysctl.Name, sysctl.Value)
				}
				privileged := true
				initContainers = append(initContainers, corev1.Container{
					Name:  "init",
					Image: tc.HelperImage(),
					Command: []string{
						"sh",
						"-c",
						sysctls,
					},
					SecurityContext: &corev1.SecurityContext{
						Privileged: &privileged,
					},
					// Init container resourceRequirements should be equal to app container.
					// Scheduling is done based on effective requests/limits,
					// which means init containers can reserve resources for
					// initialization that are not used during the life of the Pod.
					// ref:https://kubernetes.io/docs/concepts/workloads/pods/init-containers/#resources
					Resources: controller.ContainerResource(tc.Spec.TiDB.ResourceRequirements),
				})
			}
		}
	}
	// Init container is only used for the case where allowed-unsafe-sysctls
	// cannot be enabled for kubelet, so clean the sysctl in statefulset
	// SecurityContext if init container is enabled
	podSecurityContext := baseTiDBSpec.PodSecurityContext().DeepCopy()
	if len(initContainers) > 0 {
		podSecurityContext.Sysctls = []corev1.Sysctl{}
	}

	var containers []corev1.Container
	if tc.Spec.TiDB.ShouldSeparateSlowLog() {
		// mount a shared volume and tail the slow log to STDOUT using a sidecar.
		vols = append(vols, corev1.Volume{
			Name: slowQueryLogVolumeName,
			VolumeSource: corev1.VolumeSource{
				EmptyDir: &corev1.EmptyDirVolumeSource{},
			},
		})
		volMounts = append(volMounts, corev1.VolumeMount{Name: slowQueryLogVolumeName, MountPath: slowQueryLogDir})
		containers = append(containers, corev1.Container{
			Name:            v1alpha1.SlowLogTailerMemberType.String(),
			Image:           tc.HelperImage(),
			ImagePullPolicy: tc.HelperImagePullPolicy(),
			Resources:       controller.ContainerResource(tc.Spec.TiDB.GetSlowLogTailerSpec().ResourceRequirements),
			VolumeMounts: []corev1.VolumeMount{
				{Name: slowQueryLogVolumeName, MountPath: slowQueryLogDir},
			},
			Command: []string{
				"sh",
				"-c",
				fmt.Sprintf("touch %s; tail -n0 -F %s;", slowQueryLogFile, slowQueryLogFile),
			},
		})
	}

	slowLogFileEnvVal := ""
	if tc.Spec.TiDB.ShouldSeparateSlowLog() {
		slowLogFileEnvVal = slowQueryLogFile
	}
	envs := []corev1.EnvVar{
		{
			Name:  "CLUSTER_NAME",
			Value: tc.GetName(),
		},
		{
			Name:  "TZ",
			Value: tc.Spec.Timezone,
		},
		{
			Name:  "BINLOG_ENABLED",
			Value: strconv.FormatBool(tc.IsTiDBBinlogEnabled()),
		},
		{
			Name:  "SLOW_LOG_FILE",
			Value: slowLogFileEnvVal,
		},
		{
			Name: "POD_NAME",
			ValueFrom: &corev1.EnvVarSource{
				FieldRef: &corev1.ObjectFieldSelector{
					FieldPath: "metadata.name",
				},
			},
		},
		{
			Name: "NAMESPACE",
			ValueFrom: &corev1.EnvVarSource{
				FieldRef: &corev1.ObjectFieldSelector{
					FieldPath: "metadata.namespace",
				},
			},
		},
		{
			Name:  "HEADLESS_SERVICE_NAME",
			Value: headlessSvcName,
		},
	}

	c := corev1.Container{
		Name:            v1alpha1.TiDBMemberType.String(),
		Image:           tc.TiDBImage(),
		Command:         []string{"/bin/sh", "/usr/local/bin/tidb_start_script.sh"},
		ImagePullPolicy: baseTiDBSpec.ImagePullPolicy(),
		Ports: []corev1.ContainerPort{
			{
				Name:          "server",
				ContainerPort: int32(4000),
				Protocol:      corev1.ProtocolTCP,
			},
			{
				Name:          "status", // pprof, status, metrics
				ContainerPort: int32(10080),
				Protocol:      corev1.ProtocolTCP,
			},
		},
		VolumeMounts: volMounts,
		Resources:    controller.ContainerResource(tc.Spec.TiDB.ResourceRequirements),
		Env:          util.AppendEnv(envs, baseTiDBSpec.Env()),
		ReadinessProbe: &corev1.Probe{
			Handler: corev1.Handler{
				TCPSocket: &corev1.TCPSocketAction{
					Port: intstr.FromInt(4000),
				},
			},
			InitialDelaySeconds: int32(10),
		},
	}
	if tc.Spec.TiDB.Lifecycle != nil {
		c.Lifecycle = tc.Spec.TiDB.Lifecycle
	}

	containers = append(containers, c)

	podSpec := baseTiDBSpec.BuildPodSpec()
	podSpec.Containers = append(containers, baseTiDBSpec.AdditionalContainers()...)
	podSpec.Volumes = append(vols, baseTiDBSpec.AdditionalVolumes()...)
	podSpec.SecurityContext = podSecurityContext
	podSpec.InitContainers = initContainers
	podSpec.ServiceAccountName = tc.Spec.TiDB.ServiceAccount
	if podSpec.ServiceAccountName == "" {
		podSpec.ServiceAccountName = tc.Spec.ServiceAccount
	}

	if baseTiDBSpec.HostNetwork() {
		podSpec.DNSPolicy = corev1.DNSClusterFirstWithHostNet
	}

	tidbLabel := label.New().Instance(instanceName).TiDB()
	podAnnotations := CombineAnnotations(controller.AnnProm(10080), baseTiDBSpec.Annotations())
	stsAnnotations := getStsAnnotations(tc, label.TiDBLabelVal)
	tidbSet := &apps.StatefulSet{
		ObjectMeta: metav1.ObjectMeta{
			Name:            controller.TiDBMemberName(tcName),
			Namespace:       ns,
			Labels:          tidbLabel.Labels(),
			Annotations:     stsAnnotations,
			OwnerReferences: []metav1.OwnerReference{controller.GetOwnerRef(tc)},
		},
		Spec: apps.StatefulSetSpec{
			Replicas: pointer.Int32Ptr(tc.TiDBStsDesiredReplicas()),
			Selector: tidbLabel.LabelSelector(),
			Template: corev1.PodTemplateSpec{
				ObjectMeta: metav1.ObjectMeta{
					Labels:      tidbLabel.Labels(),
					Annotations: podAnnotations,
				},
				Spec: podSpec,
			},
			ServiceName:         controller.TiDBPeerMemberName(tcName),
			PodManagementPolicy: apps.ParallelPodManagement,
			UpdateStrategy: apps.StatefulSetUpdateStrategy{Type: apps.RollingUpdateStatefulSetStrategyType,
				RollingUpdate: &apps.RollingUpdateStatefulSetStrategy{Partition: pointer.Int32Ptr(tc.TiDBStsDesiredReplicas())},
			},
		},
	}

	return tidbSet
}

func (tmm *tidbMemberManager) syncTidbClusterStatus(tc *v1alpha1.TidbCluster, set *apps.StatefulSet) error {
	if set == nil {
		// skip if not created yet
		return nil
	}

	tc.Status.TiDB.StatefulSet = &set.Status

	upgrading, err := tmm.tidbStatefulSetIsUpgradingFn(tmm.deps.PodLister, set, tc)
	if err != nil {
		return err
	}
	if tc.TiDBStsDesiredReplicas() != *set.Spec.Replicas {
		tc.Status.TiDB.Phase = v1alpha1.ScalePhase
	} else if upgrading && tc.Status.TiKV.Phase != v1alpha1.UpgradePhase &&
		tc.Status.PD.Phase != v1alpha1.UpgradePhase && tc.Status.Pump.Phase != v1alpha1.UpgradePhase {
		tc.Status.TiDB.Phase = v1alpha1.UpgradePhase
	} else {
		tc.Status.TiDB.Phase = v1alpha1.NormalPhase
	}

	tidbStatus := map[string]v1alpha1.TiDBMember{}
	for id := range helper.GetPodOrdinals(tc.Status.TiDB.StatefulSet.Replicas, set) {
		name := fmt.Sprintf("%s-%d", controller.TiDBMemberName(tc.GetName()), id)
		health, err := tmm.deps.TiDBControl.GetHealth(tc, int32(id))
		if err != nil {
			return err
		}
		newTidbMember := v1alpha1.TiDBMember{
			Name:   name,
			Health: health,
		}
		oldTidbMember, exist := tc.Status.TiDB.Members[name]

		newTidbMember.LastTransitionTime = metav1.Now()
		if exist {
			newTidbMember.NodeName = oldTidbMember.NodeName
			if oldTidbMember.Health == newTidbMember.Health {
				newTidbMember.LastTransitionTime = oldTidbMember.LastTransitionTime
			}
		}
		pod, err := tmm.deps.PodLister.Pods(tc.GetNamespace()).Get(name)
		if err != nil && !errors.IsNotFound(err) {
			return fmt.Errorf("syncTidbClusterStatus: failed to get pods %s for cluster %s/%s, error: %s", name, tc.GetNamespace(), tc.GetName(), err)
		}
		if pod != nil && pod.Spec.NodeName != "" {
			// Update assiged node if pod exists and is scheduled
			newTidbMember.NodeName = pod.Spec.NodeName
		}
		tidbStatus[name] = newTidbMember
	}
	tc.Status.TiDB.Members = tidbStatus
	tc.Status.TiDB.Image = ""
	c := filterContainer(set, "tidb")
	if c != nil {
		tc.Status.TiDB.Image = c.Image
	}
	return nil
}

func tidbStatefulSetIsUpgrading(podLister corelisters.PodLister, set *apps.StatefulSet, tc *v1alpha1.TidbCluster) (bool, error) {
	if statefulSetIsUpgrading(set) {
		return true, nil
	}
	selector, err := label.New().
		Instance(tc.GetInstanceName()).
		TiDB().
		Selector()
	if err != nil {
		return false, err
	}
	tidbPods, err := podLister.Pods(tc.GetNamespace()).List(selector)
	if err != nil {
		return false, fmt.Errorf("tidbStatefulSetIsUpgrading: failed to get pods for cluster %s/%s, selector %s, error: %s", tc.GetNamespace(), tc.GetInstanceName(), selector, err)
	}
	for _, pod := range tidbPods {
		revisionHash, exist := pod.Labels[apps.ControllerRevisionHashLabelKey]
		if !exist {
			return false, nil
		}
		if revisionHash != tc.Status.TiDB.StatefulSet.UpdateRevision {
			return true, nil
		}
	}
	return false, nil
}

func tlsClientSecretName(tc *v1alpha1.TidbCluster) string {
	return fmt.Sprintf("%s-server-secret", controller.TiDBMemberName(tc.Name))
}

type FakeTiDBMemberManager struct {
	err error
}

func NewFakeTiDBMemberManager() *FakeTiDBMemberManager {
	return &FakeTiDBMemberManager{}
}

func (ftmm *FakeTiDBMemberManager) SetSyncError(err error) {
	ftmm.err = err
}

func (ftmm *FakeTiDBMemberManager) Sync(tc *v1alpha1.TidbCluster) error {
	if ftmm.err != nil {
		return ftmm.err
	}
	if len(tc.Status.TiDB.Members) != 0 {
		// simulate status update
		tc.Status.ClusterID = string(uuid.NewUUID())
	}
	return nil
}<|MERGE_RESOLUTION|>--- conflicted
+++ resolved
@@ -60,34 +60,9 @@
 }
 
 // NewTiDBMemberManager returns a *tidbMemberManager
-<<<<<<< HEAD
 func NewTiDBMemberManager(deps *controller.Dependencies, tidbUpgrader Upgrader, tidbFailover Failover) manager.Manager {
 	return &tidbMemberManager{
 		deps:                         deps,
-=======
-func NewTiDBMemberManager(setControl controller.StatefulSetControlInterface,
-	svcControl controller.ServiceControlInterface,
-	tidbControl controller.TiDBControlInterface,
-	typedControl controller.TypedControlInterface,
-	setLister v1.StatefulSetLister,
-	svcLister corelisters.ServiceLister,
-	podLister corelisters.PodLister,
-	cmLister corelisters.ConfigMapLister,
-	secretLister corelisters.SecretLister,
-	tidbUpgrader Upgrader,
-	autoFailover bool,
-	tidbFailover Failover) manager.Manager {
-	return &tidbMemberManager{
-		setControl:                   setControl,
-		svcControl:                   svcControl,
-		tidbControl:                  tidbControl,
-		typedControl:                 typedControl,
-		setLister:                    setLister,
-		svcLister:                    svcLister,
-		podLister:                    podLister,
-		cmLister:                     cmLister,
-		secretLister:                 secretLister,
->>>>>>> 1bf53d17
 		tidbUpgrader:                 tidbUpgrader,
 		tidbFailover:                 tidbFailover,
 		tidbStatefulSetIsUpgradingFn: tidbStatefulSetIsUpgrading,
@@ -356,14 +331,10 @@
 		})
 	}
 
-<<<<<<< HEAD
+	klog.V(3).Info("get tidb in use config map name: ", inUseName)
+
+	updateConfigMapIfNeed(tmm.deps.ConfigMapLister, tc.BaseTiDBSpec().ConfigUpdateStrategy(), inUseName, newCm)
 	return tmm.deps.TypedControl.CreateOrUpdateConfigMap(tc, newCm)
-=======
-	klog.V(3).Info("get tidb in use config map name: ", inUseName)
-
-	updateConfigMapIfNeed(tmm.cmLister, tc.BaseTiDBSpec().ConfigUpdateStrategy(), inUseName, newCm)
-	return tmm.typedControl.CreateOrUpdateConfigMap(tc, newCm)
->>>>>>> 1bf53d17
 }
 
 func getTiDBConfigMap(tc *v1alpha1.TidbCluster) (*corev1.ConfigMap, error) {
