// Copyright 2020 PingCAP, Inc.
//
// Licensed under the Apache License, Version 2.0 (the "License");
// you may not use this file except in compliance with the License.
// You may obtain a copy of the License at
//
//     http://www.apache.org/licenses/LICENSE-2.0
//
// Unless required by applicable law or agreed to in writing, software
// distributed under the License is distributed on an "AS IS" BASIS,
// See the License for the specific language governing permissions and
// limitations under the License.

package member

import (
	"fmt"
	"path"
	"path/filepath"

	"github.com/pingcap/tidb-operator/pkg/apis/pingcap/v1alpha1"
	"github.com/pingcap/tidb-operator/pkg/controller"
	"github.com/pingcap/tidb-operator/pkg/dmapi"
	"github.com/pingcap/tidb-operator/pkg/label"
	"github.com/pingcap/tidb-operator/pkg/manager"
	"github.com/pingcap/tidb-operator/pkg/util"

	apps "k8s.io/api/apps/v1"
	corev1 "k8s.io/api/core/v1"
	"k8s.io/apimachinery/pkg/api/errors"
	"k8s.io/apimachinery/pkg/api/resource"
	metav1 "k8s.io/apimachinery/pkg/apis/meta/v1"
	"k8s.io/apimachinery/pkg/util/intstr"
	v1 "k8s.io/client-go/listers/apps/v1"
	corelisters "k8s.io/client-go/listers/core/v1"
	"k8s.io/klog"
	"k8s.io/utils/pointer"
)

const (
	// dmWorkerDataVolumeMountPath is the mount path for dm-worker data volume
	dmWorkerDataVolumeMountPath = "/var/lib/dm-worker"
	// dmWorkerClusterCertPath is where the cert for inter-cluster communication stored (if any)
	dmWorkerClusterCertPath = "/var/lib/dm-worker-tls"
)

type workerMemberManager struct {
	masterControl dmapi.MasterControlInterface
	setControl    controller.StatefulSetControlInterface
	svcControl    controller.ServiceControlInterface
	//podControl    controller.PodControlInterface
<<<<<<< HEAD
	typedControl   controller.TypedControlInterface
	setLister      v1.StatefulSetLister
	svcLister      corelisters.ServiceLister
	podLister      corelisters.PodLister
	autoFailover   bool
	workerFailover DMFailover
=======
	typedControl controller.TypedControlInterface
	setLister    v1.StatefulSetLister
	svcLister    corelisters.ServiceLister
	podLister    corelisters.PodLister
	workerScaler Scaler
>>>>>>> 662b0377
}

// NewWorkerMemberManager returns a *ticdcMemberManager
func NewWorkerMemberManager(masterControl dmapi.MasterControlInterface,
	setControl controller.StatefulSetControlInterface,
	svcControl controller.ServiceControlInterface,
	//podControl controller.PodControlInterface,
	typedControl controller.TypedControlInterface,
	setLister v1.StatefulSetLister,
	svcLister corelisters.ServiceLister,
	podLister corelisters.PodLister,
<<<<<<< HEAD
	autoFailover bool,
	workerFailover DMFailover) manager.DMManager {
=======
	workerScaler Scaler) manager.DMManager {
>>>>>>> 662b0377
	return &workerMemberManager{
		masterControl,
		setControl,
		svcControl,
		//podControl,
		typedControl,
		setLister,
		svcLister,
		podLister,
<<<<<<< HEAD
		autoFailover,
		workerFailover}
=======
		workerScaler,
	}
>>>>>>> 662b0377
}

func (wmm *workerMemberManager) SyncDM(dc *v1alpha1.DMCluster) error {
	ns := dc.GetNamespace()
	dcName := dc.GetName()

	if dc.Spec.Worker == nil {
		return nil
	}
	if dc.Spec.Paused {
		klog.Infof("DMCluster %s/%s is paused, skip syncing dm-worker deployment", ns, dcName)
		return nil
	}
	if !dc.MasterIsAvailable() {
		return controller.RequeueErrorf("DMCluster: %s/%s, waiting for dm-master cluster running", ns, dcName)
	}

	// Sync dm-worker Headless Service
	if err := wmm.syncWorkerHeadlessServiceForDMCluster(dc); err != nil {
		return err
	}

	// Sync dm-worker StatefulSet
	return wmm.syncWorkerStatefulSetForDMCluster(dc)
}

func (wmm *workerMemberManager) syncWorkerHeadlessServiceForDMCluster(dc *v1alpha1.DMCluster) error {
	ns := dc.GetNamespace()
	dcName := dc.GetName()

	newSvc := getNewWorkerHeadlessServiceForDMCluster(dc)
	oldSvcTmp, err := wmm.svcLister.Services(ns).Get(controller.DMWorkerPeerMemberName(dcName))
	if errors.IsNotFound(err) {
		err = controller.SetServiceLastAppliedConfigAnnotation(newSvc)
		if err != nil {
			return err
		}
		return wmm.svcControl.CreateService(dc, newSvc)
	}
	if err != nil {
		return fmt.Errorf("syncWorkerHeadlessServiceForDMCluster: failed to get svc %s for cluster %s/%s, error: %s", controller.DMWorkerPeerMemberName(dcName), ns, dcName, err)
	}

	oldSvc := oldSvcTmp.DeepCopy()

	equal, err := controller.ServiceEqual(newSvc, oldSvc)
	if err != nil {
		return err
	}
	if !equal {
		svc := *oldSvc
		svc.Spec = newSvc.Spec
		err = controller.SetServiceLastAppliedConfigAnnotation(&svc)
		if err != nil {
			return err
		}
		_, err = wmm.svcControl.UpdateService(dc, &svc)
		return err
	}

	return nil
}

func getNewWorkerHeadlessServiceForDMCluster(dc *v1alpha1.DMCluster) *corev1.Service {
	ns := dc.Namespace
	dcName := dc.Name
	instanceName := dc.GetInstanceName()
	svcName := controller.DMWorkerPeerMemberName(dcName)
	svcLabel := label.NewDM().Instance(instanceName).DMWorker().Labels()

	svc := corev1.Service{
		ObjectMeta: metav1.ObjectMeta{
			Name:            svcName,
			Namespace:       ns,
			Labels:          svcLabel,
			OwnerReferences: []metav1.OwnerReference{controller.GetDMOwnerRef(dc)},
		},
		Spec: corev1.ServiceSpec{
			ClusterIP: "None",
			Ports: []corev1.ServicePort{
				{
					Name:       "dm-worker",
					Port:       8262,
					TargetPort: intstr.FromInt(int(8262)),
					Protocol:   corev1.ProtocolTCP,
				},
			},
			Selector:                 svcLabel,
			PublishNotReadyAddresses: true,
		},
	}
	return &svc
}

func (wmm *workerMemberManager) syncWorkerStatefulSetForDMCluster(dc *v1alpha1.DMCluster) error {
	ns := dc.GetNamespace()
	dcName := dc.GetName()

	oldStsTmp, err := wmm.setLister.StatefulSets(ns).Get(controller.DMWorkerMemberName(dcName))
	if err != nil && !errors.IsNotFound(err) {
		return fmt.Errorf("syncWorkerStatefulSetForDMCluster: failed to get sts %s for cluster %s/%s, error: %s", controller.DMWorkerMemberName(dcName), ns, dcName, err)
	}

	stsNotExist := errors.IsNotFound(err)
	oldSts := oldStsTmp.DeepCopy()

	// failed to sync dm-worker status will not affect subsequent logic, just print the errors.
	if err := wmm.syncDMClusterStatus(dc, oldSts); err != nil {
		klog.Errorf("failed to sync DMCluster: [%s/%s]'s dm-worker status, error: %v", ns, dcName, err)
	}

	if dc.Spec.Paused {
		klog.V(4).Infof("dm cluster %s/%s is paused, skip syncing for dm-worker statefulset", dc.GetNamespace(), dc.GetName())
		return nil
	}

	cm, err := wmm.syncWorkerConfigMap(dc, oldSts)
	if err != nil {
		return err
	}

	// Recover failed workers if any before generating desired statefulset
	if len(dc.Status.Worker.FailureMembers) > 0 {
		wmm.workerFailover.RemoveUndesiredFailures(dc)
	}
	if len(dc.Status.Worker.FailureMembers) > 0 &&
		dc.Spec.Worker.RecoverFailover &&
		shouldRecoverDM(dc, label.DMWorkerLabelVal, wmm.podLister) {
		wmm.workerFailover.Recover(dc)
	}

	newSts, err := getNewWorkerSetForDMCluster(dc, cm)
	if err != nil {
		return err
	}

	if stsNotExist {
		err = SetStatefulSetLastAppliedConfigAnnotation(newSts)
		if err != nil {
			return err
		}
		err = wmm.setControl.CreateStatefulSet(dc, newSts)
		if err != nil {
			return err
		}
		return nil
	}

<<<<<<< HEAD
	// Perform failover logic if necessary. Note that this will only update
	// DMCluster status. The actual scaling performs in next sync loop (if a
	// new replica needs to be added).
	if wmm.autoFailover && dc.Spec.Worker.MaxFailoverCount != nil {
		if dc.WorkerAllPodsStarted() && !dc.WorkerAllMembersReady() {
			if err := wmm.workerFailover.Failover(dc); err != nil {
				return err
			}
		}
=======
	if err := wmm.workerScaler.Scale(dc, oldSts, newSts); err != nil {
		return err
>>>>>>> 662b0377
	}

	return updateStatefulSet(wmm.setControl, dc, newSts, oldSts)
}

func (wmm *workerMemberManager) syncDMClusterStatus(dc *v1alpha1.DMCluster, set *apps.StatefulSet) error {
	if set == nil {
		// skip if not created yet
		return nil
	}

	dc.Status.Worker.StatefulSet = &set.Status

	upgrading, err := wmm.workerStatefulSetIsUpgrading(set, dc)
	if err != nil {
		return err
	}
	if upgrading {
		dc.Status.Worker.Phase = v1alpha1.UpgradePhase
	} else if dc.WorkerStsDesiredReplicas() != *set.Spec.Replicas {
		dc.Status.Worker.Phase = v1alpha1.ScalePhase
	} else {
		dc.Status.Worker.Phase = v1alpha1.NormalPhase
	}

	dmClient := controller.GetMasterClient(wmm.masterControl, dc)

	workersInfo, err := dmClient.GetWorkers()
	if err != nil {
		dc.Status.Master.Synced = false
		return err
	}

	workerStatus := map[string]v1alpha1.WorkerMember{}
	for _, worker := range workersInfo {
		name := worker.Name
		status := v1alpha1.WorkerMember{
			Name:  name,
			Addr:  worker.Addr,
			Stage: worker.Stage,
		}

		oldWorkerMember, exist := dc.Status.Worker.Members[name]

		status.LastTransitionTime = metav1.Now()
		if exist && status.Stage == oldWorkerMember.Stage {
			status.LastTransitionTime = oldWorkerMember.LastTransitionTime
		}

		workerStatus[name] = status

		// offline the workers that already been scaled-in
		if status.Stage == "offline" {
<<<<<<< HEAD
			ordinal, err := util.GetOrdinalFromPodName(worker.Name)
			if err != nil {
				klog.Errorf("invalid worker name %s, can't offline this worker automatically, err: %s", worker.Name, err)
			} else if ordinal >= dc.WorkerStsDesiredReplicas() {
=======
			if !isWorkerPodDesired(dc, name) {
>>>>>>> 662b0377
				err := dmClient.DeleteWorker(name)
				if err != nil {
					klog.Errorf("fail to remove worker %s, err: %s", worker.Name, err)
				}
			}
		}
	}

	dc.Status.Worker.Synced = true
	dc.Status.Worker.Members = workerStatus
	dc.Status.Worker.Image = ""
	c := filterContainer(set, "dm-worker")
	if c != nil {
		dc.Status.Worker.Image = c.Image
	}
	return nil
}

func (wmm *workerMemberManager) workerStatefulSetIsUpgrading(set *apps.StatefulSet, dc *v1alpha1.DMCluster) (bool, error) {
	if statefulSetIsUpgrading(set) {
		return true, nil
	}
	instanceName := dc.GetInstanceName()
	selector, err := label.NewDM().
		Instance(instanceName).
		DMWorker().
		Selector()
	if err != nil {
		return false, err
	}
	workerPods, err := wmm.podLister.Pods(dc.GetNamespace()).List(selector)
	if err != nil {
		return false, fmt.Errorf("workerStatefulSetIsUpgrading: failed to list pods for cluster %s/%s, selector %s, error: %v", dc.GetNamespace(), instanceName, selector, err)
	}
	for _, pod := range workerPods {
		revisionHash, exist := pod.Labels[apps.ControllerRevisionHashLabelKey]
		if !exist {
			return false, nil
		}
		if revisionHash != dc.Status.Worker.StatefulSet.UpdateRevision {
			return true, nil
		}
	}
	return false, nil
}

// syncWorkerConfigMap syncs the configmap of dm-worker
func (wmm *workerMemberManager) syncWorkerConfigMap(dc *v1alpha1.DMCluster, set *apps.StatefulSet) (*corev1.ConfigMap, error) {
	if dc.Spec.Worker.Config == nil {
		return nil, nil
	}
	newCm, err := getWorkerConfigMap(dc)
	if err != nil {
		return nil, err
	}
	return wmm.typedControl.CreateOrUpdateConfigMap(dc, newCm)
}

func getNewWorkerSetForDMCluster(dc *v1alpha1.DMCluster, cm *corev1.ConfigMap) (*apps.StatefulSet, error) {
	ns := dc.Namespace
	dcName := dc.Name
	baseWorkerSpec := dc.BaseWorkerSpec()
	instanceName := dc.GetInstanceName()
	workerConfigMap := cm.Name

	annMount, annVolume := annotationsMountVolume()
	volMounts := []corev1.VolumeMount{
		annMount,
		{Name: "config", ReadOnly: true, MountPath: "/etc/dm-worker"},
		{Name: "startup-script", ReadOnly: true, MountPath: "/usr/local/bin"},
		{Name: v1alpha1.DMWorkerMemberType.String(), MountPath: dmWorkerDataVolumeMountPath},
	}
	if dc.IsTLSClusterEnabled() {
		volMounts = append(volMounts, corev1.VolumeMount{
			Name: "dm-worker-tls", ReadOnly: true, MountPath: "/var/lib/dm-worker-tls",
		})
	}

	vols := []corev1.Volume{
		annVolume,
		{Name: "config",
			VolumeSource: corev1.VolumeSource{
				ConfigMap: &corev1.ConfigMapVolumeSource{
					LocalObjectReference: corev1.LocalObjectReference{
						Name: workerConfigMap,
					},
					Items: []corev1.KeyToPath{{Key: "config-file", Path: "dm-worker.toml"}},
				},
			},
		},
		{Name: "startup-script",
			VolumeSource: corev1.VolumeSource{
				ConfigMap: &corev1.ConfigMapVolumeSource{
					LocalObjectReference: corev1.LocalObjectReference{
						Name: workerConfigMap,
					},
					Items: []corev1.KeyToPath{{Key: "startup-script", Path: "dm_worker_start_script.sh"}},
				},
			},
		},
	}
	if dc.IsTLSClusterEnabled() {
		vols = append(vols, corev1.Volume{
			Name: "dm-worker-tls", VolumeSource: corev1.VolumeSource{
				Secret: &corev1.SecretVolumeSource{
					SecretName: util.ClusterTLSSecretName(dc.Name, label.DMWorkerLabelVal),
				},
			},
		})
	}

	storageSize := DefaultStorageSize
	if dc.Spec.Worker.StorageSize != "" {
		storageSize = dc.Spec.Worker.StorageSize
	}
	rs, err := resource.ParseQuantity(storageSize)
	if err != nil {
		return nil, fmt.Errorf("cannot parse storage request for dm-worker, dmcluster %s/%s, error: %v", dc.Namespace, dc.Name, err)
	}
	storageRequest := corev1.ResourceRequirements{
		Requests: corev1.ResourceList{
			corev1.ResourceStorage: rs,
		},
	}

	workerLabel := label.NewDM().Instance(instanceName).DMWorker()
	setName := controller.DMWorkerMemberName(dcName)
	podAnnotations := CombineAnnotations(controller.AnnProm(8262), baseWorkerSpec.Annotations())
	stsAnnotations := getStsAnnotations(dc.Annotations, label.DMWorkerLabelVal)

	workerContainer := corev1.Container{
		Name:            v1alpha1.DMWorkerMemberType.String(),
		Image:           dc.WorkerImage(),
		ImagePullPolicy: baseWorkerSpec.ImagePullPolicy(),
		Command:         []string{"/bin/sh", "/usr/local/bin/dm_worker_start_script.sh"},
		Ports: []corev1.ContainerPort{
			{
				Name:          "client",
				ContainerPort: int32(8262),
				Protocol:      corev1.ProtocolTCP,
			},
		},
		VolumeMounts: volMounts,
		Resources:    controller.ContainerResource(dc.Spec.Worker.ResourceRequirements),
	}
	env := []corev1.EnvVar{
		{
			Name: "NAMESPACE",
			ValueFrom: &corev1.EnvVarSource{
				FieldRef: &corev1.ObjectFieldSelector{
					FieldPath: "metadata.namespace",
				},
			},
		},
		{
			Name:  "CLUSTER_NAME",
			Value: dcName,
		},
		{
			Name:  "HEADLESS_SERVICE_NAME",
			Value: controller.DMWorkerPeerMemberName(dcName),
		},
		{
			Name:  "SET_NAME",
			Value: setName,
		},
		{
			Name:  "TZ",
			Value: dc.Timezone(),
		},
	}

	podSpec := baseWorkerSpec.BuildPodSpec()
	if baseWorkerSpec.HostNetwork() {
		podSpec.DNSPolicy = corev1.DNSClusterFirstWithHostNet
		env = append(env, corev1.EnvVar{
			Name: "POD_NAME",
			ValueFrom: &corev1.EnvVarSource{
				FieldRef: &corev1.ObjectFieldSelector{
					FieldPath: "metadata.name",
				},
			},
		})
	}
	workerContainer.Env = util.AppendEnv(env, baseWorkerSpec.Env())
	podSpec.Volumes = append(vols, baseWorkerSpec.AdditionalVolumes()...)
	podSpec.Containers = append([]corev1.Container{workerContainer}, baseWorkerSpec.AdditionalContainers()...)

	workerSet := &apps.StatefulSet{
		ObjectMeta: metav1.ObjectMeta{
			Name:            setName,
			Namespace:       ns,
			Labels:          workerLabel.Labels(),
			Annotations:     stsAnnotations,
			OwnerReferences: []metav1.OwnerReference{controller.GetDMOwnerRef(dc)},
		},
		Spec: apps.StatefulSetSpec{
			Replicas: pointer.Int32Ptr(dc.WorkerStsDesiredReplicas()),
			Selector: workerLabel.LabelSelector(),
			Template: corev1.PodTemplateSpec{
				ObjectMeta: metav1.ObjectMeta{
					Labels:      workerLabel.Labels(),
					Annotations: podAnnotations,
				},
				Spec: podSpec,
			},
			VolumeClaimTemplates: []corev1.PersistentVolumeClaim{
				{
					ObjectMeta: metav1.ObjectMeta{
						Name: v1alpha1.DMWorkerMemberType.String(),
					},
					Spec: corev1.PersistentVolumeClaimSpec{
						AccessModes: []corev1.PersistentVolumeAccessMode{
							corev1.ReadWriteOnce,
						},
						StorageClassName: dc.Spec.Worker.StorageClassName,
						Resources:        storageRequest,
					},
				},
			},
			ServiceName:         controller.DMWorkerPeerMemberName(dcName),
			PodManagementPolicy: apps.ParallelPodManagement,
			UpdateStrategy: apps.StatefulSetUpdateStrategy{
<<<<<<< HEAD
				Type: apps.RollingUpdateStatefulSetStrategyType,
			},
=======
				Type: apps.RollingUpdateStatefulSetStrategyType},
>>>>>>> 662b0377
		},
	}

	return workerSet, nil
}

func getWorkerConfigMap(dc *v1alpha1.DMCluster) (*corev1.ConfigMap, error) {
	// For backward compatibility, only sync dm configmap when .worker.config is non-nil
	config := dc.Spec.Worker.Config
	if config == nil {
		return nil, nil
	}

	// override CA if tls enabled
	if dc.IsTLSClusterEnabled() {
		config.SSLCA = pointer.StringPtr(path.Join(dmWorkerClusterCertPath, tlsSecretRootCAKey))
		config.SSLCert = pointer.StringPtr(path.Join(dmWorkerClusterCertPath, corev1.TLSCertKey))
		config.SSLKey = pointer.StringPtr(path.Join(dmWorkerClusterCertPath, corev1.TLSPrivateKeyKey))
	}

	confText, err := MarshalTOML(config)
	if err != nil {
		return nil, err
	}
	startScript, err := RenderDMWorkerStartScript(&DMWorkerStartScriptModel{
		DataDir:       filepath.Join(dmWorkerDataVolumeMountPath, dc.Spec.Worker.DataSubDir),
		MasterAddress: controller.DMMasterMemberName(dc.Name) + ":8261",
	})
	if err != nil {
		return nil, err
	}

	instanceName := dc.GetInstanceName()
	workerLabel := label.NewDM().Instance(instanceName).DMWorker().Labels()
	cm := &corev1.ConfigMap{
		ObjectMeta: metav1.ObjectMeta{
			Name:            controller.DMWorkerMemberName(dc.Name),
			Namespace:       dc.Namespace,
			Labels:          workerLabel,
			OwnerReferences: []metav1.OwnerReference{controller.GetDMOwnerRef(dc)},
		},
		Data: map[string]string{
			"config-file":    string(confText),
			"startup-script": startScript,
		},
	}

	if err := AddConfigMapDigestSuffix(cm); err != nil {
		return nil, err
	}
	return cm, nil
}

func isWorkerPodDesired(dc *v1alpha1.DMCluster, podName string) bool {
	ordinals := dc.WorkerStsDesiredOrdinals(false)
	ordinal, err := util.GetOrdinalFromPodName(podName)
	if err != nil {
		klog.Errorf("unexpected pod name %q: %v", podName, err)
		return false
	}
	return ordinals.Has(ordinal)
}<|MERGE_RESOLUTION|>--- conflicted
+++ resolved
@@ -49,20 +49,13 @@
 	setControl    controller.StatefulSetControlInterface
 	svcControl    controller.ServiceControlInterface
 	//podControl    controller.PodControlInterface
-<<<<<<< HEAD
 	typedControl   controller.TypedControlInterface
 	setLister      v1.StatefulSetLister
 	svcLister      corelisters.ServiceLister
 	podLister      corelisters.PodLister
+	workerScaler   Scaler
 	autoFailover   bool
 	workerFailover DMFailover
-=======
-	typedControl controller.TypedControlInterface
-	setLister    v1.StatefulSetLister
-	svcLister    corelisters.ServiceLister
-	podLister    corelisters.PodLister
-	workerScaler Scaler
->>>>>>> 662b0377
 }
 
 // NewWorkerMemberManager returns a *ticdcMemberManager
@@ -74,12 +67,9 @@
 	setLister v1.StatefulSetLister,
 	svcLister corelisters.ServiceLister,
 	podLister corelisters.PodLister,
-<<<<<<< HEAD
+	workerScaler Scaler,
 	autoFailover bool,
 	workerFailover DMFailover) manager.DMManager {
-=======
-	workerScaler Scaler) manager.DMManager {
->>>>>>> 662b0377
 	return &workerMemberManager{
 		masterControl,
 		setControl,
@@ -89,13 +79,9 @@
 		setLister,
 		svcLister,
 		podLister,
-<<<<<<< HEAD
+		workerScaler,
 		autoFailover,
 		workerFailover}
-=======
-		workerScaler,
-	}
->>>>>>> 662b0377
 }
 
 func (wmm *workerMemberManager) SyncDM(dc *v1alpha1.DMCluster) error {
@@ -244,7 +230,10 @@
 		return nil
 	}
 
-<<<<<<< HEAD
+	if err := wmm.workerScaler.Scale(dc, oldSts, newSts); err != nil {
+		return err
+	}
+
 	// Perform failover logic if necessary. Note that this will only update
 	// DMCluster status. The actual scaling performs in next sync loop (if a
 	// new replica needs to be added).
@@ -254,10 +243,6 @@
 				return err
 			}
 		}
-=======
-	if err := wmm.workerScaler.Scale(dc, oldSts, newSts); err != nil {
-		return err
->>>>>>> 662b0377
 	}
 
 	return updateStatefulSet(wmm.setControl, dc, newSts, oldSts)
@@ -311,14 +296,7 @@
 
 		// offline the workers that already been scaled-in
 		if status.Stage == "offline" {
-<<<<<<< HEAD
-			ordinal, err := util.GetOrdinalFromPodName(worker.Name)
-			if err != nil {
-				klog.Errorf("invalid worker name %s, can't offline this worker automatically, err: %s", worker.Name, err)
-			} else if ordinal >= dc.WorkerStsDesiredReplicas() {
-=======
 			if !isWorkerPodDesired(dc, name) {
->>>>>>> 662b0377
 				err := dmClient.DeleteWorker(name)
 				if err != nil {
 					klog.Errorf("fail to remove worker %s, err: %s", worker.Name, err)
@@ -542,12 +520,8 @@
 			ServiceName:         controller.DMWorkerPeerMemberName(dcName),
 			PodManagementPolicy: apps.ParallelPodManagement,
 			UpdateStrategy: apps.StatefulSetUpdateStrategy{
-<<<<<<< HEAD
 				Type: apps.RollingUpdateStatefulSetStrategyType,
 			},
-=======
-				Type: apps.RollingUpdateStatefulSetStrategyType},
->>>>>>> 662b0377
 		},
 	}
 
