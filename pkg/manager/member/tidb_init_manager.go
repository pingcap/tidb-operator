--- conflicted
+++ resolved
@@ -421,33 +421,20 @@
 		passwdSet = true
 	}
 
-<<<<<<< HEAD
 	initStartScript, err := startscriptv1.RenderTiDBInitInitStartScript(&startscriptv1.TiDBInitInitStartScriptModel{
-		ClusterName: ti.Spec.Clusters.Name,
-=======
-	initStartScript, err := RenderTiDBInitInitStartScript(&TiDBInitInitStartScriptModel{
 		ClusterName:     ti.Spec.Clusters.Name,
 		TiDBServicePort: tidbSvcPort,
->>>>>>> ee456738
 	})
 	if err != nil {
 		return nil, err
 	}
 
-<<<<<<< HEAD
 	initModel := &startscriptv1.TiDBInitStartScriptModel{
-		ClusterName: ti.Spec.Clusters.Name,
-		PermitHost:  permitHost,
-		InitSQL:     initSQL,
-		PasswordSet: passwdSet,
-=======
-	initModel := &TiDBInitStartScriptModel{
 		ClusterName:     ti.Spec.Clusters.Name,
 		PermitHost:      permitHost,
 		InitSQL:         initSQL,
 		PasswordSet:     passwdSet,
 		TiDBServicePort: tidbSvcPort,
->>>>>>> ee456738
 	}
 	if tlsClientEnabled {
 		initModel.TLS = true
