--- conflicted
+++ resolved
@@ -148,24 +148,11 @@
 			if err != nil {
 				return fmt.Errorf("tikvScaler.ScaleIn: failed to get pvcs for pod %s/%s in tc %s/%s, error: %s", ns, pod.Name, ns, tcName, err)
 			}
-<<<<<<< HEAD
-			now := time.Now().Format(time.RFC3339)
-			pvc.Annotations[label.AnnPVCDeferDeleting] = now
-			_, err = s.deps.PVCControl.UpdatePVC(tc, pvc)
-			if err != nil {
-				klog.Errorf("tikvScaler.ScaleIn: failed to set pvc %s/%s annotation: %s to %s",
-					ns, pvcName, label.AnnPVCDeferDeleting, now)
-				return err
-			}
-			klog.Infof("tikvScaler.ScaleIn: set pvc %s/%s annotation: %s to %s",
-				ns, pvcName, label.AnnPVCDeferDeleting, now)
-=======
 			for _, pvc := range pvcs {
 				if err := addDeferDeletingAnnoToPVC(tc, pvc, s.deps.PVCControl); err != nil {
 					return err
 				}
 			}
->>>>>>> a3f15158
 
 			// endEvictLeader for TombStone stores
 			if err = endEvictLeaderbyStoreID(s.deps, tc, id); err != nil {
@@ -200,14 +187,6 @@
 
 		pvcs, err := util.ResolvePVCFromPod(pod, s.deps.PVCLister)
 		if err != nil {
-<<<<<<< HEAD
-			klog.Errorf("pod %s not ready, tikvScaler.ScaleIn: failed to set pvc %s/%s annotation: %s to %s",
-				podName, ns, pvcName, label.AnnPVCDeferDeleting, now)
-			return err
-		}
-		klog.Infof("pod %s not ready, tikvScaler.ScaleIn: set pvc %s/%s annotation: %s to %s",
-			podName, ns, pvcName, label.AnnPVCDeferDeleting, now)
-=======
 			return fmt.Errorf("tikvScaler.ScaleIn: failed to get pvcs for pod %s/%s in tc %s/%s, error: %s", ns, pod.Name, ns, tcName, err)
 		}
 		for _, pvc := range pvcs {
@@ -216,7 +195,6 @@
 			}
 		}
 
->>>>>>> a3f15158
 		setReplicasAndDeleteSlots(newSet, replicas, deleteSlots)
 		return nil
 	}
