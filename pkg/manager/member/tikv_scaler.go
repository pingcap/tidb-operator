--- conflicted
+++ resolved
@@ -105,41 +105,9 @@
 	}
 
 	tc, _ := meta.(*v1alpha1.TidbCluster)
-<<<<<<< HEAD
-	if tc.Spec.Cluster == nil {
-		upNumber := 0
-		storeState := ""
-		for _, store := range tc.Status.TiKV.Stores {
-			if store.State == v1alpha1.TiKVStateUp {
-				upNumber++
-			}
-			if store.PodName == podName {
-				storeState = store.State
-			}
-		}
-		config, err := controller.GetPDClient(s.deps.PDControl, tc).GetConfig()
-		if err != nil {
-			return err
-		}
-		maxReplicas := *(config.Replication.MaxReplicas)
-		if upNumber < int(maxReplicas) {
-			errMsg := fmt.Sprintf("the number of stores in Up state of TidbCluster [%s/%s] is %d, less than MaxReplicas in PD configuration(%d), can't scale in TiKV, podname %s ", meta.GetNamespace(), meta.GetName(), upNumber, maxReplicas, podName)
-			klog.Error(errMsg)
-			s.deps.Recorder.Event(tc, v1.EventTypeWarning, "FailedScaleIn", errMsg)
-			return nil
-		} else if upNumber == int(maxReplicas) {
-			if storeState == v1alpha1.TiKVStateUp {
-				errMsg := fmt.Sprintf("can't scale in TiKV of TidbCluster [%s/%s], cause the number of up stores is equal to MaxReplicas in PD configuration(%d), and the store in Pod %s which is going to be deleted is up too", meta.GetNamespace(), meta.GetName(), maxReplicas, podName)
-				klog.Error(errMsg)
-				s.deps.Recorder.Event(tc, v1.EventTypeWarning, "FailedScaleIn", errMsg)
-				return nil
-			}
-		}
-=======
 
 	if pass, err := s.preCheckUpStores(tc, podName); !pass {
 		return err
->>>>>>> bbab61e8
 	}
 
 	if s.deps.CLIConfig.PodWebhookEnabled {
