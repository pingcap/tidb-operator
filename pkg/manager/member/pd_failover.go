--- conflicted
+++ resolved
@@ -62,13 +62,10 @@
 	ns := tc.GetNamespace()
 	tcName := tc.GetName()
 
-<<<<<<< HEAD
 	if !tc.Status.PD.SyncSuccess {
 		return fmt.Errorf("TidbCluster: %s/%s's pd status sync failed, can't failover", ns, tcName)
 	}
 
-=======
->>>>>>> 669b0232
 	healthCount := 0
 	for _, pdMember := range tc.Status.PD.Members {
 		if pdMember.Health {
