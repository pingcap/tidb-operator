--- conflicted
+++ resolved
@@ -105,25 +105,17 @@
 		if pdMember.LastTransitionTime.IsZero() {
 			continue
 		}
-<<<<<<< HEAD
 		podName := strings.Split(pdName, ".")[0]
-		if !pf.isPodDesired(tc, podName) {
-=======
 		if !f.isPodDesired(tc, podName) {
->>>>>>> 2ccd8580
 			continue
 		}
 
 		if tc.Status.PD.FailureMembers == nil {
 			tc.Status.PD.FailureMembers = map[string]v1alpha1.PDFailureMember{}
 		}
-<<<<<<< HEAD
-		deadline := pdMember.LastTransitionTime.Add(pf.pdFailoverPeriod)
+		deadline := pdMember.LastTransitionTime.Add(f.deps.CLIConfig.PDFailoverPeriod)
 		_, exist := tc.Status.PD.FailureMembers[pdName]
-=======
-		deadline := pdMember.LastTransitionTime.Add(f.deps.CLIConfig.PDFailoverPeriod)
-		_, exist := tc.Status.PD.FailureMembers[podName]
->>>>>>> 2ccd8580
+
 		if pdMember.Health || time.Now().Before(deadline) || exist {
 			continue
 		}
@@ -139,11 +131,7 @@
 		}
 
 		msg := fmt.Sprintf("pd member[%s] is unhealthy", pdMember.ID)
-<<<<<<< HEAD
-		pf.recorder.Event(tc, apiv1.EventTypeWarning, unHealthEventReason, fmt.Sprintf(unHealthEventMsgPattern, "pd", pdName, msg))
-=======
-		f.deps.Recorder.Event(tc, apiv1.EventTypeWarning, unHealthEventReason, fmt.Sprintf(unHealthEventMsgPattern, "pd", podName, msg))
->>>>>>> 2ccd8580
+		f.deps.Recorder.Event(tc, apiv1.EventTypeWarning, unHealthEventReason, fmt.Sprintf(unHealthEventMsgPattern, "pd", pdName, msg))
 
 		// mark a peer member failed and return an error to skip reconciliation
 		// note that status of tidb cluster will be updated always
