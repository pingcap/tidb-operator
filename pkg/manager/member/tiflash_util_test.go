--- conflicted
+++ resolved
@@ -678,39 +678,6 @@
 					},
 				}
 			}
-<<<<<<< HEAD
-			cs := buildTiFlashSidecarContainers(tc)
-			g.Expect(cs).To(Equal(test.expect))
-		})
-	}
-}
-func TestSetTiFlashConfigDefault(t *testing.T) {
-	g := NewGomegaWithT(t)
-
-	type testcase struct {
-		name   string
-		config v1alpha1.TiFlashConfig
-		expect v1alpha1.TiFlashConfig
-	}
-
-	tests := []*testcase{
-		{
-			name:   "nil config",
-			config: v1alpha1.TiFlashConfig{},
-			expect: defaultTiFlashConfig,
-		},
-		{
-			name:   "custom config",
-			config: customTiFlashConfig,
-			expect: customTiFlashConfig,
-		},
-	}
-
-	for _, test := range tests {
-		t.Run(test.name, func(t *testing.T) {
-			setTiFlashConfigDefault(&test.config, "", "test", "test", "")
-			g.Expect(test.config).To(Equal(test.expect))
-=======
 			cs, err := buildTiFlashSidecarContainers(tc)
 			if err != nil {
 				t.Fatal(err)
@@ -718,7 +685,6 @@
 			if diff := cmp.Diff(test.expect, cs); diff != "" {
 				t.Fatalf("test %s unexpected configuration (-want, +got): %s", test.name, diff)
 			}
->>>>>>> 2ccd8580
 		})
 	}
 }
@@ -746,7 +712,7 @@
 	for _, test := range tests {
 		t.Run(test.name, func(t *testing.T) {
 			// g := NewGomegaWithT(t)
-			setTiFlashConfigDefault(test.config, "", "test", "test")
+			setTiFlashConfigDefault(test.config, "", "test", "test", "")
 			// g.Expect(test.config).To(Equal(test.expect))
 			if diff := cmp.Diff(*test.expect, *test.config); diff != "" {
 				t.Fatalf("unexpected configuration (-want, +got): %s", diff)
