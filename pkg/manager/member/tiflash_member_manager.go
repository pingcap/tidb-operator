--- conflicted
+++ resolved
@@ -636,16 +636,12 @@
 		return err
 	}
 	for _, store := range storesInfo.Stores {
-<<<<<<< HEAD
-		status := tfmm.getTiFlashStore(store)
-=======
 		// In theory, the external tiflash can join the cluster, and the operator would only manage the internal tiflash.
 		// So we check the store owner to make sure it.
 		if store.Store != nil && !pattern.Match([]byte(store.Store.Address)) {
 			continue
 		}
 		status := m.getTiFlashStore(store)
->>>>>>> 2ccd8580
 		if status == nil {
 			continue
 		}
