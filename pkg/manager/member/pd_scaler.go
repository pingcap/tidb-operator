--- conflicted
+++ resolved
@@ -51,15 +51,10 @@
 		return err
 	}
 
-<<<<<<< HEAD
 	var i int32 = 0
 	healthCount := 0
 	totalCount := *oldSet.Spec.Replicas
 	for ; i < totalCount; i++ {
-=======
-	var i int32
-	for ; i < *oldSet.Spec.Replicas; i++ {
->>>>>>> 9649dd6d
 		podName := ordinalPodName(v1alpha1.PDMemberType, tcName, i)
 		if member, ok := tc.Status.PD.Members[podName]; ok && member.Health {
 			healthCount++
