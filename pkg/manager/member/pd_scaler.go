--- conflicted
+++ resolved
@@ -109,14 +109,12 @@
 		return fmt.Errorf("TidbCluster: %s/%s's pd status sync failed,can't scale in now", ns, tcName)
 	}
 
-<<<<<<< HEAD
 	glog.Infof("scaling in pd statefulset %s/%s, ordinal: %d (replicas: %d, delete slots: %v)", oldSet.Namespace, oldSet.Name, ordinal, replicas, deleteSlots.List())
-=======
+
 	if controller.PodWebhookEnabled {
-		decreaseReplicas(newSet, oldSet)
+		setReplicasAndDeleteSlots(newSet, replicas, deleteSlots)
 		return nil
 	}
->>>>>>> a66f724e
 
 	pdClient := controller.GetPDClient(psd.pdControl, tc)
 	// If the pd pod was pd leader during scale-in, we would transfer pd leader to pd-0 directly
