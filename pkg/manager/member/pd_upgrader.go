// Copyright 2018 PingCAP, Inc.
//
// Licensed under the Apache License, Version 2.0 (the "License");
// you may not use this file except in compliance with the License.
// You may obtain a copy of the License at
//
//     http://www.apache.org/licenses/LICENSE-2.0
//
// Unless required by applicable law or agreed to in writing, software
// distributed under the License is distributed on an "AS IS" BASIS,
// See the License for the specific language governing permissions and
// limitations under the License.

package member

import (
	"fmt"

	"github.com/pingcap/tidb-operator/pkg/apis/pingcap/v1alpha1"
	"github.com/pingcap/tidb-operator/pkg/controller"
	mngerutils "github.com/pingcap/tidb-operator/pkg/manager/utils"

	"github.com/pingcap/advanced-statefulset/client/apis/apps/v1/helper"
	apps "k8s.io/api/apps/v1"
	"k8s.io/klog/v2"
)

type pdUpgrader struct {
	deps *controller.Dependencies
}

// NewPDUpgrader returns a pdUpgrader
func NewPDUpgrader(deps *controller.Dependencies) Upgrader {
	return &pdUpgrader{
		deps: deps,
	}
}

func (u *pdUpgrader) Upgrade(tc *v1alpha1.TidbCluster, oldSet *apps.StatefulSet, newSet *apps.StatefulSet) error {
	return u.gracefulUpgrade(tc, oldSet, newSet)
}

func (u *pdUpgrader) gracefulUpgrade(tc *v1alpha1.TidbCluster, oldSet *apps.StatefulSet, newSet *apps.StatefulSet) error {
	ns := tc.GetNamespace()
	tcName := tc.GetName()
	if !tc.Status.PD.Synced {
		return fmt.Errorf("tidbcluster: [%s/%s]'s pd status sync failed, can not to be upgraded", ns, tcName)
	}
	if tc.PDScaling() {
		klog.Infof("TidbCluster: [%s/%s]'s pd status is %v, can not upgrade pd",
			ns, tcName, tc.Status.PD.Phase)
		_, podSpec, err := GetLastAppliedConfig(oldSet)
		if err != nil {
			return err
		}
		newSet.Spec.Template.Spec = *podSpec
		return nil
	}

	tc.Status.PD.Phase = v1alpha1.UpgradePhase
	if !templateEqual(newSet, oldSet) {
		return nil
	}

	if tc.Status.PD.StatefulSet.UpdateRevision == tc.Status.PD.StatefulSet.CurrentRevision {
		return nil
	}

	if oldSet.Spec.UpdateStrategy.Type == apps.OnDeleteStatefulSetStrategyType || oldSet.Spec.UpdateStrategy.RollingUpdate == nil {
		// Manually bypass tidb-operator to modify statefulset directly, such as modify pd statefulset's RollingUpdate straregy to OnDelete strategy,
		// or set RollingUpdate to nil, skip tidb-operator's rolling update logic in order to speed up the upgrade in the test environment occasionally.
		// If we encounter this situation, we will let the native statefulset controller do the upgrade completely, which may be unsafe for upgrading pd.
		// Therefore, in the production environment, we should try to avoid modifying the pd statefulset update strategy directly.
		newSet.Spec.UpdateStrategy = oldSet.Spec.UpdateStrategy
		klog.Warningf("tidbcluster: [%s/%s] pd statefulset %s UpdateStrategy has been modified manually", ns, tcName, oldSet.GetName())
		return nil
	}

	mngerutils.SetUpgradePartition(newSet, *oldSet.Spec.UpdateStrategy.RollingUpdate.Partition)
	podOrdinals := helper.GetPodOrdinals(*oldSet.Spec.Replicas, oldSet).List()
	for _i := len(podOrdinals) - 1; _i >= 0; _i-- {
		i := podOrdinals[_i]
		podName := PdPodName(tcName, i)
		pod, err := u.deps.PodLister.Pods(ns).Get(podName)
		if err != nil {
			return fmt.Errorf("gracefulUpgrade: failed to get pods %s for cluster %s/%s, error: %s", podName, ns, tcName, err)
		}

		revision, exist := pod.Labels[apps.ControllerRevisionHashLabelKey]
		if !exist {
			return controller.RequeueErrorf("tidbcluster: [%s/%s]'s pd pod: [%s] has no label: %s", ns, tcName, podName, apps.ControllerRevisionHashLabelKey)
		}

		if revision == tc.Status.PD.StatefulSet.UpdateRevision {
			if member, exist := tc.Status.PD.Members[PdName(tc.Name, i, tc.Namespace, tc.Spec.ClusterDomain)]; !exist || !member.Health {
				return controller.RequeueErrorf("tidbcluster: [%s/%s]'s pd upgraded pod: [%s] is not ready", ns, tcName, podName)
			}
			continue
		}

<<<<<<< HEAD
=======
		if u.deps.CLIConfig.PodWebhookEnabled {
			mngerutils.SetUpgradePartition(newSet, i)
			return nil
		}

>>>>>>> b0498b19
		return u.upgradePDPod(tc, i, newSet)
	}

	return nil
}

func (u *pdUpgrader) upgradePDPod(tc *v1alpha1.TidbCluster, ordinal int32, newSet *apps.StatefulSet) error {
	ns := tc.GetNamespace()
	tcName := tc.GetName()
	upgradePdName := PdName(tcName, ordinal, tc.Namespace, tc.Spec.ClusterDomain)
	upgradePodName := PdPodName(tcName, ordinal)
	if tc.Status.PD.Leader.Name == upgradePdName || tc.Status.PD.Leader.Name == upgradePodName {
		var targetName string
		if tc.PDStsActualReplicas() > 1 {
			targetOrdinal := helper.GetMaxPodOrdinal(*newSet.Spec.Replicas, newSet)
			if ordinal == targetOrdinal {
				targetOrdinal = helper.GetMinPodOrdinal(*newSet.Spec.Replicas, newSet)
			}
			targetName = PdName(tcName, targetOrdinal, tc.Namespace, tc.Spec.ClusterDomain)
			if _, exist := tc.Status.PD.Members[targetName]; !exist {
				targetName = PdPodName(tcName, targetOrdinal)
			}
		} else {
			for _, member := range tc.Status.PD.PeerMembers {
				if member.Name != upgradePdName && member.Health {
					targetName = member.Name
					break
				}
			}
		}
		if len(targetName) > 0 {
			err := u.transferPDLeaderTo(tc, targetName)
			if err != nil {
				klog.Errorf("pd upgrader: failed to transfer pd leader to: %s, %v", targetName, err)
				return err
			}
			klog.Infof("pd upgrader: transfer pd leader to: %s successfully", targetName)
			return controller.RequeueErrorf("tidbcluster: [%s/%s]'s pd member: [%s] is transferring leader to pd member: [%s]", ns, tcName, upgradePdName, targetName)
		}
	}
	mngerutils.SetUpgradePartition(newSet, ordinal)
	return nil
}

func (u *pdUpgrader) transferPDLeaderTo(tc *v1alpha1.TidbCluster, targetName string) error {
	return controller.GetPDClient(u.deps.PDControl, tc).TransferPDLeader(targetName)
}

type fakePDUpgrader struct{}

// NewFakePDUpgrader returns a fakePDUpgrader
func NewFakePDUpgrader() Upgrader {
	return &fakePDUpgrader{}
}

func (u *fakePDUpgrader) Upgrade(tc *v1alpha1.TidbCluster, _ *apps.StatefulSet, _ *apps.StatefulSet) error {
	if !tc.Status.PD.Synced {
		return fmt.Errorf("tidbcluster: pd status sync failed, can not to be upgraded")
	}
	tc.Status.PD.Phase = v1alpha1.UpgradePhase
	return nil
}<|MERGE_RESOLUTION|>--- conflicted
+++ resolved
@@ -98,14 +98,6 @@
 			continue
 		}
 
-<<<<<<< HEAD
-=======
-		if u.deps.CLIConfig.PodWebhookEnabled {
-			mngerutils.SetUpgradePartition(newSet, i)
-			return nil
-		}
-
->>>>>>> b0498b19
 		return u.upgradePDPod(tc, i, newSet)
 	}
 
