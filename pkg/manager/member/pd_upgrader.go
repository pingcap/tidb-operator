--- conflicted
+++ resolved
@@ -112,25 +112,17 @@
 	tcName := tc.GetName()
 	upgradePdName := PdName(tcName, ordinal, tc.Namespace, tc.Spec.ClusterDomain)
 	upgradePodName := PdPodName(tcName, ordinal)
-<<<<<<< HEAD
 	if tc.Status.PD.Leader.Name == upgradePdName || tc.Status.PD.Leader.Name == upgradePodName {
 		var targetName string
 		if tc.PDStsActualReplicas() > 1 {
-			targetOrdinal := tc.PDStsActualReplicas() - 1
+			targetOrdinal := helper.GetMaxPodOrdinal(*newSet.Spec.Replicas, newSet)
 			if ordinal == targetOrdinal {
-				targetOrdinal = 0
+				targetOrdinal = helper.GetMinPodOrdinal(*newSet.Spec.Replicas, newSet)
 			}
 			targetName = PdName(tcName, targetOrdinal, tc.Namespace, tc.Spec.ClusterDomain)
 			if _, exist := tc.Status.PD.Members[targetName]; !exist {
 				targetName = PdPodName(tcName, targetOrdinal)
 			}
-=======
-	if tc.Status.PD.Leader.Name == upgradePodName && tc.PDStsActualReplicas() > 1 {
-		lastOrdinal := helper.GetMaxPodOrdinal(*newSet.Spec.Replicas, newSet)
-		var targetName string
-		if ordinal == lastOrdinal {
-			targetName = PdPodName(tcName, helper.GetMinPodOrdinal(*newSet.Spec.Replicas, newSet))
->>>>>>> 2ccd8580
 		} else {
 			for _, member := range tc.Status.PD.PeerMembers {
 				if member.Name != upgradePdName && member.Health {
@@ -139,21 +131,14 @@
 				}
 			}
 		}
-<<<<<<< HEAD
 		if len(targetName) > 0 {
-			err := pu.transferPDLeaderTo(tc, targetName)
+			err := u.transferPDLeaderTo(tc, targetName)
 			if err != nil {
 				klog.Errorf("pd upgrader: failed to transfer pd leader to: %s, %v", targetName, err)
 				return err
 			}
 			klog.Infof("pd upgrader: transfer pd leader to: %s successfully", targetName)
 			return controller.RequeueErrorf("tidbcluster: [%s/%s]'s pd member: [%s] is transferring leader to pd member: [%s]", ns, tcName, upgradePdName, targetName)
-=======
-		err := u.transferPDLeaderTo(tc, targetName)
-		if err != nil {
-			klog.Errorf("pd upgrader: failed to transfer pd leader to: %s, %v", targetName, err)
-			return err
->>>>>>> 2ccd8580
 		}
 	}
 	setUpgradePartition(newSet, ordinal)
