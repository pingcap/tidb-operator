--- conflicted
+++ resolved
@@ -109,15 +109,11 @@
 		}
 	}
 
-<<<<<<< HEAD
-	setTiFlashConfigDefault(config, tc.Name, tc.Namespace, tc.Spec.ClusterDomain)
-=======
 	if tc.IsHeterogeneous() {
-		setTiFlashConfigDefault(config, tc.Spec.Cluster.Name, tc.Name, tc.Namespace)
+		setTiFlashConfigDefault(config, tc.Spec.Cluster.Name, tc.Name, tc.Namespace, tc.Spec.ClusterDomain)
 	} else {
-		setTiFlashConfigDefault(config, "", tc.Name, tc.Namespace)
-	}
->>>>>>> a420c6d9
+		setTiFlashConfigDefault(config, "", tc.Name, tc.Namespace, tc.Spec.ClusterDomain)
+	}
 
 	if tc.IsTLSClusterEnabled() {
 		if config.CommonConfig.Security == nil {
@@ -178,19 +174,11 @@
 }
 
 // setTiFlashConfigDefault sets default configs for TiFlash
-<<<<<<< HEAD
-func setTiFlashConfigDefault(config *v1alpha1.TiFlashConfig, clusterName, ns, clusterDomain string) {
+func setTiFlashConfigDefault(config *v1alpha1.TiFlashConfig, externalClusterName, clusterName, ns, clusterDomain string) {
 	if config.CommonConfig == nil {
 		config.CommonConfig = &v1alpha1.CommonConfig{}
 	}
-	setTiFlashCommonConfigDefault(config.CommonConfig, clusterName, ns, clusterDomain)
-=======
-func setTiFlashConfigDefault(config *v1alpha1.TiFlashConfig, externalClusterName, clusterName, ns string) {
-	if config.CommonConfig == nil {
-		config.CommonConfig = &v1alpha1.CommonConfig{}
-	}
-	setTiFlashCommonConfigDefault(config.CommonConfig, externalClusterName, clusterName, ns)
->>>>>>> a420c6d9
+	setTiFlashCommonConfigDefault(config.CommonConfig, externalClusterName, clusterName, ns, clusterDomain)
 	if config.ProxyConfig == nil {
 		config.ProxyConfig = &v1alpha1.ProxyConfig{}
 	}
@@ -215,11 +203,7 @@
 	}
 }
 
-<<<<<<< HEAD
-func setTiFlashCommonConfigDefault(config *v1alpha1.CommonConfig, clusterName, ns, clusterDomain string) {
-=======
-func setTiFlashCommonConfigDefault(config *v1alpha1.CommonConfig, externalClusterName string, clusterName, ns string) {
->>>>>>> a420c6d9
+func setTiFlashCommonConfigDefault(config *v1alpha1.CommonConfig, externalClusterName string, clusterName, ns, clusterDomain string) {
 	if config.TmpPath == nil {
 		config.TmpPath = pointer.StringPtr("/data0/tmp")
 	}
