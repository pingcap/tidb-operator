--- conflicted
+++ resolved
@@ -51,19 +51,13 @@
 	var containers []corev1.Container
 	var resource corev1.ResourceRequirements
 	var useSidecar bool
-<<<<<<< HEAD
+	var sleepTimeSeconds *int64
 	var securityContext *corev1.SecurityContext
 	if spec.LogTailer != nil {
 		resource = controller.ContainerResource(spec.LogTailer.ResourceRequirements)
 		useSidecar = spec.LogTailer.UseSidecar
+		sleepTimeSeconds = spec.LogTailer.SleepTimeSeconds
 		securityContext = spec.LogTailer.SecurityContext
-=======
-	var sleepTimeSeconds *int64
-	if spec.LogTailer != nil {
-		resource = controller.ContainerResource(spec.LogTailer.ResourceRequirements)
-		useSidecar = spec.LogTailer.UseSidecar
-		sleepTimeSeconds = spec.LogTailer.SleepTimeSeconds
->>>>>>> e4b62628
 	}
 	if config == nil {
 		config = v1alpha1.NewTiFlashConfig()
@@ -74,29 +68,17 @@
 	if err != nil {
 		return nil, err
 	}
-<<<<<<< HEAD
-	containers = append(containers, buildSidecarContainer("serverlog", path, image, pullPolicy, resource, useSidecar, securityContext))
-=======
-	containers = append(containers, buildSidecarContainer("serverlog", path, image, pullPolicy, resource, useSidecar, sleepTimeSeconds))
->>>>>>> e4b62628
+	containers = append(containers, buildSidecarContainer("serverlog", path, image, pullPolicy, resource, useSidecar, sleepTimeSeconds, securityContext))
 	path, err = config.Common.Get("logger.errorlog").AsString()
 	if err != nil {
 		return nil, err
 	}
-<<<<<<< HEAD
-	containers = append(containers, buildSidecarContainer("errorlog", path, image, pullPolicy, resource, useSidecar, securityContext))
-=======
-	containers = append(containers, buildSidecarContainer("errorlog", path, image, pullPolicy, resource, useSidecar, sleepTimeSeconds))
->>>>>>> e4b62628
+	containers = append(containers, buildSidecarContainer("errorlog", path, image, pullPolicy, resource, useSidecar, sleepTimeSeconds, securityContext))
 	path, err = config.Common.Get("flash.flash_cluster.log").AsString()
 	if err != nil {
 		return nil, err
 	}
-<<<<<<< HEAD
-	containers = append(containers, buildSidecarContainer("clusterlog", path, image, pullPolicy, resource, useSidecar, securityContext))
-=======
-	containers = append(containers, buildSidecarContainer("clusterlog", path, image, pullPolicy, resource, useSidecar, sleepTimeSeconds))
->>>>>>> e4b62628
+	containers = append(containers, buildSidecarContainer("clusterlog", path, image, pullPolicy, resource, useSidecar, sleepTimeSeconds, securityContext))
 	return containers, nil
 }
 
@@ -106,11 +88,8 @@
 	// If true we use native sidecar feature
 	// See https://kubernetes.io/docs/concepts/workloads/pods/sidecar-containers/
 	useSidecar bool,
-<<<<<<< HEAD
+	sleepTimeSeconds *int64,
 	securityContext *corev1.SecurityContext,
-=======
-	sleepTimeSeconds *int64,
->>>>>>> e4b62628
 ) corev1.Container {
 	c := corev1.Container{
 		Name:            name,
