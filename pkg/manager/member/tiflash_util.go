--- conflicted
+++ resolved
@@ -216,18 +216,15 @@
 			pdAddr = fmt.Sprintf("%s.%s.svc%s:%d", controller.PDMemberName(ref.Name), ref.Namespace,
 				controller.FormatClusterDomain(ref.ClusterDomain), v1alpha1.DefaultPDClientPort) // use pd of reference cluster
 		}
-<<<<<<< HEAD
 
 		preferPDAddressesOverDiscovery := slices.Contains(
 			tc.Spec.StartScriptV2FeatureFlags, v1alpha1.StartScriptV2FeatureFlagPreferPDAddressesOverDiscovery)
 		if preferPDAddressesOverDiscovery && tc.Spec.StartScriptVersion == v1alpha1.StartScriptV2 {
 			pdAddr = strings.Join(tc.Spec.PDAddresses, ",")
 		}
-=======
 		// tiflash require at least one configuration item in ["raft"] config group, otherwise
 		// tiflash with version less than v7.1.0 may encounter schema sync problems. So we keep this item
 		// even if this item is configured via command line args.
->>>>>>> 2938f4e4
 		common.SetIfNil("raft.pd_addr", pdAddr)
 
 		if listenHost == listenHostForIPv6 {
