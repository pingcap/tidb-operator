// Copyright 2018 PingCAP, Inc.
//
// Licensed under the Apache License, Version 2.0 (the "License");
// you may not use this file except in compliance with the License.
// You may obtain a copy of the License at
//
//     http://www.apache.org/licenses/LICENSE-2.0
//
// Unless required by applicable law or agreed to in writing, software
// distributed under the License is distributed on an "AS IS" BASIS,
// See the License for the specific language governing permissions and
// limitations under the License.

package member

import (
	"fmt"
	"strconv"
	"time"

	"github.com/golang/glog"
	"github.com/pingcap/tidb-operator/pkg/apis/pingcap.com/v1alpha1"
	"github.com/pingcap/tidb-operator/pkg/controller"
	"github.com/pingcap/tidb-operator/pkg/pdapi"
	apps "k8s.io/api/apps/v1beta1"
	corev1 "k8s.io/api/core/v1"
	corelisters "k8s.io/client-go/listers/core/v1"
)

const (
	// EvictLeaderBeginTime is the key of evict Leader begin time
	EvictLeaderBeginTime = "evictLeaderBeginTime"
	// EvictLeaderTimeout is the timeout limit of evict leader
	EvictLeaderTimeout = 3 * time.Minute
)

type tikvUpgrader struct {
	pdControl  pdapi.PDControlInterface
	podControl controller.PodControlInterface
	podLister  corelisters.PodLister
}

// NewTiKVUpgrader returns a tikv Upgrader
func NewTiKVUpgrader(pdControl pdapi.PDControlInterface,
	podControl controller.PodControlInterface,
	podLister corelisters.PodLister) Upgrader {
	return &tikvUpgrader{
		pdControl:  pdControl,
		podControl: podControl,
		podLister:  podLister,
	}
}

func (tku *tikvUpgrader) Upgrade(tc *v1alpha1.TidbCluster, oldSet *apps.StatefulSet, newSet *apps.StatefulSet) error {
	ns := tc.GetNamespace()
	tcName := tc.GetName()
	if tc.Status.PD.Phase == v1alpha1.UpgradePhase {
		_, podSpec, err := GetLastAppliedConfig(oldSet)
		if err != nil {
			return err
		}
		newSet.Spec.Template.Spec = *podSpec
		return nil
	}

	if !tc.Status.TiKV.Synced {
		return fmt.Errorf("Tidbcluster: [%s/%s]'s tikv status sync failed, can not to be upgraded", ns, tcName)
	}

	tc.Status.TiKV.Phase = v1alpha1.UpgradePhase
	if !templateEqual(newSet.Spec.Template, oldSet.Spec.Template) {
		return nil
	}

	setUpgradePartition(newSet, *oldSet.Spec.UpdateStrategy.RollingUpdate.Partition)
	for i := tc.Status.TiKV.StatefulSet.Replicas - 1; i >= 0; i-- {
		store := tku.getStoreByOrdinal(tc, i)
		if store == nil {
			continue
		}
		podName := tikvPodName(tcName, i)
		pod, err := tku.podLister.Pods(ns).Get(podName)
		if err != nil {
			return err
		}
		revision, exist := pod.Labels[apps.ControllerRevisionHashLabelKey]
		if !exist {
			return controller.RequeueErrorf("tidbcluster: [%s/%s]'s tikv pod: [%s] has no label: %s", ns, tcName, podName, apps.ControllerRevisionHashLabelKey)
		}

		if revision == tc.Status.TiKV.StatefulSet.UpdateRevision {

			if pod.Status.Phase != corev1.PodRunning {
				return controller.RequeueErrorf("tidbcluster: [%s/%s]'s upgraded tikv pod: [%s] is not running", ns, tcName, podName)
			}
			if store.State != v1alpha1.TiKVStateUp {
				return controller.RequeueErrorf("tidbcluster: [%s/%s]'s upgraded tikv pod: [%s] is not all ready", ns, tcName, podName)
			}

			continue
		}

		return tku.upgradeTiKVPod(tc, i, newSet)
	}

	return nil
}

func (tku *tikvUpgrader) upgradeTiKVPod(tc *v1alpha1.TidbCluster, ordinal int32, newSet *apps.StatefulSet) error {
	ns := tc.GetNamespace()
	tcName := tc.GetName()
	upgradePodName := tikvPodName(tcName, ordinal)
	upgradePod, err := tku.podLister.Pods(ns).Get(upgradePodName)
	if err != nil {
		return err
	}

	for _, store := range tc.Status.TiKV.Stores {
		if store.PodName == upgradePodName {
			storeID, err := strconv.ParseUint(store.ID, 10, 64)
			if err != nil {
				return err
			}
			_, evicting := upgradePod.Annotations[EvictLeaderBeginTime]
			if !evicting {
				return tku.beginEvictLeader(tc, storeID, upgradePod)
			}

			if tku.readyToUpgrade(upgradePod, store) {
				err := tku.endEvictLeader(tc, ordinal)
				if err != nil {
					return err
				}
				setUpgradePartition(newSet, ordinal)
				return nil
			}

			return controller.RequeueErrorf("tidbcluster: [%s/%s]'s tikv pod: [%s] is evicting leader", ns, tcName, upgradePodName)
		}
	}

	return controller.RequeueErrorf("tidbcluster: [%s/%s] no store status found for tikv pod: [%s]", ns, tcName, upgradePodName)
}

func (tku *tikvUpgrader) readyToUpgrade(upgradePod *corev1.Pod, store v1alpha1.TiKVStore) bool {
	if store.LeaderCount == 0 {
		return true
	}
	if evictLeaderBeginTimeStr, evicting := upgradePod.Annotations[EvictLeaderBeginTime]; evicting {
		evictLeaderBeginTime, err := time.Parse(time.RFC3339, evictLeaderBeginTimeStr)
		if err != nil {
			glog.Errorf("parse annotation:[%s] to time failed.", EvictLeaderBeginTime)
			return false
		}
		if time.Now().After(evictLeaderBeginTime.Add(EvictLeaderTimeout)) {
			return true
		}
	}
	return false
}

func (tku *tikvUpgrader) beginEvictLeader(tc *v1alpha1.TidbCluster, storeID uint64, pod *corev1.Pod) error {
	err := controller.GetPDClient(tku.pdControl, tc).BeginEvictLeader(storeID)
	if err != nil {
		return err
	}
	if pod.Annotations == nil {
		pod.Annotations = map[string]string{}
	}
	pod.Annotations[EvictLeaderBeginTime] = time.Now().Format(time.RFC3339)
	_, err = tku.podControl.UpdatePod(tc, pod)
	return err
}

func (tku *tikvUpgrader) endEvictLeader(tc *v1alpha1.TidbCluster, ordinal int32) error {
	store := tku.getStoreByOrdinal(tc, ordinal)
	storeID, err := strconv.ParseUint(store.ID, 10, 64)
	if err != nil {
		return err
	}
<<<<<<< HEAD

	err = tku.pdControl.GetPDClient(tc).EndEvictLeader(storeID)
=======
	upgradedPodName := tikvPodName(tc.GetName(), ordinal)
	upgradedPod, err := tku.podLister.Pods(tc.GetNamespace()).Get(upgradedPodName)
	if err != nil {
		return err
	}
	_, evicting := upgradedPod.Annotations[EvictLeaderBeginTime]
	if evicting {
		delete(upgradedPod.Annotations, EvictLeaderBeginTime)
		_, err = tku.podControl.UpdatePod(tc, upgradedPod)
		if err != nil {
			return err
		}
	}
	err = controller.GetPDClient(tku.pdControl, tc).EndEvictLeader(storeID)
>>>>>>> af4b67db
	if err != nil {
		return err
	}

	return nil
}

func (tku *tikvUpgrader) getStoreByOrdinal(tc *v1alpha1.TidbCluster, ordinal int32) *v1alpha1.TiKVStore {
	podName := tikvPodName(tc.GetName(), ordinal)
	for _, store := range tc.Status.TiKV.Stores {
		if store.PodName == podName {
			return &store
		}
	}
	return nil
}

type fakeTiKVUpgrader struct{}

// NewFakeTiKVUpgrader returns a fake tikv upgrader
func NewFakeTiKVUpgrader() Upgrader {
	return &fakeTiKVUpgrader{}
}

func (tku *fakeTiKVUpgrader) Upgrade(tc *v1alpha1.TidbCluster, _ *apps.StatefulSet, _ *apps.StatefulSet) error {
	tc.Status.TiKV.Phase = v1alpha1.UpgradePhase
	return nil
}<|MERGE_RESOLUTION|>--- conflicted
+++ resolved
@@ -178,25 +178,8 @@
 	if err != nil {
 		return err
 	}
-<<<<<<< HEAD
-
-	err = tku.pdControl.GetPDClient(tc).EndEvictLeader(storeID)
-=======
-	upgradedPodName := tikvPodName(tc.GetName(), ordinal)
-	upgradedPod, err := tku.podLister.Pods(tc.GetNamespace()).Get(upgradedPodName)
-	if err != nil {
-		return err
-	}
-	_, evicting := upgradedPod.Annotations[EvictLeaderBeginTime]
-	if evicting {
-		delete(upgradedPod.Annotations, EvictLeaderBeginTime)
-		_, err = tku.podControl.UpdatePod(tc, upgradedPod)
-		if err != nil {
-			return err
-		}
-	}
-	err = controller.GetPDClient(tku.pdControl, tc).EndEvictLeader(storeID)
->>>>>>> af4b67db
+
+	err = tku.pdControl.GetPDClient(pdapi.Namespace(tc.GetNamespace()), tc.GetName()).EndEvictLeader(storeID)
 	if err != nil {
 		return err
 	}
