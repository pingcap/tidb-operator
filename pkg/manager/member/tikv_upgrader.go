--- conflicted
+++ resolved
@@ -178,20 +178,13 @@
 		return err
 	}
 
-<<<<<<< HEAD
-			if u.readyToUpgrade(upgradePod, tc) {
-				mngerutils.SetUpgradePartition(newSet, ordinal)
-				return nil
-			}
-=======
 	_, evicting := upgradePod.Annotations[EvictLeaderBeginTime]
 	if !evicting {
 		return u.beginEvictLeader(tc, storeID, upgradePod)
 	}
->>>>>>> 8cc59c1a
 
 	if u.readyToUpgrade(upgradePod, tc) {
-		setUpgradePartition(newSet, ordinal)
+		mngerutils.SetUpgradePartition(newSet, ordinal)
 		return nil
 	}
 
