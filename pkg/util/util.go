--- conflicted
+++ resolved
@@ -355,12 +355,12 @@
 	}
 }
 
-<<<<<<< HEAD
 func MatchLabelFromStoreAddress(Address string, label string) bool {
 	storePodName := strings.Split(Address, ".")[0]
 	storeKind := strings.Split(storePodName, "-")
 	return storeKind[len(storeKind)-2] == label
-=======
+}
+
 // statefulSetEqual compares the new Statefulset's spec with old Statefulset's last applied config
 func StatefulSetEqual(new apps.StatefulSet, old apps.StatefulSet) bool {
 	// The annotations in old sts may include LastAppliedConfigAnnotation
@@ -412,5 +412,4 @@
 		return nil, errors.NewNotFound(corev1.Resource("pvc"), pod.Name)
 	}
 	return pvcs, nil
->>>>>>> d3e73a21
 }