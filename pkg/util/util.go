// Copyright 2018 PingCAP, Inc.
//
// Licensed under the Apache License, Version 2.0 (the "License");
// you may not use this file except in compliance with the License.
// You may obtain a copy of the License at
//
//     http://www.apache.org/licenses/LICENSE-2.0
//
// Unless required by applicable law or agreed to in writing, software
// distributed under the License is distributed on an "AS IS" BASIS,
// See the License for the specific language governing permissions and
// limitations under the License.

package util

import (
	"encoding/json"
	"fmt"
	"os"
	"strconv"
	"strings"

	"github.com/pingcap/advanced-statefulset/client/apis/apps/v1/helper"
	"github.com/pingcap/tidb-operator/pkg/apis/pingcap/v1alpha1"
	"github.com/pingcap/tidb-operator/pkg/features"
	"github.com/pingcap/tidb-operator/pkg/label"
	apps "k8s.io/api/apps/v1"
	appsv1 "k8s.io/api/apps/v1"
	corev1 "k8s.io/api/core/v1"
	apiequality "k8s.io/apimachinery/pkg/api/equality"
	"k8s.io/apimachinery/pkg/api/errors"
	"k8s.io/apimachinery/pkg/api/resource"
	metav1 "k8s.io/apimachinery/pkg/apis/meta/v1"
	"k8s.io/apimachinery/pkg/labels"
	"k8s.io/apimachinery/pkg/runtime/schema"
	"k8s.io/apimachinery/pkg/selection"
	"k8s.io/apimachinery/pkg/util/sets"
	corelisterv1 "k8s.io/client-go/listers/core/v1"
	"k8s.io/klog"
)

var (
	ClusterClientTLSPath = "/var/lib/cluster-client-tls"
	TiDBClientTLSPath    = "/var/lib/tidb-client-tls"
	BRBinPath            = "/var/lib/br-bin"
	ClusterClientVolName = "cluster-client-tls"
)

const (
	// LastAppliedConfigAnnotation is annotation key of last applied configuration
	LastAppliedConfigAnnotation = "pingcap.com/last-applied-configuration"
)

func GetOrdinalFromPodName(podName string) (int32, error) {
	ordinalStr := podName[strings.LastIndex(podName, "-")+1:]
	ordinalInt, err := strconv.Atoi(ordinalStr)
	if err != nil {
		return int32(0), err
	}
	return int32(ordinalInt), nil
}

func IsPodOrdinalNotExceedReplicas(pod *corev1.Pod, sts *appsv1.StatefulSet) (bool, error) {
	ordinal, err := GetOrdinalFromPodName(pod.Name)
	if err != nil {
		return false, err
	}
	if features.DefaultFeatureGate.Enabled(features.AdvancedStatefulSet) {
		return helper.GetPodOrdinals(*sts.Spec.Replicas, sts).Has(ordinal), nil
	}
	return ordinal < *sts.Spec.Replicas, nil
}

func getDeleteSlots(tc *v1alpha1.TidbCluster, annKey string) (deleteSlots sets.Int32) {
	deleteSlots = sets.NewInt32()
	annotations := tc.GetAnnotations()
	if annotations == nil {
		return
	}
	value, ok := annotations[annKey]
	if !ok {
		return
	}
	var slice []int32
	err := json.Unmarshal([]byte(value), &slice)
	if err != nil {
		return
	}
	deleteSlots.Insert(slice...)
	return
}

// GetPodOrdinals gets desired ordials of member in given TidbCluster.
func GetPodOrdinals(tc *v1alpha1.TidbCluster, memberType v1alpha1.MemberType) (sets.Int32, error) {
	var ann string
	var replicas int32
	if memberType == v1alpha1.PDMemberType {
		ann = label.AnnPDDeleteSlots
		replicas = tc.Spec.PD.Replicas
	} else if memberType == v1alpha1.TiKVMemberType {
		ann = label.AnnTiKVDeleteSlots
		replicas = tc.Spec.TiKV.Replicas
	} else if memberType == v1alpha1.TiDBMemberType {
		ann = label.AnnTiDBDeleteSlots
		replicas = tc.Spec.TiDB.Replicas
	} else if memberType == v1alpha1.TiFlashMemberType {
		ann = label.AnnTiFlashDeleteSlots
		replicas = tc.Spec.TiFlash.Replicas
	} else {
		return nil, fmt.Errorf("unknown member type %v", memberType)
	}
	deleteSlots := getDeleteSlots(tc, ann)
	maxReplicaCount, deleteSlots := helper.GetMaxReplicaCountAndDeleteSlots(replicas, deleteSlots)
	podOrdinals := sets.NewInt32()
	for i := int32(0); i < maxReplicaCount; i++ {
		if !deleteSlots.Has(i) {
			podOrdinals.Insert(i)
		}
	}
	return podOrdinals, nil
}

func OrdinalPVCName(memberType v1alpha1.MemberType, setName string, ordinal int32) string {
	return fmt.Sprintf("%s-%s-%d", memberType, setName, ordinal)
}

// IsSubMapOf returns whether the first map is a sub map of the second map
func IsSubMapOf(first map[string]string, second map[string]string) bool {
	for k, v := range first {
		if second == nil {
			return false
		}
		if second[k] != v {
			return false
		}
	}
	return true
}

func GetPodName(tc *v1alpha1.TidbCluster, memberType v1alpha1.MemberType, ordinal int32) string {
	return fmt.Sprintf("%s-%s-%d", tc.Name, memberType.String(), ordinal)
}

func IsStatefulSetUpgrading(set *appsv1.StatefulSet) bool {
	return !(set.Status.CurrentRevision == set.Status.UpdateRevision)
}

func IsStatefulSetScaling(set *appsv1.StatefulSet) bool {
	return !(set.Status.Replicas == *set.Spec.Replicas)
}

func GetStatefulSetName(tc *v1alpha1.TidbCluster, memberType v1alpha1.MemberType) string {
	return fmt.Sprintf("%s-%s", tc.Name, memberType.String())
}

func GetAutoScalingOutSlots(tc *v1alpha1.TidbCluster, memberType v1alpha1.MemberType) sets.Int32 {
	s := sets.Int32{}
	l := ""
	switch memberType {
	case v1alpha1.PDMemberType:
		return s
	case v1alpha1.TiKVMemberType:
		l = label.AnnTiKVAutoScalingOutOrdinals
	case v1alpha1.TiDBMemberType:
		l = label.AnnTiDBAutoScalingOutOrdinals
	default:
		return s
	}
	v, existed := tc.Annotations[l]
	if !existed {
		return s
	}
	var slice []int32
	err := json.Unmarshal([]byte(v), &slice)
	if err != nil {
		return s
	}
	s.Insert(slice...)
	return s
}

func Encode(obj interface{}) (string, error) {
	b, err := json.Marshal(obj)
	if err != nil {
		return "", err
	}
	return string(b), nil
}

func ClusterClientTLSSecretName(tcName string) string {
	return fmt.Sprintf("%s-cluster-client-secret", tcName)
}

func ClusterTLSSecretName(tcName, component string) string {
	return fmt.Sprintf("%s-%s-cluster-secret", tcName, component)
}

func TiDBClientTLSSecretName(tcName string) string {
	return fmt.Sprintf("%s-tidb-client-secret", tcName)
}

// SortEnvByName implements sort.Interface to sort env list by name.
type SortEnvByName []corev1.EnvVar

func (e SortEnvByName) Len() int {
	return len(e)
}
func (e SortEnvByName) Swap(i, j int) {
	e[i], e[j] = e[j], e[i]
}

func (e SortEnvByName) Less(i, j int) bool {
	return e[i].Name < e[j].Name
}

// AppendEnv appends envs `b` into `a` ignoring envs whose names already exist
// in `b`.
// Note that this will not change relative order of envs.
func AppendEnv(a []corev1.EnvVar, b []corev1.EnvVar) []corev1.EnvVar {
	aMap := make(map[string]corev1.EnvVar)
	for _, e := range a {
		aMap[e.Name] = e
	}
	for _, e := range b {
		if _, ok := aMap[e.Name]; !ok {
			a = append(a, e)
		}
	}
	return a
}

// AppendOverwriteEnv appends envs b into a and overwrites the envs whose names already exist
// in b.
// Note that this will not change relative order of envs.
func AppendOverwriteEnv(a []corev1.EnvVar, b []corev1.EnvVar) []corev1.EnvVar {
	for _, valNew := range b {
		matched := false
		for j, valOld := range a {
			// It's possible there are multiple instances of the same variable in this array,
			// so we just overwrite all of them rather than trying to resolve dupes here.
			if valNew.Name == valOld.Name {
				a[j] = valNew
				matched = true
			}
		}
		if !matched {
			a = append(a, valNew)
		}
	}
	return a
}

// IsOwnedByTidbCluster checks if the given object is owned by TidbCluster.
// Schema Kind and Group are checked, Version is ignored.
func IsOwnedByTidbCluster(obj metav1.Object) (bool, *metav1.OwnerReference) {
	ref := metav1.GetControllerOf(obj)
	if ref == nil {
		return false, nil
	}
	gv, err := schema.ParseGroupVersion(ref.APIVersion)
	if err != nil {
		return false, nil
	}
	return ref.Kind == v1alpha1.TiDBClusterKind && gv.Group == v1alpha1.SchemeGroupVersion.Group, ref
}

// RetainManagedFields retains the fields in the old object that are managed by kube-controller-manager, such as node ports
func RetainManagedFields(desiredSvc, existedSvc *corev1.Service) {
	// Retain healthCheckNodePort if it has been filled by controller
	desiredSvc.Spec.HealthCheckNodePort = existedSvc.Spec.HealthCheckNodePort
	if desiredSvc.Spec.Type != corev1.ServiceTypeNodePort && desiredSvc.Spec.Type != corev1.ServiceTypeLoadBalancer {
		return
	}
	// Retain NodePorts
	for id, dport := range desiredSvc.Spec.Ports {
		if dport.NodePort != 0 {
			continue
		}
		for _, eport := range existedSvc.Spec.Ports {
			if dport.Port == eport.Port && dport.Protocol == eport.Protocol {
				dport.NodePort = eport.NodePort
				desiredSvc.Spec.Ports[id] = dport
				break
			}
		}
	}
}

// AppendEnvIfPresent appends the given environment if present
func AppendEnvIfPresent(envs []corev1.EnvVar, name string) []corev1.EnvVar {
	for _, e := range envs {
		if e.Name == name {
			return envs
		}
	}
	if val, ok := os.LookupEnv(name); ok {
		envs = append(envs, corev1.EnvVar{
			Name:  name,
			Value: val,
		})
	}
	return envs
}

// MustNewRequirement calls NewRequirement and panics on failure.
func MustNewRequirement(key string, op selection.Operator, vals []string) *labels.Requirement {
	r, err := labels.NewRequirement(key, op, vals)
	if err != nil {
		panic(err)
	}
	return r
}

// BuildStorageVolumeAndVolumeMount builds VolumeMounts and PVCs for volumes declaired in spec.storageVolumes of ComponentSpec
func BuildStorageVolumeAndVolumeMount(storageVolumes []v1alpha1.StorageVolume, defaultStorageClassName *string, memberType v1alpha1.MemberType) ([]corev1.VolumeMount, []corev1.PersistentVolumeClaim) {
	var volMounts []corev1.VolumeMount
	var volumeClaims []corev1.PersistentVolumeClaim
	if len(storageVolumes) > 0 {
		for _, storageVolume := range storageVolumes {
			var tmpStorageClass *string
			quantity, err := resource.ParseQuantity(storageVolume.StorageSize)
			if err != nil {
				klog.Errorf("Cannot parse storage size %v in StorageVolumes of %v, storageVolume Name %s, error: %v", storageVolume.StorageSize, memberType, storageVolume.Name, err)
				continue
			}
			storageRequest := corev1.ResourceRequirements{
				Requests: corev1.ResourceList{
					corev1.ResourceStorage: quantity,
				},
			}
			if storageVolume.StorageClassName != nil && len(*storageVolume.StorageClassName) > 0 {
				tmpStorageClass = storageVolume.StorageClassName
			} else {
				tmpStorageClass = defaultStorageClassName
			}
			volumeClaims = append(volumeClaims, VolumeClaimTemplate(storageRequest, fmt.Sprintf("%s-%s", memberType.String(), storageVolume.Name), tmpStorageClass))
			volMounts = append(volMounts, corev1.VolumeMount{
				Name: fmt.Sprintf("%s-%s", memberType.String(), storageVolume.Name), MountPath: storageVolume.MountPath,
			})
		}
	}
	return volMounts, volumeClaims
}

func VolumeClaimTemplate(r corev1.ResourceRequirements, metaName string, storageClassName *string) corev1.PersistentVolumeClaim {
	return corev1.PersistentVolumeClaim{
		ObjectMeta: metav1.ObjectMeta{Name: metaName},
		Spec: corev1.PersistentVolumeClaimSpec{
			AccessModes: []corev1.PersistentVolumeAccessMode{
				corev1.ReadWriteOnce,
			},
			StorageClassName: storageClassName,
			Resources:        r,
		},
	}
}

<<<<<<< HEAD
func MatchLabelFromStoreAddress(Address string, label string) bool {
	storePodName := strings.Split(Address, ".")[0]
	storeKind := strings.Split(storePodName, "-")
	return storeKind[len(storeKind)-2] == label
=======
// statefulSetEqual compares the new Statefulset's spec with old Statefulset's last applied config
func StatefulSetEqual(new apps.StatefulSet, old apps.StatefulSet) bool {
	// The annotations in old sts may include LastAppliedConfigAnnotation
	tmpAnno := map[string]string{}
	for k, v := range old.Annotations {
		if k != LastAppliedConfigAnnotation {
			tmpAnno[k] = v
		}
	}
	if !apiequality.Semantic.DeepEqual(new.Annotations, tmpAnno) {
		return false
	}
	oldConfig := apps.StatefulSetSpec{}
	if lastAppliedConfig, ok := old.Annotations[LastAppliedConfigAnnotation]; ok {
		err := json.Unmarshal([]byte(lastAppliedConfig), &oldConfig)
		if err != nil {
			klog.Errorf("unmarshal Statefulset: [%s/%s]'s applied config failed,error: %v", old.GetNamespace(), old.GetName(), err)
			return false
		}
		// oldConfig.Template.Annotations may include LastAppliedConfigAnnotation to keep backward compatiability
		// Please check detail in https://github.com/pingcap/tidb-operator/pull/1489
		tmpTemplate := oldConfig.Template.DeepCopy()
		delete(tmpTemplate.Annotations, LastAppliedConfigAnnotation)
		return apiequality.Semantic.DeepEqual(oldConfig.Replicas, new.Spec.Replicas) &&
			apiequality.Semantic.DeepEqual(*tmpTemplate, new.Spec.Template) &&
			apiequality.Semantic.DeepEqual(oldConfig.UpdateStrategy, new.Spec.UpdateStrategy)
	}
	return false
}

func ResolvePVCFromPod(pod *corev1.Pod, pvcLister corelisterv1.PersistentVolumeClaimLister) ([]*corev1.PersistentVolumeClaim, error) {
	var pvcs []*corev1.PersistentVolumeClaim
	var pvcName string
	for _, vol := range pod.Spec.Volumes {
		if vol.PersistentVolumeClaim != nil {
			pvcName = vol.PersistentVolumeClaim.ClaimName
			if len(pvcName) == 0 {
				continue
			}
			pvc, err := pvcLister.PersistentVolumeClaims(pod.Namespace).Get(pvcName)
			if err != nil {
				klog.Errorf("Get PVC %s/%s error: %v", pod.Namespace, pvcName, err)
				continue
			}
			pvcs = append(pvcs, pvc)
		}
	}
	if len(pvcs) == 0 {
		return nil, errors.NewNotFound(corev1.Resource("pvc"), pod.Name)
	}
	return pvcs, nil
>>>>>>> 9d757cf2
}<|MERGE_RESOLUTION|>--- conflicted
+++ resolved
@@ -355,12 +355,11 @@
 	}
 }
 
-<<<<<<< HEAD
 func MatchLabelFromStoreAddress(Address string, label string) bool {
 	storePodName := strings.Split(Address, ".")[0]
 	storeKind := strings.Split(storePodName, "-")
 	return storeKind[len(storeKind)-2] == label
-=======
+	
 // statefulSetEqual compares the new Statefulset's spec with old Statefulset's last applied config
 func StatefulSetEqual(new apps.StatefulSet, old apps.StatefulSet) bool {
 	// The annotations in old sts may include LastAppliedConfigAnnotation
@@ -412,5 +411,4 @@
 		return nil, errors.NewNotFound(corev1.Resource("pvc"), pod.Name)
 	}
 	return pvcs, nil
->>>>>>> 9d757cf2
 }