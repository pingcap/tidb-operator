--- conflicted
+++ resolved
@@ -114,15 +114,12 @@
 	} else if memberType == v1alpha1.TiFlashMemberType {
 		ann = label.AnnTiFlashDeleteSlots
 		replicas = tc.Spec.TiFlash.Replicas
-<<<<<<< HEAD
 	} else if memberType == v1alpha1.TiCDCMemberType {
 		ann = label.AnnTiCDCDeleteSlots
 		replicas = tc.Spec.TiCDC.Replicas
-=======
 	} else if memberType == v1alpha1.TiProxyMemberType {
 		ann = label.AnnTiProxyDeleteSlots
 		replicas = tc.Spec.TiProxy.Replicas
->>>>>>> 00b4df83
 	} else {
 		return nil, fmt.Errorf("unknown member type %v", memberType)
 	}
