--- conflicted
+++ resolved
@@ -37,18 +37,11 @@
 )
 
 var (
-<<<<<<< HEAD
-	ClusterClientTLSPath = "/var/lib/cluster-client-tls"
-	TiDBClientTLSPath    = "/var/lib/tidb-client-tls"
-	BRBinPath            = "/var/lib/br-bin"
-	ClusterClientVolName = "cluster-client-tls"
-=======
 	ClusterClientTLSPath   = "/var/lib/cluster-client-tls"
 	DMClusterClientTLSPath = "/var/lib/dm-cluster-client-tls"
 	TiDBClientTLSPath      = "/var/lib/tidb-client-tls"
 	ClusterClientVolName   = "cluster-client-tls"
 	DMClusterClientVolName = "dm-cluster-client-tls"
->>>>>>> 6a144a8b
 )
 
 func GetOrdinalFromPodName(podName string) (int32, error) {
