// Copyright 2024 PingCAP, Inc.
//
// Licensed under the Apache License, Version 2.0 (the "License");
// you may not use this file except in compliance with the License.
// You may obtain a copy of the License at
//
//     http://www.apache.org/licenses/LICENSE-2.0
//
// Unless required by applicable law or agreed to in writing, software
// distributed under the License is distributed on an "AS IS" BASIS,
// WITHOUT WARRANTIES OR CONDITIONS OF ANY KIND, either express or implied.
// See the License for the specific language governing permissions and
// limitations under the License.

package updater

import (
	"context"

	"github.com/go-logr/logr"
<<<<<<< HEAD
)

// action represents an action performed by Actor.
type action int

const (
	actionNone action = iota
	actionScaleOut
	actionScaleInUpdate
	actionScaleInOutdated
	actionUpdate
	actionSetOffline
	actionCancelOffline
	actionCleanup
	actionScaleIn
	actionDeferDelete
=======
>>>>>>> 411c0a4b
)

type Actor interface {
	ScaleOut(ctx context.Context) error
	Update(ctx context.Context) error
	ScaleInUpdate(ctx context.Context) (unavailable bool, _ error)
	ScaleInOutdated(ctx context.Context) (unavailable bool, _ error)

	// Cleanup deletes all instances marked as defer deletion
	Cleanup(ctx context.Context) error
	// RecordedActions returns all actions recorded by the actor.
	// This is used for testing purposes to verify that the actor performed expected actions.
	RecordedActions() []action
}

// Executor is an executor that updates the instances.
// TODO: return instance list after Do
type Executor interface {
	Do(ctx context.Context) (bool, error)
}

type executor struct {
	update              int
	outdated            int
	desired             int
	unavailableUpdate   int
	unavailableOutdated int
	maxSurge            int
	maxUnavailable      int

	act Actor
}

func NewExecutor(
	act Actor,
	update,
	outdated,
	desired,
	unavailableUpdate,
	unavailableOutdated,
	maxSurge,
	maxUnavailable int,
) Executor {
	return &executor{
		update:              update,
		outdated:            outdated,
		desired:             desired,
		unavailableUpdate:   unavailableUpdate,
		unavailableOutdated: unavailableOutdated,
		maxSurge:            maxSurge,
		maxUnavailable:      maxUnavailable,
		act:                 act,
	}
}

// TODO: add scale in/out rate limit
//
//nolint:gocyclo // refactor if possible
func (ex *executor) Do(ctx context.Context) (bool, error) {
<<<<<<< HEAD
	logger := logr.FromContextOrDiscard(ctx).WithName("Updater")

	logger.Info("before the loop", "update", ex.update, "outdated", ex.outdated, "desired", ex.desired,
		"unavailableUpdate", ex.unavailableUpdate, "unavailableOutdated", ex.unavailableOutdated)
=======
	logger := logr.FromContextOrDiscard(ctx)
	logger.Info("updater execute",
		"update", ex.update,
		"outdated", ex.outdated,
		"desired", ex.desired,
		"unavailableUpdate", ex.unavailableUpdate,
		"unavailableOutdated", ex.unavailableOutdated,
		"maxSurge", ex.maxSurge,
		"maxUnavailable", ex.maxUnavailable,
	)
>>>>>>> 411c0a4b

	for ex.update != ex.desired || ex.outdated != 0 {
		actual := ex.update + ex.outdated
		available := actual - ex.unavailableUpdate - ex.unavailableOutdated
		maximum := ex.desired + min(ex.maxSurge, ex.outdated)
		minimum := ex.desired - ex.maxUnavailable
		logger.Info("loop", "actual", actual, "available", available, "maximum", maximum, "minimum", minimum)
		switch {
		case actual < maximum:
			if err := ex.act.ScaleOut(ctx); err != nil {
				return false, err
			}
			ex.update += 1
			ex.unavailableUpdate += 1

		case actual == maximum:
			if ex.update < ex.desired {
				// update will always prefer unavailable one so available will not be changed if there are
				// unavailable and outdated instances
				if ex.unavailableOutdated > 0 {
					logger.Info("update unavailable outdated")
					if err := ex.act.Update(ctx); err != nil {
						return false, err
					}
					ex.outdated -= 1
					ex.unavailableOutdated -= 1
					ex.update += 1
					ex.unavailableUpdate += 1
				} else {
					// DON'T decrease available if available is less than minimum
					if available <= minimum {
						logger.Info("wait because available is less than minimum",
							"available", available, "minimum", minimum)
						return true, nil
					}

					logger.Info("update available outdated")
					if err := ex.act.Update(ctx); err != nil {
						return false, err
					}
					ex.outdated -= 1
					ex.update += 1
					ex.unavailableUpdate += 1
				}
			} else {
				// => ex.update + ex.outdated == ex.desired + min(ex.maxSurge, ex.outdated) and ex.update >= ex.desired
				// => ex.outdated <= min(ex.maxSurge, ex.outdated)
				// => ex.outdated <= ex.maxSurge
				// => ex.outdated = min(ex.maxSurge, ex.outdated)
				// => ex.update + ex.outdated >= ex.desired + ex.outdated
				// => ex.update == ex.desired
				// => ex.outdated != 0 (ex.update != ex.desired || ex.outdated != 0 in for loop condition)
				if available <= minimum {
					logger.Info("wait because available is less than minimum",
						"available", available, "minimum", minimum)
					return true, nil
				}

				unavailable, err := ex.act.ScaleInOutdated(ctx)
				if err != nil {
					return false, err
				}
				// scale in may not choose an unavailable outdated so just decrease the outdated
				// and assume we always choose an available outdated.
				// And then wait if next available is less than minimum
				if unavailable {
					ex.outdated -= 1
					ex.unavailableOutdated -= 1
				} else {
					ex.outdated -= 1
				}
			}
		case actual > maximum:
			// Scale in op may choose an available instance.
			// Assume we always choose an unavailable one, we will scale once and wait until next reconcile
			checkAvail := false
			if ex.update > ex.desired {
				unavailable, err := ex.act.ScaleInUpdate(ctx)
				if err != nil {
					return false, err
				}
				if unavailable {
					ex.update -= 1
					ex.unavailableUpdate -= 1
				} else {
					ex.update -= 1
					available -= 1
					checkAvail = true
				}
			} else {
				// ex.update + ex.outdated > ex.desired + min(ex.maxSurge, ex.outdated) and ex.update <= ex.desired
				// => ex.outdated > min(ex.maxSurge, ex.outdated)
				// => ex.outdated > 0
				unavailable, err := ex.act.ScaleInOutdated(ctx)
				if err != nil {
					return false, err
				}
				if unavailable {
					ex.outdated -= 1
					ex.unavailableOutdated -= 1
				} else {
					ex.outdated -= 1
					available -= 1
					checkAvail = true
				}
			}
			// Wait if available is less than minimum
			if checkAvail && available <= minimum {
				logger.Info("wait because available is less than minimum",
					"available", available, "minimum", minimum)
				return true, nil
			}
		}
	}

	if ex.unavailableUpdate > 0 {
		// wait until update are all available
		logger.Info("wait because unavailable update is not zero",
			"unavailableUpdate", ex.unavailableUpdate, "update", ex.update, "outdated", ex.outdated, "desired", ex.desired)
		return true, nil
	}

	if err := ex.act.Cleanup(ctx); err != nil {
		return false, err
	}

	return false, nil
}<|MERGE_RESOLUTION|>--- conflicted
+++ resolved
@@ -18,7 +18,6 @@
 	"context"
 
 	"github.com/go-logr/logr"
-<<<<<<< HEAD
 )
 
 // action represents an action performed by Actor.
@@ -35,8 +34,6 @@
 	actionCleanup
 	actionScaleIn
 	actionDeferDelete
-=======
->>>>>>> 411c0a4b
 )
 
 type Actor interface {
@@ -96,12 +93,6 @@
 //
 //nolint:gocyclo // refactor if possible
 func (ex *executor) Do(ctx context.Context) (bool, error) {
-<<<<<<< HEAD
-	logger := logr.FromContextOrDiscard(ctx).WithName("Updater")
-
-	logger.Info("before the loop", "update", ex.update, "outdated", ex.outdated, "desired", ex.desired,
-		"unavailableUpdate", ex.unavailableUpdate, "unavailableOutdated", ex.unavailableOutdated)
-=======
 	logger := logr.FromContextOrDiscard(ctx)
 	logger.Info("updater execute",
 		"update", ex.update,
@@ -112,14 +103,12 @@
 		"maxSurge", ex.maxSurge,
 		"maxUnavailable", ex.maxUnavailable,
 	)
->>>>>>> 411c0a4b
 
 	for ex.update != ex.desired || ex.outdated != 0 {
 		actual := ex.update + ex.outdated
 		available := actual - ex.unavailableUpdate - ex.unavailableOutdated
 		maximum := ex.desired + min(ex.maxSurge, ex.outdated)
 		minimum := ex.desired - ex.maxUnavailable
-		logger.Info("loop", "actual", actual, "available", available, "maximum", maximum, "minimum", minimum)
 		switch {
 		case actual < maximum:
 			if err := ex.act.ScaleOut(ctx); err != nil {
