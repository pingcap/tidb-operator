--- conflicted
+++ resolved
@@ -90,6 +90,7 @@
 	// deleted set records all instances that are marked by defer delete annotation
 	deleted State[R]
 	// beingOffline set records all instances that are in the process of going offline.
+	// It's used for cancel offline.
 	beingOffline State[R]
 
 	addHooks    []AddHook[R]
@@ -142,12 +143,7 @@
 
 func (act *actor[T, O, R]) ScaleOut(ctx context.Context) error {
 	logger := logr.FromContextOrDiscard(ctx)
-	obj, unlock, exists := act.f.Adopt()
-	if !exists {
-		obj = act.f.New()
-	}
-
-<<<<<<< HEAD
+
 	if act.beingOffline.Len() > 0 {
 		// TODO: could implement more sophisticated selection logic
 		logger.Info("try to cancel an offlining instance")
@@ -158,9 +154,11 @@
 		return nil
 	}
 
-	obj := act.f.New()
-=======
->>>>>>> d27d2ee1
+	obj, unlock, exists := act.f.Adopt()
+	if !exists {
+		obj = act.f.New()
+	}
+
 	for _, hook := range act.addHooks {
 		obj = hook.Add(obj)
 	}
@@ -265,10 +263,6 @@
 type Metadata struct {
 	ResourceVersion string            `json:"resourceVersion"`
 	Annotations     map[string]string `json:"annotations,omitempty"`
-}
-
-type Spec struct {
-	Offline bool `json:"offline"`
 }
 
 type Spec struct {
@@ -373,19 +367,12 @@
 }
 
 func (act *actor[T, O, R]) deleteInstance(ctx context.Context, obj R) (action, error) {
-<<<<<<< HEAD
 	if obj.IsStore() && !obj.IsOffline() && !meta.IsStatusConditionTrue(obj.Conditions(), v1alpha1.StoreOfflinedConditionType) {
 		if err := act.setOffline(ctx, obj, true); err != nil {
 			return actionNone, fmt.Errorf("failed to set instance %s/%s offline: %w", obj.GetNamespace(), obj.GetName(), err)
 		}
 		act.beingOffline.Add(obj)
 		return actionSetOffline, nil
-=======
-	if obj.IsStore() &&
-		!obj.IsOffline() &&
-		!meta.IsStatusConditionTrue(obj.Conditions(), v1alpha1.StoreOfflinedConditionType) {
-		return act.offlineStore(ctx, obj)
->>>>>>> d27d2ee1
 	}
 
 	if err := act.c.Delete(ctx, act.converter.To(obj), client.Preconditions{
@@ -398,45 +385,25 @@
 	return actionDelete, nil
 }
 
-<<<<<<< HEAD
 func (act *actor[T, O, R]) setOffline(ctx context.Context, obj R, offline bool) error {
 	if obj.IsOffline() == offline {
 		// already in desired state
 		return nil
 	}
 
-=======
-func (act *actor[T, O, R]) offlineStore(ctx context.Context, obj R) (action, error) {
->>>>>>> d27d2ee1
 	p := Patch{
 		Metadata: Metadata{
 			ResourceVersion: obj.GetResourceVersion(),
 		},
 		Spec: &Spec{
-<<<<<<< HEAD
 			Offline: offline,
-=======
-			Offline: true,
->>>>>>> d27d2ee1
 		},
 	}
 
 	data, err := json.Marshal(&p)
 	if err != nil {
-<<<<<<< HEAD
 		return fmt.Errorf("invalid patch: %w", err)
 	}
 
 	return act.c.Patch(ctx, act.converter.To(obj), client.RawPatch(types.MergePatchType, data))
-=======
-		return actionNone, fmt.Errorf("invalid patch: %w", err)
-	}
-
-	if err := act.c.Patch(ctx, act.converter.To(obj), client.RawPatch(types.MergePatchType, data)); err != nil {
-		return actionNone, fmt.Errorf("failed to set instance %s/%s offline: %w", obj.GetNamespace(), obj.GetName(), err)
-	}
-
-	act.beingOffline.Add(obj)
-	return actionSetOffline, nil
->>>>>>> d27d2ee1
 }