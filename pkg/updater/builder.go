--- conflicted
+++ resolved
@@ -15,6 +15,8 @@
 package updater
 
 import (
+	"k8s.io/apimachinery/pkg/api/meta"
+
 	"github.com/pingcap/tidb-operator/api/v2/core/v1alpha1"
 	"github.com/pingcap/tidb-operator/pkg/client"
 	"github.com/pingcap/tidb-operator/pkg/runtime"
@@ -60,7 +62,7 @@
 }
 
 func (b *builder[T, O, R]) Build() Executor {
-	update, outdated, beingOffline, deleted := split(b.instances, b.rev)
+	update, outdated, deleted := split(b.instances, b.rev)
 
 	updatePolicies := b.updatePreferPolicies
 	updatePolicies = append(updatePolicies, PreferUnavailable[R]())
@@ -70,12 +72,9 @@
 
 		noInPlaceUpdate: b.noInPlaceUpdate,
 
-		rev: b.rev,
-
-		update:       NewState(update),
-		outdated:     NewState(outdated),
-		beingOffline: NewState(beingOffline),
-		deleted:      NewState(deleted),
+		update:   NewState(update),
+		outdated: NewState(outdated),
+		deleted:  NewState(deleted),
 
 		addHooks:    b.addHooks,
 		updateHooks: append(b.updateHooks, KeepName[R](), KeepTopology[R]()),
@@ -158,38 +157,19 @@
 	return b
 }
 
-// split splits instances into different states.
-func split[R runtime.Instance](all []R, rev string) (update, outdated, beingOffline, deleted []R) {
+func split[R runtime.Instance](all []R, rev string) (update, outdated, deleted []R) {
 	for _, instance := range all {
 		// if instance is deleting, just ignore it
 		// TODO(liubo02): make sure it's ok for PD
 		if !instance.GetDeletionTimestamp().IsZero() {
 			continue
 		}
-<<<<<<< HEAD
 
-		if instance.IsStore() {
-			offlineCond := runtime.GetOfflineCondition(instance)
-			if offlineCond != nil && offlineCond.Reason == v1alpha1.ReasonOfflineCompleted {
-				// In some cases, there might be an instance whose `spec.offline` is false,
-				// but has completed offline condition.
-				// We should consider it as offline completed.
-				deleted = append(deleted, instance)
-				continue
-			} else if instance.IsOffline() {
-				beingOffline = append(beingOffline, instance)
-				continue
-			}
-		}
-
-		// Standard split logic
-=======
-		if _, ok := instance.GetAnnotations()[v1alpha1.AnnoKeyDeferDelete]; ok {
+		if _, ok := instance.GetAnnotations()[v1alpha1.AnnoKeyDeferDelete]; ok ||
+			meta.IsStatusConditionTrue(instance.Conditions(), v1alpha1.StoreOfflinedConditionType) {
 			deleted = append(deleted, instance)
 			continue
 		}
-
->>>>>>> 5c651249
 		if instance.GetUpdateRevision() == rev {
 			update = append(update, instance)
 		} else {
@@ -197,7 +177,7 @@
 		}
 	}
 
-	return update, outdated, beingOffline, deleted
+	return update, outdated, deleted
 }
 
 func countUnavailable[R runtime.Instance](all []R) int {
