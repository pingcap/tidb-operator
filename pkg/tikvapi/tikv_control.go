--- conflicted
+++ resolved
@@ -52,11 +52,7 @@
 
 	if tlsEnabled {
 		scheme = "https"
-<<<<<<< HEAD
-		tlsConfig, err = pdapi.GetTLSConfig(tc.kubeCli, pdapi.Namespace(namespace), util.ClusterClientTLSSecretName(tcName))
-=======
-		tlsConfig, err = pdapi.GetTLSConfig(tc.secretLister, pdapi.Namespace(namespace), tcName, util.ClusterClientTLSSecretName(tcName))
->>>>>>> 26b6a1ef
+		tlsConfig, err = pdapi.GetTLSConfig(tc.secretLister, pdapi.Namespace(namespace), util.ClusterClientTLSSecretName(tcName))
 		if err != nil {
 			klog.Errorf("Unable to get tls config for TiKV cluster %q, tikv client may not work: %v", tcName, err)
 			return NewTiKVClient(TiKVPodClientURL(namespace, tcName, podName, scheme), DefaultTimeout, tlsConfig, true)
