--- conflicted
+++ resolved
@@ -805,58 +805,8 @@
 			label.ComponentLabelKey: label.TiDBMonitorVal,
 		}
 
-<<<<<<< HEAD
 		if monitor.BaseReloaderSpec().PortName() != nil {
 			reloaderPortName = *monitor.BaseReloaderSpec().PortName()
-=======
-	// currently monitor label haven't managedBy label due to 1.0 historical problem.
-	// In order to be compatible with 1.0 release monitor, we have removed managedBy label for now.
-	// We would add managedBy label key during released 1.2 version
-	selector := map[string]string{
-		label.InstanceLabelKey:  monitor.Name,
-		label.NameLabelKey:      "tidb-cluster",
-		label.ComponentLabelKey: label.TiDBMonitorVal,
-	}
-
-	if monitor.BaseReloaderSpec().PortName() != nil {
-		reloaderPortName = *monitor.BaseReloaderSpec().PortName()
-	}
-	if monitor.BasePrometheusSpec().PortName() != nil {
-		prometheusPortName = *monitor.BasePrometheusSpec().PortName()
-	}
-	if monitor.BaseGrafanaSpec() != nil && monitor.BaseGrafanaSpec().PortName() != nil {
-		grafanaPortName = *monitor.BaseGrafanaSpec().PortName()
-	}
-
-	prometheusName := prometheusName(monitor)
-	monitorLabel := label.NewMonitor().Instance(monitor.Name).Monitor()
-	promeLabel := monitorLabel.Copy().UsedBy("prometheus")
-	grafanaLabel := monitorLabel.Copy().UsedBy("grafana")
-	prometheusService := &core.Service{
-		ObjectMeta: meta.ObjectMeta{
-			Name:            prometheusName,
-			Namespace:       monitor.Namespace,
-			Labels:          util.CombineStringMap(promeLabel.Labels(), monitor.Spec.Prometheus.Service.Labels, monitor.Spec.Labels),
-			OwnerReferences: []meta.OwnerReference{controller.GetTiDBMonitorOwnerRef(monitor)},
-			Annotations:     util.CombineStringMap(monitor.Spec.Prometheus.Service.Annotations, monitor.Spec.Annotations),
-		},
-		Spec: core.ServiceSpec{
-			Ports: []core.ServicePort{
-				{
-					Name:       prometheusPortName,
-					Port:       9090,
-					Protocol:   core.ProtocolTCP,
-					TargetPort: intstr.FromInt(9090),
-				},
-			},
-			Type:     monitor.Spec.Prometheus.Service.Type,
-			Selector: selector,
-		},
-	}
-	if monitor.BasePrometheusSpec().ServiceType() == core.ServiceTypeLoadBalancer {
-		if monitor.Spec.Prometheus.Service.LoadBalancerIP != nil {
-			prometheusService.Spec.LoadBalancerIP = *monitor.Spec.Prometheus.Service.LoadBalancerIP
->>>>>>> bb241238
 		}
 		if monitor.BasePrometheusSpec().PortName() != nil {
 			prometheusPortName = *monitor.BasePrometheusSpec().PortName()
@@ -865,7 +815,6 @@
 			grafanaPortName = *monitor.BaseGrafanaSpec().PortName()
 		}
 
-<<<<<<< HEAD
 		prometheusName := PrometheusName(monitor, shard)
 		monitorLabel := label.NewMonitor().Instance(monitor.Name).Monitor()
 		promeLabel := monitorLabel.Copy().UsedBy("prometheus")
@@ -874,9 +823,9 @@
 			ObjectMeta: meta.ObjectMeta{
 				Name:            prometheusName,
 				Namespace:       monitor.Namespace,
-				Labels:          promeLabel.Labels(),
+				Labels:          util.CombineStringMap(promeLabel.Labels(), monitor.Spec.Prometheus.Service.Labels, monitor.Spec.Labels),
 				OwnerReferences: []meta.OwnerReference{controller.GetTiDBMonitorOwnerRef(monitor)},
-				Annotations:     monitor.Spec.Prometheus.Service.Annotations,
+				Annotations:     util.CombineStringMap(monitor.Spec.Prometheus.Service.Annotations, monitor.Spec.Annotations),
 			},
 			Spec: core.ServiceSpec{
 				Ports: []core.ServicePort{
@@ -886,37 +835,6 @@
 						Protocol:   core.ProtocolTCP,
 						TargetPort: intstr.FromInt(9090),
 					},
-=======
-	if monitor.Spec.Thanos != nil {
-		prometheusService.Spec.Ports = append(prometheusService.Spec.Ports, core.ServicePort{
-			Name:       "thanos-grpc",
-			Protocol:   core.ProtocolTCP,
-			Port:       10901,
-			TargetPort: intstr.FromInt(10901),
-		}, core.ServicePort{
-			Name:       "thanos-http",
-			Protocol:   core.ProtocolTCP,
-			Port:       10902,
-			TargetPort: intstr.FromInt(10902),
-		})
-	}
-	reloaderName := reloaderName(monitor)
-	reloaderService := &core.Service{
-		ObjectMeta: meta.ObjectMeta{
-			Name:            reloaderName,
-			Namespace:       monitor.Namespace,
-			Labels:          util.CombineStringMap(buildTidbMonitorLabel(monitor.Name), monitor.Spec.Reloader.Service.Labels, monitor.Spec.Labels),
-			OwnerReferences: []meta.OwnerReference{controller.GetTiDBMonitorOwnerRef(monitor)},
-			Annotations:     util.CombineStringMap(monitor.Spec.Reloader.Service.Annotations, monitor.Spec.Annotations),
-		},
-		Spec: core.ServiceSpec{
-			Ports: []core.ServicePort{
-				{
-					Name:       reloaderPortName,
-					Port:       9089,
-					Protocol:   core.ProtocolTCP,
-					TargetPort: intstr.FromInt(9089),
->>>>>>> bb241238
 				},
 				Type:     monitor.Spec.Prometheus.Service.Type,
 				Selector: selector,
@@ -949,15 +867,9 @@
 			ObjectMeta: meta.ObjectMeta{
 				Name:            reloaderName,
 				Namespace:       monitor.Namespace,
-<<<<<<< HEAD
-				Labels:          buildTidbMonitorLabel(monitor.Name),
+				Labels:          util.CombineStringMap(buildTidbMonitorLabel(monitor.Name), monitor.Spec.Reloader.Service.Labels, monitor.Spec.Labels),
 				OwnerReferences: []meta.OwnerReference{controller.GetTiDBMonitorOwnerRef(monitor)},
-				Annotations:     monitor.Spec.Prometheus.Service.Annotations,
-=======
-				Labels:          util.CombineStringMap(grafanaLabel.Labels(), monitor.Spec.Grafana.Service.Labels, monitor.Spec.Labels),
-				OwnerReferences: []meta.OwnerReference{controller.GetTiDBMonitorOwnerRef(monitor)},
-				Annotations:     util.CombineStringMap(monitor.Spec.Grafana.Service.Annotations, monitor.Spec.Annotations),
->>>>>>> bb241238
+				Annotations:     util.CombineStringMap(monitor.Spec.Reloader.Service.Annotations, monitor.Spec.Annotations),
 			},
 			Spec: core.ServiceSpec{
 				Ports: []core.ServicePort{
@@ -986,11 +898,11 @@
 		if monitor.Spec.Grafana != nil {
 			grafanaService := &core.Service{
 				ObjectMeta: meta.ObjectMeta{
-					Name:            grafanaName(monitor, shard),
+					Name:            grafanaName(monitor),
 					Namespace:       monitor.Namespace,
-					Labels:          grafanaLabel.Labels(),
+					Labels:          util.CombineStringMap(grafanaLabel.Labels(), monitor.Spec.Grafana.Service.Labels, monitor.Spec.Labels),
 					OwnerReferences: []meta.OwnerReference{controller.GetTiDBMonitorOwnerRef(monitor)},
-					Annotations:     monitor.Spec.Grafana.Service.Annotations,
+					Annotations:     util.CombineStringMap(monitor.Spec.Grafana.Service.Annotations, monitor.Spec.Annotations),
 				},
 				Spec: core.ServiceSpec{
 					Ports: []core.ServicePort{
@@ -1160,25 +1072,17 @@
 	if monitor.Spec.Replicas != nil {
 		replicas = *monitor.Spec.Replicas
 	}
-<<<<<<< HEAD
 	name := GetMonitorShardName(monitor, shard)
 	instanceName := GetMonitorInstanceName(monitor, shard)
-=======
-	name := GetMonitorObjectName(monitor)
-	stsLabels := buildTidbMonitorLabel(monitor.Name)
+	stsLabels := buildTidbMonitorLabel(instanceName)
 	podLabels := util.CombineStringMap(stsLabels, monitor.Spec.Labels)
 	stsAnnotations := util.CopyStringMap(monitor.Spec.Annotations)
 	podAnnotations := util.CopyStringMap(monitor.Spec.Annotations)
->>>>>>> bb241238
 	statefulset := &apps.StatefulSet{
 		ObjectMeta: meta.ObjectMeta{
 			Name:            name,
 			Namespace:       monitor.Namespace,
-<<<<<<< HEAD
-			Labels:          buildTidbMonitorLabel(instanceName),
-=======
 			Labels:          stsLabels,
->>>>>>> bb241238
 			OwnerReferences: []meta.OwnerReference{controller.GetTiDBMonitorOwnerRef(monitor)},
 			Annotations:     stsAnnotations,
 		},
@@ -1189,21 +1093,12 @@
 				Type: apps.RollingUpdateStatefulSetStrategyType,
 			},
 			Selector: &meta.LabelSelector{
-<<<<<<< HEAD
-				MatchLabels: buildTidbMonitorLabel(instanceName),
-			},
-			Template: core.PodTemplateSpec{
-				ObjectMeta: meta.ObjectMeta{
-					Labels:      buildTidbMonitorLabel(instanceName),
-					Annotations: util.CopyStringMap(monitor.Spec.Annotations),
-=======
 				MatchLabels: stsLabels,
 			},
 			Template: core.PodTemplateSpec{
 				ObjectMeta: meta.ObjectMeta{
 					Labels:      podLabels,
 					Annotations: podAnnotations,
->>>>>>> bb241238
 				},
 
 				Spec: core.PodSpec{
