// Copyright 2019 PingCAP, Inc.
//
// Licensed under the Apache License, Version 2.0 (the "License");
// you may not use this file except in compliance with the License.
// You may obtain a copy of the License at
//
//     http://www.apache.org/licenses/LICENSE-2.0
//
// Unless required by applicable law or agreed to in writing, software
// distributed under the License is distributed on an "AS IS" BASIS,
// See the License for the specific language governing permissions and
// limitations under the License.

package monitor

import (
	"fmt"
	"path"
	"sort"
	"strconv"

	"github.com/prometheus/common/model"

	"github.com/pingcap/tidb-operator/pkg/apis/pingcap/v1alpha1"
	"github.com/pingcap/tidb-operator/pkg/controller"
	"github.com/pingcap/tidb-operator/pkg/label"
	"github.com/pingcap/tidb-operator/pkg/manager/member"
	"github.com/pingcap/tidb-operator/pkg/util"
	apps "k8s.io/api/apps/v1"
	core "k8s.io/api/core/v1"
	extensionsv1beta1 "k8s.io/api/extensions/v1beta1"
	rbac "k8s.io/api/rbac/v1"
	"k8s.io/apimachinery/pkg/api/resource"
	meta "k8s.io/apimachinery/pkg/apis/meta/v1"
	metav1 "k8s.io/apimachinery/pkg/apis/meta/v1"
	"k8s.io/apimachinery/pkg/util/intstr"
	"k8s.io/klog"
)

const (
	defaultReplicaExternalLabelName = "prometheus_replica"
)

func GetMonitorObjectName(monitor *v1alpha1.TidbMonitor) string {
	return fmt.Sprintf("%s-monitor", monitor.Name)
}

func GetMonitorFirstPVCName(name string) string {
	return fmt.Sprintf(v1alpha1.TidbMonitorMemberType.String()+"-%s-monitor-0", name)
}

func GetMonitorObjectNameCrossNamespace(monitor *v1alpha1.TidbMonitor) string {
	return fmt.Sprintf("%s-%s-monitor", monitor.Namespace, monitor.Name)
}

func buildTidbMonitorLabel(name string) map[string]string {
	return label.NewMonitor().Instance(name).Monitor().Labels()
}

func getInitCommand(monitor *v1alpha1.TidbMonitor) []string {
	c := `mkdir -p /data/prometheus
chmod 777 /data/prometheus
/usr/bin/init.sh`
	if monitor.Spec.Grafana != nil {
		c = `mkdir -p /data/prometheus /data/grafana
chmod 777 /data/prometheus /data/grafana
/usr/bin/init.sh`
	}
	command := []string{
		"/bin/sh",
		"-c",
		c,
	}
	return command
}

func getGrafanaVolumeMounts() []core.VolumeMount {
	return []core.VolumeMount{
		{
			MountPath: "/etc/grafana/provisioning/datasources",
			Name:      "datasource",
			ReadOnly:  false,
		}, {
			MountPath: "/grafana-dashboard-definitions/tidb",
			Name:      "grafana-dashboard",
			ReadOnly:  false,
		},
	}
}

func getGrafanaEnvs() []core.EnvVar {
	return []core.EnvVar{
		{
			Name:  "GF_PROVISIONING_PATH",
			Value: "/grafana-dashboard-definitions/tidb",
		},
		{
			Name:  "GF_DATASOURCE_PATH",
			Value: "/etc/grafana/provisioning/datasources",
		},
	}
}

func getAlertManagerRulesVersion(tc *v1alpha1.TidbCluster, monitor *v1alpha1.TidbMonitor) string {
	alertManagerRulesVersion := tc.TiDBImage()
	if monitor.Spec.AlertManagerRulesVersion != nil {
		alertManagerRulesVersion = fmt.Sprintf("tidb:%s", *monitor.Spec.AlertManagerRulesVersion)
	}
	return alertManagerRulesVersion
}

// getMonitorConfigMap generate the Prometheus config and Grafana config for TidbMonitor,
// If the namespace in ClusterRef is empty, we would set the TidbMonitor's namespace in the default
func getMonitorConfigMap(tc *v1alpha1.TidbCluster, dc *v1alpha1.DMCluster, monitor *v1alpha1.TidbMonitor) (*core.ConfigMap, error) {

	var releaseClusterInfos []ClusterRegexInfo
	for _, cluster := range monitor.Spec.Clusters {
		releaseClusterInfos = append(releaseClusterInfos, ClusterRegexInfo{
			Name:      cluster.Name,
			Namespace: cluster.Namespace,
		})
	}

	var releaseDMClusterInfos []ClusterRegexInfo
	if monitor.Spec.DM != nil {
		for _, dmcluster := range monitor.Spec.DM.Clusters {
			releaseDMClusterInfos = append(releaseDMClusterInfos, ClusterRegexInfo{
				Name:      dmcluster.Name,
				Namespace: dmcluster.Namespace,
			})
		}
	}

	model := &MonitorConfigModel{
<<<<<<< HEAD
		AlertmanagerURL:  "",
		ClusterInfos:     releaseClusterInfos,
		EnableTLSCluster: tc.IsTLSClusterEnabled(),
		ExternalLabels:   buildExternalLabels(monitor),
=======
		AlertmanagerURL:    "",
		ClusterInfos:       releaseClusterInfos,
		DMClusterInfos:     releaseDMClusterInfos,
		EnableTLSCluster:   tc.IsTLSClusterEnabled(),
		EnableTLSDMCluster: dc != nil && dc.IsTLSClusterEnabled(),
>>>>>>> f06f8e6b
	}

	if monitor.Spec.AlertmanagerURL != nil {
		model.AlertmanagerURL = *monitor.Spec.AlertmanagerURL
	}
	content, err := RenderPrometheusConfig(model)
	if err != nil {
		return nil, err
	}

	cm := &core.ConfigMap{
		ObjectMeta: meta.ObjectMeta{
			Name:            GetMonitorObjectName(monitor),
			Namespace:       monitor.Namespace,
			Labels:          buildTidbMonitorLabel(monitor.Name),
			OwnerReferences: []meta.OwnerReference{controller.GetTiDBMonitorOwnerRef(monitor)},
		},
		Data: map[string]string{
			"prometheus-config": content,
		},
	}
	if monitor.Spec.Grafana != nil {
		cm.Data["dashboard-config"] = dashBoardConfig
	}
	return cm, nil
}

func getMonitorSecret(monitor *v1alpha1.TidbMonitor) *core.Secret {
	return &core.Secret{
		ObjectMeta: meta.ObjectMeta{
			Name:            GetMonitorObjectName(monitor),
			Namespace:       monitor.Namespace,
			Labels:          buildTidbMonitorLabel(monitor.Name),
			OwnerReferences: []meta.OwnerReference{controller.GetTiDBMonitorOwnerRef(monitor)},
		},
		Data: map[string][]byte{
			"username": []byte(monitor.Spec.Grafana.Username),
			"password": []byte(monitor.Spec.Grafana.Password),
		},
	}
}

func getMonitorServiceAccount(monitor *v1alpha1.TidbMonitor) *core.ServiceAccount {
	sa := &core.ServiceAccount{
		ObjectMeta: meta.ObjectMeta{
			Name:            GetMonitorObjectName(monitor),
			Namespace:       monitor.Namespace,
			Labels:          buildTidbMonitorLabel(monitor.Name),
			OwnerReferences: []meta.OwnerReference{controller.GetTiDBMonitorOwnerRef(monitor)},
		},
	}
	return sa
}

func getMonitorRole(monitor *v1alpha1.TidbMonitor, policyRules []rbac.PolicyRule) *rbac.Role {
	return &rbac.Role{
		ObjectMeta: meta.ObjectMeta{
			Name:            GetMonitorObjectName(monitor),
			Namespace:       monitor.Namespace,
			Labels:          buildTidbMonitorLabel(monitor.Name),
			OwnerReferences: []meta.OwnerReference{controller.GetTiDBMonitorOwnerRef(monitor)},
		},
		Rules: policyRules,
	}
}

func getMonitorClusterRole(monitor *v1alpha1.TidbMonitor, policyRules []rbac.PolicyRule) *rbac.ClusterRole {
	return &rbac.ClusterRole{
		ObjectMeta: meta.ObjectMeta{
			Name:            GetMonitorObjectNameCrossNamespace(monitor),
			Namespace:       monitor.Namespace,
			Labels:          buildTidbMonitorLabel(monitor.Name),
			OwnerReferences: []meta.OwnerReference{controller.GetTiDBMonitorOwnerRef(monitor)},
		},
		Rules: policyRules,
	}
}

func getMonitorClusterRoleBinding(sa *core.ServiceAccount, role *rbac.ClusterRole, monitor *v1alpha1.TidbMonitor) *rbac.ClusterRoleBinding {
	return &rbac.ClusterRoleBinding{
		ObjectMeta: meta.ObjectMeta{
			Name:            GetMonitorObjectNameCrossNamespace(monitor),
			Namespace:       monitor.Namespace,
			Labels:          buildTidbMonitorLabel(monitor.Name),
			OwnerReferences: []meta.OwnerReference{controller.GetTiDBMonitorOwnerRef(monitor)},
		},
		Subjects: []rbac.Subject{
			{
				Kind:      "ServiceAccount",
				Name:      sa.Name,
				Namespace: sa.Namespace,
				APIGroup:  "",
			},
		},
		RoleRef: rbac.RoleRef{
			Kind:     "ClusterRole",
			Name:     role.Name,
			APIGroup: "rbac.authorization.k8s.io",
		},
	}
}

func getMonitorRoleBinding(sa *core.ServiceAccount, role *rbac.Role, monitor *v1alpha1.TidbMonitor) *rbac.RoleBinding {
	return &rbac.RoleBinding{
		ObjectMeta: meta.ObjectMeta{
			Name:            GetMonitorObjectName(monitor),
			Namespace:       monitor.Namespace,
			Labels:          buildTidbMonitorLabel(monitor.Name),
			OwnerReferences: []meta.OwnerReference{controller.GetTiDBMonitorOwnerRef(monitor)},
		},
		Subjects: []rbac.Subject{
			{
				Kind:      "ServiceAccount",
				Name:      sa.Name,
				Namespace: sa.Namespace,
				APIGroup:  "",
			},
		},
		RoleRef: rbac.RoleRef{
			Kind:     "Role",
			Name:     role.Name,
			APIGroup: "rbac.authorization.k8s.io",
		},
	}
}

func getMonitorInitContainer(monitor *v1alpha1.TidbMonitor, tc *v1alpha1.TidbCluster) core.Container {
	command := getInitCommand(monitor)
	container := core.Container{
		Name:  "monitor-initializer",
		Image: fmt.Sprintf("%s:%s", monitor.Spec.Initializer.BaseImage, monitor.Spec.Initializer.Version),
		Env: []core.EnvVar{
			{
				Name:  "TIDB_CLUSTER_NAME",
				Value: tc.Name,
			},
			{
				Name:  "TIDB_ENABLE_BINLOG",
				Value: strconv.FormatBool(tc.IsTiDBBinlogEnabled()),
			},
			{
				Name:  "PROM_CONFIG_PATH",
				Value: "/prometheus-rules",
			},
			{
				Name:  "PROM_PERSISTENT_DIR",
				Value: "/data",
			},
			{
				Name:  "TIDB_VERSION",
				Value: getAlertManagerRulesVersion(tc, monitor),
			},
			{
				Name:  "GF_TIDB_PROMETHEUS_URL",
				Value: "http://127.0.0.1:9090",
			},
			{
				Name:  "TIDB_CLUSTER_NAMESPACE",
				Value: tc.Namespace,
			},
			{
				Name:  "TZ",
				Value: tc.Timezone(),
			},
		},
		Command: command,
		VolumeMounts: []core.VolumeMount{
			{
				MountPath: "/prometheus-rules",
				Name:      "prometheus-rules",
				ReadOnly:  false,
			},
			{
				MountPath: "/data",
				Name:      v1alpha1.TidbMonitorMemberType.String(),
			},
		},
		Resources: controller.ContainerResource(monitor.Spec.Initializer.ResourceRequirements),
	}

	if monitor.Spec.Initializer.ImagePullPolicy != nil {
		container.ImagePullPolicy = *monitor.Spec.Initializer.ImagePullPolicy
	}

	if monitor.Spec.KubePrometheusURL != nil {
		container.Env = append(container.Env, core.EnvVar{
			Name:  "GF_K8S_PROMETHEUS_URL",
			Value: *monitor.Spec.KubePrometheusURL,
		})
	}

	if monitor.Spec.Grafana != nil {
		container.VolumeMounts = append(container.VolumeMounts, getGrafanaVolumeMounts()...)
		container.Env = append(container.Env, getGrafanaEnvs()...)
	}

	var envOverrides []core.EnvVar
	for k, v := range monitor.Spec.Initializer.Envs {
		envOverrides = append(envOverrides, core.EnvVar{
			Name:  k,
			Value: v,
		})
	}
	container.Env = util.AppendOverwriteEnv(container.Env, envOverrides)
	return container
}

func getMonitorDMInitContainer(monitor *v1alpha1.TidbMonitor, dc *v1alpha1.DMCluster, tc *v1alpha1.TidbCluster) core.Container {
	// TODO: Support dm in reloader. Currently dm cluster shares the same persistent rules dir with tidb cluster
	command := getInitCommand(monitor)
	container := core.Container{
		Name:  "dm-initializer",
		Image: fmt.Sprintf("%s:%s", monitor.Spec.DM.Initializer.BaseImage, monitor.Spec.DM.Initializer.Version),
		Env: []core.EnvVar{
			{
				Name:  "DM_CLUSTER_NAME",
				Value: dc.Name,
			},
			{
				Name:  "PROM_CONFIG_PATH",
				Value: "/prometheus-rules",
			},
			{
				Name:  "PROM_PERSISTENT_DIR",
				Value: "/data",
			},
			{
				Name:  "DM_VERSION",
				Value: getAlertManagerRulesVersion(tc, monitor),
			},
			{
				Name:  "GF_DM_PROMETHEUS_URL",
				Value: "http://127.0.0.1:9090",
			},
			{
				Name:  "DM_CLUSTER_NAMESPACE",
				Value: dc.Namespace,
			},
			{
				Name:  "TZ",
				Value: dc.Timezone(),
			},
		},
		Command: command,
		VolumeMounts: []core.VolumeMount{
			{
				MountPath: "/prometheus-rules",
				Name:      "prometheus-rules",
				ReadOnly:  false,
			},
			{
				MountPath: "/data",
				Name:      v1alpha1.TidbMonitorMemberType.String(),
			},
		},
		Resources: controller.ContainerResource(monitor.Spec.DM.Initializer.ResourceRequirements),
	}

	if monitor.Spec.DM.Initializer.ImagePullPolicy != nil {
		container.ImagePullPolicy = *monitor.Spec.DM.Initializer.ImagePullPolicy
	}

	if monitor.Spec.Grafana != nil {
		container.VolumeMounts = append(container.VolumeMounts, getGrafanaVolumeMounts()...)
		container.Env = append(container.Env, getGrafanaEnvs()...)
	}

	var envOverrides []core.EnvVar
	for k, v := range monitor.Spec.DM.Initializer.Envs {
		envOverrides = append(envOverrides, core.EnvVar{
			Name:  k,
			Value: v,
		})
	}
	container.Env = util.AppendOverwriteEnv(container.Env, envOverrides)
	return container
}

func getMonitorPrometheusContainer(monitor *v1alpha1.TidbMonitor, tc *v1alpha1.TidbCluster, dc *v1alpha1.DMCluster) core.Container {
	c := core.Container{
		Name:      "prometheus",
		Image:     fmt.Sprintf("%s:%s", monitor.Spec.Prometheus.BaseImage, monitor.Spec.Prometheus.Version),
		Resources: controller.ContainerResource(monitor.Spec.Prometheus.ResourceRequirements),
		Command: []string{
			"/bin/prometheus",
			"--web.enable-admin-api",
			"--web.enable-lifecycle",
			"--config.file=/etc/prometheus/prometheus.yml",
			"--storage.tsdb.path=/data/prometheus",
			fmt.Sprintf("--storage.tsdb.retention=%dd", monitor.Spec.Prometheus.ReserveDays),
		},
		Ports: []core.ContainerPort{
			{
				Name:          "prometheus",
				ContainerPort: 9090,
				Protocol:      core.ProtocolTCP,
			},
		},
		Env: []core.EnvVar{
			{
				Name:  "TZ",
				Value: tc.Timezone(),
			},
		},
		VolumeMounts: []core.VolumeMount{
			{
				Name:      "prometheus-config",
				MountPath: "/etc/prometheus",
				ReadOnly:  true,
			},
			{
				Name:      v1alpha1.TidbMonitorMemberType.String(),
				MountPath: "/data",
			},
			{
				Name:      "prometheus-rules",
				MountPath: "/prometheus-rules",
				ReadOnly:  false,
			},
		},
	}

	if len(monitor.Spec.Prometheus.LogLevel) > 0 {
		c.Command = append(c.Command, fmt.Sprintf("--log.level=%s", monitor.Spec.Prometheus.LogLevel))
	}
	if monitor.Spec.Prometheus.Config != nil && len(monitor.Spec.Prometheus.Config.CommandOptions) > 0 {
		c.Command = append(c.Command, monitor.Spec.Prometheus.Config.CommandOptions...)
	}

	if tc.IsTLSClusterEnabled() {
		c.VolumeMounts = append(c.VolumeMounts, core.VolumeMount{
			Name:      util.ClusterClientVolName,
			MountPath: util.ClusterClientTLSPath,
			ReadOnly:  true,
		})
	}
	if dc != nil && dc.IsTLSClusterEnabled() {
		c.VolumeMounts = append(c.VolumeMounts, core.VolumeMount{
			Name:      util.DMClusterClientVolName,
			MountPath: util.DMClusterClientTLSPath,
			ReadOnly:  true,
		})
	}
	if monitor.Spec.Prometheus.ImagePullPolicy != nil {
		c.ImagePullPolicy = *monitor.Spec.Prometheus.ImagePullPolicy
	}
	if monitor.Spec.Thanos != nil {
		c.Command = append(c.Command, "--storage.tsdb.max-block-duration=2h")
	}
	return c
}

func getMonitorGrafanaContainer(secret *core.Secret, monitor *v1alpha1.TidbMonitor, tc *v1alpha1.TidbCluster) core.Container {
	c := core.Container{
		Name:      "grafana",
		Image:     fmt.Sprintf("%s:%s", monitor.Spec.Grafana.BaseImage, monitor.Spec.Grafana.Version),
		Resources: controller.ContainerResource(monitor.Spec.Grafana.ResourceRequirements),
		Ports: []core.ContainerPort{
			{
				Name:          "grafana",
				ContainerPort: 3000,
				Protocol:      core.ProtocolTCP,
			},
		},
		Env: []core.EnvVar{
			{
				Name:  "GF_PATHS_DATA",
				Value: "/data/grafana",
			},
			{
				Name: "GF_SECURITY_ADMIN_USER",
				ValueFrom: &core.EnvVarSource{
					SecretKeyRef: &core.SecretKeySelector{
						LocalObjectReference: core.LocalObjectReference{
							Name: secret.Name,
						},
						Key: "username",
					},
				},
			},
			{
				Name: "GF_SECURITY_ADMIN_PASSWORD",
				ValueFrom: &core.EnvVarSource{
					SecretKeyRef: &core.SecretKeySelector{
						LocalObjectReference: core.LocalObjectReference{
							Name: secret.Name,
						},
						Key: "password",
					},
				},
			},
			{
				Name:  "TZ",
				Value: tc.Timezone(),
			},
		},
		VolumeMounts: []core.VolumeMount{
			{
				Name:      v1alpha1.TidbMonitorMemberType.String(),
				MountPath: "/data",
			},
			{
				Name:      "datasource",
				MountPath: "/etc/grafana/provisioning/datasources",
				ReadOnly:  false,
			},
			{
				Name:      "dashboards-provisioning",
				MountPath: "/etc/grafana/provisioning/dashboards",
				ReadOnly:  false,
			},
			{
				Name:      "grafana-dashboard",
				MountPath: "/grafana-dashboard-definitions/tidb",
				ReadOnly:  false,
			},
		},
	}
	if monitor.Spec.Grafana.ImagePullPolicy != nil {
		c.ImagePullPolicy = *monitor.Spec.Grafana.ImagePullPolicy
	}
	var envOverrides []core.EnvVar
	for k, v := range monitor.Spec.Grafana.Envs {
		envOverrides = append(envOverrides, core.EnvVar{
			Name:  k,
			Value: v,
		})
	}
	c.Env = util.AppendOverwriteEnv(c.Env, envOverrides)
	sort.Sort(util.SortEnvByName(c.Env))
	return c
}

func getMonitorReloaderContainer(monitor *v1alpha1.TidbMonitor, tc *v1alpha1.TidbCluster) core.Container {
	c := core.Container{
		Name:  "reloader",
		Image: fmt.Sprintf("%s:%s", monitor.Spec.Reloader.BaseImage, monitor.Spec.Reloader.Version),
		Command: []string{
			"/bin/reload",
			"--root-store-path=/data",
			fmt.Sprintf("--sub-store-path=%s", tc.TiDBImage()),
			"--watch-path=/prometheus-rules/rules",
			"--prometheus-url=http://127.0.0.1:9090",
		},
		Ports: []core.ContainerPort{
			{
				Name:          "reloader",
				ContainerPort: 9089,
				Protocol:      core.ProtocolTCP,
			},
		},
		VolumeMounts: []core.VolumeMount{
			{
				Name:      "prometheus-rules",
				MountPath: "/prometheus-rules",
				ReadOnly:  false,
			},
			{
				Name:      v1alpha1.TidbMonitorMemberType.String(),
				MountPath: "/data",
			},
		},
		Resources: controller.ContainerResource(monitor.Spec.Reloader.ResourceRequirements),
		Env: []core.EnvVar{
			{
				Name:  "TZ",
				Value: tc.Timezone(),
			},
		},
	}
	if monitor.Spec.Reloader.ImagePullPolicy != nil {
		c.ImagePullPolicy = *monitor.Spec.Reloader.ImagePullPolicy
	}
	return c
}

func getMonitorVolumes(config *core.ConfigMap, monitor *v1alpha1.TidbMonitor, tc *v1alpha1.TidbCluster, dc *v1alpha1.DMCluster) []core.Volume {
	volumes := []core.Volume{}
	if !monitor.Spec.Persistent {
		monitorData := core.Volume{
			Name: v1alpha1.TidbMonitorMemberType.String(),
			VolumeSource: core.VolumeSource{
				EmptyDir: &core.EmptyDirVolumeSource{},
			},
		}
		volumes = append(volumes, monitorData)
	}
	prometheusConfig := core.Volume{
		Name: "prometheus-config",
		VolumeSource: core.VolumeSource{
			ConfigMap: &core.ConfigMapVolumeSource{
				LocalObjectReference: core.LocalObjectReference{
					Name: config.Name,
				},
				Items: []core.KeyToPath{
					{
						Key:  "prometheus-config",
						Path: "prometheus.yml",
					},
				},
			},
		},
	}
	volumes = append(volumes, prometheusConfig)
	if monitor.Spec.Grafana != nil {
		dataSource := core.Volume{
			Name: "datasource",
			VolumeSource: core.VolumeSource{
				EmptyDir: &core.EmptyDirVolumeSource{},
			},
		}
		dashboardsProvisioning := core.Volume{
			Name: "dashboards-provisioning",
			VolumeSource: core.VolumeSource{
				ConfigMap: &core.ConfigMapVolumeSource{
					LocalObjectReference: core.LocalObjectReference{
						Name: GetMonitorObjectName(monitor),
					},
					Items: []core.KeyToPath{
						{
							Key:  "dashboard-config",
							Path: "dashboards.yaml",
						},
					},
				},
			},
		}
		grafanaDashboard := core.Volume{
			Name: "grafana-dashboard",
			VolumeSource: core.VolumeSource{
				EmptyDir: &core.EmptyDirVolumeSource{},
			},
		}
		volumes = append(volumes, dataSource, dashboardsProvisioning, grafanaDashboard)
	}
	prometheusRules := core.Volume{
		Name: "prometheus-rules",
		VolumeSource: core.VolumeSource{
			EmptyDir: &core.EmptyDirVolumeSource{},
		},
	}
	volumes = append(volumes, prometheusRules)
	if tc.IsTLSClusterEnabled() {
		defaultMode := int32(420)
		tlsPDClient := core.Volume{
			Name: util.ClusterClientVolName,
			VolumeSource: core.VolumeSource{
				Secret: &core.SecretVolumeSource{
					SecretName:  util.ClusterClientTLSSecretName(tc.Name),
					DefaultMode: &defaultMode,
				},
			},
		}
		volumes = append(volumes, tlsPDClient)
	}
	if dc != nil && dc.IsTLSClusterEnabled() {
		defaultMode := int32(420)
		tlsDMClient := core.Volume{
			Name: util.DMClusterClientVolName,
			VolumeSource: core.VolumeSource{
				Secret: &core.SecretVolumeSource{
					SecretName:  util.DMClientTLSSecretName(dc.Name),
					DefaultMode: &defaultMode,
				},
			},
		}
		volumes = append(volumes, tlsDMClient)
	}
	return volumes
}

func getMonitorService(monitor *v1alpha1.TidbMonitor) []*core.Service {
	var services []*core.Service

	reloaderPortName := "tcp-reloader"
	prometheusPortName := "http-prometheus"
	grafanaPortName := "http-grafana"

	// currently monitor label haven't managedBy label due to 1.0 historical problem.
	// In order to be compatible with 1.0 release monitor, we have removed managedBy label for now.
	// We would add managedBy label key during released 1.2 version
	selector := map[string]string{
		label.InstanceLabelKey:  monitor.Name,
		label.NameLabelKey:      "tidb-cluster",
		label.ComponentLabelKey: label.TiDBMonitorVal,
	}

	if monitor.BaseReloaderSpec().PortName() != nil {
		reloaderPortName = *monitor.BaseReloaderSpec().PortName()
	}
	if monitor.BasePrometheusSpec().PortName() != nil {
		prometheusPortName = *monitor.BasePrometheusSpec().PortName()
	}
	if monitor.BaseGrafanaSpec() != nil && monitor.BaseGrafanaSpec().PortName() != nil {
		grafanaPortName = *monitor.BaseGrafanaSpec().PortName()
	}

	prometheusName := prometheusName(monitor)
	monitorLabel := label.NewMonitor().Instance(monitor.Name).Monitor()
	promeLabel := monitorLabel.Copy().UsedBy("prometheus")
	grafanaLabel := monitorLabel.Copy().UsedBy("grafana")
	prometheusService := &core.Service{
		ObjectMeta: meta.ObjectMeta{
			Name:            prometheusName,
			Namespace:       monitor.Namespace,
			Labels:          promeLabel.Labels(),
			OwnerReferences: []meta.OwnerReference{controller.GetTiDBMonitorOwnerRef(monitor)},
			Annotations:     monitor.Spec.Prometheus.Service.Annotations,
		},
		Spec: core.ServiceSpec{
			Ports: []core.ServicePort{
				{
					Name:       prometheusPortName,
					Port:       9090,
					Protocol:   core.ProtocolTCP,
					TargetPort: intstr.FromInt(9090),
				},
			},
			Type:     monitor.Spec.Prometheus.Service.Type,
			Selector: selector,
		},
	}
	if monitor.BasePrometheusSpec().ServiceType() == core.ServiceTypeLoadBalancer {
		if monitor.Spec.Prometheus.Service.LoadBalancerIP != nil {
			prometheusService.Spec.LoadBalancerIP = *monitor.Spec.Prometheus.Service.LoadBalancerIP
		}
		if monitor.Spec.Prometheus.Service.LoadBalancerSourceRanges != nil {
			prometheusService.Spec.LoadBalancerSourceRanges = monitor.Spec.Prometheus.Service.LoadBalancerSourceRanges
		}
	}

	if monitor.Spec.Thanos != nil {
		prometheusService.Spec.Ports = append(prometheusService.Spec.Ports, core.ServicePort{
			Name:       "thanossidecar-grpc",
			Protocol:   core.ProtocolTCP,
			Port:       10901,
			TargetPort: intstr.FromInt(10901),
		}, core.ServicePort{
			Name:       "thanossidecar-http",
			Protocol:   core.ProtocolTCP,
			Port:       10902,
			TargetPort: intstr.FromInt(10902),
		})
	}
	reloaderName := reloaderName(monitor)
	reloaderService := &core.Service{
		ObjectMeta: meta.ObjectMeta{
			Name:            reloaderName,
			Namespace:       monitor.Namespace,
			Labels:          buildTidbMonitorLabel(monitor.Name),
			OwnerReferences: []meta.OwnerReference{controller.GetTiDBMonitorOwnerRef(monitor)},
			Annotations:     monitor.Spec.Prometheus.Service.Annotations,
		},
		Spec: core.ServiceSpec{
			Ports: []core.ServicePort{
				{
					Name:       reloaderPortName,
					Port:       9089,
					Protocol:   core.ProtocolTCP,
					TargetPort: intstr.FromInt(9089),
				},
			},
			Type:     monitor.Spec.Reloader.Service.Type,
			Selector: selector,
		},
	}

	if monitor.BaseReloaderSpec().ServiceType() == core.ServiceTypeLoadBalancer {
		if monitor.Spec.Reloader.Service.LoadBalancerIP != nil {
			reloaderService.Spec.LoadBalancerIP = *monitor.Spec.Reloader.Service.LoadBalancerIP
		}
		if monitor.Spec.Reloader.Service.LoadBalancerSourceRanges != nil {
			reloaderService.Spec.LoadBalancerSourceRanges = monitor.Spec.Reloader.Service.LoadBalancerSourceRanges
		}
	}

	services = append(services, prometheusService, reloaderService)
	if monitor.Spec.Grafana != nil {
		grafanaService := &core.Service{
			ObjectMeta: meta.ObjectMeta{
				Name:            grafanaName(monitor),
				Namespace:       monitor.Namespace,
				Labels:          grafanaLabel.Labels(),
				OwnerReferences: []meta.OwnerReference{controller.GetTiDBMonitorOwnerRef(monitor)},
				Annotations:     monitor.Spec.Grafana.Service.Annotations,
			},
			Spec: core.ServiceSpec{
				Ports: []core.ServicePort{
					{
						Name:       grafanaPortName,
						Port:       3000,
						Protocol:   core.ProtocolTCP,
						TargetPort: intstr.FromInt(3000),
					},
				},
				Type:     monitor.Spec.Grafana.Service.Type,
				Selector: selector,
			},
		}

		if monitor.BaseGrafanaSpec().ServiceType() == core.ServiceTypeLoadBalancer {
			if monitor.Spec.Grafana.Service.LoadBalancerIP != nil {
				grafanaService.Spec.LoadBalancerIP = *monitor.Spec.Grafana.Service.LoadBalancerIP
			}
			if monitor.Spec.Grafana.Service.LoadBalancerSourceRanges != nil {
				grafanaService.Spec.LoadBalancerSourceRanges = monitor.Spec.Grafana.Service.LoadBalancerSourceRanges
			}
		}

		services = append(services, grafanaService)
	}

	return services
}

func getPrometheusIngress(monitor *v1alpha1.TidbMonitor) *extensionsv1beta1.Ingress {
	return getIngress(monitor, monitor.Spec.Prometheus.Ingress, prometheusName(monitor), 9090)
}

func getGrafanaIngress(monitor *v1alpha1.TidbMonitor) *extensionsv1beta1.Ingress {
	return getIngress(monitor, monitor.Spec.Grafana.Ingress, grafanaName(monitor), 3000)
}

func getIngress(monitor *v1alpha1.TidbMonitor, ingressSpec *v1alpha1.IngressSpec, svcName string, port int) *extensionsv1beta1.Ingress {
	monitorLabel := buildTidbMonitorLabel(monitor.Name)
	backend := extensionsv1beta1.IngressBackend{
		ServiceName: svcName,
		ServicePort: intstr.FromInt(port),
	}

	ingress := &extensionsv1beta1.Ingress{
		ObjectMeta: metav1.ObjectMeta{
			Name:            svcName,
			Namespace:       monitor.Namespace,
			Labels:          monitorLabel,
			OwnerReferences: []meta.OwnerReference{controller.GetTiDBMonitorOwnerRef(monitor)},
			Annotations:     ingressSpec.Annotations,
		},
		Spec: extensionsv1beta1.IngressSpec{
			TLS:   ingressSpec.TLS,
			Rules: []extensionsv1beta1.IngressRule{},
		},
	}

	for _, host := range ingressSpec.Hosts {
		rule := extensionsv1beta1.IngressRule{
			Host: host,
			IngressRuleValue: extensionsv1beta1.IngressRuleValue{
				HTTP: &extensionsv1beta1.HTTPIngressRuleValue{
					Paths: []extensionsv1beta1.HTTPIngressPath{
						{
							Path:    "/",
							Backend: backend,
						},
					},
				},
			},
		}
		ingress.Spec.Rules = append(ingress.Spec.Rules, rule)
	}
	return ingress
}

func prometheusName(monitor *v1alpha1.TidbMonitor) string {
	return fmt.Sprintf("%s-prometheus", monitor.Name)
}

func grafanaName(monitor *v1alpha1.TidbMonitor) string {
	return fmt.Sprintf("%s-grafana", monitor.Name)
}

func reloaderName(monitor *v1alpha1.TidbMonitor) string {
	return fmt.Sprintf("%s-monitor-reloader", monitor.Name)
}

func defaultTidbMonitor(monitor *v1alpha1.TidbMonitor) {
	for id, tcRef := range monitor.Spec.Clusters {
		if len(tcRef.Namespace) < 1 {
			tcRef.Namespace = monitor.Namespace
		}
		monitor.Spec.Clusters[id] = tcRef
	}
	if monitor.Spec.DM != nil {
		for id, dcRef := range monitor.Spec.DM.Clusters {
			if len(dcRef.Namespace) < 1 {
				dcRef.Namespace = monitor.Namespace
			}
			monitor.Spec.DM.Clusters[id] = dcRef
		}
	}
	retainPVP := core.PersistentVolumeReclaimRetain
	if monitor.Spec.PVReclaimPolicy == nil {
		monitor.Spec.PVReclaimPolicy = &retainPVP
	}
}

func getMonitorStatefulSet(sa *core.ServiceAccount, config *core.ConfigMap, secret *core.Secret, monitor *v1alpha1.TidbMonitor, tc *v1alpha1.TidbCluster, dc *v1alpha1.DMCluster) (*apps.StatefulSet, error) {
	statefulSet := getMonitorStatefulSetSkeleton(sa, monitor)
	initContainer := getMonitorInitContainer(monitor, tc)
	statefulSet.Spec.Template.Spec.InitContainers = append(statefulSet.Spec.Template.Spec.InitContainers, initContainer)
	if dc != nil {
		dmInitContainer := getMonitorDMInitContainer(monitor, dc, tc)
		statefulSet.Spec.Template.Spec.InitContainers = append(statefulSet.Spec.Template.Spec.InitContainers, dmInitContainer)
	}
	prometheusContainer := getMonitorPrometheusContainer(monitor, tc, dc)
	reloaderContainer := getMonitorReloaderContainer(monitor, tc)
	statefulSet.Spec.Template.Spec.Containers = append(statefulSet.Spec.Template.Spec.Containers, prometheusContainer, reloaderContainer)
	if monitor.Spec.Thanos != nil {
		thanosSideCarContainer := getThanosSidecarContainer(monitor)
		statefulSet.Spec.Template.Spec.Containers = append(statefulSet.Spec.Template.Spec.Containers, thanosSideCarContainer)
	}
	additionalContainers := monitor.Spec.AdditionalContainers
	if len(additionalContainers) > 0 {
		statefulSet.Spec.Template.Spec.Containers = append(statefulSet.Spec.Template.Spec.Containers, additionalContainers...)
	}
	if monitor.Spec.Grafana != nil {
		grafanaContainer := getMonitorGrafanaContainer(secret, monitor, tc)
		statefulSet.Spec.Template.Spec.Containers = append(statefulSet.Spec.Template.Spec.Containers, grafanaContainer)
	}
	volumes := getMonitorVolumes(config, monitor, tc, dc)
	statefulSet.Spec.Template.Spec.Volumes = volumes

	volumeClaims := getMonitorVolumeClaims(monitor)
	statefulSet.Spec.VolumeClaimTemplates = volumeClaims

	if statefulSet.Annotations == nil {
		statefulSet.Annotations = map[string]string{}
	}

	if monitor.Spec.ImagePullSecrets != nil {
		statefulSet.Spec.Template.Spec.ImagePullSecrets = monitor.Spec.ImagePullSecrets
	}

	return statefulSet, nil
}

func getMonitorStatefulSetSkeleton(sa *core.ServiceAccount, monitor *v1alpha1.TidbMonitor) *apps.StatefulSet {
	replicas := int32(1)
	name := GetMonitorObjectName(monitor)
	statefulset := &apps.StatefulSet{
		ObjectMeta: meta.ObjectMeta{
			Name:            name,
			Namespace:       monitor.Namespace,
			Labels:          buildTidbMonitorLabel(monitor.Name),
			OwnerReferences: []meta.OwnerReference{controller.GetTiDBMonitorOwnerRef(monitor)},
			Annotations:     member.CopyAnnotations(monitor.Spec.Annotations),
		},
		Spec: apps.StatefulSetSpec{
			ServiceName: name,
			Replicas:    &replicas,
			UpdateStrategy: apps.StatefulSetUpdateStrategy{
				Type: apps.RollingUpdateStatefulSetStrategyType,
			},
			Selector: &meta.LabelSelector{
				MatchLabels: buildTidbMonitorLabel(monitor.Name),
			},
			Template: core.PodTemplateSpec{
				ObjectMeta: meta.ObjectMeta{
					Labels:      buildTidbMonitorLabel(monitor.Name),
					Annotations: member.CopyAnnotations(monitor.Spec.Annotations),
				},

				Spec: core.PodSpec{
					ServiceAccountName: sa.Name,
					InitContainers:     []core.Container{},
					Containers:         []core.Container{},
					Volumes:            []core.Volume{},
					Tolerations:        monitor.Spec.Tolerations,
					NodeSelector:       monitor.Spec.NodeSelector,
				},
			},
		},
	}
	return statefulset
}

func getMonitorVolumeClaims(monitor *v1alpha1.TidbMonitor) []core.PersistentVolumeClaim {
	if monitor.Spec.Persistent && len(monitor.Spec.Storage) > 0 {
		var storageRequest core.ResourceRequirements
		quantity, err := resource.ParseQuantity(monitor.Spec.Storage)
		if err != nil {
			klog.Errorf("Cannot parse storage size %v in TiDBMonitor %s/%s, error: %v", monitor.Spec.Storage, monitor.Namespace, monitor.Name, err)
			return nil
		}
		storageRequest = core.ResourceRequirements{
			Requests: core.ResourceList{
				core.ResourceStorage: quantity,
			},
		}
		return []core.PersistentVolumeClaim{
			util.VolumeClaimTemplate(storageRequest, v1alpha1.TidbMonitorMemberType.String(), monitor.Spec.StorageClassName),
		}
	}
	return nil
}

func getThanosSidecarContainer(monitor *v1alpha1.TidbMonitor) core.Container {
	bindAddress := "[$(POD_IP)]"
	if monitor.Spec.Thanos.ListenLocal {
		bindAddress = "127.0.0.1"
	}
	thanosArgs := []string{"sidecar",
		fmt.Sprintf("--prometheus.url=http://%s:9090/%s", "localhost", path.Clean(monitor.Spec.Thanos.RoutePrefix)),
		fmt.Sprintf("--grpc-address=%s:10901", bindAddress),
		fmt.Sprintf("--http-address=%s:10902", bindAddress),
	}

	if monitor.Spec.Thanos.GRPCServerTLSConfig != nil {
		tls := monitor.Spec.Thanos.GRPCServerTLSConfig
		if tls.CertFile != "" {
			thanosArgs = append(thanosArgs, "--grpc-server-tls-cert="+tls.CertFile)
		}
		if tls.KeyFile != "" {
			thanosArgs = append(thanosArgs, "--grpc-server-tls-key="+tls.KeyFile)
		}
		if tls.CAFile != "" {
			thanosArgs = append(thanosArgs, "--grpc-server-tls-client-ca="+tls.CAFile)
		}
	}
	container := core.Container{
		Name:      "thanos-sidecar",
		Image:     fmt.Sprintf("%s:%s", monitor.Spec.Thanos.BaseImage, monitor.Spec.Thanos.Version),
		Resources: controller.ContainerResource(monitor.Spec.Thanos.ResourceRequirements),
		Args:      thanosArgs,
		Env: []core.EnvVar{
			{
				Name: "POD_IP",
				ValueFrom: &core.EnvVarSource{
					FieldRef: &core.ObjectFieldSelector{
						FieldPath: "status.podIP",
					},
				},
			},
		},
		Ports: []core.ContainerPort{
			{
				Name:          "http",
				ContainerPort: 10902,
				Protocol:      "TCP",
			},
			{
				Name:          "grpc",
				ContainerPort: 10901,
				Protocol:      "TCP",
			},
		},
	}
	if monitor.Spec.Thanos.ObjectStorageConfig != nil || monitor.Spec.Thanos.ObjectStorageConfigFile != nil {
		if monitor.Spec.Thanos.ObjectStorageConfig != nil {
			container.Args = append(container.Args, "--objstore.config=$(OBJSTORE_CONFIG)")
			container.Env = append(container.Env, core.EnvVar{
				Name: "OBJSTORE_CONFIG",
				ValueFrom: &core.EnvVarSource{
					SecretKeyRef: monitor.Spec.Thanos.ObjectStorageConfig,
				},
			})
		}

		if monitor.Spec.Thanos.ObjectStorageConfigFile != nil {
			container.Args = append(container.Args, "--objstore.config-file="+*monitor.Spec.Thanos.ObjectStorageConfigFile)
		}
		storageDir := "/prometheus"
		container.Args = append(container.Args, fmt.Sprintf("--tsdb.path=%s", storageDir))
		container.VolumeMounts = append(
			container.VolumeMounts,
			core.VolumeMount{
				Name:      v1alpha1.TidbMonitorMemberType.String(),
				MountPath: storageDir,
				SubPath:   "prometheus-db",
			},
		)
	}

	if monitor.Spec.Thanos.TracingConfig != nil {
		container.Args = append(container.Args, "--tracing.config=$(TRACING_CONFIG)")
		container.Env = append(container.Env, core.EnvVar{
			Name: "TRACING_CONFIG",
			ValueFrom: &core.EnvVarSource{
				SecretKeyRef: monitor.Spec.Thanos.TracingConfig,
			},
		})
	}

	if monitor.Spec.Thanos.LogLevel != "" {
		container.Args = append(container.Args, "--log.level="+monitor.Spec.Thanos.LogLevel)
	}
	if monitor.Spec.Thanos.LogFormat != "" {
		container.Args = append(container.Args, "--log.format="+monitor.Spec.Thanos.LogFormat)
	}

	if monitor.Spec.Thanos.MinTime != "" {
		container.Args = append(container.Args, "--min-time="+monitor.Spec.Thanos.MinTime)
	}
	return container
}

func buildExternalLabels(monitor *v1alpha1.TidbMonitor) model.LabelSet {
	m := model.LabelSet{}
	// Use defaultReplicaExternalLabelName constant by default if field is missing.
	// Do not add external label if field is set to empty string.
	replicaExternalLabelName := defaultReplicaExternalLabelName
	if monitor.Spec.ReplicaExternalLabelName != nil {
		if *monitor.Spec.ReplicaExternalLabelName != "" {
			replicaExternalLabelName = *monitor.Spec.ReplicaExternalLabelName
		} else {
			replicaExternalLabelName = ""
		}
	}
	if replicaExternalLabelName != "" {
		m[model.LabelName(replicaExternalLabelName)] = "$(POD_NAME)"
	}
	for n, v := range monitor.Spec.ExternalLabels {
		m[model.LabelName(n)] = model.LabelValue(v)
	}
	return m
}<|MERGE_RESOLUTION|>--- conflicted
+++ resolved
@@ -20,7 +20,6 @@
 	"strconv"
 
 	"github.com/prometheus/common/model"
-
 	"github.com/pingcap/tidb-operator/pkg/apis/pingcap/v1alpha1"
 	"github.com/pingcap/tidb-operator/pkg/controller"
 	"github.com/pingcap/tidb-operator/pkg/label"
@@ -132,18 +131,12 @@
 	}
 
 	model := &MonitorConfigModel{
-<<<<<<< HEAD
 		AlertmanagerURL:  "",
 		ClusterInfos:     releaseClusterInfos,
+		DMClusterInfos:     releaseDMClusterInfos,
 		EnableTLSCluster: tc.IsTLSClusterEnabled(),
 		ExternalLabels:   buildExternalLabels(monitor),
-=======
-		AlertmanagerURL:    "",
-		ClusterInfos:       releaseClusterInfos,
-		DMClusterInfos:     releaseDMClusterInfos,
-		EnableTLSCluster:   tc.IsTLSClusterEnabled(),
 		EnableTLSDMCluster: dc != nil && dc.IsTLSClusterEnabled(),
->>>>>>> f06f8e6b
 	}
 
 	if monitor.Spec.AlertmanagerURL != nil {
