// Copyright 2019 PingCAP, Inc.
//
// Licensed under the Apache License, Version 2.0 (the "License");
// you may not use this file except in compliance with the License.
// You may obtain a copy of the License at
//
//     http://www.apache.org/licenses/LICENSE-2.0
//
// Unless required by applicable law or agreed to in writing, software
// distributed under the License is distributed on an "AS IS" BASIS,
// See the License for the specific language governing permissions and
// limitations under the License.

package monitor

import (
	"testing"

	"github.com/google/go-cmp/cmp"
	. "github.com/onsi/gomega"
	"github.com/pingcap/tidb-operator/pkg/apis/pingcap/v1alpha1"
	corev1 "k8s.io/api/core/v1"
	metav1 "k8s.io/apimachinery/pkg/apis/meta/v1"
	"k8s.io/apimachinery/pkg/util/intstr"
	"k8s.io/utils/pointer"
)

func TestGetMonitorConfigMap(t *testing.T) {
	g := NewGomegaWithT(t)
	varTrue := true

	testCases := []struct {
		name     string
		cluster  v1alpha1.TidbCluster
		monitor  v1alpha1.TidbMonitor
		expected *corev1.ConfigMap
	}{
		{
			name: "basic",
			cluster: v1alpha1.TidbCluster{
				Spec: v1alpha1.TidbClusterSpec{
					TLSCluster: &v1alpha1.TLSCluster{Enabled: false},
				},
			},
			monitor: v1alpha1.TidbMonitor{
				ObjectMeta: metav1.ObjectMeta{
					Name:      "foo",
					Namespace: "ns",
				},
			},
			expected: &corev1.ConfigMap{
				ObjectMeta: metav1.ObjectMeta{
					Name:      "foo-monitor",
					Namespace: "ns",
					Labels: map[string]string{
						"app.kubernetes.io/name":       "tidb-cluster",
						"app.kubernetes.io/managed-by": "tidb-operator",
						"app.kubernetes.io/instance":   "foo",
						"app.kubernetes.io/component":  "monitor",
					},
					OwnerReferences: []metav1.OwnerReference{
						{
							APIVersion:         "pingcap.com/v1alpha1",
							Kind:               "TidbMonitor",
							Name:               "foo",
							Controller:         &varTrue,
							BlockOwnerDeletion: &varTrue,
						},
					},
				},
				Data: nil, // tests are in template_test.go
			},
		},
	}

	for _, tt := range testCases {
		t.Run(tt.name, func(t *testing.T) {
			cm, err := getMonitorConfigMap(&tt.cluster, nil, &tt.monitor)
			g.Expect(err).NotTo(HaveOccurred())
			if tt.expected == nil {
				g.Expect(cm).To(BeNil())
				return
			}
			cm.Data = nil
			if diff := cmp.Diff(&tt.expected, &cm); diff != "" {
				t.Errorf("unexpected plugin configuration (-want, +got): %s", diff)
			}
		})
	}
}

func TestGetMonitorSecret(t *testing.T) {
	g := NewGomegaWithT(t)
	varTrue := true

	testCases := []struct {
		name     string
		monitor  v1alpha1.TidbMonitor
		expected *corev1.Secret
	}{
		{
			name: "basic",
			monitor: v1alpha1.TidbMonitor{
				ObjectMeta: metav1.ObjectMeta{
					Name:      "foo",
					Namespace: "ns",
				},
				Spec: v1alpha1.TidbMonitorSpec{
					Grafana: &v1alpha1.GrafanaSpec{
						Username: "admin",
						Password: "passwd",
					},
				},
			},
			expected: &corev1.Secret{
				ObjectMeta: metav1.ObjectMeta{
					Name:      "foo-monitor",
					Namespace: "ns",
					Labels: map[string]string{
						"app.kubernetes.io/name":       "tidb-cluster",
						"app.kubernetes.io/managed-by": "tidb-operator",
						"app.kubernetes.io/instance":   "foo",
						"app.kubernetes.io/component":  "monitor",
					},
					OwnerReferences: []metav1.OwnerReference{
						{
							APIVersion:         "pingcap.com/v1alpha1",
							Kind:               "TidbMonitor",
							Name:               "foo",
							Controller:         &varTrue,
							BlockOwnerDeletion: &varTrue,
						},
					},
				},
				Data: map[string][]byte{
					"username": []byte("admin"),
					"password": []byte("passwd"),
				},
			},
		},
	}

	for _, tt := range testCases {
		t.Run(tt.name, func(t *testing.T) {
			sec := getMonitorSecret(&tt.monitor)
			if tt.expected == nil {
				g.Expect(sec).To(BeNil())
				return
			}
			if diff := cmp.Diff(&tt.expected, &sec); diff != "" {
				t.Errorf("unexpected plugin configuration (-want, +got): %s", diff)
			}
		})
	}
}

func TestGetMonitorServiceAccount(t *testing.T) {
	g := NewGomegaWithT(t)

	testCases := []struct {
		name     string
		monitor  v1alpha1.TidbMonitor
		expected *corev1.ServiceAccount
	}{
		{
			name: "basic",
			monitor: v1alpha1.TidbMonitor{
				ObjectMeta: metav1.ObjectMeta{
					Name:      "foo",
					Namespace: "ns",
				},
			},
			expected: &corev1.ServiceAccount{
				ObjectMeta: metav1.ObjectMeta{
					Name:      "foo-monitor",
					Namespace: "ns",
					Labels: map[string]string{
						"app.kubernetes.io/name":       "tidb-cluster",
						"app.kubernetes.io/managed-by": "tidb-operator",
						"app.kubernetes.io/instance":   "foo",
						"app.kubernetes.io/component":  "monitor",
					},
					OwnerReferences: []metav1.OwnerReference{
						{
							APIVersion:         "pingcap.com/v1alpha1",
							Kind:               "TidbMonitor",
							Name:               "foo",
							Controller:         pointer.BoolPtr(true),
							BlockOwnerDeletion: pointer.BoolPtr(true),
						},
					},
				},
			},
		},
	}

	for _, tt := range testCases {
		t.Run(tt.name, func(t *testing.T) {
			sa := getMonitorServiceAccount(&tt.monitor)
			if tt.expected == nil {
				g.Expect(sa).To(BeNil())
				return
			}
			if diff := cmp.Diff(&tt.expected, &sa); diff != "" {
				t.Errorf("unexpected plugin configuration (-want, +got): %s", diff)
			}
		})
	}
}

func TestGetMonitorService(t *testing.T) {
	g := NewGomegaWithT(t)
	testCases := []struct {
		name     string
		monitor  v1alpha1.TidbMonitor
		expected []*corev1.Service
	}{
		{
			name: "basic",
			monitor: v1alpha1.TidbMonitor{
				ObjectMeta: metav1.ObjectMeta{
					Name:      "foo",
					Namespace: "ns",
				},
			},
			expected: []*corev1.Service{
				{
					ObjectMeta: metav1.ObjectMeta{
						Name:      "foo-prometheus",
						Namespace: "ns",
						Labels: map[string]string{
							"app.kubernetes.io/name":       "tidb-cluster",
							"app.kubernetes.io/managed-by": "tidb-operator",
							"app.kubernetes.io/instance":   "foo",
							"app.kubernetes.io/component":  "monitor",
							"app.kubernetes.io/used-by":    "prometheus",
						},
						OwnerReferences: []metav1.OwnerReference{
							{
								APIVersion: "pingcap.com/v1alpha1",
								Kind:       "TidbMonitor",
								Name:       "foo",
								UID:        "",
								Controller: func(b bool) *bool {
									return &b
								}(true),
								BlockOwnerDeletion: func(b bool) *bool {
									return &b
								}(true),
							},
						},
					},
					Spec: corev1.ServiceSpec{
						Ports: []corev1.ServicePort{
							{
								Name:       "http-prometheus",
								Protocol:   "TCP",
								Port:       9090,
								TargetPort: intstr.IntOrString{IntVal: 9090},
							},
						},
						Selector: map[string]string{
							"app.kubernetes.io/component": "monitor",
							"app.kubernetes.io/instance":  "foo",
							"app.kubernetes.io/name":      "tidb-cluster",
						},
					},
				},
				{
					ObjectMeta: metav1.ObjectMeta{
						Name:      "foo-monitor-reloader",
						Namespace: "ns",
						Labels: map[string]string{
							"app.kubernetes.io/component":  "monitor",
							"app.kubernetes.io/instance":   "foo",
							"app.kubernetes.io/managed-by": "tidb-operator",
							"app.kubernetes.io/name":       "tidb-cluster",
						},
						OwnerReferences: []metav1.OwnerReference{
							{
								APIVersion: "pingcap.com/v1alpha1",
								Kind:       "TidbMonitor",
								Name:       "foo",
								Controller: func(b bool) *bool {
									return &b
								}(true),
								BlockOwnerDeletion: func(b bool) *bool {
									return &b
								}(true),
							},
						},
					},
					Spec: corev1.ServiceSpec{
						Ports: []corev1.ServicePort{
							{
								Name:       "tcp-reloader",
								Port:       9089,
								Protocol:   corev1.ProtocolTCP,
								TargetPort: intstr.FromInt(9089),
							},
						},
						Selector: map[string]string{
							"app.kubernetes.io/component": "monitor",
							"app.kubernetes.io/instance":  "foo",
							"app.kubernetes.io/name":      "tidb-cluster",
						},
					},
				},
			},
		},
		{
			name: "TidbMonitor service in typical public cloud",
			monitor: v1alpha1.TidbMonitor{
				ObjectMeta: metav1.ObjectMeta{
					Name:      "foo",
					Namespace: "ns",
				},
				Spec: v1alpha1.TidbMonitorSpec{
					Prometheus: v1alpha1.PrometheusSpec{
						Service: v1alpha1.ServiceSpec{
							Type:           corev1.ServiceTypeLoadBalancer,
							LoadBalancerIP: pointer.StringPtr("78.11.24.19"),
							LoadBalancerSourceRanges: []string{
								"10.0.0.0/8",
								"130.211.204.1/32",
							},
						},
					},
					Reloader: v1alpha1.ReloaderSpec{
						Service: v1alpha1.ServiceSpec{
							Type:           corev1.ServiceTypeLoadBalancer,
							LoadBalancerIP: pointer.StringPtr("78.11.24.19"),
							LoadBalancerSourceRanges: []string{
								"10.0.0.0/8",
								"130.211.204.1/32",
							},
						},
					},
					Grafana: &v1alpha1.GrafanaSpec{
						Service: v1alpha1.ServiceSpec{
							Type:           corev1.ServiceTypeLoadBalancer,
							LoadBalancerIP: pointer.StringPtr("78.11.24.19"),
							LoadBalancerSourceRanges: []string{
								"10.0.0.0/8",
								"130.211.204.1/32",
							},
						},
					},
				},
			},
			expected: []*corev1.Service{
				{
					ObjectMeta: metav1.ObjectMeta{
						Name:      "foo-prometheus",
						Namespace: "ns",
						Labels: map[string]string{
							"app.kubernetes.io/name":       "tidb-cluster",
							"app.kubernetes.io/managed-by": "tidb-operator",
							"app.kubernetes.io/instance":   "foo",
							"app.kubernetes.io/component":  "monitor",
							"app.kubernetes.io/used-by":    "prometheus",
						},
						OwnerReferences: []metav1.OwnerReference{
							{
								APIVersion: "pingcap.com/v1alpha1",
								Kind:       "TidbMonitor",
								Name:       "foo",
								UID:        "",
								Controller: func(b bool) *bool {
									return &b
								}(true),
								BlockOwnerDeletion: func(b bool) *bool {
									return &b
								}(true),
							},
						},
					},
					Spec: corev1.ServiceSpec{
						Ports: []corev1.ServicePort{
							{
								Name:       "http-prometheus",
								Protocol:   "TCP",
								Port:       9090,
								TargetPort: intstr.IntOrString{IntVal: 9090},
							},
						},
						Selector: map[string]string{
							"app.kubernetes.io/component": "monitor",
							"app.kubernetes.io/instance":  "foo",
							"app.kubernetes.io/name":      "tidb-cluster",
						},
						Type:           "LoadBalancer",
						LoadBalancerIP: "78.11.24.19",
						LoadBalancerSourceRanges: []string{
							"10.0.0.0/8",
							"130.211.204.1/32",
						},
					},
				},
				{
					ObjectMeta: metav1.ObjectMeta{
						Name:      "foo-monitor-reloader",
						Namespace: "ns",
						Labels: map[string]string{
							"app.kubernetes.io/component":  "monitor",
							"app.kubernetes.io/instance":   "foo",
							"app.kubernetes.io/managed-by": "tidb-operator",
							"app.kubernetes.io/name":       "tidb-cluster",
						},
						OwnerReferences: []metav1.OwnerReference{
							{
								APIVersion: "pingcap.com/v1alpha1",
								Kind:       "TidbMonitor",
								Name:       "foo",
								Controller: func(b bool) *bool {
									return &b
								}(true),
								BlockOwnerDeletion: func(b bool) *bool {
									return &b
								}(true),
							},
						},
					},
					Spec: corev1.ServiceSpec{
						Ports: []corev1.ServicePort{
							{
								Name:       "tcp-reloader",
								Port:       9089,
								Protocol:   corev1.ProtocolTCP,
								TargetPort: intstr.FromInt(9089),
							},
						},
						Selector: map[string]string{
							"app.kubernetes.io/component": "monitor",
							"app.kubernetes.io/instance":  "foo",
							"app.kubernetes.io/name":      "tidb-cluster",
						},
						Type:           "LoadBalancer",
						LoadBalancerIP: "78.11.24.19",
						LoadBalancerSourceRanges: []string{
							"10.0.0.0/8",
							"130.211.204.1/32",
						},
					},
				},
				{
					ObjectMeta: metav1.ObjectMeta{
						Name:      "foo-grafana",
						Namespace: "ns",
						Labels: map[string]string{
							"app.kubernetes.io/name":       "tidb-cluster",
							"app.kubernetes.io/managed-by": "tidb-operator",
							"app.kubernetes.io/instance":   "foo",
							"app.kubernetes.io/component":  "monitor",
							"app.kubernetes.io/used-by":    "grafana",
						},
						OwnerReferences: []metav1.OwnerReference{
							{
								APIVersion: "pingcap.com/v1alpha1",
								Kind:       "TidbMonitor",
								Name:       "foo",
								UID:        "",
								Controller: func(b bool) *bool {
									return &b
								}(true),
								BlockOwnerDeletion: func(b bool) *bool {
									return &b
								}(true),
							},
						},
					},
					Spec: corev1.ServiceSpec{
						Ports: []corev1.ServicePort{
							{
								Name:       "http-grafana",
								Protocol:   "TCP",
								Port:       3000,
								TargetPort: intstr.IntOrString{IntVal: 3000},
							},
						},
						Selector: map[string]string{
							"app.kubernetes.io/component": "monitor",
							"app.kubernetes.io/instance":  "foo",
							"app.kubernetes.io/name":      "tidb-cluster",
						},
						Type:           "LoadBalancer",
						LoadBalancerIP: "78.11.24.19",
						LoadBalancerSourceRanges: []string{
							"10.0.0.0/8",
							"130.211.204.1/32",
						},
					},
				},
			},
		},
		{
			name: "tidb monitor with grafana",
			monitor: v1alpha1.TidbMonitor{
				ObjectMeta: metav1.ObjectMeta{
					Name:      "foo",
					Namespace: "ns",
				},
				Spec: v1alpha1.TidbMonitorSpec{
					Grafana: &v1alpha1.GrafanaSpec{
						Service: v1alpha1.ServiceSpec{
							Type: corev1.ServiceTypeClusterIP,
						},
					},
				},
			},
			expected: []*corev1.Service{
				{
					ObjectMeta: metav1.ObjectMeta{
						Name:      "foo-prometheus",
						Namespace: "ns",
						Labels: map[string]string{
							"app.kubernetes.io/name":       "tidb-cluster",
							"app.kubernetes.io/managed-by": "tidb-operator",
							"app.kubernetes.io/instance":   "foo",
							"app.kubernetes.io/component":  "monitor",
							"app.kubernetes.io/used-by":    "prometheus",
						},
						OwnerReferences: []metav1.OwnerReference{
							{
								APIVersion: "pingcap.com/v1alpha1",
								Kind:       "TidbMonitor",
								Name:       "foo",
								UID:        "",
								Controller: func(b bool) *bool {
									return &b
								}(true),
								BlockOwnerDeletion: func(b bool) *bool {
									return &b
								}(true),
							},
						},
					},
					Spec: corev1.ServiceSpec{
						Ports: []corev1.ServicePort{
							{
								Name:       "http-prometheus",
								Protocol:   "TCP",
								Port:       9090,
								TargetPort: intstr.IntOrString{IntVal: 9090},
							},
						},
						Selector: map[string]string{
							"app.kubernetes.io/component": "monitor",
							"app.kubernetes.io/instance":  "foo",
							"app.kubernetes.io/name":      "tidb-cluster",
						},
					},
				},
				{
					ObjectMeta: metav1.ObjectMeta{
						Name:      "foo-monitor-reloader",
						Namespace: "ns",
						Labels: map[string]string{
							"app.kubernetes.io/component":  "monitor",
							"app.kubernetes.io/instance":   "foo",
							"app.kubernetes.io/managed-by": "tidb-operator",
							"app.kubernetes.io/name":       "tidb-cluster",
						},
						OwnerReferences: []metav1.OwnerReference{
							{
								APIVersion: "pingcap.com/v1alpha1",
								Kind:       "TidbMonitor",
								Name:       "foo",
								Controller: func(b bool) *bool {
									return &b
								}(true),
								BlockOwnerDeletion: func(b bool) *bool {
									return &b
								}(true),
							},
						},
					},
					Spec: corev1.ServiceSpec{
						Ports: []corev1.ServicePort{
							{
								Name:       "tcp-reloader",
								Port:       9089,
								Protocol:   corev1.ProtocolTCP,
								TargetPort: intstr.FromInt(9089),
							},
						},
						Selector: map[string]string{
							"app.kubernetes.io/component": "monitor",
							"app.kubernetes.io/instance":  "foo",
							"app.kubernetes.io/name":      "tidb-cluster",
						},
					},
				},
				{
					ObjectMeta: metav1.ObjectMeta{
						Name:      "foo-grafana",
						Namespace: "ns",
						OwnerReferences: []metav1.OwnerReference{
							{
								APIVersion: "pingcap.com/v1alpha1",
								Kind:       "TidbMonitor",
								Name:       "foo",
								Controller: func(b bool) *bool {
									return &b
								}(true),
								BlockOwnerDeletion: func(b bool) *bool {
									return &b
								}(true),
							},
						},
						Labels: map[string]string{
							"app.kubernetes.io/component":  "monitor",
							"app.kubernetes.io/instance":   "foo",
							"app.kubernetes.io/managed-by": "tidb-operator",
							"app.kubernetes.io/name":       "tidb-cluster",
							"app.kubernetes.io/used-by":    "grafana",
						},
					},
					Spec: corev1.ServiceSpec{
						Ports: []corev1.ServicePort{
							{
								Name:       "http-grafana",
								Port:       3000,
								Protocol:   corev1.ProtocolTCP,
								TargetPort: intstr.FromInt(3000),
							},
						},
						Type: "ClusterIP",
						Selector: map[string]string{
							"app.kubernetes.io/component": "monitor",
							"app.kubernetes.io/instance":  "foo",
							"app.kubernetes.io/name":      "tidb-cluster",
						},
					},
				},
			},
		},
	}

	for _, tt := range testCases {
		t.Run(tt.name, func(t *testing.T) {
			svc := getMonitorService(&tt.monitor)
			if tt.expected == nil {
				g.Expect(svc).To(BeNil())
				return
			}
			if diff := cmp.Diff(&tt.expected, &svc); diff != "" {
				t.Errorf("unexpected service configuration (-want, +got): %s", diff)
			}
		})
	}
}

func TestGetMonitorVolumes(t *testing.T) {
	g := NewGomegaWithT(t)

	testCases := []struct {
		name     string
		cluster  v1alpha1.TidbCluster
		monitor  v1alpha1.TidbMonitor
		expected func(volumes []corev1.Volume)
	}{
		{
			name: "basic",
			cluster: v1alpha1.TidbCluster{
				Spec: v1alpha1.TidbClusterSpec{
					TLSCluster: &v1alpha1.TLSCluster{Enabled: false},
				},
			},
			monitor: v1alpha1.TidbMonitor{
				ObjectMeta: metav1.ObjectMeta{
					Name:      "foo",
					Namespace: "ns",
				},
			},
			expected: func(volumes []corev1.Volume) {
				g := NewGomegaWithT(t)
				g.Expect(volumes).To(Equal([]corev1.Volume{
					{
						Name: v1alpha1.TidbMonitorMemberType.String(),
						VolumeSource: corev1.VolumeSource{
							EmptyDir: &corev1.EmptyDirVolumeSource{},
						},
					},
					{
						Name: "prometheus-config",
						VolumeSource: corev1.VolumeSource{
							ConfigMap: &corev1.ConfigMapVolumeSource{
								LocalObjectReference: corev1.LocalObjectReference{
									Name: "foo-monitor",
								},
								Items: []corev1.KeyToPath{
									corev1.KeyToPath{
										Key:  "prometheus-config",
										Path: "prometheus.yml",
									},
								},
							},
						},
					},
					{
						Name: "prometheus-rules",
						VolumeSource: corev1.VolumeSource{
							EmptyDir: &corev1.EmptyDirVolumeSource{},
						},
					},
				},
				))
			},
		},
		{
			name: "tls and persistent",
			cluster: v1alpha1.TidbCluster{
				ObjectMeta: metav1.ObjectMeta{
					Name:      "foo",
					Namespace: "ns",
				},
				Spec: v1alpha1.TidbClusterSpec{
					TLSCluster: &v1alpha1.TLSCluster{Enabled: true},
				},
			},
			monitor: v1alpha1.TidbMonitor{
				ObjectMeta: metav1.ObjectMeta{
					Name:      "foo",
					Namespace: "ns",
				},
			},
			expected: func(volumes []corev1.Volume) {
				g := NewGomegaWithT(t)
				g.Expect(volumes).To(Equal([]corev1.Volume{
					{
						Name: v1alpha1.TidbMonitorMemberType.String(),
						VolumeSource: corev1.VolumeSource{
							EmptyDir: &corev1.EmptyDirVolumeSource{},
						},
					},
					{
						Name: "prometheus-config",
						VolumeSource: corev1.VolumeSource{
							ConfigMap: &corev1.ConfigMapVolumeSource{
								LocalObjectReference: corev1.LocalObjectReference{
									Name: "foo-monitor",
								},
								Items: []corev1.KeyToPath{
									corev1.KeyToPath{
										Key:  "prometheus-config",
										Path: "prometheus.yml",
									},
								},
							},
						},
					},
					{
						Name: "prometheus-rules",
						VolumeSource: corev1.VolumeSource{
							EmptyDir: &corev1.EmptyDirVolumeSource{},
						},
					},
					{
						Name: "cluster-client-tls",
						VolumeSource: corev1.VolumeSource{
							Secret: &corev1.SecretVolumeSource{
								SecretName:  "foo-cluster-client-secret",
								DefaultMode: pointer.Int32Ptr(420),
							},
						},
					},
				},
				))
			},
		},
	}

	for _, tt := range testCases {
		t.Run(tt.name, func(t *testing.T) {
			cm, err := getMonitorConfigMap(&tt.cluster, nil, &tt.monitor)
			g.Expect(err).NotTo(HaveOccurred())
<<<<<<< HEAD
			sa := getMonitorVolumes(cm, &tt.monitor, &tt.cluster, nil)
			if tt.expected == nil {
				g.Expect(sa).To(BeNil())
				return
			}
			if diff := cmp.Diff(&tt.expected, &sa); diff != "" {
				t.Errorf("unexpected volume configuration (-want, +got): %s", diff)
			}
=======
			sa := getMonitorVolumes(cm, &tt.monitor, &tt.cluster)
			tt.expected(sa)
>>>>>>> 9d757cf2
		})
	}
}

func TestGetMonitorPrometheusContainer(t *testing.T) {
	g := NewGomegaWithT(t)

	testCases := []struct {
		name     string
		cluster  v1alpha1.TidbCluster
		monitor  v1alpha1.TidbMonitor
		expected *corev1.Container
	}{
		{
			name: "basic",
			cluster: v1alpha1.TidbCluster{
				Spec: v1alpha1.TidbClusterSpec{
					TLSCluster: &v1alpha1.TLSCluster{Enabled: true},
				},
			},
			monitor: v1alpha1.TidbMonitor{
				ObjectMeta: metav1.ObjectMeta{
					Name:      "foo",
					Namespace: "ns",
				},
				Spec: v1alpha1.TidbMonitorSpec{
					Prometheus: v1alpha1.PrometheusSpec{
						MonitorContainer: v1alpha1.MonitorContainer{
							BaseImage: "hub.pingcap.net",
							Version:   "latest",
						},
						Config: &v1alpha1.PrometheusConfiguration{
							CommandOptions: []string{
								"--web.external-url=https://www.example.com/prometheus/",
							},
						},
					},
				},
			},
			expected: &corev1.Container{
				Name:  "prometheus",
				Image: "hub.pingcap.net:latest",
				Command: []string{
					"/bin/prometheus",
					"--web.enable-admin-api",
					"--web.enable-lifecycle",
					"--config.file=/etc/prometheus/prometheus.yml",
					"--storage.tsdb.path=/data/prometheus",
					"--storage.tsdb.retention=0d",
					"--web.external-url=https://www.example.com/prometheus/",
				},
				Ports: []corev1.ContainerPort{
					corev1.ContainerPort{
						Name:          "prometheus",
						ContainerPort: 9090,
						Protocol:      "TCP",
					},
				},
				Env: []corev1.EnvVar{
					corev1.EnvVar{
						Name: "TZ",
					},
				},
				Resources: corev1.ResourceRequirements{},
				VolumeMounts: []corev1.VolumeMount{
					corev1.VolumeMount{
						Name:      "prometheus-config",
						ReadOnly:  true,
						MountPath: "/etc/prometheus",
					},
					corev1.VolumeMount{
						Name:      v1alpha1.TidbMonitorMemberType.String(),
						ReadOnly:  false,
						MountPath: "/data",
					},
					corev1.VolumeMount{
						Name:      "prometheus-rules",
						ReadOnly:  false,
						MountPath: "/prometheus-rules",
					},
					{
						Name:      "cluster-client-tls",
						ReadOnly:  true,
						MountPath: "/var/lib/cluster-client-tls",
					},
				},
			},
		},
	}

	for _, tt := range testCases {
		t.Run(tt.name, func(t *testing.T) {
			sa := getMonitorPrometheusContainer(&tt.monitor, &tt.cluster, nil)
			if tt.expected == nil {
				g.Expect(sa).To(BeNil())
				return
			}
			if diff := cmp.Diff(tt.expected, &sa); diff != "" {
				t.Errorf("unexpected plugin configuration (-want, +got): %s", diff)
			}
		})
	}
}

func TestGetMonitorGrafanaContainer(t *testing.T) {
	g := NewGomegaWithT(t)

	testCases := []struct {
		name     string
		secret   corev1.Secret
		cluster  v1alpha1.TidbCluster
		monitor  v1alpha1.TidbMonitor
		expected *corev1.Container
	}{
		{
			name: "basic",
			secret: corev1.Secret{
				ObjectMeta: metav1.ObjectMeta{
					Name:      "foo",
					Namespace: "ns",
				},
			},
			cluster: v1alpha1.TidbCluster{
				Spec: v1alpha1.TidbClusterSpec{
					TLSCluster: &v1alpha1.TLSCluster{Enabled: true},
				},
			},
			monitor: v1alpha1.TidbMonitor{
				ObjectMeta: metav1.ObjectMeta{
					Name:      "foo",
					Namespace: "ns",
				},
				Spec: v1alpha1.TidbMonitorSpec{
					Grafana: &v1alpha1.GrafanaSpec{
						MonitorContainer: v1alpha1.MonitorContainer{
							BaseImage: "hub.pingcap.net",
							Version:   "latest",
						},
					},
				},
			},
			expected: &corev1.Container{
				Name:  "grafana",
				Image: "hub.pingcap.net:latest",
				Ports: []corev1.ContainerPort{
					corev1.ContainerPort{
						Name:          "grafana",
						ContainerPort: 3000,
						Protocol:      "TCP",
					},
				},
				Env: []corev1.EnvVar{
					corev1.EnvVar{
						Name:  "GF_PATHS_DATA",
						Value: "/data/grafana",
					},
					corev1.EnvVar{
						Name: "GF_SECURITY_ADMIN_PASSWORD",
						ValueFrom: &corev1.EnvVarSource{
							SecretKeyRef: &corev1.SecretKeySelector{
								LocalObjectReference: corev1.LocalObjectReference{
									Name: "foo",
								},
								Key: "password",
							},
						},
					},
					corev1.EnvVar{
						Name: "GF_SECURITY_ADMIN_USER",
						ValueFrom: &corev1.EnvVarSource{
							SecretKeyRef: &corev1.SecretKeySelector{
								LocalObjectReference: corev1.LocalObjectReference{
									Name: "foo",
								},
								Key: "username",
							},
						},
					},
					corev1.EnvVar{Name: "TZ", Value: "UTC"},
				},
				Resources: corev1.ResourceRequirements{},
				VolumeMounts: []corev1.VolumeMount{
					corev1.VolumeMount{
						Name:      v1alpha1.TidbMonitorMemberType.String(),
						ReadOnly:  false,
						MountPath: "/data",
					},
					corev1.VolumeMount{
						Name:      "datasource",
						ReadOnly:  false,
						MountPath: "/etc/grafana/provisioning/datasources",
					},
					corev1.VolumeMount{
						Name:      "dashboards-provisioning",
						ReadOnly:  false,
						MountPath: "/etc/grafana/provisioning/dashboards",
					},
					corev1.VolumeMount{
						Name:      "grafana-dashboard",
						MountPath: "/grafana-dashboard-definitions/tidb",
					},
				},
			},
		},
	}

	for _, tt := range testCases {
		t.Run(tt.name, func(t *testing.T) {
			sa := getMonitorGrafanaContainer(&tt.secret, &tt.monitor, &tt.cluster)
			if tt.expected == nil {
				g.Expect(sa).To(BeNil())
				return
			}
			if diff := cmp.Diff(tt.expected, &sa); diff != "" {
				t.Errorf("unexpected plugin configuration (-want, +got): %s", diff)
			}
		})
	}
}<|MERGE_RESOLUTION|>--- conflicted
+++ resolved
@@ -775,19 +775,8 @@
 		t.Run(tt.name, func(t *testing.T) {
 			cm, err := getMonitorConfigMap(&tt.cluster, nil, &tt.monitor)
 			g.Expect(err).NotTo(HaveOccurred())
-<<<<<<< HEAD
-			sa := getMonitorVolumes(cm, &tt.monitor, &tt.cluster, nil)
-			if tt.expected == nil {
-				g.Expect(sa).To(BeNil())
-				return
-			}
-			if diff := cmp.Diff(&tt.expected, &sa); diff != "" {
-				t.Errorf("unexpected volume configuration (-want, +got): %s", diff)
-			}
-=======
 			sa := getMonitorVolumes(cm, &tt.monitor, &tt.cluster)
 			tt.expected(sa)
->>>>>>> 9d757cf2
 		})
 	}
 }
