// Copyright 2019 PingCAP, Inc.
//
// Licensed under the Apache License, Version 2.0 (the "License");
// you may not use this file except in compliance with the License.
// You may obtain a copy of the License at
//
//     http://www.apache.org/licenses/LICENSE-2.0
//
// Unless required by applicable law or agreed to in writing, software
// distributed under the License is distributed on an "AS IS" BASIS,
// See the License for the specific language governing permissions and
// limitations under the License.

package monitor

import (
	"testing"

	"github.com/google/go-cmp/cmp"
	. "github.com/onsi/gomega"
	"github.com/pingcap/tidb-operator/pkg/apis/pingcap/v1alpha1"
	"github.com/prometheus/common/model"
	corev1 "k8s.io/api/core/v1"
	metav1 "k8s.io/apimachinery/pkg/apis/meta/v1"
	"k8s.io/apimachinery/pkg/util/intstr"
	"k8s.io/utils/pointer"
)

func TestGetMonitorConfigMap(t *testing.T) {
	g := NewGomegaWithT(t)
	varTrue := true

	testCases := []struct {
		name                string
		cluster             v1alpha1.TidbCluster
		dmCluster           v1alpha1.DMCluster
		monitor             v1alpha1.TidbMonitor
		monitorClusterInfos []ClusterRegexInfo
		expected            *corev1.ConfigMap
	}{
		{
			name: "enable tls",
			cluster: v1alpha1.TidbCluster{
				Spec: v1alpha1.TidbClusterSpec{
					TLSCluster: &v1alpha1.TLSCluster{Enabled: true},
				},
			},
			dmCluster: v1alpha1.DMCluster{},
			monitor: v1alpha1.TidbMonitor{
				ObjectMeta: metav1.ObjectMeta{
					Name:      "foo",
					Namespace: "ns",
				},
			},
			monitorClusterInfos: []ClusterRegexInfo{
				{Name: "basic", enableTLS: true},
			},
			expected: &corev1.ConfigMap{
				ObjectMeta: metav1.ObjectMeta{
					Name:      "foo-monitor",
					Namespace: "ns",
					Labels: map[string]string{
						"app.kubernetes.io/name":       "tidb-cluster",
						"app.kubernetes.io/managed-by": "tidb-operator",
						"app.kubernetes.io/instance":   "foo",
						"app.kubernetes.io/component":  "monitor",
					},
					OwnerReferences: []metav1.OwnerReference{
						{
							APIVersion:         "pingcap.com/v1alpha1",
							Kind:               "TidbMonitor",
							Name:               "foo",
							Controller:         &varTrue,
							BlockOwnerDeletion: &varTrue,
						},
					},
				},
				Data: nil, // tests are in template_test.go
			},
		},
	}

	for _, tt := range testCases {
		t.Run(tt.name, func(t *testing.T) {
			cm, err := getMonitorConfigMap(&tt.monitor, tt.monitorClusterInfos, nil, 0)
			g.Expect(err).NotTo(HaveOccurred())
			if tt.expected == nil {
				g.Expect(cm).To(BeNil())
				return
			}
			cm.Data = nil
			if diff := cmp.Diff(&tt.expected, &cm); diff != "" {
				t.Errorf("unexpected plugin configuration (-want, +got): %s", diff)
			}
		})
	}
}

func TestGetMonitorSecret(t *testing.T) {
	g := NewGomegaWithT(t)
	varTrue := true

	testCases := []struct {
		name     string
		monitor  v1alpha1.TidbMonitor
		expected *corev1.Secret
	}{
		{
			name: "basic",
			monitor: v1alpha1.TidbMonitor{
				ObjectMeta: metav1.ObjectMeta{
					Name:      "foo",
					Namespace: "ns",
				},
				Spec: v1alpha1.TidbMonitorSpec{
					Grafana: &v1alpha1.GrafanaSpec{
						Username: "admin",
						Password: "passwd",
					},
				},
			},
			expected: &corev1.Secret{
				ObjectMeta: metav1.ObjectMeta{
					Name:      "foo-monitor",
					Namespace: "ns",
					Labels: map[string]string{
						"app.kubernetes.io/name":       "tidb-cluster",
						"app.kubernetes.io/managed-by": "tidb-operator",
						"app.kubernetes.io/instance":   "foo",
						"app.kubernetes.io/component":  "monitor",
					},
					OwnerReferences: []metav1.OwnerReference{
						{
							APIVersion:         "pingcap.com/v1alpha1",
							Kind:               "TidbMonitor",
							Name:               "foo",
							Controller:         &varTrue,
							BlockOwnerDeletion: &varTrue,
						},
					},
				},
				Data: map[string][]byte{
					"username": []byte("admin"),
					"password": []byte("passwd"),
				},
			},
		},
	}

	for _, tt := range testCases {
		t.Run(tt.name, func(t *testing.T) {
			sec := getMonitorSecret(&tt.monitor)
			if tt.expected == nil {
				g.Expect(sec).To(BeNil())
				return
			}
			if diff := cmp.Diff(&tt.expected, &sec); diff != "" {
				t.Errorf("unexpected plugin configuration (-want, +got): %s", diff)
			}
		})
	}
}

func TestGetMonitorServiceAccount(t *testing.T) {
	g := NewGomegaWithT(t)

	testCases := []struct {
		name     string
		monitor  v1alpha1.TidbMonitor
		expected *corev1.ServiceAccount
	}{
		{
			name: "basic",
			monitor: v1alpha1.TidbMonitor{
				ObjectMeta: metav1.ObjectMeta{
					Name:      "foo",
					Namespace: "ns",
				},
			},
			expected: &corev1.ServiceAccount{
				ObjectMeta: metav1.ObjectMeta{
					Name:      "foo-monitor",
					Namespace: "ns",
					Labels: map[string]string{
						"app.kubernetes.io/name":       "tidb-cluster",
						"app.kubernetes.io/managed-by": "tidb-operator",
						"app.kubernetes.io/instance":   "foo",
						"app.kubernetes.io/component":  "monitor",
					},
					OwnerReferences: []metav1.OwnerReference{
						{
							APIVersion:         "pingcap.com/v1alpha1",
							Kind:               "TidbMonitor",
							Name:               "foo",
							Controller:         pointer.BoolPtr(true),
							BlockOwnerDeletion: pointer.BoolPtr(true),
						},
					},
				},
			},
		},
	}

	for _, tt := range testCases {
		t.Run(tt.name, func(t *testing.T) {
			sa := getMonitorServiceAccount(&tt.monitor)
			if tt.expected == nil {
				g.Expect(sa).To(BeNil())
				return
			}
			if diff := cmp.Diff(&tt.expected, &sa); diff != "" {
				t.Errorf("unexpected plugin configuration (-want, +got): %s", diff)
			}
		})
	}
}

func TestGetMonitorService(t *testing.T) {
	g := NewGomegaWithT(t)
	testCases := []struct {
		name     string
		monitor  v1alpha1.TidbMonitor
		expected []*corev1.Service
	}{
		{
			name: "basic",
			monitor: v1alpha1.TidbMonitor{
				ObjectMeta: metav1.ObjectMeta{
					Name:      "foo",
					Namespace: "ns",
				},
			},
			expected: []*corev1.Service{
				{
					ObjectMeta: metav1.ObjectMeta{
						Name:      "foo-prometheus",
						Namespace: "ns",
						Labels: map[string]string{
							"app.kubernetes.io/name":       "tidb-cluster",
							"app.kubernetes.io/managed-by": "tidb-operator",
							"app.kubernetes.io/instance":   "foo",
							"app.kubernetes.io/component":  "monitor",
							"app.kubernetes.io/used-by":    "prometheus",
						},
						OwnerReferences: []metav1.OwnerReference{
							{
								APIVersion: "pingcap.com/v1alpha1",
								Kind:       "TidbMonitor",
								Name:       "foo",
								UID:        "",
								Controller: func(b bool) *bool {
									return &b
								}(true),
								BlockOwnerDeletion: func(b bool) *bool {
									return &b
								}(true),
							},
						},
					},
					Spec: corev1.ServiceSpec{
						Ports: []corev1.ServicePort{
							{
								Name:       "http-prometheus",
								Protocol:   "TCP",
								Port:       9090,
								TargetPort: intstr.IntOrString{IntVal: 9090},
							},
						},
						Selector: map[string]string{
							"app.kubernetes.io/component": "monitor",
							"app.kubernetes.io/instance":  "foo",
							"app.kubernetes.io/name":      "tidb-cluster",
						},
					},
				},
				{
					ObjectMeta: metav1.ObjectMeta{
						Name:      "foo-monitor-reloader",
						Namespace: "ns",
						Labels: map[string]string{
							"app.kubernetes.io/component":  "monitor",
							"app.kubernetes.io/instance":   "foo",
							"app.kubernetes.io/managed-by": "tidb-operator",
							"app.kubernetes.io/name":       "tidb-cluster",
						},
						OwnerReferences: []metav1.OwnerReference{
							{
								APIVersion: "pingcap.com/v1alpha1",
								Kind:       "TidbMonitor",
								Name:       "foo",
								Controller: func(b bool) *bool {
									return &b
								}(true),
								BlockOwnerDeletion: func(b bool) *bool {
									return &b
								}(true),
							},
						},
					},
					Spec: corev1.ServiceSpec{
						Ports: []corev1.ServicePort{
							{
								Name:       "tcp-reloader",
								Port:       9089,
								Protocol:   corev1.ProtocolTCP,
								TargetPort: intstr.FromInt(9089),
							},
						},
						Selector: map[string]string{
							"app.kubernetes.io/component": "monitor",
							"app.kubernetes.io/instance":  "foo",
							"app.kubernetes.io/name":      "tidb-cluster",
						},
					},
				},
			},
		},
		{
			name: "TidbMonitor service in typical public cloud",
			monitor: v1alpha1.TidbMonitor{
				ObjectMeta: metav1.ObjectMeta{
					Name:      "foo",
					Namespace: "ns",
				},
				Spec: v1alpha1.TidbMonitorSpec{
					Prometheus: v1alpha1.PrometheusSpec{
						Service: v1alpha1.ServiceSpec{
							Type:           corev1.ServiceTypeLoadBalancer,
							LoadBalancerIP: pointer.StringPtr("78.11.24.19"),
							LoadBalancerSourceRanges: []string{
								"10.0.0.0/8",
								"130.211.204.1/32",
							},
						},
					},
					Reloader: v1alpha1.ReloaderSpec{
						Service: v1alpha1.ServiceSpec{
							Type:           corev1.ServiceTypeLoadBalancer,
							LoadBalancerIP: pointer.StringPtr("78.11.24.19"),
							LoadBalancerSourceRanges: []string{
								"10.0.0.0/8",
								"130.211.204.1/32",
							},
						},
					},
					Grafana: &v1alpha1.GrafanaSpec{
						Service: v1alpha1.ServiceSpec{
							Type:           corev1.ServiceTypeLoadBalancer,
							LoadBalancerIP: pointer.StringPtr("78.11.24.19"),
							LoadBalancerSourceRanges: []string{
								"10.0.0.0/8",
								"130.211.204.1/32",
							},
						},
					},
				},
			},
			expected: []*corev1.Service{
				{
					ObjectMeta: metav1.ObjectMeta{
						Name:      "foo-prometheus",
						Namespace: "ns",
						Labels: map[string]string{
							"app.kubernetes.io/name":       "tidb-cluster",
							"app.kubernetes.io/managed-by": "tidb-operator",
							"app.kubernetes.io/instance":   "foo",
							"app.kubernetes.io/component":  "monitor",
							"app.kubernetes.io/used-by":    "prometheus",
						},
						OwnerReferences: []metav1.OwnerReference{
							{
								APIVersion: "pingcap.com/v1alpha1",
								Kind:       "TidbMonitor",
								Name:       "foo",
								UID:        "",
								Controller: func(b bool) *bool {
									return &b
								}(true),
								BlockOwnerDeletion: func(b bool) *bool {
									return &b
								}(true),
							},
						},
					},
					Spec: corev1.ServiceSpec{
						Ports: []corev1.ServicePort{
							{
								Name:       "http-prometheus",
								Protocol:   "TCP",
								Port:       9090,
								TargetPort: intstr.IntOrString{IntVal: 9090},
							},
						},
						Selector: map[string]string{
							"app.kubernetes.io/component": "monitor",
							"app.kubernetes.io/instance":  "foo",
							"app.kubernetes.io/name":      "tidb-cluster",
						},
						Type:           "LoadBalancer",
						LoadBalancerIP: "78.11.24.19",
						LoadBalancerSourceRanges: []string{
							"10.0.0.0/8",
							"130.211.204.1/32",
						},
					},
				},
				{
					ObjectMeta: metav1.ObjectMeta{
						Name:      "foo-monitor-reloader",
						Namespace: "ns",
						Labels: map[string]string{
							"app.kubernetes.io/component":  "monitor",
							"app.kubernetes.io/instance":   "foo",
							"app.kubernetes.io/managed-by": "tidb-operator",
							"app.kubernetes.io/name":       "tidb-cluster",
						},
						OwnerReferences: []metav1.OwnerReference{
							{
								APIVersion: "pingcap.com/v1alpha1",
								Kind:       "TidbMonitor",
								Name:       "foo",
								Controller: func(b bool) *bool {
									return &b
								}(true),
								BlockOwnerDeletion: func(b bool) *bool {
									return &b
								}(true),
							},
						},
					},
					Spec: corev1.ServiceSpec{
						Ports: []corev1.ServicePort{
							{
								Name:       "tcp-reloader",
								Port:       9089,
								Protocol:   corev1.ProtocolTCP,
								TargetPort: intstr.FromInt(9089),
							},
						},
						Selector: map[string]string{
							"app.kubernetes.io/component": "monitor",
							"app.kubernetes.io/instance":  "foo",
							"app.kubernetes.io/name":      "tidb-cluster",
						},
						Type:           "LoadBalancer",
						LoadBalancerIP: "78.11.24.19",
						LoadBalancerSourceRanges: []string{
							"10.0.0.0/8",
							"130.211.204.1/32",
						},
					},
				},
				{
					ObjectMeta: metav1.ObjectMeta{
						Name:      "foo-grafana",
						Namespace: "ns",
						Labels: map[string]string{
							"app.kubernetes.io/name":       "tidb-cluster",
							"app.kubernetes.io/managed-by": "tidb-operator",
							"app.kubernetes.io/instance":   "foo",
							"app.kubernetes.io/component":  "monitor",
							"app.kubernetes.io/used-by":    "grafana",
						},
						OwnerReferences: []metav1.OwnerReference{
							{
								APIVersion: "pingcap.com/v1alpha1",
								Kind:       "TidbMonitor",
								Name:       "foo",
								UID:        "",
								Controller: func(b bool) *bool {
									return &b
								}(true),
								BlockOwnerDeletion: func(b bool) *bool {
									return &b
								}(true),
							},
						},
					},
					Spec: corev1.ServiceSpec{
						Ports: []corev1.ServicePort{
							{
								Name:       "http-grafana",
								Protocol:   "TCP",
								Port:       3000,
								TargetPort: intstr.IntOrString{IntVal: 3000},
							},
						},
						Selector: map[string]string{
							"app.kubernetes.io/component": "monitor",
							"app.kubernetes.io/instance":  "foo",
							"app.kubernetes.io/name":      "tidb-cluster",
						},
						Type:           "LoadBalancer",
						LoadBalancerIP: "78.11.24.19",
						LoadBalancerSourceRanges: []string{
							"10.0.0.0/8",
							"130.211.204.1/32",
						},
					},
				},
			},
		},
		{
			name: "tidb monitor with grafana",
			monitor: v1alpha1.TidbMonitor{
				ObjectMeta: metav1.ObjectMeta{
					Name:      "foo",
					Namespace: "ns",
				},
				Spec: v1alpha1.TidbMonitorSpec{
					Grafana: &v1alpha1.GrafanaSpec{
						Service: v1alpha1.ServiceSpec{
							Type: corev1.ServiceTypeClusterIP,
						},
					},
				},
			},
			expected: []*corev1.Service{
				{
					ObjectMeta: metav1.ObjectMeta{
						Name:      "foo-prometheus",
						Namespace: "ns",
						Labels: map[string]string{
							"app.kubernetes.io/name":       "tidb-cluster",
							"app.kubernetes.io/managed-by": "tidb-operator",
							"app.kubernetes.io/instance":   "foo",
							"app.kubernetes.io/component":  "monitor",
							"app.kubernetes.io/used-by":    "prometheus",
						},
						OwnerReferences: []metav1.OwnerReference{
							{
								APIVersion: "pingcap.com/v1alpha1",
								Kind:       "TidbMonitor",
								Name:       "foo",
								UID:        "",
								Controller: func(b bool) *bool {
									return &b
								}(true),
								BlockOwnerDeletion: func(b bool) *bool {
									return &b
								}(true),
							},
						},
					},
					Spec: corev1.ServiceSpec{
						Ports: []corev1.ServicePort{
							{
								Name:       "http-prometheus",
								Protocol:   "TCP",
								Port:       9090,
								TargetPort: intstr.IntOrString{IntVal: 9090},
							},
						},
						Selector: map[string]string{
							"app.kubernetes.io/component": "monitor",
							"app.kubernetes.io/instance":  "foo",
							"app.kubernetes.io/name":      "tidb-cluster",
						},
					},
				},
				{
					ObjectMeta: metav1.ObjectMeta{
						Name:      "foo-monitor-reloader",
						Namespace: "ns",
						Labels: map[string]string{
							"app.kubernetes.io/component":  "monitor",
							"app.kubernetes.io/instance":   "foo",
							"app.kubernetes.io/managed-by": "tidb-operator",
							"app.kubernetes.io/name":       "tidb-cluster",
						},
						OwnerReferences: []metav1.OwnerReference{
							{
								APIVersion: "pingcap.com/v1alpha1",
								Kind:       "TidbMonitor",
								Name:       "foo",
								Controller: func(b bool) *bool {
									return &b
								}(true),
								BlockOwnerDeletion: func(b bool) *bool {
									return &b
								}(true),
							},
						},
					},
					Spec: corev1.ServiceSpec{
						Ports: []corev1.ServicePort{
							{
								Name:       "tcp-reloader",
								Port:       9089,
								Protocol:   corev1.ProtocolTCP,
								TargetPort: intstr.FromInt(9089),
							},
						},
						Selector: map[string]string{
							"app.kubernetes.io/component": "monitor",
							"app.kubernetes.io/instance":  "foo",
							"app.kubernetes.io/name":      "tidb-cluster",
						},
					},
				},
				{
					ObjectMeta: metav1.ObjectMeta{
						Name:      "foo-grafana",
						Namespace: "ns",
						OwnerReferences: []metav1.OwnerReference{
							{
								APIVersion: "pingcap.com/v1alpha1",
								Kind:       "TidbMonitor",
								Name:       "foo",
								Controller: func(b bool) *bool {
									return &b
								}(true),
								BlockOwnerDeletion: func(b bool) *bool {
									return &b
								}(true),
							},
						},
						Labels: map[string]string{
							"app.kubernetes.io/component":  "monitor",
							"app.kubernetes.io/instance":   "foo",
							"app.kubernetes.io/managed-by": "tidb-operator",
							"app.kubernetes.io/name":       "tidb-cluster",
							"app.kubernetes.io/used-by":    "grafana",
						},
					},
					Spec: corev1.ServiceSpec{
						Ports: []corev1.ServicePort{
							{
								Name:       "http-grafana",
								Port:       3000,
								Protocol:   corev1.ProtocolTCP,
								TargetPort: intstr.FromInt(3000),
							},
						},
						Type: "ClusterIP",
						Selector: map[string]string{
							"app.kubernetes.io/component": "monitor",
							"app.kubernetes.io/instance":  "foo",
							"app.kubernetes.io/name":      "tidb-cluster",
						},
					},
				},
			},
		},
	}

	for _, tt := range testCases {
		t.Run(tt.name, func(t *testing.T) {
			svc := getMonitorService(&tt.monitor)
			if tt.expected == nil {
				g.Expect(svc).To(BeNil())
				return
			}
			if diff := cmp.Diff(&tt.expected, &svc); diff != "" {
				t.Errorf("unexpected service configuration (-want, +got): %s", diff)
			}
		})
	}
}

func TestGetMonitorVolumes(t *testing.T) {
	g := NewGomegaWithT(t)

	testCases := []struct {
		name      string
		cluster   v1alpha1.TidbCluster
		dmCluster v1alpha1.DMCluster
		monitor   v1alpha1.TidbMonitor
		expected  func(volumes []corev1.Volume)
	}{
		{
			name: "basic",
			cluster: v1alpha1.TidbCluster{
				Spec: v1alpha1.TidbClusterSpec{
					TLSCluster: &v1alpha1.TLSCluster{Enabled: false},
				},
			},
			dmCluster: v1alpha1.DMCluster{},
			monitor: v1alpha1.TidbMonitor{
				ObjectMeta: metav1.ObjectMeta{
					Name:      "foo",
					Namespace: "ns",
				},
			},
			expected: func(volumes []corev1.Volume) {
				g := NewGomegaWithT(t)
				g.Expect(volumes).To(Equal([]corev1.Volume{
					{
						Name: v1alpha1.TidbMonitorMemberType.String(),
						VolumeSource: corev1.VolumeSource{
							EmptyDir: &corev1.EmptyDirVolumeSource{},
						},
					},
					{
						Name: "prometheus-config",
						VolumeSource: corev1.VolumeSource{
							ConfigMap: &corev1.ConfigMapVolumeSource{
								LocalObjectReference: corev1.LocalObjectReference{
									Name: "foo-monitor",
								},
								Items: []corev1.KeyToPath{
									corev1.KeyToPath{
										Key:  "prometheus-config",
										Path: "prometheus.yml",
									},
								},
							},
						},
					},
					{
						Name: "prometheus-rules",
						VolumeSource: corev1.VolumeSource{
							EmptyDir: &corev1.EmptyDirVolumeSource{},
						},
					},
					{
						Name: "prometheus-config-out",
						VolumeSource: corev1.VolumeSource{
							EmptyDir: &corev1.EmptyDirVolumeSource{},
						},
					},
					{
						Name: "tls-assets",
						VolumeSource: corev1.VolumeSource{
							Secret: &corev1.SecretVolumeSource{
								SecretName:  GetTLSAssetsSecretName("foo"),
								DefaultMode: pointer.Int32Ptr(420),
							},
						},
					},
				},
				))
			},
		},
		{
			name: "basic",
			cluster: v1alpha1.TidbCluster{
				Spec: v1alpha1.TidbClusterSpec{
					TLSCluster: &v1alpha1.TLSCluster{Enabled: false},
				},
			},
			dmCluster: v1alpha1.DMCluster{
				Spec: v1alpha1.DMClusterSpec{
					TLSCluster: &v1alpha1.TLSCluster{Enabled: false},
				},
			},
			monitor: v1alpha1.TidbMonitor{
				ObjectMeta: metav1.ObjectMeta{
					Name:      "foo",
					Namespace: "ns",
				},
			},
			expected: func(volumes []corev1.Volume) {
				g := NewGomegaWithT(t)
				g.Expect(volumes).To(Equal([]corev1.Volume{
					{
						Name: v1alpha1.TidbMonitorMemberType.String(),
						VolumeSource: corev1.VolumeSource{
							EmptyDir: &corev1.EmptyDirVolumeSource{},
						},
					},
					{
						Name: "prometheus-config",
						VolumeSource: corev1.VolumeSource{
							ConfigMap: &corev1.ConfigMapVolumeSource{
								LocalObjectReference: corev1.LocalObjectReference{
									Name: "foo-monitor",
								},
								Items: []corev1.KeyToPath{
									corev1.KeyToPath{
										Key:  "prometheus-config",
										Path: "prometheus.yml",
									},
								},
							},
						},
					},
					{
						Name: "prometheus-rules",
						VolumeSource: corev1.VolumeSource{
							EmptyDir: &corev1.EmptyDirVolumeSource{},
						},
					},
					{
						Name: "prometheus-config-out",
						VolumeSource: corev1.VolumeSource{
							EmptyDir: &corev1.EmptyDirVolumeSource{},
						},
					},
					{
						Name: "tls-assets",
						VolumeSource: corev1.VolumeSource{
							Secret: &corev1.SecretVolumeSource{
								SecretName:  GetTLSAssetsSecretName("foo"),
								DefaultMode: pointer.Int32Ptr(420),
							},
						},
					},
				},
				))
			},
		},
		{
			name: "tls and persistent",
			cluster: v1alpha1.TidbCluster{
				ObjectMeta: metav1.ObjectMeta{
					Name:      "foo",
					Namespace: "ns",
				},
				Spec: v1alpha1.TidbClusterSpec{
					TLSCluster: &v1alpha1.TLSCluster{Enabled: true},
				},
			},
			dmCluster: v1alpha1.DMCluster{
				ObjectMeta: metav1.ObjectMeta{
					Name:      "foodm",
					Namespace: "ns",
				},
				Spec: v1alpha1.DMClusterSpec{
					TLSCluster: &v1alpha1.TLSCluster{Enabled: true},
				},
			},
			monitor: v1alpha1.TidbMonitor{
				ObjectMeta: metav1.ObjectMeta{
					Name:      "foo",
					Namespace: "ns",
				},
			},
			expected: func(volumes []corev1.Volume) {
				g := NewGomegaWithT(t)
				g.Expect(volumes).To(Equal([]corev1.Volume{
					{
						Name: v1alpha1.TidbMonitorMemberType.String(),
						VolumeSource: corev1.VolumeSource{
							EmptyDir: &corev1.EmptyDirVolumeSource{},
						},
					},
					{
						Name: "prometheus-config",
						VolumeSource: corev1.VolumeSource{
							ConfigMap: &corev1.ConfigMapVolumeSource{
								LocalObjectReference: corev1.LocalObjectReference{
									Name: "foo-monitor",
								},
								Items: []corev1.KeyToPath{
									corev1.KeyToPath{
										Key:  "prometheus-config",
										Path: "prometheus.yml",
									},
								},
							},
						},
					},
					{
						Name: "prometheus-rules",
						VolumeSource: corev1.VolumeSource{
							EmptyDir: &corev1.EmptyDirVolumeSource{},
						},
					},
					{
						Name: "prometheus-config-out",
						VolumeSource: corev1.VolumeSource{
							EmptyDir: &corev1.EmptyDirVolumeSource{},
						},
					},
					{
						Name: "tls-assets",
						VolumeSource: corev1.VolumeSource{
							Secret: &corev1.SecretVolumeSource{
								SecretName:  GetTLSAssetsSecretName("foo"),
								DefaultMode: pointer.Int32Ptr(420),
							},
						},
					},
				},
				))
			},
		},
	}

	for _, tt := range testCases {
		t.Run(tt.name, func(t *testing.T) {
			cm, err := getMonitorConfigMap(&tt.monitor, nil, nil, 0)
			g.Expect(err).NotTo(HaveOccurred())
			sa := getMonitorVolumes(cm, &tt.monitor)
			tt.expected(sa)
		})
	}
}

func TestGetMonitorPrometheusContainer(t *testing.T) {
	g := NewGomegaWithT(t)

	testCases := []struct {
		name     string
		cluster  v1alpha1.TidbCluster
		monitor  v1alpha1.TidbMonitor
		expected *corev1.Container
	}{
		{
			name: "basic",
			cluster: v1alpha1.TidbCluster{
				Spec: v1alpha1.TidbClusterSpec{
					TLSCluster: &v1alpha1.TLSCluster{Enabled: true},
				},
			},
			monitor: v1alpha1.TidbMonitor{
				ObjectMeta: metav1.ObjectMeta{
					Name:      "foo",
					Namespace: "ns",
				},
				Spec: v1alpha1.TidbMonitorSpec{
					Prometheus: v1alpha1.PrometheusSpec{
						MonitorContainer: v1alpha1.MonitorContainer{
							BaseImage: "hub.pingcap.net",
							Version:   "latest",
						},
						Config: &v1alpha1.PrometheusConfiguration{
							CommandOptions: []string{
								"--web.external-url=https://www.example.com/prometheus/",
							},
						},
					},
				},
			},
			expected: &corev1.Container{
				Name:  "prometheus",
				Image: "hub.pingcap.net:latest",
				Command: []string{
					"/bin/sh",
					"-c",
					"sed 's/$NAMESPACE/'\"$NAMESPACE\"'/g;s/$POD_NAME/'\"$POD_NAME\"'/g;s/$SHARD/'\"$SHARD\"'/g' /etc/prometheus/config/prometheus.yml > /etc/prometheus/config_out/prometheus.yml && /bin/prometheus --web.enable-admin-api --web.enable-lifecycle --config.file=/etc/prometheus/config_out/prometheus.yml --storage.tsdb.path=/data/prometheus --storage.tsdb.retention=0d --web.external-url=https://www.example.com/prometheus/",
				},
				Ports: []corev1.ContainerPort{
					corev1.ContainerPort{
						Name:          "prometheus",
						ContainerPort: 9090,
						Protocol:      "TCP",
					},
				},
				Env: []corev1.EnvVar{
					corev1.EnvVar{
						Name:  "TZ",
						Value: "UTC",
					},
					{
						Name: "POD_NAME",
						ValueFrom: &corev1.EnvVarSource{
							FieldRef: &corev1.ObjectFieldSelector{FieldPath: "metadata.name"},
						},
					},
					{
						Name: "NAMESPACE",
						ValueFrom: &corev1.EnvVarSource{
							FieldRef: &corev1.ObjectFieldSelector{FieldPath: "metadata.namespace"},
						},
					},
					{
						Name:  "SHARD",
						Value: "0",
					},
				},
				Resources: corev1.ResourceRequirements{},
				ReadinessProbe: &corev1.Probe{
					Handler: corev1.Handler{
						HTTPGet: &corev1.HTTPGetAction{
							Path: "/-/ready",
							Port: intstr.FromInt(9090),
						},
					},
					TimeoutSeconds:   3,
					PeriodSeconds:    5,
					FailureThreshold: 120, // Allow up to 10m on startup for data recovery
				},
				VolumeMounts: []corev1.VolumeMount{
					{
						Name:      "prometheus-config-out",
						MountPath: "/etc/prometheus/config_out",
						ReadOnly:  false,
					},
					corev1.VolumeMount{
						Name:      "prometheus-config",
						ReadOnly:  true,
						MountPath: "/etc/prometheus/config",
					},
					corev1.VolumeMount{
						Name:      v1alpha1.TidbMonitorMemberType.String(),
						ReadOnly:  false,
						MountPath: "/data",
					},
					corev1.VolumeMount{
						Name:      "prometheus-rules",
						ReadOnly:  false,
						MountPath: "/prometheus-rules",
					},
					{
						Name:      "tls-assets",
						MountPath: "/var/lib/cluster-assets-tls",
						ReadOnly:  true,
					},
				},
			},
		},
	}

	for _, tt := range testCases {
		t.Run(tt.name, func(t *testing.T) {
<<<<<<< HEAD
			sa := getMonitorPrometheusContainer(&tt.monitor, &tt.cluster, 0)
=======
			sa := getMonitorPrometheusContainer(&tt.monitor, &tt.cluster)
>>>>>>> a748b427
			if tt.expected == nil {
				g.Expect(sa).To(BeNil())
				return
			}
			if diff := cmp.Diff(tt.expected, &sa); diff != "" {
				t.Errorf("unexpected plugin configuration (-want, +got): %s", diff)
			}
		})
	}
}

func TestGetMonitorGrafanaContainer(t *testing.T) {
	g := NewGomegaWithT(t)

	testCases := []struct {
		name     string
		secret   corev1.Secret
		cluster  v1alpha1.TidbCluster
		monitor  v1alpha1.TidbMonitor
		expected *corev1.Container
	}{
		{
			name: "basic",
			secret: corev1.Secret{
				ObjectMeta: metav1.ObjectMeta{
					Name:      "foo",
					Namespace: "ns",
				},
			},
			cluster: v1alpha1.TidbCluster{
				Spec: v1alpha1.TidbClusterSpec{
					TLSCluster: &v1alpha1.TLSCluster{Enabled: true},
				},
			},
			monitor: v1alpha1.TidbMonitor{
				ObjectMeta: metav1.ObjectMeta{
					Name:      "foo",
					Namespace: "ns",
				},
				Spec: v1alpha1.TidbMonitorSpec{
					Grafana: &v1alpha1.GrafanaSpec{
						MonitorContainer: v1alpha1.MonitorContainer{
							BaseImage: "hub.pingcap.net",
							Version:   "latest",
						},
					},
				},
			},
			expected: &corev1.Container{
				Name:  "grafana",
				Image: "hub.pingcap.net:latest",
				Ports: []corev1.ContainerPort{
					corev1.ContainerPort{
						Name:          "grafana",
						ContainerPort: 3000,
						Protocol:      "TCP",
					},
				},
				Env: []corev1.EnvVar{
					corev1.EnvVar{
						Name:  "GF_PATHS_DATA",
						Value: "/data/grafana",
					},
					corev1.EnvVar{
						Name: "GF_SECURITY_ADMIN_PASSWORD",
						ValueFrom: &corev1.EnvVarSource{
							SecretKeyRef: &corev1.SecretKeySelector{
								LocalObjectReference: corev1.LocalObjectReference{
									Name: "foo",
								},
								Key: "password",
							},
						},
					},
					corev1.EnvVar{
						Name: "GF_SECURITY_ADMIN_USER",
						ValueFrom: &corev1.EnvVarSource{
							SecretKeyRef: &corev1.SecretKeySelector{
								LocalObjectReference: corev1.LocalObjectReference{
									Name: "foo",
								},
								Key: "username",
							},
						},
					},
					corev1.EnvVar{Name: "TZ", Value: "UTC"},
				},
				Resources: corev1.ResourceRequirements{},
				VolumeMounts: []corev1.VolumeMount{
					corev1.VolumeMount{
						Name:      v1alpha1.TidbMonitorMemberType.String(),
						ReadOnly:  false,
						MountPath: "/data",
					},
					corev1.VolumeMount{
						Name:      "datasource",
						ReadOnly:  false,
						MountPath: "/etc/grafana/provisioning/datasources",
					},
					corev1.VolumeMount{
						Name:      "dashboards-provisioning",
						ReadOnly:  false,
						MountPath: "/etc/grafana/provisioning/dashboards",
					},
					corev1.VolumeMount{
						Name:      "grafana-dashboard",
						MountPath: "/grafana-dashboard-definitions/tidb",
					},
				},
				ReadinessProbe: &corev1.Probe{
					Handler: corev1.Handler{
						HTTPGet: &corev1.HTTPGetAction{
							Path: "/api/health",
							Port: intstr.FromInt(3000),
						},
					},
					TimeoutSeconds:   5,
					PeriodSeconds:    10,
					SuccessThreshold: 1,
				},
				LivenessProbe: &corev1.Probe{
					Handler: corev1.Handler{
						HTTPGet: &corev1.HTTPGetAction{
							Path: "/api/health",
							Port: intstr.FromInt(3000),
						},
					},
					TimeoutSeconds:      5,
					FailureThreshold:    10,
					PeriodSeconds:       10,
					SuccessThreshold:    1,
					InitialDelaySeconds: 30,
				},
			},
		},
	}

	for _, tt := range testCases {
		t.Run(tt.name, func(t *testing.T) {
			sa := getMonitorGrafanaContainer(&tt.secret, &tt.monitor, &tt.cluster)
			if tt.expected == nil {
				g.Expect(sa).To(BeNil())
				return
			}
			if diff := cmp.Diff(tt.expected, &sa); diff != "" {
				t.Errorf("unexpected plugin configuration (-want, +got): %s", diff)
			}
		})
	}
}

func TestGetMonitorThanosSidecarContainer(t *testing.T) {
	g := NewGomegaWithT(t)

	testCases := []struct {
		name     string
		secret   corev1.Secret
		cluster  v1alpha1.TidbCluster
		monitor  v1alpha1.TidbMonitor
		expected *corev1.Container
	}{
		{
			name: "basic",
			secret: corev1.Secret{
				ObjectMeta: metav1.ObjectMeta{
					Name:      "foo",
					Namespace: "ns",
				},
			},
			cluster: v1alpha1.TidbCluster{
				Spec: v1alpha1.TidbClusterSpec{
					TLSCluster: &v1alpha1.TLSCluster{Enabled: true},
				},
			},
			monitor: v1alpha1.TidbMonitor{
				ObjectMeta: metav1.ObjectMeta{
					Name:      "foo",
					Namespace: "ns",
				},
				Spec: v1alpha1.TidbMonitorSpec{
					Thanos: &v1alpha1.ThanosSpec{
						MonitorContainer: v1alpha1.MonitorContainer{
							BaseImage: "thanosio/thanos",
							Version:   "v0.17.2",
						},
						ObjectStorageConfig: &corev1.SecretKeySelector{
							Key: "objectstorage.yaml",
							LocalObjectReference: corev1.LocalObjectReference{
								Name: "thanos-objectstorage",
							},
						},
					},
				},
			},
			expected: &corev1.Container{
				Name:  "thanos-sidecar",
				Image: "thanosio/thanos:v0.17.2",
				Args: []string{
					"sidecar",
					"--prometheus.url=http://localhost:9090/.",
					"--grpc-address=[$(POD_IP)]:10901",
					"--http-address=[$(POD_IP)]:10902",
					"--objstore.config=$(OBJSTORE_CONFIG)",
					"--tsdb.path=/data/prometheus",
				},
				Ports: []corev1.ContainerPort{
					{
						Name:          "http",
						ContainerPort: 10902,
						Protocol:      "TCP",
					},
					{
						Name:          "grpc",
						ContainerPort: 10901,
						Protocol:      "TCP",
					},
				},
				Env: []corev1.EnvVar{
					{
						Name: "POD_IP",
						ValueFrom: &corev1.EnvVarSource{
							FieldRef: &corev1.ObjectFieldSelector{
								FieldPath: "status.podIP",
							},
						},
					},
					{
						Name: "POD_NAME",
						ValueFrom: &corev1.EnvVarSource{
							FieldRef: &corev1.ObjectFieldSelector{FieldPath: "metadata.name"},
						},
					},
					{
						Name: "NAMESPACE",
						ValueFrom: &corev1.EnvVarSource{
							FieldRef: &corev1.ObjectFieldSelector{FieldPath: "metadata.namespace"},
						},
					},
					{
						Name: "OBJSTORE_CONFIG",
						ValueFrom: &corev1.EnvVarSource{
							SecretKeyRef: &corev1.SecretKeySelector{
								Key: "objectstorage.yaml",
								LocalObjectReference: corev1.LocalObjectReference{
									Name: "thanos-objectstorage",
								},
							},
						},
					},
				},
				Resources: corev1.ResourceRequirements{},
				VolumeMounts: []corev1.VolumeMount{
					{
						Name:      v1alpha1.TidbMonitorMemberType.String(),
						MountPath: "/data",
					},
				},
			},
		},
	}

	for _, tt := range testCases {
		t.Run(tt.name, func(t *testing.T) {
			sa := getThanosSidecarContainer(&tt.monitor)
			if tt.expected == nil {
				g.Expect(sa).To(BeNil())
				return
			}
			if diff := cmp.Diff(tt.expected, &sa); diff != "" {
				t.Errorf("unexpected plugin configuration (-want, +got): %s", diff)
			}
		})
	}
}

func TestBuildExternalLabels(t *testing.T) {
	g := NewGomegaWithT(t)

	testCases := []struct {
		name     string
		secret   corev1.Secret
		cluster  v1alpha1.TidbCluster
		monitor  v1alpha1.TidbMonitor
		expected *model.LabelSet
	}{
		{
			cluster: v1alpha1.TidbCluster{
				Spec: v1alpha1.TidbClusterSpec{
					TLSCluster: &v1alpha1.TLSCluster{Enabled: true},
				},
			},
			monitor: v1alpha1.TidbMonitor{
				ObjectMeta: metav1.ObjectMeta{
					Name:      "foo",
					Namespace: "ns",
				},
				Spec: v1alpha1.TidbMonitorSpec{
					Thanos: &v1alpha1.ThanosSpec{
						MonitorContainer: v1alpha1.MonitorContainer{
							BaseImage: "thanosio/thanos",
							Version:   "v0.17.2",
						},
					},
				},
			},
			expected: &model.LabelSet{
				defaultReplicaExternalLabelName: "$NAMESPACE_$POD_NAME",
			},
		},
	}

	for _, tt := range testCases {
		t.Run(tt.name, func(t *testing.T) {
			sa := buildExternalLabels(&tt.monitor)
			if tt.expected == nil {
				g.Expect(sa).To(BeNil())
				return
			}
			if diff := cmp.Diff(tt.expected, &sa); diff != "" {
				t.Errorf("unexpected plugin configuration (-want, +got): %s", diff)
			}
		})
	}
}<|MERGE_RESOLUTION|>--- conflicted
+++ resolved
@@ -1005,11 +1005,7 @@
 
 	for _, tt := range testCases {
 		t.Run(tt.name, func(t *testing.T) {
-<<<<<<< HEAD
 			sa := getMonitorPrometheusContainer(&tt.monitor, &tt.cluster, 0)
-=======
-			sa := getMonitorPrometheusContainer(&tt.monitor, &tt.cluster)
->>>>>>> a748b427
 			if tt.expected == nil {
 				g.Expect(sa).To(BeNil())
 				return
