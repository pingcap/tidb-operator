--- conflicted
+++ resolved
@@ -500,8 +500,10 @@
   - source_labels: [__meta_kubernetes_pod_name]
     target_label: instance
     action: replace
-<<<<<<< HEAD
-- job_name: target-dm-worker
+  - source_labels: [__meta_kubernetes_pod_label_app_kubernetes_io_component]
+    target_label: component
+    action: replace
+- job_name: dm-worker
   honor_labels: true
   scrape_interval: 15s
   scheme: http
@@ -545,7 +547,10 @@
   - source_labels: [__meta_kubernetes_pod_name]
     target_label: instance
     action: replace
-- job_name: target-dm-master
+  - source_labels: [__meta_kubernetes_pod_label_app_kubernetes_io_component]
+    target_label: component
+    action: replace
+- job_name: dm-master
   honor_labels: true
   scrape_interval: 15s
   scheme: http
@@ -588,10 +593,9 @@
     action: replace
   - source_labels: [__meta_kubernetes_pod_name]
     target_label: instance
-=======
-  - source_labels: [__meta_kubernetes_pod_label_app_kubernetes_io_component]
-    target_label: component
->>>>>>> f3c272ed
+    action: replace
+  - source_labels: [__meta_kubernetes_pod_label_app_kubernetes_io_component]
+    target_label: component
     action: replace
 `
 	model := &MonitorConfigModel{
@@ -1112,8 +1116,10 @@
   - source_labels: [__meta_kubernetes_pod_name]
     target_label: instance
     action: replace
-<<<<<<< HEAD
-- job_name: target-dm-worker
+  - source_labels: [__meta_kubernetes_pod_label_app_kubernetes_io_component]
+    target_label: component
+    action: replace
+- job_name: dm-worker
   honor_labels: true
   scrape_interval: 15s
   scheme: https
@@ -1160,7 +1166,10 @@
   - source_labels: [__meta_kubernetes_pod_name]
     target_label: instance
     action: replace
-- job_name: target-dm-master
+  - source_labels: [__meta_kubernetes_pod_label_app_kubernetes_io_component]
+    target_label: component
+    action: replace
+- job_name: dm-master
   honor_labels: true
   scrape_interval: 15s
   scheme: https
@@ -1206,10 +1215,9 @@
     action: replace
   - source_labels: [__meta_kubernetes_pod_name]
     target_label: instance
-=======
-  - source_labels: [__meta_kubernetes_pod_label_app_kubernetes_io_component]
-    target_label: component
->>>>>>> f3c272ed
+    action: replace
+  - source_labels: [__meta_kubernetes_pod_label_app_kubernetes_io_component]
+    target_label: component
     action: replace
 `
 	model := &MonitorConfigModel{
