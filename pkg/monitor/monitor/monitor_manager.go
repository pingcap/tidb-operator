--- conflicted
+++ resolved
@@ -120,13 +120,9 @@
 	}
 	klog.V(4).Infof("tm[%s/%s]'s service synced", monitor.Namespace, monitor.Name)
 
-<<<<<<< HEAD
-	// Sync Deployment
-	if err := m.syncTidbMonitorDeployment(tc, dc, monitor); err != nil {
-=======
+
 	// Sync Statefulset
 	if err := m.syncTidbMonitorStatefulset(firstTc, monitor); err != nil {
->>>>>>> 9d757cf2
 		message := fmt.Sprintf("Sync TidbMonitor[%s/%s] Deployment failed,err:%v", monitor.Namespace, monitor.Name, err)
 		m.deps.Recorder.Event(monitor, corev1.EventTypeWarning, FailedSync, message)
 		return err
@@ -167,40 +163,11 @@
 	return nil
 }
 
-<<<<<<< HEAD
-func (m *MonitorManager) syncTidbMonitorPVC(monitor *v1alpha1.TidbMonitor) (*corev1.PersistentVolumeClaim, error) {
-
-	pvc := getMonitorPVC(monitor)
-	pvc, err := m.deps.TypedControl.CreateOrUpdatePVC(monitor, pvc, false)
-	if err != nil {
-		klog.Errorf("tm[%s/%s]'s pvc failed to sync,err: %v", monitor.Namespace, monitor.Name, err)
-		return nil, err
-	}
-	return pvc, nil
-}
-
-func (m *MonitorManager) syncTidbMonitorPV(monitor *v1alpha1.TidbMonitor, pvc *corev1.PersistentVolumeClaim) error {
-	// update meta info for pv
-	pv, err := m.deps.PVLister.Get(pvc.Spec.VolumeName)
-	if err != nil {
-		return err
-	}
-	_, err = m.deps.PVControl.UpdateMetaInfo(monitor, pv)
-	if err != nil {
-		return err
-	}
-	return nil
-}
-
-func (m *MonitorManager) syncTidbMonitorDeployment(tc *v1alpha1.TidbCluster, dc *v1alpha1.DMCluster, monitor *v1alpha1.TidbMonitor) error {
-
-	cm, err := m.syncTidbMonitorConfig(tc, dc, monitor)
-=======
+
 func (m *MonitorManager) syncTidbMonitorStatefulset(tc *v1alpha1.TidbCluster, monitor *v1alpha1.TidbMonitor) error {
 	ns := monitor.Namespace
 	name := monitor.Name
 	cm, err := m.syncTidbMonitorConfig(tc, monitor)
->>>>>>> 9d757cf2
 	if err != nil {
 		klog.Errorf("tm[%s/%s]'s configmap failed to sync,err: %v", ns, name, err)
 		return err
@@ -217,11 +184,7 @@
 		return err
 	}
 
-<<<<<<< HEAD
-	deployment, err := getMonitorDeployment(sa, cm, secret, monitor, tc, dc)
-=======
 	result, err := m.smoothMigrationToStatefulSet(monitor)
->>>>>>> 9d757cf2
 	if err != nil {
 		klog.Errorf("Fail to migrate from deployment to statefulset for tm [%s/%s], err: %v", ns, name, err)
 		return err
@@ -469,58 +432,6 @@
 	return err
 }
 
-<<<<<<< HEAD
-func (m *MonitorManager) patchDMClusterStatus(dc *v1alpha1.DMCluster, monitor *v1alpha1.TidbMonitor) error {
-	grafanaEnabled := true
-	if monitor.Spec.Grafana == nil {
-		grafanaEnabled = false
-	}
-	mergePatch, err := json.Marshal(map[string]interface{}{
-		"status": map[string]interface{}{
-			"monitor": map[string]interface{}{
-				"name":           monitor.Name,
-				"namespace":      monitor.Namespace,
-				"grafanaEnabled": grafanaEnabled,
-			},
-		},
-	})
-	if err != nil {
-		return err
-	}
-	_, err = m.deps.Clientset.PingcapV1alpha1().DMClusters(dc.Namespace).Patch(dc.Name, types.MergePatchType, mergePatch)
-	return err
-}
-
-func (m *MonitorManager) getAndPatchDMCluster(monitor *v1alpha1.TidbMonitor) (*v1alpha1.DMCluster, error) {
-	if monitor.Spec.DMClusters == nil || len(monitor.Spec.DMClusters) < 1 {
-		return nil, nil
-	}
-	dcRef := monitor.Spec.DMClusters[0]
-	if len(dcRef.Namespace) < 1 {
-		dcRef.Namespace = monitor.Namespace
-	}
-	dc, err := m.deps.Clientset.PingcapV1alpha1().DMClusters(dcRef.Namespace).Get(dcRef.Name, metav1.GetOptions{})
-	if err != nil {
-		rerr := fmt.Errorf("get tm[%s/%s]'s target dc[%s/%s] failed, err: %v", monitor.Namespace, monitor.Name, dcRef.Namespace, dcRef.Name, err)
-		return nil, rerr
-	}
-	if dc.Status.Monitor != nil {
-		if dc.Status.Monitor.Name != monitor.Name || dc.Status.Monitor.Namespace != monitor.Namespace {
-			err := fmt.Errorf("tm[%s/%s]'s target dc[%s/%s] already referenced by TidbMonitor [%s/%s]", monitor.Namespace, monitor.Name, dc.Namespace, dc.Name, dc.Status.Monitor.Namespace, dc.Status.Monitor.Name)
-			m.deps.Recorder.Event(monitor, corev1.EventTypeWarning, FailedSync, err.Error())
-			return nil, err
-		}
-	}
-
-	// Patch tidbcluster status first to avoid multi tidbmonitor monitoring the same dmcluster
-	if err := m.patchDMClusterStatus(dc, monitor); err != nil {
-		message := fmt.Sprintf("Sync TidbMonitorRef into targetDMCluster[%s/%s] status failed, err:%v", dc.Namespace, dc.Name, err)
-		klog.Error(message)
-		m.deps.Recorder.Event(monitor, corev1.EventTypeWarning, FailedSync, err.Error())
-		return nil, err
-	}
-	return dc, nil
-=======
 func (m *MonitorManager) smoothMigrationToStatefulSet(monitor *v1alpha1.TidbMonitor) (bool, error) {
 	// determine whether there is an old deployment
 	oldDeploymentName := GetMonitorObjectName(monitor)
@@ -695,5 +606,4 @@
 		return err
 	}
 	return nil
->>>>>>> 9d757cf2
 }