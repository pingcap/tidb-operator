// Copyright 2019 PingCAP, Inc.
//
// Licensed under the Apache License, Version 2.0 (the "License");
// you may not use this file except in compliance with the License.
// You may obtain a copy of the License at
//
//     http://www.apache.org/licenses/LICENSE-2.0
//
// Unless required by applicable law or agreed to in writing, software
// distributed under the License is distributed on an "AS IS" BASIS,
// See the License for the specific language governing permissions and
// limitations under the License.

package monitor

import (
	"encoding/json"
	"fmt"
	"sort"
	"strings"

	"github.com/pingcap/tidb-operator/pkg/apis/label"
	"github.com/pingcap/tidb-operator/pkg/apis/pingcap/v1alpha1"
	v1alpha1validation "github.com/pingcap/tidb-operator/pkg/apis/pingcap/v1alpha1/validation"
	"github.com/pingcap/tidb-operator/pkg/controller"
	"github.com/pingcap/tidb-operator/pkg/features"
	"github.com/pingcap/tidb-operator/pkg/manager/member"
	"github.com/pingcap/tidb-operator/pkg/manager/meta"
	"github.com/pingcap/tidb-operator/pkg/monitor"
	"github.com/pingcap/tidb-operator/pkg/pdapi"
	"github.com/pingcap/tidb-operator/pkg/util"
	utildiscovery "github.com/pingcap/tidb-operator/pkg/util/discovery"
	appsv1 "k8s.io/api/apps/v1"
	corev1 "k8s.io/api/core/v1"
	rbac "k8s.io/api/rbac/v1"
	"k8s.io/apimachinery/pkg/api/errors"
	metav1 "k8s.io/apimachinery/pkg/apis/meta/v1"
	"k8s.io/apimachinery/pkg/labels"
	"k8s.io/apimachinery/pkg/selection"
	"k8s.io/client-go/discovery"
	discoverycachedmemory "k8s.io/client-go/discovery/cached/memory"
	"k8s.io/klog"
)

type MonitorManager struct {
	deps               *controller.Dependencies
	pvManager          monitor.MonitorManager
	discoveryInterface discovery.CachedDiscoveryInterface
}

const (
	FailedSync          = "FailedSync"
	SuccessSync         = "SuccessSync"
	prometheusComponent = "prometheus"
	grafanaComponent    = "grafana"
	componentPrefix     = "/topology"
)

func NewMonitorManager(deps *controller.Dependencies) *MonitorManager {
	return &MonitorManager{
		deps:               deps,
		pvManager:          meta.NewReclaimPolicyManager(deps),
		discoveryInterface: discoverycachedmemory.NewMemCacheClient(deps.KubeClientset.Discovery()),
	}
}

func (m *MonitorManager) SyncMonitor(monitor *v1alpha1.TidbMonitor) error {
	if monitor.DeletionTimestamp != nil {
		return nil
	}
	if monitor.Spec.Clusters == nil || len(monitor.Spec.Clusters) < 1 {
		klog.Errorf("tm[%s/%s] does not configure the target tidbcluster", monitor.Namespace, monitor.Name)
		return nil
	}

	defaultTidbMonitor(monitor)
	if !m.validate(monitor) {
		return nil // fatal error, no need to retry on invalid object
	}

	var firstTc *v1alpha1.TidbCluster
	assetStore := NewStore(m.deps.SecretLister)

	for _, tcRef := range monitor.Spec.Clusters {
		tc, err := m.deps.TiDBClusterLister.TidbClusters(tcRef.Namespace).Get(tcRef.Name)
		if err != nil {
			rerr := fmt.Errorf("get tm[%s/%s]'s target tc[%s/%s] failed, err: %v", monitor.Namespace, monitor.Name, tcRef.Namespace, tcRef.Name, err)
			return rerr
		}

		// If cluster enable tls
		if tc.IsTLSClusterEnabled() {
			tcTlsSecretName := util.ClusterClientTLSSecretName(tc.Name)
			err := assetStore.addTLSAssets(tc.Namespace, tcTlsSecretName)
			if err != nil {
				return err
			}
		}

		if firstTc == nil && !tc.HeterogeneousWithoutLocalPD() {
			firstTc = tc
		}
		err = m.syncDashboardMetricStorage(tc, monitor)
		if err != nil {
			klog.Errorf("Fail to sync TiDB Dashboard metrics config for TiDB cluster [%s/%s], error: %v", tc.Namespace, tc.Name, err)
			continue
		}
	}

	var firstDc *v1alpha1.DMCluster
	if monitor.Spec.DM != nil {
		for _, dcRef := range monitor.Spec.DM.Clusters {
			dc, err := m.deps.DMClusterLister.DMClusters(dcRef.Namespace).Get(dcRef.Name)
			if err != nil {
				rerr := fmt.Errorf("get tm[%s/%s]'s target dc[%s/%s] failed, err: %v", monitor.Namespace, monitor.Name, dcRef.Namespace, dcRef.Name, err)
				return rerr
			}
			if firstDc == nil {
				firstDc = dc
			}
			// If cluster enable tls
			if dc.IsTLSClusterEnabled() {
				dmTlsSecretName := util.DMClientTLSSecretName(dcRef.Name)
				err := assetStore.addTLSAssets(dcRef.Namespace, dmTlsSecretName)
				if err != nil {
					return err
				}
			}
		}
	}

	// create or update tls asset secret
	err := m.syncAssetSecret(monitor, assetStore)
	if err != nil {
		return err
	}

	// Sync Service
	if err := m.syncTidbMonitorService(monitor); err != nil {
		message := fmt.Sprintf("Sync TidbMonitor[%s/%s] Service failed, err: %v", monitor.Namespace, monitor.Name, err)
		m.deps.Recorder.Event(monitor, corev1.EventTypeWarning, FailedSync, message)
		return err
	}
	klog.V(4).Infof("tm[%s/%s]'s service synced", monitor.Namespace, monitor.Name)

	// Sync Statefulset
	if err := m.syncTidbMonitorStatefulset(firstTc, firstDc, monitor); err != nil {
		message := fmt.Sprintf("Sync TidbMonitor[%s/%s] Statefulset failed, err:%v", monitor.Namespace, monitor.Name, err)
		m.deps.Recorder.Event(monitor, corev1.EventTypeWarning, FailedSync, message)
		return err
	}

	// Sync PV
	if monitor.Spec.Persistent {
		// syncing all PVs managed by this tidbmonitor
		if err := m.pvManager.SyncMonitor(monitor); err != nil {
			return err
		}
		if err := m.syncTidbMonitorPV(monitor); err != nil {
			return err
		}
		klog.V(4).Infof("tm[%s/%s]'s pv synced", monitor.Namespace, monitor.Name)
	}

	klog.V(4).Infof("tm[%s/%s]'s StatefulSet synced", monitor.Namespace, monitor.Name)

	// Sync Ingress
	if err := m.syncIngress(monitor); err != nil {
		message := fmt.Sprintf("Sync TidbMonitor[%s/%s] Ingress failed,err:%v", monitor.Namespace, monitor.Name, err)
		m.deps.Recorder.Event(monitor, corev1.EventTypeWarning, FailedSync, message)
		return err
	}
	klog.V(4).Infof("tm[%s/%s]'s ingress synced", monitor.Namespace, monitor.Name)

	err = m.syncTidbMonitorStatus(monitor)
	if err != nil {
		klog.Errorf("Fail to sync tm[%s/%s]'s status, err: %v", monitor.Namespace, monitor.Name, err)
		return err
	}

	return nil
}

func (m *MonitorManager) syncTidbMonitorStatus(monitor *v1alpha1.TidbMonitor) error {
	sts, err := m.deps.StatefulSetLister.StatefulSets(monitor.Namespace).Get(GetMonitorObjectName(monitor))
	if err != nil {
		if errors.IsNotFound(err) {
			klog.V(4).Infof("tm[%s/%s]'s sts not found", monitor.Namespace, monitor.Name)
			return nil
		}
		return err
	}
	monitor.Status.StatefulSet = &sts.Status
	return nil
}

func (m *MonitorManager) syncTidbMonitorService(monitor *v1alpha1.TidbMonitor) error {
	services := getMonitorService(monitor)
	for _, newSvc := range services {
		if err := member.CreateOrUpdateService(m.deps.ServiceLister, m.deps.ServiceControl, newSvc, monitor); err != nil {
			return err
		}
	}
	return nil
}

func (m *MonitorManager) syncTidbMonitorStatefulset(tc *v1alpha1.TidbCluster, dc *v1alpha1.DMCluster, monitor *v1alpha1.TidbMonitor) error {
	ns := monitor.Namespace
	name := monitor.Name
	err := m.syncTidbMonitorConfig(monitor)
	if err != nil {
		klog.Errorf("tm[%s/%s]'s configmap failed to sync,err: %v", ns, name, err)
		return err
	}
	secret, err := m.syncTidbMonitorSecret(monitor)
	if err != nil {
		klog.Errorf("tm[%s/%s]'s secret failed to sync,err: %v", ns, name, err)
		return err
	}

	sa, err := m.syncTidbMonitorRbac(monitor)
	if err != nil {
		klog.Errorf("tm[%s/%s]'s rbac failed to sync,err: %v", ns, name, err)
		return err
	}

	result, err := m.smoothMigrationToStatefulSet(monitor)
	if err != nil {
		klog.Errorf("Fail to migrate from deployment to statefulset for tm [%s/%s], err: %v", ns, name, err)
		return err
	}
	if !result {
		klog.Infof("Wait for the smooth migration to be done successfully for tm [%s/%s]", ns, name)
		return nil
	}
<<<<<<< HEAD
	shards := monitor.GetShards()
	var isAllCreated = true
	for shard := int32(0); shard < shards; shard++ {
		newMonitorSts, err := getMonitorStatefulSet(sa, cm, secret, monitor, tc, dc, shard)
=======

	newMonitorSts, err := getMonitorStatefulSet(sa, secret, monitor, tc, dc)
	if err != nil {
		klog.Errorf("Fail to generate statefulset for tm [%s/%s], err: %v", ns, name, err)
		return err
	}

	oldMonitorSetTmp, err := m.deps.StatefulSetLister.StatefulSets(ns).Get(GetMonitorObjectName(monitor))
	if err != nil && !errors.IsNotFound(err) {
		return fmt.Errorf("syncTidbMonitorStatefulset: fail to get sts %s for cluster %s/%s, error: %s", GetMonitorObjectName(monitor), ns, name, err)
	}
	setNotExist := errors.IsNotFound(err)
	if setNotExist {
		err = member.SetStatefulSetLastAppliedConfigAnnotation(newMonitorSts)
>>>>>>> 7cc504d6
		if err != nil {
			klog.Errorf("Fail to generate statefulset for tm [%s/%s], err: %v", ns, name, err)
			return err
		}
		stsName := newMonitorSts.Name
		oldMonitorSetTmp, err := m.deps.StatefulSetLister.StatefulSets(ns).Get(stsName)
		if err != nil && !errors.IsNotFound(err) {
			return fmt.Errorf("syncTidbMonitorStatefulset: fail to get sts %s for cluster %s/%s, error: %s", stsName, ns, name, err)
		}
		setNotExist := errors.IsNotFound(err)
		if setNotExist {
			err = member.SetStatefulSetLastAppliedConfigAnnotation(newMonitorSts)
			if err != nil {
				return err
			}
			if err := m.deps.StatefulSetControl.CreateStatefulSet(monitor, newMonitorSts); err != nil {
				return err
			}
			isAllCreated = false
			continue
		}
		err = member.UpdateStatefulSet(m.deps.StatefulSetControl, monitor, newMonitorSts, oldMonitorSetTmp)
		if err != nil {
			klog.Errorf("Fail to update statefulset[%s/%s] for tm [%s/%s], err: %v", ns, stsName, ns, name, err)
			return err
		}
	}
	if !isAllCreated {
		return controller.RequeueErrorf("TidbMonitor: [%s/%s], waiting for tidbmonitor running", ns, name)
	} else {
		return nil
	}
}

func (m *MonitorManager) syncTidbMonitorSecret(monitor *v1alpha1.TidbMonitor) (*corev1.Secret, error) {
	if monitor.Spec.Grafana == nil {
		return nil, nil
	}
	newSt := getMonitorSecret(monitor)
	return m.deps.TypedControl.CreateOrUpdateSecret(monitor, newSt)
}

func (m *MonitorManager) syncTidbMonitorConfig(monitor *v1alpha1.TidbMonitor) error {
	if features.DefaultFeatureGate.Enabled(features.AutoScaling) {
		// TODO: We need to update the status to tell users we are monitoring extra clusters
		// Get all autoscaling clusters for TC, and add them to .Spec.Clusters to
		// generate Prometheus config without modifying the original TidbMonitor
		cloned := monitor.DeepCopy()
		autoTcRefs := []v1alpha1.TidbClusterRef{}
		for _, tcRef := range monitor.Spec.Clusters {
			r1, err := labels.NewRequirement(label.AutoInstanceLabelKey, selection.Exists, nil)
			if err != nil {
				klog.Errorf("tm[%s/%s] gets tc[%s/%s]'s autoscaling clusters failed, err: %v", monitor.Namespace, monitor.Name, tcRef.Namespace, tcRef.Name, err)
				continue
			}
			r2, err := labels.NewRequirement(label.BaseTCLabelKey, selection.Equals, []string{tcRef.Name})
			if err != nil {
				klog.Errorf("tm[%s/%s] gets tc[%s/%s]'s autoscaling clusters failed, err: %v", monitor.Namespace, monitor.Name, tcRef.Namespace, tcRef.Name, err)
				continue
			}
			selector := labels.NewSelector().Add(*r1).Add(*r2)
			tcList, err := m.deps.TiDBClusterLister.TidbClusters(tcRef.Namespace).List(selector)
			if err != nil {
				klog.Errorf("tm[%s/%s] gets tc[%s/%s]'s autoscaling clusters failed, err: %v", monitor.Namespace, monitor.Name, tcRef.Namespace, tcRef.Name, err)
				continue
			}
			for _, autoTc := range tcList {
				autoTcRefs = append(autoTcRefs, v1alpha1.TidbClusterRef{
					Name:      autoTc.Name,
					Namespace: autoTc.Namespace,
				})
			}
		}
		// Sort Autoscaling TC for stability
		sort.Slice(autoTcRefs, func(i, j int) bool {
			cmpNS := strings.Compare(autoTcRefs[i].Namespace, autoTcRefs[j].Namespace)
			if cmpNS == 0 {
				return strings.Compare(autoTcRefs[i].Name, autoTcRefs[j].Name) < 0
			}
			return cmpNS < 0
		})

		cloned.Spec.Clusters = append(cloned.Spec.Clusters, autoTcRefs...)
		monitor = cloned
	}

	var monitorClusterInfos []ClusterRegexInfo
	for _, tcRef := range monitor.Spec.Clusters {
		tc, err := m.deps.TiDBClusterLister.TidbClusters(tcRef.Namespace).Get(tcRef.Name)
		if err != nil {
			rerr := fmt.Errorf("get tm[%s/%s]'s target tc[%s/%s] failed, err: %v", monitor.Namespace, monitor.Name, tcRef.Namespace, tcRef.Name, err)
			return rerr
		}
		clusterRegex := ClusterRegexInfo{
			Name:      tcRef.Name,
			Namespace: tcRef.Namespace,
		}
		// If cluster enable tls
		if tc.IsTLSClusterEnabled() {
			clusterRegex.enableTLS = true
		}
		monitorClusterInfos = append(monitorClusterInfos, clusterRegex)
	}

	var dmClusterInfos []ClusterRegexInfo
	if monitor.Spec.DM != nil {
		for _, dmRef := range monitor.Spec.DM.Clusters {
			dm, err := m.deps.DMClusterLister.DMClusters(dmRef.Namespace).Get(dmRef.Name)
			if err != nil {
				rerr := fmt.Errorf("get tm[%s/%s]'s target dm[%s/%s] failed, err: %v", monitor.Namespace, monitor.Name, dmRef.Namespace, dmRef.Name, err)
				return rerr
			}
			clusterRegex := ClusterRegexInfo{
				Name:      dmRef.Name,
				Namespace: dmRef.Namespace,
			}
			// If cluster enable tls
			if dm.IsTLSClusterEnabled() {
				clusterRegex.enableTLS = true
			}
			dmClusterInfos = append(dmClusterInfos, clusterRegex)
		}
	}

<<<<<<< HEAD
	shards := monitor.GetShards()
	newCM, err := getMonitorConfigMap(monitor, monitorClusterInfos, dmClusterInfos, shards)
=======
	promCM, err := getPromConfigMap(monitor, monitorClusterInfos, dmClusterInfos)
>>>>>>> 7cc504d6
	if err != nil {
		return err
	}
	config := monitor.Spec.Prometheus.Config
	if config != nil && config.ConfigMapRef != nil && len(config.ConfigMapRef.Name) > 0 {
		namespace := monitor.Namespace
		if config.ConfigMapRef.Namespace != nil {
			namespace = *config.ConfigMapRef.Namespace
		}
		externalCM, err := m.deps.ConfigMapControl.GetConfigMap(monitor, &corev1.ConfigMap{
			ObjectMeta: metav1.ObjectMeta{
				Name:      config.ConfigMapRef.Name,
				Namespace: namespace,
			},
		})
		if err != nil {
			klog.Errorf("tm[%s/%s]'s configMap failed to get,err: %v", namespace, config.ConfigMapRef.Name, err)
			return err
		}
		if externalContent, ok := externalCM.Data["prometheus-config"]; ok {
			promCM.Data["prometheus.yml"] = externalContent
		}
	}
	_, err = m.deps.TypedControl.CreateOrUpdateConfigMap(monitor, promCM)
	if err != nil {
		klog.Errorf("Fail to CreateOrUpdateConfigMap %s for tm[%s/%s]'s, err: %v", promCM.Name, monitor.Namespace, monitor.Name, err)
		return err
	}
	if monitor.Spec.Grafana != nil {
		grafanaCM := getGrafanaConfigMap(monitor)
		_, err = m.deps.TypedControl.CreateOrUpdateConfigMap(monitor, grafanaCM)
		if err != nil {
			klog.Errorf("Fail to CreateOrUpdateConfigMap %s for tm[%s/%s]'s, err: %v", grafanaCM.Name, monitor.Namespace, monitor.Name, err)
			return err
		}
	}
	return err
}

func (m *MonitorManager) syncTidbMonitorRbac(monitor *v1alpha1.TidbMonitor) (*corev1.ServiceAccount, error) {
	sa := getMonitorServiceAccount(monitor)
	sa, err := m.deps.TypedControl.CreateOrUpdateServiceAccount(monitor, sa)
	if err != nil {
		klog.Errorf("tm[%s/%s]'s serviceaccount failed to sync,err: %v", monitor.Namespace, monitor.Name, err)
		return nil, err
	}
	policyRules := []rbac.PolicyRule{
		{
			APIGroups: []string{""},
			Resources: []string{"pods"},
			Verbs:     []string{"get", "list", "watch"},
		},
	}
	if supported, err := utildiscovery.IsAPIGroupVersionSupported(m.discoveryInterface, "security.openshift.io/v1"); err != nil {
		return nil, err
	} else if supported {
		// We must use 'anyuid' SecurityContextConstraint to run our container as root.
		// https://docs.openshift.com/container-platform/4.3/authentication/managing-security-context-constraints.html
		policyRules = append(policyRules, rbac.PolicyRule{
			APIGroups:     []string{"security.openshift.io"},
			ResourceNames: []string{"anyuid"},
			Resources:     []string{"securitycontextconstraints"},
			Verbs:         []string{"use"},
		})
	}

	if monitor.Spec.ClusterScoped {
		role := getMonitorClusterRole(monitor, policyRules)
		role, err = m.deps.TypedControl.CreateOrUpdateClusterRole(monitor, role)
		if err != nil {
			klog.Errorf("tm[%s/%s]'s clusterrole failed to sync, err: %v", monitor.Namespace, monitor.Name, err)
			return nil, err
		}

		rb := getMonitorClusterRoleBinding(sa, role, monitor)

		_, err = m.deps.TypedControl.CreateOrUpdateClusterRoleBinding(monitor, rb)
		if err != nil {
			klog.Errorf("tm[%s/%s]'s clusterrolebinding failed to sync, err: %v", monitor.Namespace, monitor.Name, err)
			return nil, err
		}
	} else {
		role := getMonitorRole(monitor, policyRules)
		role, err = m.deps.TypedControl.CreateOrUpdateRole(monitor, role)
		if err != nil {
			klog.Errorf("tm[%s/%s]'s role failed to sync,err: %v", monitor.Namespace, monitor.Name, err)
			return nil, err
		}

		rb := getMonitorRoleBinding(sa, role, monitor)

		_, err = m.deps.TypedControl.CreateOrUpdateRoleBinding(monitor, rb)
		if err != nil {
			klog.Errorf("tm[%s/%s]'s rolebinding failed to sync,err: %v", monitor.Namespace, monitor.Name, err)
			return nil, err
		}
	}

	return sa, nil
}

func (m *MonitorManager) syncIngress(monitor *v1alpha1.TidbMonitor) error {
	if err := m.syncPrometheusIngress(monitor); err != nil {
		return err
	}

	return m.syncGrafanaIngress(monitor)
}

func (m *MonitorManager) syncPrometheusIngress(monitor *v1alpha1.TidbMonitor) error {

	shards := monitor.GetShards()
	for shard := int32(0); shard < shards; shard++ {

		if monitor.Spec.Prometheus.Ingress == nil {
			err := m.removeIngressIfExist(monitor, PrometheusName(monitor.Name, shard))
			if err != nil {
				return err
			}
			continue
		}

		ingress := getPrometheusIngress(monitor, shard)
		_, err := m.deps.TypedControl.CreateOrUpdateIngress(monitor, ingress)
		if err != nil {
			return err
		}
	}
	return nil
}

func (m *MonitorManager) syncGrafanaIngress(monitor *v1alpha1.TidbMonitor) error {
	shards := monitor.GetShards()
	for shard := int32(0); shard < shards; shard++ {
		if monitor.Spec.Grafana == nil || monitor.Spec.Grafana.Ingress == nil {
			err := m.removeIngressIfExist(monitor, GrafanaName(monitor.Name, shard))
			if err != nil {
				return err
			}
			continue
		}
		ingress := getGrafanaIngress(monitor, shard)
		_, err := m.deps.TypedControl.CreateOrUpdateIngress(monitor, ingress)
		if err != nil {
			return err
		}
	}
	return nil
}

// removeIngressIfExist removes Ingress if it exists
func (m *MonitorManager) removeIngressIfExist(monitor *v1alpha1.TidbMonitor, name string) error {
	ingress, err := m.deps.IngressLister.Ingresses(monitor.Namespace).Get(name)
	if err != nil {
		if errors.IsNotFound(err) {
			return nil
		}
		return err
	}
	return m.deps.TypedControl.Delete(monitor, ingress)
}

func (m *MonitorManager) smoothMigrationToStatefulSet(monitor *v1alpha1.TidbMonitor) (bool, error) {
	if m.deps.PVLister == nil {
		klog.V(4).Infof("Persistent volumes lister is unavailable, skip migrating to statefulset for tm[%s/%s]. This may be caused by no relevant permissions",
			monitor.Namespace, monitor.Name)
		return true, nil
	}

	// determine whether there is an old deployment
	oldDeploymentName := GetMonitorObjectName(monitor)
	oldDeployment, err := m.deps.DeploymentLister.Deployments(monitor.Namespace).Get(oldDeploymentName)
	if err == nil {
		klog.Infof("The old deployment exists, start smooth migration for tm [%s/%s]", monitor.Namespace, monitor.Name)
		// if deployment exist, delete it and wait next reconcile.
		err = m.deps.TypedControl.Delete(monitor, &appsv1.Deployment{
			ObjectMeta: metav1.ObjectMeta{
				Name:      oldDeployment.Name,
				Namespace: oldDeployment.Namespace,
			},
		})
		if err != nil {
			klog.Errorf("Smooth migration for tm[%s/%s], fail to delete the old deployment, err: %v", monitor.Namespace, monitor.Name, err)
			return false, err
		}
		// If enable persistent,operator need to migrate pvc and pv binding relationship.
		return !monitor.Spec.Persistent, nil
	}

	if !errors.IsNotFound(err) {
		klog.Errorf("Fail to get deployment for tm [%s/%s], err: %v", monitor.Namespace, monitor.Name, err)
		return false, err
	}
	if !monitor.Spec.Persistent {
		return true, nil
	}
	firstStsPvcName := GetMonitorFirstPVCName(monitor.Name)
	deploymentPvcName := GetMonitorObjectName(monitor)
	deploymentPvc, err := m.deps.PVCLister.PersistentVolumeClaims(monitor.Namespace).Get(deploymentPvcName)
	if err != nil {
		if !errors.IsNotFound(err) {
			klog.Errorf("Smooth migration for tm[%s/%s], get the PVC of the deployment error: %v", monitor.Namespace, monitor.Name, err)
			return false, err
		}

		// If the PVC of the deployment does not exist and no old PV status, we don't need to migrate.
		if monitor.Status.DeploymentStorageStatus == nil || len(monitor.Status.DeploymentStorageStatus.PvName) <= 0 {
			return true, nil
		}

		deploymentPv, err := m.deps.PVLister.Get(monitor.Status.DeploymentStorageStatus.PvName)
		if err != nil {
			klog.Errorf("Smooth migration for tm[%s/%s], fail to patch PV %s, err: %v", monitor.Namespace, monitor.Name, monitor.Status.DeploymentStorageStatus.PvName, err)
			return false, err
		}

		if deploymentPv.Spec.ClaimRef != nil && deploymentPv.Spec.ClaimRef.Name == firstStsPvcName {
			// smooth migration successfully and clean status
			monitor.Status.DeploymentStorageStatus = nil
			return true, nil
		}

		err = m.patchPVClaimRef(deploymentPv, firstStsPvcName, monitor)
		if err != nil {
			klog.Errorf("Smooth migration for tm[%s/%s], fail to patch PV %s, err: %v", monitor.Namespace, monitor.Name, monitor.Status.DeploymentStorageStatus.PvName, err)
			return false, err
		}
		// smooth migration successfully and clean status
		monitor.Status.DeploymentStorageStatus = nil
		return true, nil
	}

	if len(deploymentPvc.Spec.VolumeName) <= 0 {
		klog.Infof("Smooth migration for tm[%s/%s], old pvc not bind pv and continue create statefulset", monitor.Namespace, monitor.Name)
		return true, nil
	}

	deploymentPv, err := m.deps.PVLister.Get(deploymentPvc.Spec.VolumeName)
	if err != nil {
		klog.Errorf("Smooth migration for tm[%s/%s], fail to get PV %s, err: %v", monitor.Namespace, monitor.Name, deploymentPvc.Spec.VolumeName, err)
		return false, err
	}
	if deploymentPv.Spec.PersistentVolumeReclaimPolicy == corev1.PersistentVolumeReclaimDelete {
		klog.Errorf("Smooth migration for tm[%s/%s], pv[%s] policy is delete, it must be retain", monitor.Namespace, monitor.Name, deploymentPvc.Spec.VolumeName)
		return false, err
	}

	if deploymentPv.Spec.ClaimRef != nil && deploymentPv.Spec.ClaimRef.Name == firstStsPvcName {
		// smooth migration successfully and clean status
		monitor.Status.DeploymentStorageStatus = nil
		return true, nil
	}

	// firstly patch status
	if monitor.Status.DeploymentStorageStatus == nil {
		monitor.Status.DeploymentStorageStatus = &v1alpha1.DeploymentStorageStatus{
			PvName: deploymentPvc.Spec.VolumeName,
		}
		return false, controller.RequeueErrorf("TidbMonitor: [%s/%s] update deploymentStorageStatus requeue", monitor.Namespace, monitor.Name)
		//monitor patch status successfully
	}

	err = m.deps.PVCControl.DeletePVC(monitor, &corev1.PersistentVolumeClaim{
		ObjectMeta: metav1.ObjectMeta{
			Name:      deploymentPvcName,
			Namespace: monitor.Namespace,
		},
	})
	if err != nil {
		klog.Errorf("Fail to delete the PVC %s for tm [%s/%s], err: %v", deploymentPvcName, monitor.Namespace, monitor.Name, err)
		return false, err
	}
	err = m.patchPVClaimRef(deploymentPv, firstStsPvcName, monitor)
	if err != nil {
		klog.Errorf("Smooth migration for tm[%s/%s], fail to patch PV %s, err: %v", monitor.Namespace, monitor.Name, deploymentPvc.Spec.VolumeName, err)
		return false, err
	}
	// smooth migration successfully and clean status
	monitor.Status.DeploymentStorageStatus = nil
	return true, nil
}

func (c *MonitorManager) validate(tidbmonitor *v1alpha1.TidbMonitor) bool {
	errs := v1alpha1validation.ValidateTidbMonitor(tidbmonitor)
	if len(errs) > 0 {
		aggregatedErr := errs.ToAggregate()
		klog.Errorf("tidbmonitor %s/%s is not valid and must be fixed first, aggregated error: %v", tidbmonitor.GetNamespace(), tidbmonitor.GetName(), aggregatedErr)
		c.deps.Recorder.Event(tidbmonitor, corev1.EventTypeWarning, "FailedValidation", aggregatedErr.Error())
		return false
	}
	return true
}

func (m *MonitorManager) syncTidbMonitorPV(tm *v1alpha1.TidbMonitor) error {
	ns := tm.GetNamespace()
	instanceName := tm.Name

	if m.deps.PVLister == nil {
		klog.V(4).Infof("Persistent volumes lister is unavailable, skip syncing TidbMonitor %s/%s PVs. This may be caused by no relevant permissions", ns, instanceName)
		return nil
	}

	l, err := label.NewMonitor().Instance(instanceName).Monitor().Selector()
	if err != nil {
		return err
	}
	pods, err := m.deps.PodLister.Pods(ns).List(l)
	if err != nil {
		return fmt.Errorf("fail to list pods for tidbmonitor %s/%s, selector: %s, error: %v", ns, instanceName, l, err)
	}

	for _, pod := range pods {
		// update meta info for pvc
		pvcs, err := util.ResolvePVCFromPod(pod, m.deps.PVCLister)
		if err != nil {
			return err
		}
		for _, pvc := range pvcs {
			if pvc.Spec.VolumeName == "" {
				continue
			}
			// update meta info for pv
			pv, err := m.deps.PVLister.Get(pvc.Spec.VolumeName)
			if err != nil {
				klog.Errorf("Get PV %s error: %v", pvc.Spec.VolumeName, err)
				return err
			}
			_, err = m.deps.PVControl.UpdateMetaInfo(tm, pv)
			if err != nil {
				return err
			}
		}
	}

	return nil
}

func (m *MonitorManager) patchPVClaimRef(pv *corev1.PersistentVolume, patchPvcName string, monitor *v1alpha1.TidbMonitor) error {
	if pv.Spec.ClaimRef == nil {
		pv.Spec.ClaimRef = &corev1.ObjectReference{}
	}

	pv.Spec.ClaimRef.Name = patchPvcName
	err := m.deps.PVControl.PatchPVClaimRef(monitor, pv, patchPvcName)
	if err != nil {
		return err
	}
	return nil
}

func (m *MonitorManager) syncAssetSecret(monitor *v1alpha1.TidbMonitor, store *Store) error {
	ns := monitor.Namespace
	name := monitor.Name
	tlsAssetsSecret := &corev1.Secret{
		ObjectMeta: metav1.ObjectMeta{
			Name:            GetTLSAssetsSecretName(monitor.Name),
			Namespace:       monitor.Namespace,
			Labels:          buildTidbMonitorLabel(monitor.Name),
			OwnerReferences: []metav1.OwnerReference{controller.GetTiDBMonitorOwnerRef(monitor)},
		},
		Data: make(map[string][]byte, len(store.TLSAssets)),
	}
	for key, asset := range store.TLSAssets {
		tlsAssetsSecret.Data[key.String()] = []byte(asset)
	}

	_, err := m.deps.TypedControl.CreateOrUpdateSecret(monitor, tlsAssetsSecret)
	if err != nil {
		klog.Errorf("Fail to sync tm[%s/%s]'s secret assets, err: %v", ns, name, err)
		return err
	}
	return nil
}

func (m *MonitorManager) syncDashboardMetricStorage(tc *v1alpha1.TidbCluster, tm *v1alpha1.TidbMonitor) error {
	if tc.Spec.PD == nil {
		return nil
	}
	pdEtcdClient, err := m.deps.PDControl.GetPDEtcdClient(pdapi.Namespace(tc.Namespace), tc.Name, tc.IsTLSClusterEnabled())

	if err != nil {
		return err
	}
	defer pdEtcdClient.Close()
	// sync prometheus key
	err = syncComponent(tm, prometheusComponent, 9090, pdEtcdClient)
	if err != nil {
		return err
	}

	// sync grafana key
	if tm.Spec.Grafana != nil {
		err = syncComponent(tm, grafanaComponent, 3000, pdEtcdClient)
		if err != nil {
			return err
		}
	}

	return nil
}

func syncComponent(tm *v1alpha1.TidbMonitor, componentName string, port int, etcdClient pdapi.PDEtcdClient) error {
	key := buildComponentKey(componentName)
	v, err := buildComponentValue(tm, componentName, port)
	if err != nil {
		klog.Error(err.Error())
		return err
	}
	//10 min
	err = etcdClient.PutTTLKey(key, v, 600)
	if err != nil {
		klog.Error(err.Error())
		return err
	}
	return nil
}

func buildComponentKey(component string) string {
	return fmt.Sprintf("%s/%s", componentPrefix, component)
}

func buildComponentValue(tm *v1alpha1.TidbMonitor, componentName string, port int) (string, error) {
	return buildEtcdValue(fmt.Sprintf("%s-%s.%s.svc", tm.Name, componentName, tm.Namespace), port)
}

type componentTopology struct {
	IP   string `json:"ip"`
	Port int    `json:"port"`
}

func buildEtcdValue(host string, port int) (string, error) {
	topology := componentTopology{
		IP:   host,
		Port: port,
	}
	data, err := json.Marshal(topology)
	if err != nil {
		return "", err
	}
	return string(data), nil
}<|MERGE_RESOLUTION|>--- conflicted
+++ resolved
@@ -233,27 +233,10 @@
 		klog.Infof("Wait for the smooth migration to be done successfully for tm [%s/%s]", ns, name)
 		return nil
 	}
-<<<<<<< HEAD
 	shards := monitor.GetShards()
 	var isAllCreated = true
 	for shard := int32(0); shard < shards; shard++ {
-		newMonitorSts, err := getMonitorStatefulSet(sa, cm, secret, monitor, tc, dc, shard)
-=======
-
-	newMonitorSts, err := getMonitorStatefulSet(sa, secret, monitor, tc, dc)
-	if err != nil {
-		klog.Errorf("Fail to generate statefulset for tm [%s/%s], err: %v", ns, name, err)
-		return err
-	}
-
-	oldMonitorSetTmp, err := m.deps.StatefulSetLister.StatefulSets(ns).Get(GetMonitorObjectName(monitor))
-	if err != nil && !errors.IsNotFound(err) {
-		return fmt.Errorf("syncTidbMonitorStatefulset: fail to get sts %s for cluster %s/%s, error: %s", GetMonitorObjectName(monitor), ns, name, err)
-	}
-	setNotExist := errors.IsNotFound(err)
-	if setNotExist {
-		err = member.SetStatefulSetLastAppliedConfigAnnotation(newMonitorSts)
->>>>>>> 7cc504d6
+		newMonitorSts, err := getMonitorStatefulSet(sa, secret, monitor, tc, dc, shard)
 		if err != nil {
 			klog.Errorf("Fail to generate statefulset for tm [%s/%s], err: %v", ns, name, err)
 			return err
@@ -378,12 +361,8 @@
 		}
 	}
 
-<<<<<<< HEAD
 	shards := monitor.GetShards()
-	newCM, err := getMonitorConfigMap(monitor, monitorClusterInfos, dmClusterInfos, shards)
-=======
-	promCM, err := getPromConfigMap(monitor, monitorClusterInfos, dmClusterInfos)
->>>>>>> 7cc504d6
+	promCM, err := getPromConfigMap(monitor, monitorClusterInfos, dmClusterInfos,shards)
 	if err != nil {
 		return err
 	}
