--- conflicted
+++ resolved
@@ -375,22 +375,14 @@
 	}
 	_, err = m.deps.TypedControl.CreateOrUpdateConfigMap(monitor, promCM)
 	if err != nil {
-<<<<<<< HEAD
-		klog.Errorf("tm[%s/%s]'s configMap failed to createOrUpdate,err: %v", promCM.Namespace, promCM.Name, err)
-=======
 		klog.Errorf("Fail to CreateOrUpdateConfigMap %s for tm[%s/%s]'s, err: %v", newCM.Name, monitor.Namespace, monitor.Name, err)
->>>>>>> fe70d87c
 		return err
 	}
 	if monitor.Spec.Grafana != nil {
 		grafanaCM := getGrafanaConfigMap(monitor)
 		_, err = m.deps.TypedControl.CreateOrUpdateConfigMap(monitor, grafanaCM)
 		if err != nil {
-<<<<<<< HEAD
-			klog.Errorf("tm[%s/%s]'s configMap failed to createOrUpdate,err: %v", grafanaCM.Namespace, grafanaCM.Name, err)
-=======
 			klog.Errorf("Fail to CreateOrUpdateConfigMap %s for tm[%s/%s]'s, err: %v", grafanaCM.Name, monitor.Namespace, monitor.Name, err)
->>>>>>> fe70d87c
 			return err
 		}
 	}
