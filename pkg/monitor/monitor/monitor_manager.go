--- conflicted
+++ resolved
@@ -100,32 +100,13 @@
 		if firstTc == nil && !tc.HeterogeneousWithoutLocalPD() {
 			firstTc = tc
 		}
-<<<<<<< HEAD
-		if tc.Status.Monitor != nil {
-			if tc.Status.Monitor.Name != monitor.Name || tc.Status.Monitor.Namespace != monitor.Namespace {
-				err := fmt.Errorf("tm[%s/%s]'s target tc[%s/%s] already referenced by TidbMonitor [%s/%s]", monitor.Namespace, monitor.Name, tc.Namespace, tc.Name, tc.Status.Monitor.Namespace, tc.Status.Monitor.Name)
-				m.deps.Recorder.Event(monitor, corev1.EventTypeWarning, FailedSync, err.Error())
-				return err
-			}
-		}
-		// TODO: Support validating webhook that forbids the tidbmonitor to update the monitorRef for the tidbcluster whose monitorRef has already
-		// been set by another TidbMonitor.
-		// Patch tidbcluster status first to avoid multi tidbmonitor monitoring the same tidbcluster
-		if !tc.HeterogeneousWithoutLocalPD() {
-			if err := m.patchTidbClusterStatus(tc, monitor); err != nil {
-				message := fmt.Sprintf("Sync TidbMonitorRef into targetCluster[%s/%s] status failed, err:%v", tc.Namespace, tc.Name, err)
-				klog.Error(message)
-				m.deps.Recorder.Event(monitor, corev1.EventTypeWarning, FailedSync, err.Error())
-				return err
-			}
-=======
 		err = m.syncDashboardMetricStorage(tc, monitor)
 		if err != nil {
 			klog.Errorf("Fail to sync TiDB Dashboard metrics config for TiDB cluster [%s/%s], error: %v", tc.Namespace, tc.Name, err)
 			continue
->>>>>>> 7b93dfa2
-		}
-	}
+		}
+	}
+
 	var firstDc *v1alpha1.DMCluster
 	if monitor.Spec.DM != nil {
 		for _, dcRef := range monitor.Spec.DM.Clusters {
