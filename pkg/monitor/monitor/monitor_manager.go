// Copyright 2019 PingCAP, Inc.
//
// Licensed under the Apache License, Version 2.0 (the "License");
// you may not use this file except in compliance with the License.
// You may obtain a copy of the License at
//
//     http://www.apache.org/licenses/LICENSE-2.0
//
// Unless required by applicable law or agreed to in writing, software
// distributed under the License is distributed on an "AS IS" BASIS,
// See the License for the specific language governing permissions and
// limitations under the License.

package monitor

import (
	"encoding/json"
	"fmt"
	"sort"
	"strings"

	"github.com/pingcap/tidb-operator/pkg/apis/pingcap/v1alpha1"
	"github.com/pingcap/tidb-operator/pkg/controller"
	"github.com/pingcap/tidb-operator/pkg/features"
	"github.com/pingcap/tidb-operator/pkg/label"
	"github.com/pingcap/tidb-operator/pkg/manager/meta"
	"github.com/pingcap/tidb-operator/pkg/monitor"
	utildiscovery "github.com/pingcap/tidb-operator/pkg/util/discovery"
	corev1 "k8s.io/api/core/v1"
	rbac "k8s.io/api/rbac/v1"
	"k8s.io/apimachinery/pkg/api/errors"
	metav1 "k8s.io/apimachinery/pkg/apis/meta/v1"
	"k8s.io/apimachinery/pkg/labels"
	"k8s.io/apimachinery/pkg/selection"
	"k8s.io/apimachinery/pkg/types"
	"k8s.io/client-go/discovery"
	discoverycachedmemory "k8s.io/client-go/discovery/cached/memory"
	"k8s.io/klog"
)

type MonitorManager struct {
	deps               *controller.Dependencies
	pvManager          monitor.MonitorManager
	discoveryInterface discovery.CachedDiscoveryInterface
}

const (
	FailedSync  = "FailedSync"
	SuccessSync = "SuccessSync"
)

func NewMonitorManager(deps *controller.Dependencies) *MonitorManager {
	return &MonitorManager{
		deps:               deps,
		pvManager:          meta.NewReclaimPolicyManager(deps),
		discoveryInterface: discoverycachedmemory.NewMemCacheClient(deps.KubeClientset.Discovery()),
	}
}

func (mm *MonitorManager) SyncMonitor(monitor *v1alpha1.TidbMonitor) error {
	if monitor.DeletionTimestamp != nil {
		return nil
	}
	if monitor.Spec.Clusters == nil || len(monitor.Spec.Clusters) < 1 {
		err := fmt.Errorf("tm[%s/%s] does not configure the target tidbcluster", monitor.Namespace, monitor.Name)
		return err
	}
	defaultTidbMonitor(monitor)
	tcRef := monitor.Spec.Clusters[0]
	if len(tcRef.Namespace) < 1 {
		tcRef.Namespace = monitor.Namespace
	}
	tc, err := mm.deps.Clientset.PingcapV1alpha1().TidbClusters(tcRef.Namespace).Get(tcRef.Name, metav1.GetOptions{})
	if err != nil {
		rerr := fmt.Errorf("get tm[%s/%s]'s target tc[%s/%s] failed, err: %v", monitor.Namespace, monitor.Name, tcRef.Namespace, tcRef.Name, err)
		return rerr
	}
	if tc.Status.Monitor != nil {
		if tc.Status.Monitor.Name != monitor.Name || tc.Status.Monitor.Namespace != monitor.Namespace {
			err := fmt.Errorf("tm[%s/%s]'s target tc[%s/%s] already referenced by TidbMonitor [%s/%s]", monitor.Namespace, monitor.Name, tc.Namespace, tc.Name, tc.Status.Monitor.Namespace, tc.Status.Monitor.Name)
			mm.deps.Recorder.Event(monitor, corev1.EventTypeWarning, FailedSync, err.Error())
			return err
		}
	}

	// TODO: Support validating webhook that forbids the tidbmonitor to update the monitorRef for the tidbcluster whose monitorRef has already
	// been set by another TidbMonitor.
	// Patch tidbcluster status first to avoid multi tidbmonitor monitoring the same tidbcluster
	if err := mm.patchTidbClusterStatus(&tcRef, monitor); err != nil {
		message := fmt.Sprintf("Sync TidbMonitorRef into targetCluster[%s/%s] status failed, err:%v", tc.Namespace, tc.Name, err)
		klog.Error(message)
		mm.deps.Recorder.Event(monitor, corev1.EventTypeWarning, FailedSync, err.Error())
		return err
	}

	// Sync Service
	if err := mm.syncTidbMonitorService(monitor); err != nil {
		message := fmt.Sprintf("Sync TidbMonitor[%s/%s] Service failed, err: %v", monitor.Namespace, monitor.Name, err)
		mm.deps.Recorder.Event(monitor, corev1.EventTypeWarning, FailedSync, message)
		return err
	}
	klog.V(4).Infof("tm[%s/%s]'s service synced", monitor.Namespace, monitor.Name)
	// Sync PVC
	var pvc *corev1.PersistentVolumeClaim
	if monitor.Spec.Persistent {
		var err error
		pvc, err = mm.syncTidbMonitorPVC(monitor)
		if err != nil {
			message := fmt.Sprintf("Sync TidbMonitor[%s/%s] PVC failed,err:%v", monitor.Namespace, monitor.Name, err)
			mm.deps.Recorder.Event(monitor, corev1.EventTypeWarning, FailedSync, message)
			return err
		}
		klog.V(4).Infof("tm[%s/%s]'s pvc synced", monitor.Namespace, monitor.Name)

		// syncing all PVs managed by this tidbmonitor
		if err := mm.pvManager.SyncMonitor(monitor); err != nil {
			return err
		}
		klog.V(4).Infof("tm[%s/%s]'s pv synced", monitor.Namespace, monitor.Name)
	}

	// Sync Deployment
	if err := mm.syncTidbMonitorDeployment(tc, monitor); err != nil {
		message := fmt.Sprintf("Sync TidbMonitor[%s/%s] Deployment failed,err:%v", monitor.Namespace, monitor.Name, err)
		mm.deps.Recorder.Event(monitor, corev1.EventTypeWarning, FailedSync, message)
		return err
	}

	// After the pvc has consumer, we sync monitor pv's labels
	if monitor.Spec.Persistent {
		if err := mm.syncTidbMonitorPV(monitor, pvc); err != nil {
			return err
		}
	}
	klog.V(4).Infof("tm[%s/%s]'s deployment synced", monitor.Namespace, monitor.Name)

	// Sync Ingress
	if err := mm.syncIngress(monitor); err != nil {
		message := fmt.Sprintf("Sync TidbMonitor[%s/%s] Ingress failed,err:%v", monitor.Namespace, monitor.Name, err)
		mm.deps.Recorder.Event(monitor, corev1.EventTypeWarning, FailedSync, message)
		return err
	}
	klog.V(4).Infof("tm[%s/%s]'s ingress synced", monitor.Namespace, monitor.Name)

	return nil
}

func (mm *MonitorManager) syncTidbMonitorService(monitor *v1alpha1.TidbMonitor) error {
	services := getMonitorService(monitor)
	for _, svc := range services {
		_, err := mm.deps.TypedControl.CreateOrUpdateService(monitor, svc)
		if err != nil {
			klog.Errorf("tm[%s/%s]'s service[%s] failed to sync,err: %v", monitor.Namespace, monitor.Name, svc.Name, err)
			return controller.RequeueErrorf("tm[%s/%s]'s service[%s] failed to sync,err: %v", monitor.Namespace, monitor.Name, svc.Name, err)
		}
	}
	return nil
}

func (mm *MonitorManager) syncTidbMonitorPVC(monitor *v1alpha1.TidbMonitor) (*corev1.PersistentVolumeClaim, error) {

	pvc := getMonitorPVC(monitor)
	pvc, err := mm.deps.TypedControl.CreateOrUpdatePVC(monitor, pvc, false)
	if err != nil {
		klog.Errorf("tm[%s/%s]'s pvc failed to sync,err: %v", monitor.Namespace, monitor.Name, err)
		return nil, err
	}
	return pvc, nil
}

func (mm *MonitorManager) syncTidbMonitorPV(monitor *v1alpha1.TidbMonitor, pvc *corev1.PersistentVolumeClaim) error {
	// update meta info for pv
	pv, err := mm.deps.PVLister.Get(pvc.Spec.VolumeName)
	if err != nil {
		return err
	}
	_, err = mm.deps.PVControl.UpdateMetaInfo(monitor, pv)
	if err != nil {
		return err
	}
	return nil
}

func (mm *MonitorManager) syncTidbMonitorDeployment(tc *v1alpha1.TidbCluster, monitor *v1alpha1.TidbMonitor) error {

	cm, err := mm.syncTidbMonitorConfig(tc, monitor)
	if err != nil {
		klog.Errorf("tm[%s/%s]'s configmap failed to sync,err: %v", monitor.Namespace, monitor.Name, err)
		return err
	}
	secret, err := mm.syncTidbMonitorSecret(monitor)
	if err != nil {
		klog.Errorf("tm[%s/%s]'s secret failed to sync,err: %v", monitor.Namespace, monitor.Name, err)
		return err
	}

	sa, err := mm.syncTidbMonitorRbac(monitor)
	if err != nil {
		klog.Errorf("tm[%s/%s]'s rbac failed to sync,err: %v", monitor.Namespace, monitor.Name, err)
		return err
	}

	deployment, err := getMonitorDeployment(sa, cm, secret, monitor, tc)
	if err != nil {
		klog.Errorf("tm[%s/%s]'s deployment failed to generate,err: %v", monitor.Namespace, monitor.Name, err)
		return err
	}
	_, err = mm.deps.TypedControl.CreateOrUpdateDeployment(monitor, deployment)
	if err != nil {
		klog.Errorf("tm[%s/%s]'s deployment failed to sync,err: %v", monitor.Namespace, monitor.Name, err)
		return err
	}
	klog.V(4).Infof("tm[%s/%s]'s deployment synced", monitor.Namespace, monitor.Name)
	return nil
}

func (mm *MonitorManager) syncTidbMonitorSecret(monitor *v1alpha1.TidbMonitor) (*corev1.Secret, error) {
	if monitor.Spec.Grafana == nil {
		return nil, nil
	}
	newSt := getMonitorSecret(monitor)
	return mm.deps.TypedControl.CreateOrUpdateSecret(monitor, newSt)
}

func (mm *MonitorManager) syncTidbMonitorConfig(tc *v1alpha1.TidbCluster, monitor *v1alpha1.TidbMonitor) (*corev1.ConfigMap, error) {
	if features.DefaultFeatureGate.Enabled(features.AutoScaling) {
		// TODO: We need to update the status to tell users we are monitoring extra clusters
		// Get all autoscaling clusters for TC, and add them to .Spec.Clusters to
		// generate Prometheus config without modifying the original TidbMonitor
		cloned := monitor.DeepCopy()
		autoTcRefs := []v1alpha1.TidbClusterRef{}
		for _, tcRef := range monitor.Spec.Clusters {
			r1, err := labels.NewRequirement(label.AutoInstanceLabelKey, selection.Exists, nil)
			if err != nil {
				klog.Errorf("tm[%s/%s] gets tc[%s/%s]'s autoscaling clusters failed, err: %v", monitor.Namespace, monitor.Name, tcRef.Namespace, tcRef.Name, err)
				continue
			}
			r2, err := labels.NewRequirement(label.BaseTCLabelKey, selection.Equals, []string{tcRef.Name})
			if err != nil {
				klog.Errorf("tm[%s/%s] gets tc[%s/%s]'s autoscaling clusters failed, err: %v", monitor.Namespace, monitor.Name, tcRef.Namespace, tcRef.Name, err)
				continue
			}
			selector := labels.NewSelector().Add(*r1).Add(*r2)
			tcList, err := mm.deps.Clientset.PingcapV1alpha1().TidbClusters(tcRef.Namespace).List(metav1.ListOptions{LabelSelector: selector.String()})
			if err != nil {
				klog.Errorf("tm[%s/%s] gets tc[%s/%s]'s autoscaling clusters failed, err: %v", monitor.Namespace, monitor.Name, tcRef.Namespace, tcRef.Name, err)
				continue
			}
			for _, autoTc := range tcList.Items {
				autoTcRefs = append(autoTcRefs, v1alpha1.TidbClusterRef{
					Name:      autoTc.Name,
					Namespace: autoTc.Namespace,
				})
			}
		}
		// Sort Autoscaling TC for stability
		sort.Slice(autoTcRefs, func(i, j int) bool {
			cmpNS := strings.Compare(autoTcRefs[i].Namespace, autoTcRefs[j].Namespace)
			if cmpNS == 0 {
				return strings.Compare(autoTcRefs[i].Name, autoTcRefs[j].Name) < 0
			}
			return cmpNS < 0
		})

		cloned.Spec.Clusters = append(cloned.Spec.Clusters, autoTcRefs...)
		monitor = cloned
	}

	newCM, err := getMonitorConfigMap(tc, monitor)
	if err != nil {
		return nil, err
	}
	config := monitor.Spec.Prometheus.Config
	if config != nil && config.ConfigMapRef != nil && len(config.ConfigMapRef.Name) > 0 {
		namespace := monitor.Namespace
		if config.ConfigMapRef.Namespace != nil {
			namespace = *config.ConfigMapRef.Namespace
		}
		externalCM, err := mm.deps.ConfigMapControl.GetConfigMap(monitor, &corev1.ConfigMap{
			ObjectMeta: metav1.ObjectMeta{
				Name:      config.ConfigMapRef.Name,
				Namespace: namespace,
			},
		})
		if err != nil {
			klog.Errorf("tm[%s/%s]'s configMap failed to get,err: %v", namespace, config.ConfigMapRef.Name, err)
			return nil, err
		}
		if externalContent, ok := externalCM.Data["prometheus-config"]; ok {
			newCM.Data["prometheus-config"] = externalContent
		}
	}
	return mm.deps.TypedControl.CreateOrUpdateConfigMap(monitor, newCM)
}

func (mm *MonitorManager) syncTidbMonitorRbac(monitor *v1alpha1.TidbMonitor) (*corev1.ServiceAccount, error) {
	sa := getMonitorServiceAccount(monitor)
	sa, err := mm.deps.TypedControl.CreateOrUpdateServiceAccount(monitor, sa)
	if err != nil {
		klog.Errorf("tm[%s/%s]'s serviceaccount failed to sync,err: %v", monitor.Namespace, monitor.Name, err)
		return nil, err
	}
	policyRules := []rbac.PolicyRule{
		{
			APIGroups: []string{""},
			Resources: []string{"pods"},
			Verbs:     []string{"get", "list", "watch"},
		},
	}
	if supported, err := utildiscovery.IsAPIGroupVersionSupported(mm.discoveryInterface, "security.openshift.io/v1"); err != nil {
		return nil, err
	} else if supported {
		// We must use 'anyuid' SecurityContextConstraint to run our container as root.
		// https://docs.openshift.com/container-platform/4.3/authentication/managing-security-context-constraints.html
		policyRules = append(policyRules, rbac.PolicyRule{
			APIGroups:     []string{"security.openshift.io"},
			ResourceNames: []string{"anyuid"},
			Resources:     []string{"securitycontextconstraints"},
			Verbs:         []string{"use"},
		})
	}

<<<<<<< HEAD
	role := getMonitorRole(monitor, policyRules)
	role, err = mm.deps.TypedControl.CreateOrUpdateRole(monitor, role)
	if err != nil {
		klog.Errorf("tm[%s/%s]'s role failed to sync,err: %v", monitor.Namespace, monitor.Name, err)
		return nil, err
	}

	rb := getMonitorRoleBinding(sa, role, monitor)
	_, err = mm.deps.TypedControl.CreateOrUpdateRoleBinding(monitor, rb)
	if err != nil {
		klog.Errorf("tm[%s/%s]'s rolebinding failed to sync,err: %v", monitor.Namespace, monitor.Name, err)
		return nil, err
=======
	if monitor.Spec.ClusterScoped {
		role := getMonitorClusterRole(monitor, policyRules)
		role, err = mm.typedControl.CreateOrUpdateClusterRole(monitor, role)
		if err != nil {
			klog.Errorf("tm[%s/%s]'s clusterrole failed to sync, err: %v", monitor.Namespace, monitor.Name, err)
			return nil, err
		}

		rb := getMonitorClusterRoleBinding(sa, role, monitor)

		_, err = mm.typedControl.CreateOrUpdateClusterRoleBinding(monitor, rb)
		if err != nil {
			klog.Errorf("tm[%s/%s]'s clusterrolebinding failed to sync, err: %v", monitor.Namespace, monitor.Name, err)
			return nil, err
		}
	} else {
		role := getMonitorRole(monitor, policyRules)
		role, err = mm.typedControl.CreateOrUpdateRole(monitor, role)
		if err != nil {
			klog.Errorf("tm[%s/%s]'s role failed to sync,err: %v", monitor.Namespace, monitor.Name, err)
			return nil, err
		}

		rb := getMonitorRoleBinding(sa, role, monitor)

		_, err = mm.typedControl.CreateOrUpdateRoleBinding(monitor, rb)
		if err != nil {
			klog.Errorf("tm[%s/%s]'s rolebinding failed to sync,err: %v", monitor.Namespace, monitor.Name, err)
			return nil, err
		}
>>>>>>> b88069bc
	}

	return sa, nil
}

func (mm *MonitorManager) syncIngress(monitor *v1alpha1.TidbMonitor) error {
	if err := mm.syncPrometheusIngress(monitor); err != nil {
		return err
	}

	return mm.syncGrafanaIngress(monitor)
}

func (mm *MonitorManager) syncPrometheusIngress(monitor *v1alpha1.TidbMonitor) error {
	if monitor.Spec.Prometheus.Ingress == nil {
		return mm.removeIngressIfExist(monitor, prometheusName(monitor))
	}

	ingress := getPrometheusIngress(monitor)
	_, err := mm.deps.TypedControl.CreateOrUpdateIngress(monitor, ingress)
	return err
}

func (mm *MonitorManager) syncGrafanaIngress(monitor *v1alpha1.TidbMonitor) error {
	if monitor.Spec.Grafana == nil || monitor.Spec.Grafana.Ingress == nil {
		return mm.removeIngressIfExist(monitor, grafanaName(monitor))
	}
	ingress := getGrafanaIngress(monitor)
	_, err := mm.deps.TypedControl.CreateOrUpdateIngress(monitor, ingress)
	return err
}

// removeIngressIfExist removes Ingress if it exists
func (mm *MonitorManager) removeIngressIfExist(monitor *v1alpha1.TidbMonitor, name string) error {
	ingress, err := mm.deps.IngressLister.Ingresses(monitor.Namespace).Get(name)
	if err != nil {
		if errors.IsNotFound(err) {
			return nil
		}
		return err
	}
	return mm.deps.TypedControl.Delete(monitor, ingress)
}

func (mm *MonitorManager) patchTidbClusterStatus(tcRef *v1alpha1.TidbClusterRef, monitor *v1alpha1.TidbMonitor) error {
	tc, err := mm.deps.Clientset.PingcapV1alpha1().TidbClusters(tcRef.Namespace).Get(tcRef.Name, metav1.GetOptions{})
	if err != nil {
		return err
	}
	var mergePatch []byte
	if tcRef != nil {
		grafanaEnabled := true
		if monitor.Spec.Grafana == nil {
			grafanaEnabled = false
		}
		mergePatch, err = json.Marshal(map[string]interface{}{
			"status": map[string]interface{}{
				"monitor": map[string]interface{}{
					"name":           monitor.Name,
					"namespace":      monitor.Namespace,
					"grafanaEnabled": grafanaEnabled,
				},
			},
		})
	} else {
		mergePatch, err = json.Marshal(map[string]interface{}{
			"status": map[string]interface{}{
				"monitor": nil,
			},
		})
	}
	if err != nil {
		return err
	}
	_, err = mm.deps.Clientset.PingcapV1alpha1().TidbClusters(tc.Namespace).Patch(tc.Name, types.MergePatchType, mergePatch)
	return err
}<|MERGE_RESOLUTION|>--- conflicted
+++ resolved
@@ -320,23 +320,9 @@
 		})
 	}
 
-<<<<<<< HEAD
-	role := getMonitorRole(monitor, policyRules)
-	role, err = mm.deps.TypedControl.CreateOrUpdateRole(monitor, role)
-	if err != nil {
-		klog.Errorf("tm[%s/%s]'s role failed to sync,err: %v", monitor.Namespace, monitor.Name, err)
-		return nil, err
-	}
-
-	rb := getMonitorRoleBinding(sa, role, monitor)
-	_, err = mm.deps.TypedControl.CreateOrUpdateRoleBinding(monitor, rb)
-	if err != nil {
-		klog.Errorf("tm[%s/%s]'s rolebinding failed to sync,err: %v", monitor.Namespace, monitor.Name, err)
-		return nil, err
-=======
 	if monitor.Spec.ClusterScoped {
 		role := getMonitorClusterRole(monitor, policyRules)
-		role, err = mm.typedControl.CreateOrUpdateClusterRole(monitor, role)
+		role, err = mm.deps.TypedControl.CreateOrUpdateClusterRole(monitor, role)
 		if err != nil {
 			klog.Errorf("tm[%s/%s]'s clusterrole failed to sync, err: %v", monitor.Namespace, monitor.Name, err)
 			return nil, err
@@ -344,14 +330,14 @@
 
 		rb := getMonitorClusterRoleBinding(sa, role, monitor)
 
-		_, err = mm.typedControl.CreateOrUpdateClusterRoleBinding(monitor, rb)
+		_, err = mm.deps.TypedControl.CreateOrUpdateClusterRoleBinding(monitor, rb)
 		if err != nil {
 			klog.Errorf("tm[%s/%s]'s clusterrolebinding failed to sync, err: %v", monitor.Namespace, monitor.Name, err)
 			return nil, err
 		}
 	} else {
 		role := getMonitorRole(monitor, policyRules)
-		role, err = mm.typedControl.CreateOrUpdateRole(monitor, role)
+		role, err = mm.deps.TypedControl.CreateOrUpdateRole(monitor, role)
 		if err != nil {
 			klog.Errorf("tm[%s/%s]'s role failed to sync,err: %v", monitor.Namespace, monitor.Name, err)
 			return nil, err
@@ -359,12 +345,11 @@
 
 		rb := getMonitorRoleBinding(sa, role, monitor)
 
-		_, err = mm.typedControl.CreateOrUpdateRoleBinding(monitor, rb)
+		_, err = mm.deps.TypedControl.CreateOrUpdateRoleBinding(monitor, rb)
 		if err != nil {
 			klog.Errorf("tm[%s/%s]'s rolebinding failed to sync,err: %v", monitor.Namespace, monitor.Name, err)
 			return nil, err
 		}
->>>>>>> b88069bc
 	}
 
 	return sa, nil
