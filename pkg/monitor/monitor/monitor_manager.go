--- conflicted
+++ resolved
@@ -645,82 +645,6 @@
 	return nil
 }
 
-<<<<<<< HEAD
-func (m *MonitorManager) syncDashboardMetricStorage(tc *v1alpha1.TidbCluster, tm *v1alpha1.TidbMonitor) error {
-	if tc.Spec.PD == nil {
-		return nil
-	}
-	pdEtcdClient, err := m.deps.PDControl.GetPDEtcdClient(pdapi.Namespace(tc.Namespace), tc.Name, tc.IsTLSClusterEnabled())
-
-	if err != nil {
-		return err
-	}
-	if tc.IsTLSClusterEnabled() {
-		defer pdEtcdClient.Close()
-	}
-
-	grafanaExist := tm.Spec.Grafana != nil
-	// sync prometheus key
-	err = syncComponent(true, tm, prometheusComponent, 9090, pdEtcdClient)
-	if err != nil {
-		return err
-	}
-
-	// sync grafana key
-	err = syncComponent(grafanaExist, tm, grafanaComponent, 3000, pdEtcdClient)
-	if err != nil {
-		return err
-	}
-	return nil
-}
-
-func syncComponent(exist bool, tm *v1alpha1.TidbMonitor, componentName string, port int, etcdClient pdapi.PDEtcdClient) error {
-	key := buildComponentKey(componentName)
-	if exist {
-		v, err := buildComponentValue(tm, componentName, port)
-		if err != nil {
-			klog.Error(err.Error())
-			return err
-		}
-		err = etcdClient.PutKey(key, v)
-		if err != nil {
-			klog.Error(err.Error())
-			return err
-		}
-	} else {
-		err := etcdClient.DeleteKey(key)
-		if err != nil {
-			klog.Error(err.Error())
-			return err
-		}
-	}
-	return nil
-}
-
-func buildComponentKey(component string) string {
-	return fmt.Sprintf("%s/%s", componentPrefix, component)
-}
-
-func buildComponentValue(tm *v1alpha1.TidbMonitor, componentName string, port int) (string, error) {
-	return buildEtcdValue(fmt.Sprintf("%s-%s.%s.svc", tm.Name, componentName, tm.Namespace), port)
-}
-
-type componentTopology struct {
-	IP   string `json:"ip"`
-	Port int    `json:"port"`
-}
-
-func buildEtcdValue(host string, port int) (string, error) {
-	topology := componentTopology{
-		IP:   host,
-		Port: port,
-	}
-	data, err := json.Marshal(topology)
-	if err != nil {
-		return "", err
-	}
-	return string(data), nil
-=======
 func (m *MonitorManager) syncAssetSecret(monitor *v1alpha1.TidbMonitor, store *Store) error {
 	ns := monitor.Namespace
 	name := monitor.Name
@@ -743,5 +667,80 @@
 		return err
 	}
 	return nil
->>>>>>> 5f1c1350
+}
+
+func (m *MonitorManager) syncDashboardMetricStorage(tc *v1alpha1.TidbCluster, tm *v1alpha1.TidbMonitor) error {
+	if tc.Spec.PD == nil {
+		return nil
+	}
+	pdEtcdClient, err := m.deps.PDControl.GetPDEtcdClient(pdapi.Namespace(tc.Namespace), tc.Name, tc.IsTLSClusterEnabled())
+
+	if err != nil {
+		return err
+	}
+	if tc.IsTLSClusterEnabled() {
+		defer pdEtcdClient.Close()
+	}
+
+	grafanaExist := tm.Spec.Grafana != nil
+	// sync prometheus key
+	err = syncComponent(true, tm, prometheusComponent, 9090, pdEtcdClient)
+	if err != nil {
+		return err
+	}
+
+	// sync grafana key
+	err = syncComponent(grafanaExist, tm, grafanaComponent, 3000, pdEtcdClient)
+	if err != nil {
+		return err
+	}
+	return nil
+}
+
+func syncComponent(exist bool, tm *v1alpha1.TidbMonitor, componentName string, port int, etcdClient pdapi.PDEtcdClient) error {
+	key := buildComponentKey(componentName)
+	if exist {
+		v, err := buildComponentValue(tm, componentName, port)
+		if err != nil {
+			klog.Error(err.Error())
+			return err
+		}
+		err = etcdClient.PutKey(key, v)
+		if err != nil {
+			klog.Error(err.Error())
+			return err
+		}
+	} else {
+		err := etcdClient.DeleteKey(key)
+		if err != nil {
+			klog.Error(err.Error())
+			return err
+		}
+	}
+	return nil
+}
+
+func buildComponentKey(component string) string {
+	return fmt.Sprintf("%s/%s", componentPrefix, component)
+}
+
+func buildComponentValue(tm *v1alpha1.TidbMonitor, componentName string, port int) (string, error) {
+	return buildEtcdValue(fmt.Sprintf("%s-%s.%s.svc", tm.Name, componentName, tm.Namespace), port)
+}
+
+type componentTopology struct {
+	IP   string `json:"ip"`
+	Port int    `json:"port"`
+}
+
+func buildEtcdValue(host string, port int) (string, error) {
+	topology := componentTopology{
+		IP:   host,
+		Port: port,
+	}
+	data, err := json.Marshal(topology)
+	if err != nil {
+		return "", err
+	}
+	return string(data), nil
 }