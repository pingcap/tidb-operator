--- conflicted
+++ resolved
@@ -115,7 +115,6 @@
 
 	tests := []testcase{
 		{
-<<<<<<< HEAD
 			name: "tidbmonitor spec thanos sidecar",
 			prepare: func(tmm *MonitorManager, monitor *v1alpha1.TidbMonitor) {
 
@@ -159,10 +158,7 @@
 			volumeCreated: false,
 		},
 		{
-			name: "tidbmonitor enable clusterScope",
-=======
 			name: "tidbmonitor enable clusterScope and running normally",
->>>>>>> f439417a
 			prepare: func(tmm *MonitorManager, monitor *v1alpha1.TidbMonitor) {
 				monitor.Spec.ClusterScoped = true
 				monitor.Namespace = "ns2"
