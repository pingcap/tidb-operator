--- conflicted
+++ resolved
@@ -60,14 +60,11 @@
 		tc.Name = "foo"
 		_, err := tmm.deps.Clientset.PingcapV1alpha1().TidbClusters(tc.Namespace).Create(tc)
 		g.Expect(err).Should(BeNil())
-<<<<<<< HEAD
-=======
 
 		if test.name == "enable dm monitor" {
 			newFakeDMCluster(tmm)
 		}
 
->>>>>>> f06f8e6b
 		tm := newTidbMonitor(v1alpha1.TidbClusterRef{Name: tc.Name, Namespace: tc.Namespace})
 		if test.prepare != nil {
 			test.prepare(tmm, tm)
@@ -156,9 +153,6 @@
 			svcCreated:    true,
 		},
 		{
-<<<<<<< HEAD
-			name: "tidbmonitor use deployment running without pv and pvc, tidbmonitor can't smooth migrate to statefulset",
-=======
 			name: "enable dm monitor",
 			prepare: func(tmm *MonitorManager, monitor *v1alpha1.TidbMonitor) {
 				monitor.Spec.DM = &v1alpha1.DMMonitorSpec{
@@ -188,8 +182,7 @@
 			svcCreated:    true,
 		},
 		{
-			name: "deployment without pv and pvc, can't smooth migrate",
->>>>>>> f06f8e6b
+			name: "tidbmonitor use deployment running without pv and pvc, tidbmonitor can't smooth migrate to statefulset",
 			prepare: func(tmm *MonitorManager, monitor *v1alpha1.TidbMonitor) {
 				monitor.Status.DeploymentStorageStatus = &v1alpha1.DeploymentStorageStatus{
 					PvName: "test-pv",
