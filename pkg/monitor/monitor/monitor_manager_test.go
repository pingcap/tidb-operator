// Copyright 2019 PingCAP, Inc.
//
// Licensed under the Apache License, Version 2.0 (the "License");
// you may not use this file except in compliance with the License.
// You may obtain a copy of the License at
//
//     http://www.apache.org/licenses/LICENSE-2.0
//
// Unless required by applicable law or agreed to in writing, software
// distributed under the License is distributed on an "AS IS" BASIS,
// See the License for the specific language governing permissions and
// limitations under the License.

package monitor

import (
	"testing"

	. "github.com/onsi/gomega"
	"github.com/pingcap/tidb-operator/pkg/apis/pingcap/v1alpha1"
	"github.com/pingcap/tidb-operator/pkg/controller"
	"github.com/pingcap/tidb-operator/pkg/manager/meta"
	"github.com/prometheus/common/model"
	v1 "k8s.io/api/core/v1"
	"k8s.io/apimachinery/pkg/api/resource"
	metav1 "k8s.io/apimachinery/pkg/apis/meta/v1"
	"k8s.io/apimachinery/pkg/util/intstr"
	discoverycachedmemory "k8s.io/client-go/discovery/cached/memory"
	discoveryfake "k8s.io/client-go/discovery/fake"
	k8stesting "k8s.io/client-go/testing"
	"k8s.io/utils/pointer"
)

func TestTidbMonitorSyncCreate(t *testing.T) {
	g := NewGomegaWithT(t)
	type testcase struct {
		name          string
		prepare       func(tmm *MonitorManager, monitor *v1alpha1.TidbMonitor)
		errExpectFn   func(*GomegaWithT, error, *MonitorManager, *v1alpha1.TidbMonitor)
		stsCreated    bool
		svcCreated    bool
		volumeCreated bool
	}
	testFn := func(test *testcase, t *testing.T) {
		t.Log(test.name)
		tmm := newFakeTidbMonitorManager()
		tc := &v1alpha1.TidbCluster{
			Spec: v1alpha1.TidbClusterSpec{
				TiKV: &v1alpha1.TiKVSpec{
					BaseImage: "pingcap/tikv",
				},
				TiDB: &v1alpha1.TiDBSpec{
					TLSClient: &v1alpha1.TiDBTLSClient{Enabled: true},
				},
			},
		}

		tc.Namespace = "ns"
		tc.Name = "foo"
		err := tmm.deps.TiDBClusterControl.Create(tc)
		g.Expect(err).Should(BeNil())

		if test.name == "enable dm monitor" {
			newFakeDMCluster(tmm)
		}

		tm := newTidbMonitor(v1alpha1.TidbClusterRef{Name: tc.Name, Namespace: tc.Namespace})
		if test.prepare != nil {
			test.prepare(tmm, tm)
		}

		err = tmm.SyncMonitor(tm)
		if test.errExpectFn != nil {
			test.errExpectFn(g, err, tmm, tm)
		} else {
			g.Expect(err).NotTo(HaveOccurred())
		}

		if test.svcCreated {
			_, err = tmm.deps.ServiceLister.Services(tm.Namespace).Get(prometheusName(tm))
			g.Expect(err).NotTo(HaveOccurred())
			_, err = tmm.deps.ServiceLister.Services(tm.Namespace).Get(reloaderName(tm))
			g.Expect(err).NotTo(HaveOccurred())
		}

		if test.stsCreated {
			_, err := tmm.deps.StatefulSetLister.StatefulSets(tm.Namespace).Get(GetMonitorObjectName(tm))
			g.Expect(err).NotTo(HaveOccurred())
		}
		if test.volumeCreated {
			sts, err := tmm.deps.StatefulSetLister.StatefulSets(tm.Namespace).Get(GetMonitorObjectName(tm))
			g.Expect(err).NotTo(HaveOccurred())
			g.Expect(sts).NotTo(Equal(nil))
			quantity, err := resource.ParseQuantity(tm.Spec.Storage)
			g.Expect(err).NotTo(HaveOccurred())
			g.Expect(sts.Spec.VolumeClaimTemplates).To(Equal([]v1.PersistentVolumeClaim{
				{
					ObjectMeta: metav1.ObjectMeta{Name: v1alpha1.TidbMonitorMemberType.String()},
					Spec: v1.PersistentVolumeClaimSpec{
						AccessModes: []v1.PersistentVolumeAccessMode{
							v1.ReadWriteOnce,
						},
						StorageClassName: nil,
						Resources: v1.ResourceRequirements{
							Requests: v1.ResourceList{
								v1.ResourceStorage: quantity,
							},
						},
					},
				},
			}))
		}
	}

	tests := []testcase{
		{
			name: "tidbmonitor spec remote write",
			prepare: func(tmm *MonitorManager, monitor *v1alpha1.TidbMonitor) {
				monitor.Spec.Prometheus.RemoteWrite = []*v1alpha1.RemoteWriteSpec{
					{URL: "http://localhost:1234",
						WriteRelabelConfigs: []v1alpha1.RelabelConfig{
							{
								SourceLabels: model.LabelNames{
									"__address__",
									portLabel,
								},
								Separator:   ";",
								Regex:       "(.*)",
								TargetLabel: "node",
								Replacement: "$1",
								Action:      "replace",
							},
						},
					},
				}

			},
			errExpectFn: func(g *GomegaWithT, err error, tmm *MonitorManager, monitor *v1alpha1.TidbMonitor) {

			},
			stsCreated:    true,
			svcCreated:    true,
			volumeCreated: false,
		},
		{
			name: "tidbmonitor spec thanos sidecar",
			prepare: func(tmm *MonitorManager, monitor *v1alpha1.TidbMonitor) {

				monitor.Spec.Thanos = &v1alpha1.ThanosSpec{
					MonitorContainer: v1alpha1.MonitorContainer{
						BaseImage: "thanosio/thanos",
						Version:   "v0.17.2",
					},
				}
			},
			errExpectFn: func(g *GomegaWithT, err error, tmm *MonitorManager, tm *v1alpha1.TidbMonitor) {
				errExpectRequeuefunc(g, err, tmm, tm)
				svc, err := tmm.deps.ServiceLister.Services(tm.Namespace).Get(prometheusName(tm))
				g.Expect(err).NotTo(HaveOccurred())
				g.Expect(svc.Spec.Ports).To(Equal([]v1.ServicePort{
					{
						Name:       "http-prometheus",
						Port:       9090,
						Protocol:   v1.ProtocolTCP,
						TargetPort: intstr.FromInt(9090),
					}, {
						Name:       "thanos-grpc",
						Port:       10901,
						Protocol:   v1.ProtocolTCP,
						TargetPort: intstr.FromInt(10901),
					},
					{
						Name:       "thanos-http",
						Port:       10902,
						Protocol:   v1.ProtocolTCP,
						TargetPort: intstr.FromInt(10902),
					},
				}))

				sts, err := tmm.deps.StatefulSetLister.StatefulSets(tm.Namespace).Get(GetMonitorObjectName(tm))
				g.Expect(err).NotTo(HaveOccurred())
				g.Expect(sts.Spec.Template.Spec.Containers).To(HaveLen(3))
			},
			stsCreated:    true,
			svcCreated:    true,
			volumeCreated: false,
		},
		{
			name: "tidbmonitor spec thanos sidecar",
			prepare: func(tmm *MonitorManager, monitor *v1alpha1.TidbMonitor) {

				monitor.Spec.Thanos = &v1alpha1.ThanosSpec{
					MonitorContainer: v1alpha1.MonitorContainer{
						BaseImage: "thanosio/thanos",
						Version:   "v0.17.2",
					},
				}
			},
			errExpectFn: func(g *GomegaWithT, err error, tmm *MonitorManager, tm *v1alpha1.TidbMonitor) {
				errExpectRequeuefunc(g, err, tmm, tm)
				svc, err := tmm.deps.ServiceLister.Services(tm.Namespace).Get(prometheusName(tm))
				g.Expect(err).NotTo(HaveOccurred())
				g.Expect(svc.Spec.Ports).To(Equal([]v1.ServicePort{
					{
						Name:       "http-prometheus",
						Port:       9090,
						Protocol:   v1.ProtocolTCP,
						TargetPort: intstr.FromInt(9090),
					}, {
						Name:       "thanos-grpc",
						Port:       10901,
						Protocol:   v1.ProtocolTCP,
						TargetPort: intstr.FromInt(10901),
					},
					{
						Name:       "thanos-http",
						Port:       10902,
						Protocol:   v1.ProtocolTCP,
						TargetPort: intstr.FromInt(10902),
					},
				}))

				sts, err := tmm.deps.StatefulSetLister.StatefulSets(tm.Namespace).Get(GetMonitorObjectName(tm))
				g.Expect(err).NotTo(HaveOccurred())
				g.Expect(sts.Spec.Template.Spec.Containers).To(HaveLen(3))
			},
			stsCreated:    true,
			svcCreated:    true,
			volumeCreated: false,
		},
		{
			name: "tidbmonitor enable clusterScope and running normally",
			prepare: func(tmm *MonitorManager, monitor *v1alpha1.TidbMonitor) {
				monitor.Spec.ClusterScoped = true
				monitor.Namespace = "ns2"
			},
			errExpectFn: func(g *GomegaWithT, err error, tmm *MonitorManager, tm *v1alpha1.TidbMonitor) {
				errExpectRequeuefunc(g, err, tmm, tm)
			},
			stsCreated:    true,
			svcCreated:    true,
			volumeCreated: false,
		},
		{
			name: "tidbmonitor enable grafana container and running normally",
			prepare: func(tmm *MonitorManager, monitor *v1alpha1.TidbMonitor) {
				monitor.Spec.Persistent = true
				monitor.Spec.Storage = "10Gi"
				monitor.Spec.Grafana = &v1alpha1.GrafanaSpec{
					MonitorContainer: v1alpha1.MonitorContainer{
						BaseImage: "grafana/grafana",
						Version:   "6.1.6",
					},
				}
			},
			errExpectFn: func(g *GomegaWithT, err error, tmm *MonitorManager, tm *v1alpha1.TidbMonitor) {
				errExpectRequeuefunc(g, err, tmm, tm)
				_, err = tmm.deps.ServiceLister.Services(tm.Namespace).Get(grafanaName(tm))
				g.Expect(err).NotTo(HaveOccurred())
				sts, err := tmm.deps.StatefulSetLister.StatefulSets(tm.Namespace).Get(GetMonitorObjectName(tm))
				g.Expect(err).NotTo(HaveOccurred())
				g.Expect(sts.Spec.Template.Spec.Containers).To(HaveLen(3))

			},
			stsCreated:    true,
			volumeCreated: true,
			svcCreated:    true,
		},
		{
			name: "enable dm monitor",
			prepare: func(tmm *MonitorManager, monitor *v1alpha1.TidbMonitor) {
				monitor.Spec.DM = &v1alpha1.DMMonitorSpec{
					Clusters: []v1alpha1.ClusterRef{
						{
							Namespace: "ns",
							Name:      "dm-test",
						},
					},
					Initializer: v1alpha1.InitializerSpec{
						MonitorContainer: v1alpha1.MonitorContainer{
							BaseImage: "pingcap/dm-monitor-initializer",
							Version:   "v2.0.0",
						},
					},
				}
			},
			errExpectFn: func(g *GomegaWithT, err error, tmm *MonitorManager, tm *v1alpha1.TidbMonitor) {
				errExpectRequeuefunc(g, err, tmm, tm)
				sts, err := tmm.deps.StatefulSetLister.StatefulSets(tm.Namespace).Get(GetMonitorObjectName(tm))
				g.Expect(err).NotTo(HaveOccurred())
				g.Expect(sts.Spec.Template.Spec.Containers).To(HaveLen(2))
				g.Expect(sts.Spec.Template.Spec.InitContainers).To(HaveLen(2))
			},
			stsCreated:    true,
			volumeCreated: false,
			svcCreated:    true,
		},
		{
			name: "tidbmonitor use deployment running without pv and pvc, tidbmonitor can't smooth migrate to statefulset",
			prepare: func(tmm *MonitorManager, monitor *v1alpha1.TidbMonitor) {
				monitor.Status.DeploymentStorageStatus = &v1alpha1.DeploymentStorageStatus{
					PvName: "test-pv",
				}
				monitor.Spec.Persistent = true
				monitor.Spec.Storage = "10Gi"
			},
			errExpectFn: func(g *GomegaWithT, err error, tmm *MonitorManager, tm *v1alpha1.TidbMonitor) {
				g.Expect(err).To(HaveOccurred())
			},
			stsCreated:    false,
			svcCreated:    true,
			volumeCreated: false,
		},
		{
			name: "tidbmonitor use deployment running , tidbmonitor can smooth migrate to statefulset",
			prepare: func(tmm *MonitorManager, monitor *v1alpha1.TidbMonitor) {
				monitor.Status.DeploymentStorageStatus = &v1alpha1.DeploymentStorageStatus{
					PvName: "test-pv",
				}
				monitor.Spec.Persistent = true
				monitor.Spec.Storage = "10Gi"
				quantity, _ := resource.ParseQuantity("10Gi")
				_ = tmm.deps.PVCControl.CreatePVC(monitor, &v1.PersistentVolumeClaim{

					ObjectMeta: metav1.ObjectMeta{
						Name:      GetMonitorObjectName(monitor),
						Namespace: monitor.Namespace,
					},
					Spec: v1.PersistentVolumeClaimSpec{
						VolumeName: "test-pv",
						AccessModes: []v1.PersistentVolumeAccessMode{
							v1.ReadWriteOnce,
						},
						Resources: v1.ResourceRequirements{
							Requests: v1.ResourceList{
								v1.ResourceStorage: quantity,
							},
						},
					},
				})
				_ = tmm.deps.PVControl.CreatePV(monitor, &v1.PersistentVolume{
					TypeMeta: metav1.TypeMeta{Kind: "PersistentVolume", APIVersion: "v1"},
					ObjectMeta: metav1.ObjectMeta{
						Name:      "test-pv",
						Namespace: metav1.NamespaceAll,
					},
					Spec: v1.PersistentVolumeSpec{
						PersistentVolumeReclaimPolicy: v1.PersistentVolumeReclaimRetain,
					},
				})

			},
			errExpectFn: func(g *GomegaWithT, err error, tmm *MonitorManager, tm *v1alpha1.TidbMonitor) {
				g.Expect(controller.IsRequeueError(err)).To(Equal(true))
				pv, err := tmm.deps.PVControl.GetPV("test-pv")
				g.Expect(err).NotTo(HaveOccurred())
				g.Expect(pv.Spec.ClaimRef.Name).To(Equal(GetMonitorFirstPVCName(tm.Name)))
			},
			stsCreated:    true,
			svcCreated:    true,
			volumeCreated: false,
		},
		{
			name: "tidbmonitor enable persistent and running normally",
			prepare: func(tmm *MonitorManager, monitor *v1alpha1.TidbMonitor) {
				monitor.Spec.Persistent = true
				monitor.Spec.Storage = "10Gi"
			},
			errExpectFn:   errExpectRequeuefunc,
			stsCreated:    true,
			volumeCreated: true,
			svcCreated:    true,
		},
		{
			name: "tidbmonitor not spec clusters field",
			prepare: func(tmm *MonitorManager, monitor *v1alpha1.TidbMonitor) {
				monitor.Spec.Clusters = nil
			},
			errExpectFn: func(g *GomegaWithT, err error, tmm *MonitorManager, monitor *v1alpha1.TidbMonitor) {
			},
			stsCreated: false,
			svcCreated: false,
		},
		{
			name: "normal",
			prepare: func(tmm *MonitorManager, monitor *v1alpha1.TidbMonitor) {
			},
			errExpectFn: func(g *GomegaWithT, err error, tmm *MonitorManager, monitor *v1alpha1.TidbMonitor) {

			},
			stsCreated:    true,
			svcCreated:    true,
			volumeCreated: false,
		},
	}

	for i := range tests {
		testFn(&tests[i], t)
	}
}

func TestTidbMonitorSyncUpdate(t *testing.T) {
	g := NewGomegaWithT(t)
	type testcase struct {
		name           string
		prepare        func(tmm *MonitorManager, monitor *v1alpha1.TidbMonitor)
		errExpectFn    func(*GomegaWithT, error, *MonitorManager, *v1alpha1.TidbMonitor)
		update         func(tmm *MonitorManager, monitor *v1alpha1.TidbMonitor)
		updateExpectFn func(*GomegaWithT, error, *MonitorManager, *v1alpha1.TidbMonitor)
	}

	testFn := func(test *testcase, t *testing.T) {
		t.Log(test.name)
		tmm := newFakeTidbMonitorManager()
		tc := &v1alpha1.TidbCluster{
			Spec: v1alpha1.TidbClusterSpec{
				TiKV: &v1alpha1.TiKVSpec{
					BaseImage: "pingcap/tikv",
				},
				TiDB: &v1alpha1.TiDBSpec{
					TLSClient: &v1alpha1.TiDBTLSClient{Enabled: true},
				},
			},
		}
		tc.Namespace = "ns"
		tc.Name = "foo"
		err := tmm.deps.TiDBClusterControl.Create(tc)
		g.Expect(err).Should(BeNil())

		tm := newTidbMonitor(v1alpha1.TidbClusterRef{Name: tc.Name, Namespace: tc.Namespace})
		if test.prepare != nil {
			test.prepare(tmm, tm)
		}

		err = tmm.SyncMonitor(tm)

		if test.errExpectFn != nil {
			test.errExpectFn(g, err, tmm, tm)
		} else {
			g.Expect(err).NotTo(HaveOccurred())
		}
		if test.update != nil {
			test.update(tmm, tm)
		}
		err = tmm.SyncMonitor(tm)
		if test.updateExpectFn != nil {
			test.updateExpectFn(g, err, tmm, tm)
		} else {
			g.Expect(err).NotTo(HaveOccurred())
		}

	}

	tests := []testcase{
		{
			name: "enable grafana",
			prepare: func(tmm *MonitorManager, monitor *v1alpha1.TidbMonitor) {
				monitor.Spec.Persistent = true
				monitor.Spec.Storage = "10Gi"
				monitor.Spec.ClusterScoped = true
				monitor.Spec.Grafana = &v1alpha1.GrafanaSpec{
					MonitorContainer: v1alpha1.MonitorContainer{
						BaseImage: "grafana/grafana",
						Version:   "6.1.6",
					},
					Ingress: &v1alpha1.IngressSpec{},
				}
			},
			errExpectFn: func(g *GomegaWithT, err error, tmm *MonitorManager, tm *v1alpha1.TidbMonitor) {
				errExpectRequeuefunc(g, err, tmm, tm)
				_, err = tmm.deps.ServiceLister.Services(tm.Namespace).Get(grafanaName(tm))
				g.Expect(err).NotTo(HaveOccurred())
				sts, err := tmm.deps.StatefulSetLister.StatefulSets(tm.Namespace).Get(GetMonitorObjectName(tm))
				g.Expect(err).NotTo(HaveOccurred())
				g.Expect(sts.Spec.Template.Spec.Containers).To(HaveLen(3))
			},
			update: func(tmm *MonitorManager, monitor *v1alpha1.TidbMonitor) {
				monitor.Spec.Grafana.Service.Type = v1.ServiceTypeLoadBalancer
				monitor.Spec.Grafana.Service.PortName = pointer.StringPtr("test")
				monitor.Spec.Grafana.Service.LoadBalancerIP = pointer.StringPtr("127.0.0.1")
				monitor.Spec.Prometheus.Service.Type = v1.ServiceTypeLoadBalancer
				monitor.Spec.Prometheus.Service.PortName = pointer.StringPtr("test")
				monitor.Spec.Prometheus.Service.LoadBalancerIP = pointer.StringPtr("127.0.0.1")
				monitor.Spec.Reloader.Service.Type = v1.ServiceTypeLoadBalancer
				monitor.Spec.Reloader.Service.LoadBalancerIP = pointer.StringPtr("127.0.0.1")
				monitor.Spec.Reloader.Service.PortName = pointer.StringPtr("test")
			},
			updateExpectFn: func(g *GomegaWithT, err error, tmm *MonitorManager, tm *v1alpha1.TidbMonitor) {
				g.Expect(err).NotTo(HaveOccurred())
				grafanaSvc, err := tmm.deps.ServiceLister.Services(tm.Namespace).Get(grafanaName(tm))
				g.Expect(err).NotTo(HaveOccurred())
				g.Expect(grafanaSvc.Spec.Type).To(Equal(v1.ServiceTypeLoadBalancer))
				g.Expect(grafanaSvc.Spec.Ports[0].Name).To(Equal("test"))
				prometheusSvc, err := tmm.deps.ServiceLister.Services(tm.Namespace).Get(prometheusName(tm))
				g.Expect(err).NotTo(HaveOccurred())
				g.Expect(prometheusSvc.Spec.Type).To(Equal(v1.ServiceTypeLoadBalancer))
				g.Expect(prometheusSvc.Spec.Ports[0].Name).To(Equal("test"))
				reloaderSvc, err := tmm.deps.ServiceLister.Services(tm.Namespace).Get(prometheusName(tm))
				g.Expect(err).NotTo(HaveOccurred())
				g.Expect(reloaderSvc.Spec.Type).To(Equal(v1.ServiceTypeLoadBalancer))
				g.Expect(reloaderSvc.Spec.Ports[0].Name).To(Equal("test"))
			},
		},
	}

	for i := range tests {
		testFn(&tests[i], t)
	}
}

func newTidbMonitor(cluster v1alpha1.TidbClusterRef) *v1alpha1.TidbMonitor {
	return &v1alpha1.TidbMonitor{
		ObjectMeta: metav1.ObjectMeta{
			Name:      "foo",
			Namespace: "ns",
		},
		Spec: v1alpha1.TidbMonitorSpec{
			Clusters: []v1alpha1.TidbClusterRef{
				cluster,
			},
			Prometheus: v1alpha1.PrometheusSpec{
				MonitorContainer: v1alpha1.MonitorContainer{
					BaseImage: "hub.pingcap.net",
					Version:   "latest",
				},
				Config: &v1alpha1.PrometheusConfiguration{
					CommandOptions: []string{
						"--web.external-url=https://www.example.com/prometheus/",
					},
				},
			},
		},
	}
}

func newFakeDMCluster(mm *MonitorManager) {
	dmInformer := mm.deps.InformerFactory.Pingcap().V1alpha1().DMClusters()
	dmIndexer := dmInformer.Informer().GetIndexer()
	dc := &v1alpha1.DMCluster{
		ObjectMeta: metav1.ObjectMeta{
			Name:      "dm-test",
			Namespace: "ns",
		},
		Spec: v1alpha1.DMClusterSpec{
<<<<<<< HEAD
			Discovery: v1alpha1.DMDiscoverySpec{Address: "http://foo-discovery.ns:10261"},
			Master:    v1alpha1.MasterSpec{Replicas: 1},
=======
			TLSCluster: &v1alpha1.TLSCluster{Enabled: true},
			Master:     v1alpha1.MasterSpec{Replicas: 1},
>>>>>>> 28039caa
		},
	}
	dmIndexer.Add(dc)
}

func newFakeTidbMonitorManager() *MonitorManager {
	fakeDeps := controller.NewFakeDependencies()
	fake := &k8stesting.Fake{
		Resources: []*metav1.APIResourceList{
			{
				GroupVersion: "apiextensions.k8s.io/v1beta1",
				APIResources: []metav1.APIResource{
					{
						Name:    "customresourcedefinitions",
						Group:   "apiextensions.k8s.io",
						Version: "v1beta1",
					},
				},
			},
		},
	}
	discoveryClient := &discoveryfake.FakeDiscovery{
		Fake: fake,
	}

	return &MonitorManager{deps: fakeDeps,
		pvManager:          meta.NewReclaimPolicyManager(fakeDeps),
		discoveryInterface: discoverycachedmemory.NewMemCacheClient(discoveryClient),
	}

}

func errExpectRequeuefunc(g *GomegaWithT, err error, tmm *MonitorManager, tm *v1alpha1.TidbMonitor) {
	g.Expect(controller.IsRequeueError(err)).To(Equal(true))
}<|MERGE_RESOLUTION|>--- conflicted
+++ resolved
@@ -542,13 +542,7 @@
 			Namespace: "ns",
 		},
 		Spec: v1alpha1.DMClusterSpec{
-<<<<<<< HEAD
-			Discovery: v1alpha1.DMDiscoverySpec{Address: "http://foo-discovery.ns:10261"},
-			Master:    v1alpha1.MasterSpec{Replicas: 1},
-=======
-			TLSCluster: &v1alpha1.TLSCluster{Enabled: true},
 			Master:     v1alpha1.MasterSpec{Replicas: 1},
->>>>>>> 28039caa
 		},
 	}
 	dmIndexer.Add(dc)
