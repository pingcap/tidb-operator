// Copyright 2020 PingCAP, Inc.
//
// Licensed under the Apache License, Version 2.0 (the "License");
// you may not use this file except in compliance with the License.
// You may obtain a copy of the License at
//
//     http://www.apache.org/licenses/LICENSE-2.0
//
// Unless required by applicable law or agreed to in writing, software
// distributed under the License is distributed on an "AS IS" BASIS,
// See the License for the specific language governing permissions and
// limitations under the License.

package autoscaler

import (
	"fmt"

	"github.com/pingcap/tidb-operator/pkg/apis/pingcap/v1alpha1"
	"github.com/pingcap/tidb-operator/pkg/label"
	"github.com/pingcap/tidb-operator/pkg/pdapi"
	corev1 "k8s.io/api/core/v1"
<<<<<<< HEAD
=======
	metav1 "k8s.io/apimachinery/pkg/apis/meta/v1"
>>>>>>> f1df153d
	"k8s.io/apimachinery/pkg/labels"
	"k8s.io/apimachinery/pkg/selection"
	errorutils "k8s.io/apimachinery/pkg/util/errors"
	"k8s.io/apimachinery/pkg/util/sets"
	"k8s.io/klog"
)

const groupLabelKey = "group"

func (am *autoScalerManager) getAutoScaledClusters(tac *v1alpha1.TidbClusterAutoScaler, components []v1alpha1.MemberType) (tcList []*v1alpha1.TidbCluster, err error) {
	componentStrings := make([]string, len(components))
	for _, component := range components {
		componentStrings = append(componentStrings, component.String())
	}

	// Filter all autoscaled TidbClusters
	requirement, err := labels.NewRequirement(label.AutoInstanceLabelKey, selection.Equals, []string{tac.Name})
	if err != nil {
		return
	}

	componentRequirement, err := labels.NewRequirement(label.AutoComponentLabelKey, selection.In, componentStrings)
	if err != nil {
		return
	}

	selector := labels.NewSelector().Add(*requirement).Add(*componentRequirement)
	tcList, err = am.tcLister.TidbClusters(tac.Spec.Cluster.Namespace).List(selector)
	return
}

func (am *autoScalerManager) syncPlans(tc *v1alpha1.TidbCluster, tac *v1alpha1.TidbClusterAutoScaler, plans []pdapi.Plan, component v1alpha1.MemberType) error {
	planGroups := sets.String{}
	groupPlanMap := make(map[string]pdapi.Plan)
	for _, plan := range plans {
		groupName := plan.Labels[groupLabelKey]
		planGroups.Insert(groupName)
		groupPlanMap[groupName] = plan
	}

	tcList, err := am.getAutoScaledClusters(tac, []v1alpha1.MemberType{component})
	if err != nil {
		return err
	}

	existedGroups := sets.String{}
	groupTcMap := make(map[string]*v1alpha1.TidbCluster)
	for _, tc := range tcList {
		groupName, ok := tc.Labels[label.AutoScalingGroupLabelKey]
		if !ok {
			// External Autoscaling Clusters do not have group
			continue
		}
		if len(groupName) == 0 {
			klog.Errorf("unexpected: tidbcluster [%s/%s] has empty value for label %s", tc.Namespace, tc.Name, label.AutoScalingGroupLabelKey)
			continue
		}
		existedGroups.Insert(groupName)
		groupTcMap[groupName] = tc
	}

	// Calculate difference then update, delete or create
	toDelete := existedGroups.Difference(planGroups)
	err = am.deleteAutoscalingClusters(tc, toDelete.UnsortedList(), groupTcMap)
	if err != nil {
		return err
	}

	toUpdate := planGroups.Intersection(existedGroups)
	err = am.updateAutoscalingClusters(tac, toUpdate.UnsortedList(), groupTcMap, groupPlanMap)
	if err != nil {
		return err
	}

	toCreate := planGroups.Difference(existedGroups)
	err = am.createAutoscalingClusters(tc, tac, toCreate.UnsortedList(), groupPlanMap)
	if err != nil {
		return err
	}

	return nil
}

func (am *autoScalerManager) deleteAutoscalingClusters(tc *v1alpha1.TidbCluster, groupsToDelete []string, groupTcMap map[string]*v1alpha1.TidbCluster) error {
	var errs []error
	for _, group := range groupsToDelete {
		deleteTc := groupTcMap[group]

		// Remove cluster
		err := am.cli.PingcapV1alpha1().TidbClusters(tc.Namespace).Delete(deleteTc.Name, nil)
		if err != nil {
			errs = append(errs, err)
			continue
		}
	}
	return errorutils.NewAggregate(errs)
}

func (am *autoScalerManager) updateAutoscalingClusters(tac *v1alpha1.TidbClusterAutoScaler, groupsToUpdate []string, groupTcMap map[string]*v1alpha1.TidbCluster, groupPlanMap map[string]pdapi.Plan) error {
	var errs []error
	for _, group := range groupsToUpdate {
		actual, oldTc, plan := groupTcMap[group].DeepCopy(), groupTcMap[group], groupPlanMap[group]

		switch plan.Component {
		case v1alpha1.TiKVMemberType.String():
			if tac.Spec.TiKV == nil || actual.Spec.TiKV.Replicas == int32(plan.Count) {
				continue
			}
			actual.Spec.TiKV.Replicas = int32(plan.Count)
		case v1alpha1.TiDBMemberType.String():
			if tac.Spec.TiDB == nil || actual.Spec.TiDB.Replicas == int32(plan.Count) {
				continue
			}
			actual.Spec.TiDB.Replicas = int32(plan.Count)
		default:
			errs = append(errs, fmt.Errorf("unexpected component %s for group %s in autoscaling plan", plan.Component, group))
			continue
		}

		_, err := am.tcControl.UpdateTidbCluster(actual, &actual.Status, &oldTc.Status)
		if err != nil {
			errs = append(errs, err)
			continue
		}
	}
	return errorutils.NewAggregate(errs)
}

func (am *autoScalerManager) createAutoscalingClusters(tc *v1alpha1.TidbCluster, tac *v1alpha1.TidbClusterAutoScaler, groupsToCreate []string, groupPlanMap map[string]pdapi.Plan) error {
	var errs []error
	for _, group := range groupsToCreate {
		plan := groupPlanMap[group]
		component := plan.Component
		var resources map[string]v1alpha1.AutoResource

		switch component {
		case v1alpha1.TiKVMemberType.String():
			if tac.Spec.TiKV == nil {
				continue
			}
			resources = tac.Spec.TiKV.Resources
		case v1alpha1.TiDBMemberType.String():
			if tac.Spec.TiDB == nil {
				continue
			}
			resources = tac.Spec.TiDB.Resources
		}

		resource, ok := resources[plan.ResourceType]
		if !ok {
			errs = append(errs, fmt.Errorf("unknown resource type %v for group %s tac[%s/%s]", plan.ResourceType, plan.Labels[groupLabelKey], tac.Namespace, tac.Name))
			continue
		}
		requestsResourceList := corev1.ResourceList{
			corev1.ResourceCPU:    resource.CPU,
			corev1.ResourceMemory: resource.Memory,
		}

		limitsResourceList := corev1.ResourceList{
			corev1.ResourceCPU:    resource.CPU,
			corev1.ResourceMemory: resource.Memory,
		}

		autoTcName, err := genAutoClusterName(tac, component, plan.Labels, resource)
		if err != nil {
			errs = append(errs, err)
			continue
		}

<<<<<<< HEAD
		autoTc := newAutoScalingCluster(tc, tac, autoTcName, component)
		autoTc.Labels[label.AutoScalingGroupLabelKey] = group
=======
		autoTc := &v1alpha1.TidbCluster{
			ObjectMeta: metav1.ObjectMeta{
				Name:      autoTcName,
				Namespace: tc.Namespace,
				Labels: map[string]string{
					label.BaseTCLabelKey:           tc.Name,
					label.AutoInstanceLabelKey:     tac.Name,
					label.AutoComponentLabelKey:    component,
					label.AutoScalingGroupLabelKey: group,
				},
				OwnerReferences: []metav1.OwnerReference{
					controller.GetTiDBClusterAutoScalerOwnerRef(tac),
				},
			},
			Status: v1alpha1.TidbClusterStatus{
				AutoScaler: &v1alpha1.TidbClusterAutoScalerRef{
					Name:      tac.Name,
					Namespace: tac.Namespace,
				},
			},
			Spec: *tc.Spec.DeepCopy(),
		}

		autoTc.Spec.Cluster = &v1alpha1.TidbClusterRef{
			Namespace: tc.Namespace,
			Name:      tc.Name,
		}

		autoTc.Spec.TiCDC = nil
		autoTc.Spec.TiFlash = nil
		autoTc.Spec.PD = nil
		autoTc.Spec.Pump = nil
>>>>>>> f1df153d

		switch component {
		case v1alpha1.TiKVMemberType.String():
			requestsResourceList[corev1.ResourceStorage] = resource.Storage

			autoTc.Spec.TiKV.Replicas = int32(plan.Count)
			autoTc.Spec.TiKV.ResourceRequirements = corev1.ResourceRequirements{
				Limits:   limitsResourceList,
				Requests: requestsResourceList,
			}

			// Assign Plan Labels
			for k, v := range plan.Labels {
				autoTc.Spec.TiKV.Config.Server.Labels[k] = v
			}
		case v1alpha1.TiDBMemberType.String():
			autoTc.Spec.TiDB.Replicas = int32(plan.Count)
			autoTc.Spec.TiDB.ResourceRequirements = corev1.ResourceRequirements{
				Limits:   limitsResourceList,
				Requests: requestsResourceList,
			}

			// Assign Plan Labels
			for k, v := range plan.Labels {
				autoTc.Spec.TiDB.Config.Labels[k] = v
			}
		}

		_, err = am.cli.PingcapV1alpha1().TidbClusters(tc.Namespace).Create(autoTc)
		if err != nil {
			errs = append(errs, err)
			continue
		}
	}
	return errorutils.NewAggregate(errs)
}<|MERGE_RESOLUTION|>--- conflicted
+++ resolved
@@ -20,10 +20,6 @@
 	"github.com/pingcap/tidb-operator/pkg/label"
 	"github.com/pingcap/tidb-operator/pkg/pdapi"
 	corev1 "k8s.io/api/core/v1"
-<<<<<<< HEAD
-=======
-	metav1 "k8s.io/apimachinery/pkg/apis/meta/v1"
->>>>>>> f1df153d
 	"k8s.io/apimachinery/pkg/labels"
 	"k8s.io/apimachinery/pkg/selection"
 	errorutils "k8s.io/apimachinery/pkg/util/errors"
@@ -193,43 +189,8 @@
 			continue
 		}
 
-<<<<<<< HEAD
 		autoTc := newAutoScalingCluster(tc, tac, autoTcName, component)
 		autoTc.Labels[label.AutoScalingGroupLabelKey] = group
-=======
-		autoTc := &v1alpha1.TidbCluster{
-			ObjectMeta: metav1.ObjectMeta{
-				Name:      autoTcName,
-				Namespace: tc.Namespace,
-				Labels: map[string]string{
-					label.BaseTCLabelKey:           tc.Name,
-					label.AutoInstanceLabelKey:     tac.Name,
-					label.AutoComponentLabelKey:    component,
-					label.AutoScalingGroupLabelKey: group,
-				},
-				OwnerReferences: []metav1.OwnerReference{
-					controller.GetTiDBClusterAutoScalerOwnerRef(tac),
-				},
-			},
-			Status: v1alpha1.TidbClusterStatus{
-				AutoScaler: &v1alpha1.TidbClusterAutoScalerRef{
-					Name:      tac.Name,
-					Namespace: tac.Namespace,
-				},
-			},
-			Spec: *tc.Spec.DeepCopy(),
-		}
-
-		autoTc.Spec.Cluster = &v1alpha1.TidbClusterRef{
-			Namespace: tc.Namespace,
-			Name:      tc.Name,
-		}
-
-		autoTc.Spec.TiCDC = nil
-		autoTc.Spec.TiFlash = nil
-		autoTc.Spec.PD = nil
-		autoTc.Spec.Pump = nil
->>>>>>> f1df153d
 
 		switch component {
 		case v1alpha1.TiKVMemberType.String():
