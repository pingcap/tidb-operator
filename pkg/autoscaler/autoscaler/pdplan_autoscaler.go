// Copyright 2020 PingCAP, Inc.
//
// Licensed under the Apache License, Version 2.0 (the "License");
// you may not use this file except in compliance with the License.
// You may obtain a copy of the License at
//
//     http://www.apache.org/licenses/LICENSE-2.0
//
// Unless required by applicable law or agreed to in writing, software
// distributed under the License is distributed on an "AS IS" BASIS,
// See the License for the specific language governing permissions and
// limitations under the License.

package autoscaler

import (
	"fmt"

	"github.com/pingcap/tidb-operator/pkg/apis/pingcap/v1alpha1"
	"github.com/pingcap/tidb-operator/pkg/label"
	"github.com/pingcap/tidb-operator/pkg/pdapi"
	corev1 "k8s.io/api/core/v1"
	"k8s.io/apimachinery/pkg/labels"
	"k8s.io/apimachinery/pkg/selection"
	errorutils "k8s.io/apimachinery/pkg/util/errors"
	"k8s.io/apimachinery/pkg/util/sets"
	"k8s.io/klog"
)

const groupLabelKey = "group"

func (am *autoScalerManager) getAutoScaledClusters(tac *v1alpha1.TidbClusterAutoScaler, components []v1alpha1.MemberType) (tcList []*v1alpha1.TidbCluster, err error) {
	componentStrings := make([]string, len(components))
	for _, component := range components {
		componentStrings = append(componentStrings, component.String())
	}

	// Filter all autoscaled TidbClusters
	requirement, err := labels.NewRequirement(label.AutoInstanceLabelKey, selection.Equals, []string{tac.Name})
	if err != nil {
		return
	}

	componentRequirement, err := labels.NewRequirement(label.AutoComponentLabelKey, selection.In, componentStrings)
	if err != nil {
		return
	}

	selector := labels.NewSelector().Add(*requirement).Add(*componentRequirement)
	tcList, err = am.deps.TiDBClusterLister.TidbClusters(tac.Spec.Cluster.Namespace).List(selector)
	return
}

func (am *autoScalerManager) syncPlans(tc *v1alpha1.TidbCluster, tac *v1alpha1.TidbClusterAutoScaler, plans []pdapi.Plan, component v1alpha1.MemberType) error {
	planGroups := sets.String{}
	groupPlanMap := make(map[string]pdapi.Plan)
	for _, plan := range plans {
		groupName := plan.Labels[groupLabelKey]
		planGroups.Insert(groupName)
		groupPlanMap[groupName] = plan
	}

	tcList, err := am.getAutoScaledClusters(tac, []v1alpha1.MemberType{component})
	if err != nil {
		return err
	}

	existedGroups := sets.String{}
	groupTcMap := make(map[string]*v1alpha1.TidbCluster)
	for _, tc := range tcList {
		groupName, ok := tc.Labels[label.AutoScalingGroupLabelKey]
		if !ok {
			// External Autoscaling Clusters do not have group
			continue
		}
		if len(groupName) == 0 {
			klog.Errorf("unexpected: tidbcluster [%s/%s] has empty value for label %s", tc.Namespace, tc.Name, label.AutoScalingGroupLabelKey)
			continue
		}
		existedGroups.Insert(groupName)
		groupTcMap[groupName] = tc
	}

	// Calculate difference then update, delete or create
	toDelete := existedGroups.Difference(planGroups)
	err = am.deleteAutoscalingClusters(tc, toDelete.UnsortedList(), groupTcMap)
	if err != nil {
		return err
	}

	toUpdate := planGroups.Intersection(existedGroups)
	err = am.updateAutoscalingClusters(tac, toUpdate.UnsortedList(), groupTcMap, groupPlanMap)
	if err != nil {
		return err
	}

	toCreate := planGroups.Difference(existedGroups)
	err = am.createAutoscalingClusters(tc, tac, toCreate.UnsortedList(), groupPlanMap)
	if err != nil {
		return err
	}

	return nil
}

func (am *autoScalerManager) deleteAutoscalingClusters(tc *v1alpha1.TidbCluster, groupsToDelete []string, groupTcMap map[string]*v1alpha1.TidbCluster) error {
	var errs []error
	for _, group := range groupsToDelete {
		deleteTc := groupTcMap[group]

<<<<<<< HEAD
		// Remove cluster
		err := am.deps.Clientset.PingcapV1alpha1().TidbClusters(tc.Namespace).Delete(deleteTc.Name, nil)
=======
		err := am.gracefullyDeleteTidbCluster(deleteTc)
>>>>>>> d16953f8
		if err != nil {
			errs = append(errs, err)
			continue
		}
	}
	return errorutils.NewAggregate(errs)
}

func (am *autoScalerManager) updateAutoscalingClusters(tac *v1alpha1.TidbClusterAutoScaler, groupsToUpdate []string, groupTcMap map[string]*v1alpha1.TidbCluster, groupPlanMap map[string]pdapi.Plan) error {
	var errs []error
	for _, group := range groupsToUpdate {
		actual, oldTc, plan := groupTcMap[group].DeepCopy(), groupTcMap[group], groupPlanMap[group]

		switch plan.Component {
		case v1alpha1.TiKVMemberType.String():
			if tac.Spec.TiKV == nil || actual.Spec.TiKV.Replicas == int32(plan.Count) {
				continue
			}
			actual.Spec.TiKV.Replicas = int32(plan.Count)
		case v1alpha1.TiDBMemberType.String():
			if tac.Spec.TiDB == nil || actual.Spec.TiDB.Replicas == int32(plan.Count) {
				continue
			}
			actual.Spec.TiDB.Replicas = int32(plan.Count)
		default:
			errs = append(errs, fmt.Errorf("unexpected component %s for group %s in autoscaling plan", plan.Component, group))
			continue
		}

		_, err := am.deps.TiDBClusterControl.UpdateTidbCluster(actual, &actual.Status, &oldTc.Status)
		if err != nil {
			errs = append(errs, err)
			continue
		}
	}
	return errorutils.NewAggregate(errs)
}

func (am *autoScalerManager) createAutoscalingClusters(tc *v1alpha1.TidbCluster, tac *v1alpha1.TidbClusterAutoScaler, groupsToCreate []string, groupPlanMap map[string]pdapi.Plan) error {
	var errs []error
	for _, group := range groupsToCreate {
		plan := groupPlanMap[group]
		component := plan.Component
		resources := getSpecResources(tac, v1alpha1.MemberType(component))

		if resources == nil {
			errs = append(errs, fmt.Errorf("unknown component %s for group %s tac[%s/%s]", component, group, tac.Namespace, tac.Name))
			continue
		}

		resource, ok := resources[plan.ResourceType]
		if !ok {
			errs = append(errs, fmt.Errorf("unknown resource type %v for group %s tac[%s/%s]", plan.ResourceType, plan.Labels[groupLabelKey], tac.Namespace, tac.Name))
			continue
		}
		requestsResourceList := corev1.ResourceList{
			corev1.ResourceCPU:    resource.CPU,
			corev1.ResourceMemory: resource.Memory,
		}

		limitsResourceList := corev1.ResourceList{
			corev1.ResourceCPU:    resource.CPU,
			corev1.ResourceMemory: resource.Memory,
		}

		autoTcName, err := genAutoClusterName(tac, component, plan.Labels, resource)
		if err != nil {
			errs = append(errs, err)
			continue
		}

		autoTc := newAutoScalingCluster(tc, tac, autoTcName, component)
		autoTc.Labels[label.AutoScalingGroupLabelKey] = group

		switch component {
		case v1alpha1.TiKVMemberType.String():
			requestsResourceList[corev1.ResourceStorage] = resource.Storage

			autoTc.Spec.TiKV.Replicas = int32(plan.Count)
			autoTc.Spec.TiKV.ResourceRequirements = corev1.ResourceRequirements{
				Limits:   limitsResourceList,
				Requests: requestsResourceList,
			}

			// Assign Plan Labels
			for k, v := range plan.Labels {
				autoTc.Spec.TiKV.Config.Server.Labels[k] = v
			}
		case v1alpha1.TiDBMemberType.String():
			autoTc.Spec.TiDB.Replicas = int32(plan.Count)
			autoTc.Spec.TiDB.ResourceRequirements = corev1.ResourceRequirements{
				Limits:   limitsResourceList,
				Requests: requestsResourceList,
			}

			// Assign Plan Labels
			for k, v := range plan.Labels {
				autoTc.Spec.TiDB.Config.Labels[k] = v
			}
		}

		_, err = am.deps.Clientset.PingcapV1alpha1().TidbClusters(tc.Namespace).Create(autoTc)
		if err != nil {
			errs = append(errs, err)
			continue
		}
	}
	return errorutils.NewAggregate(errs)
}<|MERGE_RESOLUTION|>--- conflicted
+++ resolved
@@ -108,12 +108,7 @@
 	for _, group := range groupsToDelete {
 		deleteTc := groupTcMap[group]
 
-<<<<<<< HEAD
-		// Remove cluster
-		err := am.deps.Clientset.PingcapV1alpha1().TidbClusters(tc.Namespace).Delete(deleteTc.Name, nil)
-=======
 		err := am.gracefullyDeleteTidbCluster(deleteTc)
->>>>>>> d16953f8
 		if err != nil {
 			errs = append(errs, err)
 			continue
