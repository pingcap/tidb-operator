// Copyright 2020 PingCAP, Inc.
//
// Licensed under the Apache License, Version 2.0 (the "License");
// you may not use this file except in compliance with the License.
// You may obtain a copy of the License at
//
//     http://www.apache.org/licenses/LICENSE-2.0
//
// Unless required by applicable law or agreed to in writing, software
// distributed under the License is distributed on an "AS IS" BASIS,
// See the License for the specific language governing permissions and
// limitations under the License.

package autoscaler

import (
	"encoding/json"
	"fmt"
	"strconv"
	"time"

	"github.com/pingcap/tidb-operator/pkg/apis/pingcap/v1alpha1"
	"github.com/pingcap/tidb-operator/pkg/controller"
	"github.com/pingcap/tidb-operator/pkg/label"
	"github.com/pingcap/tidb-operator/pkg/pdapi"
	operatorUtils "github.com/pingcap/tidb-operator/pkg/util"
	appsv1 "k8s.io/api/apps/v1"
	corev1 "k8s.io/api/core/v1"
	"k8s.io/apimachinery/pkg/api/resource"
	metav1 "k8s.io/apimachinery/pkg/apis/meta/v1"
	"k8s.io/klog"
	"k8s.io/utils/pointer"
)

var zeroQuantity = resource.MustParse("0")

// checkStsAutoScalingPrerequisites would check the sts status to ensure wouldn't happen during
// upgrading, scaling
func checkStsAutoScalingPrerequisites(set *appsv1.StatefulSet) bool {
	return !operatorUtils.IsStatefulSetUpgrading(set) && !operatorUtils.IsStatefulSetScaling(set)
}

// checkStsAutoScalingInterval would check whether there is enough interval duration between every two auto-scaling
func checkStsAutoScalingInterval(tac *v1alpha1.TidbClusterAutoScaler, intervalSeconds int32, memberType v1alpha1.MemberType) (bool, error) {
	lastAutoScalingTimestamp, existed := tac.Annotations[label.AnnTiDBLastAutoScalingTimestamp]
	if memberType == v1alpha1.TiKVMemberType {
		lastAutoScalingTimestamp, existed = tac.Annotations[label.AnnTiKVLastAutoScalingTimestamp]
	}
	if !existed {
		return true, nil
	}
	t, err := strconv.ParseInt(lastAutoScalingTimestamp, 10, 64)
	if err != nil {
		return false, fmt.Errorf("tac[%s/%s] parse last auto-scaling timestamp failed,err:%v", tac.Namespace, tac.Name, err)
	}
	if intervalSeconds > int32(time.Since(time.Unix(t, 0)).Seconds()) {
		return false, nil
	}
	return true, nil
}

// limitTargetReplicas would limit the calculated target replicas to ensure the min/max Replicas
func limitTargetReplicas(targetReplicas int32, tac *v1alpha1.TidbClusterAutoScaler, memberType v1alpha1.MemberType) int32 {
	var min, max int32
	switch memberType {
	case v1alpha1.TiKVMemberType:
		min, max = *tac.Spec.TiKV.MinReplicas, tac.Spec.TiKV.MaxReplicas
	case v1alpha1.TiDBMemberType:
		min, max = *tac.Spec.TiDB.MinReplicas, tac.Spec.TiDB.MaxReplicas
	default:
		return targetReplicas
	}
	if targetReplicas > max {
		return max
	}
	if targetReplicas < min {
		return min
	}
	return targetReplicas
}

func defaultResources(tc *v1alpha1.TidbCluster, tac *v1alpha1.TidbClusterAutoScaler, component v1alpha1.MemberType) {
	typ := fmt.Sprintf("default_%s", component.String())
	resource := v1alpha1.AutoResource{}
	var requests corev1.ResourceList

	switch component {
	case v1alpha1.TiDBMemberType:
		requests = tc.Spec.TiDB.Requests
	case v1alpha1.TiKVMemberType:
		requests = tc.Spec.TiKV.Requests
	}

	for res, v := range requests {
		switch res {
		case corev1.ResourceCPU:
			resource.CPU = v
		case corev1.ResourceMemory:
			resource.Memory = v
		case corev1.ResourceStorage:
			resource.Storage = v
		}
	}

	switch component {
	case v1alpha1.TiDBMemberType:
		if tac.Spec.TiDB.Resources == nil {
			tac.Spec.TiDB.Resources = make(map[string]v1alpha1.AutoResource)
		}
		tac.Spec.TiDB.Resources[typ] = resource
	case v1alpha1.TiKVMemberType:
		if tac.Spec.TiKV.Resources == nil {
			tac.Spec.TiKV.Resources = make(map[string]v1alpha1.AutoResource)
		}
		tac.Spec.TiKV.Resources[typ] = resource
	}
}

func defaultResourceTypes(tac *v1alpha1.TidbClusterAutoScaler, rule *v1alpha1.AutoRule, component v1alpha1.MemberType) {
	resources := getSpecResources(tac, component)
	if len(rule.ResourceTypes) == 0 {
		for name := range resources {
			rule.ResourceTypes = append(rule.ResourceTypes, name)
		}
	}
}

func getBasicAutoScalerSpec(tac *v1alpha1.TidbClusterAutoScaler, component v1alpha1.MemberType) *v1alpha1.BasicAutoScalerSpec {
	switch component {
	case v1alpha1.TiDBMemberType:
		return &tac.Spec.TiDB.BasicAutoScalerSpec
	case v1alpha1.TiKVMemberType:
		return &tac.Spec.TiKV.BasicAutoScalerSpec
	}
	return nil
}

func getSpecResources(tac *v1alpha1.TidbClusterAutoScaler, component v1alpha1.MemberType) map[string]v1alpha1.AutoResource {
	switch component {
	case v1alpha1.TiDBMemberType:
		return tac.Spec.TiDB.Resources
	case v1alpha1.TiKVMemberType:
		return tac.Spec.TiKV.Resources
	}
	return nil
}

func defaultBasicAutoScaler(tac *v1alpha1.TidbClusterAutoScaler, component v1alpha1.MemberType) {
	spec := getBasicAutoScalerSpec(tac, component)

	if spec.MinReplicas == nil {
		spec.MinReplicas = pointer.Int32Ptr(1)
	}
	if spec.ScaleOutIntervalSeconds == nil {
		spec.ScaleOutIntervalSeconds = pointer.Int32Ptr(300)
	}
	if spec.ScaleInIntervalSeconds == nil {
		spec.ScaleInIntervalSeconds = pointer.Int32Ptr(500)
	}
	// If ExternalEndpoint is not provided, we would set default metrics
	if spec.External == nil && spec.MetricsTimeDuration == nil {
		spec.MetricsTimeDuration = pointer.StringPtr("3m")
	}

	if spec.External != nil {
		return
	}

	for res, rule := range spec.Rules {
		if res == corev1.ResourceCPU {
			if rule.MinThreshold == nil {
				rule.MinThreshold = pointer.Float64Ptr(0.1)
			}
		}
		defaultResourceTypes(tac, &rule, component)
		spec.Rules[res] = rule
	}
}

// If the minReplicas not set, the default value would be 1
// If the Metrics not set, the default metric will be set to 80% average CPU utilization.
// defaultTAC would default the omitted value
func defaultTAC(tac *v1alpha1.TidbClusterAutoScaler, tc *v1alpha1.TidbCluster) {
	if tac.Annotations == nil {
		tac.Annotations = map[string]string{}
	}

	// Construct default resource
	if tac.Spec.TiKV != nil && tac.Spec.TiKV.External == nil && len(tac.Spec.TiKV.Resources) == 0 {
		defaultResources(tc, tac, v1alpha1.TiKVMemberType)
	}

	if tac.Spec.TiDB != nil && tac.Spec.TiDB.External == nil && len(tac.Spec.TiDB.Resources) == 0 {
		defaultResources(tc, tac, v1alpha1.TiDBMemberType)
	}

	if tidb := tac.Spec.TiDB; tidb != nil {
		defaultBasicAutoScaler(tac, v1alpha1.TiDBMemberType)
	}

	if tikv := tac.Spec.TiKV; tikv != nil {
		defaultBasicAutoScaler(tac, v1alpha1.TiKVMemberType)
		for id, m := range tikv.Metrics {
			if m.Resource == nil || m.Resource.Name != corev1.ResourceStorage {
				continue
			}
			if m.LeastStoragePressurePeriodSeconds == nil {
				m.LeastStoragePressurePeriodSeconds = pointer.Int64Ptr(300)
			}
			if m.LeastRemainAvailableStoragePercent == nil {
				m.LeastRemainAvailableStoragePercent = pointer.Int64Ptr(10)
			}
			tikv.Metrics[id] = m
		}
	}

	if monitor := tac.Spec.Monitor; monitor != nil && len(monitor.Namespace) < 1 {
		monitor.Namespace = tac.Namespace
	}
}

func validateBasicAutoScalerSpec(tac *v1alpha1.TidbClusterAutoScaler, component v1alpha1.MemberType) error {
	spec := getBasicAutoScalerSpec(tac, component)

	if spec.External != nil {
		return nil
	}

	if len(spec.Rules) == 0 {
		return fmt.Errorf("no rules defined for component %s in %s/%s", component.String(), tac.Namespace, tac.Name)
	}
	resources := getSpecResources(tac, component)

	if component == v1alpha1.TiKVMemberType {
		for name, res := range resources {
			if res.Storage.Cmp(zeroQuantity) == 0 {
				return fmt.Errorf("resource %s defined for tikv does not have storage in %s/%s", name, tac.Namespace, tac.Name)
			}
		}
	}

	acceptableResources := map[corev1.ResourceName]struct{}{
		corev1.ResourceCPU: {},
	}

	checkCommon := func(res corev1.ResourceName, rule v1alpha1.AutoRule) error {
		if _, ok := acceptableResources[res]; !ok {
			return fmt.Errorf("unknown resource type %s of %s in %s/%s", res.String(), component.String(), tac.Namespace, tac.Name)
		}
		if rule.MaxThreshold > 1.0 || rule.MaxThreshold < 0.0 {
			return fmt.Errorf("max_threshold (%v) should be between 0 and 1 for rule %s of %s in %s/%s", rule.MaxThreshold, res, component.String(), tac.Namespace, tac.Name)
		}
		if len(rule.ResourceTypes) == 0 {
			return fmt.Errorf("no resources provided for rule %s of %s in %s/%s", res, component.String(), tac.Namespace, tac.Name)
		}
		for _, resType := range rule.ResourceTypes {
			if _, ok := resources[resType]; !ok {
				return fmt.Errorf("unknown resource %s for %s in %s/%s", resType, component.String(), tac.Namespace, tac.Name)
			}
		}
		return nil
	}

	for res, rule := range spec.Rules {
		if err := checkCommon(res, rule); err != nil {
			return err
		}

		switch res {
		case corev1.ResourceCPU:
			if *rule.MinThreshold > 1.0 || *rule.MinThreshold < 0.0 {
				return fmt.Errorf("min_threshold (%v) should be between 0 and 1 for rule %s of %s in %s/%s", *rule.MinThreshold, res, component.String(), tac.Namespace, tac.Name)
			}
			if *rule.MinThreshold > rule.MaxThreshold {
				return fmt.Errorf("min_threshold (%v) > max_threshold (%v) for cpu rule of %s in %s/%s", *rule.MinThreshold, rule.MaxThreshold, component.String(), tac.Namespace, tac.Name)
			}
		}
	}

	return nil
}

func validateTAC(tac *v1alpha1.TidbClusterAutoScaler) error {
	if tac.Spec.TiDB != nil && tac.Spec.TiDB.External == nil && len(tac.Spec.TiDB.Resources) == 0 {
		return fmt.Errorf("no resources provided for tidb in %s/%s", tac.Namespace, tac.Name)
	}

	if tac.Spec.TiKV != nil && tac.Spec.TiKV.External == nil && len(tac.Spec.TiKV.Resources) == 0 {
		return fmt.Errorf("no resources provided for tikv in %s/%s", tac.Namespace, tac.Name)
	}

	if tidb := tac.Spec.TiDB; tidb != nil {
		err := validateBasicAutoScalerSpec(tac, v1alpha1.TiDBMemberType)
		if err != nil {
			return err
		}
	}

	if tikv := tac.Spec.TiKV; tikv != nil {
		err := validateBasicAutoScalerSpec(tac, v1alpha1.TiKVMemberType)
		if err != nil {
			return err
		}
	}

	return nil
}

func genMetricsEndpoint(tac *v1alpha1.TidbClusterAutoScaler) (string, error) {
	if tac.Spec.MetricsUrl == nil && tac.Spec.Monitor == nil {
		return "", fmt.Errorf("tac[%s/%s] metrics url or monitor should be defined explicitly", tac.Namespace, tac.Name)
	}
	if tac.Spec.MetricsUrl != nil {
		return *tac.Spec.MetricsUrl, nil
	}
	return fmt.Sprintf("http://%s-prometheus.%s.svc:9090", tac.Spec.Monitor.Name, tac.Spec.Monitor.Namespace), nil
}

func autoscalerToStrategy(tac *v1alpha1.TidbClusterAutoScaler, component v1alpha1.MemberType) *pdapi.Strategy {
	var resources map[string]v1alpha1.AutoResource
	switch component {
	case v1alpha1.TiDBMemberType:
		resources = tac.Spec.TiDB.Resources
	case v1alpha1.TiKVMemberType:
		resources = tac.Spec.TiKV.Resources
	}

	strategy := &pdapi.Strategy{
		Resources: make([]*pdapi.Resource, 0, len(resources)),
	}

	for typ, res := range resources {
		resource := &pdapi.Resource{
			CPU:          res.CPU.AsDec().UnscaledBig().Uint64(),
			Memory:       res.Memory.AsDec().UnscaledBig().Uint64(),
			Storage:      res.Storage.AsDec().UnscaledBig().Uint64(),
			ResourceType: typ,
		}
		if res.Count != nil {
			count := uint64(*res.Count)
			resource.Count = &count
		}
		strategy.Resources = append(strategy.Resources, resource)
	}

	switch component {
	case v1alpha1.TiDBMemberType:
		strategy.Rules = []*pdapi.Rule{autoRulesToStrategyRule(component.String(), tac.Spec.TiDB.Rules)}
	case v1alpha1.TiKVMemberType:
		strategy.Rules = []*pdapi.Rule{autoRulesToStrategyRule(component.String(), tac.Spec.TiKV.Rules)}
	}

	return strategy
}

func autoRulesToStrategyRule(component string, rules map[corev1.ResourceName]v1alpha1.AutoRule) *pdapi.Rule {
	result := &pdapi.Rule{
		Component: component,
	}
	for res, rule := range rules {
		switch res {
		case corev1.ResourceCPU:
			// For CPU rule, users should both specify max_threshold and min_threshold
			// Defaulting and validating make sure that the min_threshold is set
			result.CPURule = &pdapi.CPURule{
				MaxThreshold:  rule.MaxThreshold,
				MinThreshold:  *rule.MinThreshold,
				ResourceTypes: rule.ResourceTypes,
			}
		case corev1.ResourceStorage:
			// For storage rule, users need only set the max_threshold and we convert it to min_threshold for PD
			result.StorageRule = &pdapi.StorageRule{
				MinThreshold:  1.0 - rule.MaxThreshold,
				ResourceTypes: rule.ResourceTypes,
			}
		default:
			klog.Warningf("unknown resource type %v", res.String())
		}
	}
	return result
}

const autoClusterPrefix = "auto-"

func genAutoClusterName(tas *v1alpha1.TidbClusterAutoScaler, component string, labels map[string]string, resource v1alpha1.AutoResource) (string, error) {
	seed := map[string]interface{}{
		"namespace": tas.Namespace,
		"tas":       tas.Name,
		"component": component,
		"cpu":       resource.CPU.AsDec().UnscaledBig().Uint64(),
		"storage":   resource.Storage.AsDec().UnscaledBig().Uint64(),
		"memory":    resource.Memory.AsDec().UnscaledBig().Uint64(),
		"labels":    labels,
	}
	marshaled, err := json.Marshal(seed)
	if err != nil {
		return "", err
	}

	return autoClusterPrefix + v1alpha1.HashContents(marshaled), nil
<<<<<<< HEAD
}

func newAutoScalingCluster(tc *v1alpha1.TidbCluster, tac *v1alpha1.TidbClusterAutoScaler, autoTcName, component string) *v1alpha1.TidbCluster {
	autoTc := &v1alpha1.TidbCluster{
		ObjectMeta: metav1.ObjectMeta{
			Name:      autoTcName,
			Namespace: tc.Namespace,
			Labels: map[string]string{
				label.AutoInstanceLabelKey:  tac.Name,
				label.AutoComponentLabelKey: component,
			},
			OwnerReferences: []metav1.OwnerReference{
				controller.GetTiDBClusterAutoscalerOwnerRef(tac),
			},
		},
		Status: v1alpha1.TidbClusterStatus{
			AutoScaler: &v1alpha1.TidbClusterAutoScalerRef{
				Name:      tac.Name,
				Namespace: tac.Namespace,
			},
		},
		Spec: *tc.Spec.DeepCopy(),
	}

	autoTc.Spec.Cluster = &v1alpha1.TidbClusterRef{
		Namespace: tc.Namespace,
		Name:      tc.Name,
	}

	autoTc.Spec.TiCDC = nil
	autoTc.Spec.TiFlash = nil
	autoTc.Spec.PD = nil
	autoTc.Spec.Pump = nil

	switch component {
	case v1alpha1.TiDBMemberType.String():
		autoTc.Spec.TiKV = nil
		// Initialize Config
		if autoTc.Spec.TiDB.Config == nil {
			autoTc.Spec.TiDB.Config = &v1alpha1.TiDBConfig{
				Labels: map[string]string{},
			}
		} else if autoTc.Spec.TiDB.Config.Labels == nil {
			autoTc.Spec.TiDB.Config.Labels = map[string]string{}
		}
	case v1alpha1.TiKVMemberType.String():
		autoTc.Spec.TiDB = nil
		// Initialize Config
		if autoTc.Spec.TiKV.Config == nil {
			autoTc.Spec.TiKV.Config = &v1alpha1.TiKVConfig{
				Server: &v1alpha1.TiKVServerConfig{
					Labels: map[string]string{},
				},
			}
		} else if autoTc.Spec.TiKV.Config.Server == nil {
			autoTc.Spec.TiKV.Config.Server = &v1alpha1.TiKVServerConfig{
				Labels: map[string]string{},
			}
		} else if autoTc.Spec.TiKV.Config.Server.Labels == nil {
			autoTc.Spec.TiKV.Config.Server.Labels = map[string]string{}
		}
	}

	return autoTc
}

func checkAutoscalingComponent(tas *v1alpha1.TidbClusterAutoScaler, component string) bool {
	switch component {
	case "tidb":
		return tas.Spec.TiDB != nil
	case "tikv":
		return tas.Spec.TiKV != nil
	}
	return false
=======
>>>>>>> fe718be4
}<|MERGE_RESOLUTION|>--- conflicted
+++ resolved
@@ -398,7 +398,6 @@
 	}
 
 	return autoClusterPrefix + v1alpha1.HashContents(marshaled), nil
-<<<<<<< HEAD
 }
 
 func newAutoScalingCluster(tc *v1alpha1.TidbCluster, tac *v1alpha1.TidbClusterAutoScaler, autoTcName, component string) *v1alpha1.TidbCluster {
@@ -463,16 +462,4 @@
 	}
 
 	return autoTc
-}
-
-func checkAutoscalingComponent(tas *v1alpha1.TidbClusterAutoScaler, component string) bool {
-	switch component {
-	case "tidb":
-		return tas.Spec.TiDB != nil
-	case "tikv":
-		return tas.Spec.TiKV != nil
-	}
-	return false
-=======
->>>>>>> fe718be4
 }