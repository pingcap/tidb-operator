--- conflicted
+++ resolved
@@ -396,24 +396,4 @@
 	}
 
 	return autoClusterPrefix + v1alpha1.HashContents(marshaled), nil
-}
-
-<<<<<<< HEAD
-func patchAutoscalingLabels(autoTc *v1alpha1.TidbCluster, tac *v1alpha1.TidbClusterAutoScaler, component, group string) {
-	if autoTc.Labels == nil {
-		autoTc.Labels = map[string]string{}
-	}
-	autoTc.Labels[label.AutoInstanceLabelKey] = tac.Name
-	autoTc.Labels[label.AutoComponentLabelKey] = component
-	autoTc.Labels[label.AutoScalingGroupLabelKey] = group
-=======
-func checkAutoscalingComponent(tas *v1alpha1.TidbClusterAutoScaler, component string) bool {
-	switch component {
-	case "tidb":
-		return tas.Spec.TiDB != nil
-	case "tikv":
-		return tas.Spec.TiKV != nil
-	}
-	return false
->>>>>>> 2523a3bb
 }