// Copyright 2020 PingCAP, Inc.
//
// Licensed under the Apache License, Version 2.0 (the "License");
// you may not use this file except in compliance with the License.
// You may obtain a copy of the License at
//
//     http://www.apache.org/licenses/LICENSE-2.0
//
// Unless required by applicable law or agreed to in writing, software
// distributed under the License is distributed on an "AS IS" BASIS,
// See the License for the specific language governing permissions and
// limitations under the License.

package autoscaler

import (
	"fmt"

	"github.com/pingcap/tidb-operator/pkg/apis/pingcap/v1alpha1"
	"github.com/pingcap/tidb-operator/pkg/client/clientset/versioned"
	informers "github.com/pingcap/tidb-operator/pkg/client/informers/externalversions"
	v1alpha1listers "github.com/pingcap/tidb-operator/pkg/client/listers/pingcap/v1alpha1"
	"github.com/pingcap/tidb-operator/pkg/controller"
	promClient "github.com/prometheus/client_golang/api"
	apiequality "k8s.io/apimachinery/pkg/api/equality"
	"k8s.io/apimachinery/pkg/api/errors"
	metav1 "k8s.io/apimachinery/pkg/apis/meta/v1"
	utilruntime "k8s.io/apimachinery/pkg/util/runtime"
	kubeinformers "k8s.io/client-go/informers"
	appslisters "k8s.io/client-go/listers/apps/v1"
	"k8s.io/client-go/tools/record"
	"k8s.io/client-go/util/retry"
	"k8s.io/klog"
)

type autoScalerManager struct {
	cli       versioned.Interface
	tcControl controller.TidbClusterControlInterface
	taLister  v1alpha1listers.TidbClusterAutoScalerLister
	stsLister appslisters.StatefulSetLister
	recorder  record.EventRecorder
}

func NewAutoScalerManager(
	cli versioned.Interface,
	informerFactory informers.SharedInformerFactory,
	kubeInformerFactory kubeinformers.SharedInformerFactory,
	recorder record.EventRecorder) *autoScalerManager {
	tcLister := informerFactory.Pingcap().V1alpha1().TidbClusters().Lister()
	stsLister := kubeInformerFactory.Apps().V1().StatefulSets().Lister()
	return &autoScalerManager{
		cli:       cli,
		tcControl: controller.NewRealTidbClusterControl(cli, tcLister, recorder),
		taLister:  informerFactory.Pingcap().V1alpha1().TidbClusterAutoScalers().Lister(),
		stsLister: stsLister,
		recorder:  recorder,
	}
}

func (am *autoScalerManager) Sync(tac *v1alpha1.TidbClusterAutoScaler) error {
	if tac.DeletionTimestamp != nil {
		return nil
	}

	tcName := tac.Spec.Cluster.Name
	// When Namespace in TidbClusterRef is omitted, we take tac's namespace as default
	if len(tac.Spec.Cluster.Namespace) < 1 {
		tac.Spec.Cluster.Namespace = tac.Namespace
	}

	tc, err := am.cli.PingcapV1alpha1().TidbClusters(tac.Spec.Cluster.Namespace).Get(tcName, metav1.GetOptions{})
	if err != nil {
		if errors.IsNotFound(err) {
			// Target TidbCluster Ref is deleted, empty the auto-scaling status
<<<<<<< HEAD
			emptyAutoScalingCountAnn(tac, v1alpha1.TiDBMemberType)
			emptyAutoScalingCountAnn(tac, v1alpha1.TiKVMemberType)
			return nil
=======
			resetAutoScalingAnn(tac)
>>>>>>> f61e56de
		}
		return err
	}
	checkAndUpdateTacAnn(tac)
	oldTc := tc.DeepCopy()
	if err := am.syncAutoScaling(tc, tac); err != nil {
		return err
	}
	if err := am.syncTidbClusterReplicas(tc, oldTc); err != nil {
		return err
	}
	return am.syncAutoScalingStatus(tc, oldTc, tac)
}

func (am *autoScalerManager) syncAutoScaling(tc *v1alpha1.TidbCluster, tac *v1alpha1.TidbClusterAutoScaler) error {
	if tac.Spec.MetricsUrl == nil {
		return fmt.Errorf("tidbclusterAutoScaler[%s/%s]' metrics url should be defined explicitly", tac.Namespace, tac.Name)
	}
	c, err := promClient.NewClient(promClient.Config{Address: *tac.Spec.MetricsUrl})
	if err != nil {
		return err
	}
	defaultTAC(tac)
	if err := am.syncTiKV(tc, tac, c); err != nil {
		emptyAutoScalingCountAnn(tac, v1alpha1.TiKVMemberType)
	}
	if err := am.syncTiDB(tc, tac, c); err != nil {
		emptyAutoScalingCountAnn(tac, v1alpha1.TiDBMemberType)
	}
	klog.Infof("tc[%s/%s]'s tac[%s/%s] synced", tc.Namespace, tc.Name, tac.Namespace, tac.Name)
	return nil
}

func (am *autoScalerManager) syncTidbClusterReplicas(tc *v1alpha1.TidbCluster, oldTc *v1alpha1.TidbCluster) error {
	if apiequality.Semantic.DeepEqual(tc, oldTc) {
		return nil
	}
	newTc := tc.DeepCopy()
	_, err := am.tcControl.UpdateTidbCluster(newTc, &newTc.Status, &oldTc.Status)
	if err != nil {
		return err
	}
	return nil
}

//TODO: sync tac status
func (am *autoScalerManager) syncAutoScalingStatus(tc *v1alpha1.TidbCluster, oldTc *v1alpha1.TidbCluster,
	tac *v1alpha1.TidbClusterAutoScaler) error {
	return am.updateTidbClusterAutoScaler(tac)
}

func (am *autoScalerManager) updateTidbClusterAutoScaler(tac *v1alpha1.TidbClusterAutoScaler) error {

	ns := tac.GetNamespace()
	tacName := tac.GetName()
	oldTac := tac.DeepCopy()

	// don't wait due to limited number of clients, but backoff after the default number of steps
	return retry.RetryOnConflict(retry.DefaultRetry, func() error {
		var updateErr error
		_, updateErr = am.cli.PingcapV1alpha1().TidbClusterAutoScalers(ns).Update(tac)
		if updateErr == nil {
			klog.Infof("TidbClusterAutoScaler: [%s/%s] updated successfully", ns, tacName)
			return nil
		}
		klog.Errorf("failed to update TidbClusterAutoScaler: [%s/%s], error: %v", ns, tacName, updateErr)
		if updated, err := am.taLister.TidbClusterAutoScalers(ns).Get(tacName); err == nil {
			// make a copy so we don't mutate the shared cache
			tac = updated.DeepCopy()
			tac.Annotations = oldTac.Annotations
		} else {
			utilruntime.HandleError(fmt.Errorf("error getting updated TidbClusterAutoScaler %s/%s from lister: %v", ns, tacName, err))
		}
		return updateErr
	})
}<|MERGE_RESOLUTION|>--- conflicted
+++ resolved
@@ -72,13 +72,8 @@
 	if err != nil {
 		if errors.IsNotFound(err) {
 			// Target TidbCluster Ref is deleted, empty the auto-scaling status
-<<<<<<< HEAD
-			emptyAutoScalingCountAnn(tac, v1alpha1.TiDBMemberType)
-			emptyAutoScalingCountAnn(tac, v1alpha1.TiKVMemberType)
+			resetAutoScalingAnn(tac)
 			return nil
-=======
-			resetAutoScalingAnn(tac)
->>>>>>> f61e56de
 		}
 		return err
 	}
@@ -103,10 +98,10 @@
 	}
 	defaultTAC(tac)
 	if err := am.syncTiKV(tc, tac, c); err != nil {
-		emptyAutoScalingCountAnn(tac, v1alpha1.TiKVMemberType)
+		klog.Errorf("tac[%s/%s] tikv sync failed, continue to sync next, err:%v", tac.Namespace, tac.Name, err)
 	}
 	if err := am.syncTiDB(tc, tac, c); err != nil {
-		emptyAutoScalingCountAnn(tac, v1alpha1.TiDBMemberType)
+		klog.Errorf("tac[%s/%s] tidb sync failed, continue to sync next, err:%v", tac.Namespace, tac.Name, err)
 	}
 	klog.Infof("tc[%s/%s]'s tac[%s/%s] synced", tc.Namespace, tc.Name, tac.Namespace, tac.Name)
 	return nil
