// Copyright 2024 PingCAP, Inc.
//
// Licensed under the Apache License, Version 2.0 (the "License");
// you may not use this file except in compliance with the License.
// You may obtain a copy of the License at
//
//     http://www.apache.org/licenses/LICENSE-2.0
//
// Unless required by applicable law or agreed to in writing, software
// distributed under the License is distributed on an "AS IS" BASIS,
// WITHOUT WARRANTIES OR CONDITIONS OF ANY KIND, either express or implied.
// See the License for the specific language governing permissions and
// limitations under the License.

//go:generate ${GOBIN}/mockgen -write_command_comment=false -copyright_file ${BOILERPLATE_FILE} -destination instance_mock_generated.go -package=runtime ${GO_MODULE}/pkg/runtime Instance
package runtime

import (
<<<<<<< HEAD
	"k8s.io/apimachinery/pkg/api/meta"
	metav1 "k8s.io/apimachinery/pkg/apis/meta/v1"
=======
	"strings"

>>>>>>> c69e6ec2
	"sigs.k8s.io/controller-runtime/pkg/client"

	"github.com/pingcap/tidb-operator/api/v2/core/v1alpha1"
)

type Instance interface {
	Object

	GetTopology() v1alpha1.Topology
	SetTopology(topo v1alpha1.Topology)

	GetUpdateRevision() string
	IsReady() bool
	// IsUpToDate means all resources managed by the instance is up to date
	// NOTE: It does not mean the instance is updated to the newest revision
	// TODO: may be change a more meaningful name?
	IsUpToDate() bool
	IsOffline() bool

	CurrentRevision() string
	SetCurrentRevision(rev string)

	PodOverlay() *v1alpha1.PodOverlay

	Subdomain() string
}

type InstanceT[T InstanceSet] interface {
	Instance

	*T
}

type InstanceSet interface {
	PD | TiDB | TiKV | TiFlash | TiCDC | TiProxy | TSO | Scheduler
}

type InstanceTuple[PT client.Object, PU Instance] interface {
	Tuple[PT, PU]
}

<<<<<<< HEAD
func SetOfflineCondition(s Instance, condition *metav1.Condition) {
	if condition == nil {
		return
	}

	conditions := s.Conditions()

	// Find existing condition
	updated := false
	for i := range conditions {
		if conditions[i].Type == v1alpha1.StoreOfflinedConditionType {
			conditions[i] = *condition
			updated = true
		}
	}

	if !updated {
		conditions = append(conditions, *condition)
	}
	s.SetConditions(conditions)
}

func GetOfflineCondition(s Instance) *metav1.Condition {
	return meta.FindStatusCondition(s.Conditions(), v1alpha1.StoreOfflinedConditionType)
}

func RemoveOfflineCondition(s Instance) {
	conditions := s.Conditions()
	meta.RemoveStatusCondition(&conditions, v1alpha1.StoreOfflinedConditionType)
	s.SetConditions(conditions)
=======
func NamePrefixAndSuffix(name string) (prefix, suffix string) {
	index := strings.LastIndexByte(name, '-')
	// TODO(liubo02): validate name to avoid '-' is not found
	if index == -1 {
		panic("cannot get name prefix")
	}
	return name[:index], name[index+1:]
>>>>>>> c69e6ec2
}<|MERGE_RESOLUTION|>--- conflicted
+++ resolved
@@ -16,13 +16,10 @@
 package runtime
 
 import (
-<<<<<<< HEAD
+	"strings"
+
 	"k8s.io/apimachinery/pkg/api/meta"
 	metav1 "k8s.io/apimachinery/pkg/apis/meta/v1"
-=======
-	"strings"
-
->>>>>>> c69e6ec2
 	"sigs.k8s.io/controller-runtime/pkg/client"
 
 	"github.com/pingcap/tidb-operator/api/v2/core/v1alpha1"
@@ -64,7 +61,6 @@
 	Tuple[PT, PU]
 }
 
-<<<<<<< HEAD
 func SetOfflineCondition(s Instance, condition *metav1.Condition) {
 	if condition == nil {
 		return
@@ -95,7 +91,8 @@
 	conditions := s.Conditions()
 	meta.RemoveStatusCondition(&conditions, v1alpha1.StoreOfflinedConditionType)
 	s.SetConditions(conditions)
-=======
+}
+
 func NamePrefixAndSuffix(name string) (prefix, suffix string) {
 	index := strings.LastIndexByte(name, '-')
 	// TODO(liubo02): validate name to avoid '-' is not found
@@ -103,5 +100,4 @@
 		panic("cannot get name prefix")
 	}
 	return name[:index], name[index+1:]
->>>>>>> c69e6ec2
 }