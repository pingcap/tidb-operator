--- conflicted
+++ resolved
@@ -164,9 +164,6 @@
 	return in.Spec.Version
 }
 
-<<<<<<< HEAD
-func (in *TiDB) IsOffline() bool {
-=======
 func (in *TiDB) Subdomain() string {
 	return in.Spec.Subdomain
 }
@@ -210,7 +207,10 @@
 	if sec != nil && sec.TLS != nil && sec.TLS.Client != nil && sec.TLS.Client.CA != nil {
 		return sec.TLS.Client.InsecureSkipTLSVerify
 	}
->>>>>>> c69e6ec2
+	return false
+}
+
+func (in *TiDB) IsOffline() bool {
 	return false
 }
 
