// Copyright 2019 PingCAP, Inc.
//
// Licensed under the Apache License, Version 2.0 (the "License");
// you may not use this file except in compliance with the License.
// You may obtain a copy of the License at
//
//     http://www.apache.org/licenses/LICENSE-2.0
//
// Unless required by applicable law or agreed to in writing, software
// distributed under the License is distributed on an "AS IS" BASIS,
// See the License for the specific language governing permissions and
// limitations under the License.

package pod

import (
	"encoding/json"
	"fmt"
	"time"

	"github.com/pingcap/tidb-operator/pkg/apis/pingcap/v1alpha1"
	apps "k8s.io/api/apps/v1"

	core "k8s.io/api/core/v1"
	"k8s.io/apimachinery/pkg/util/sets"

	"github.com/pingcap/tidb-operator/pkg/client/clientset/versioned"
	informers "github.com/pingcap/tidb-operator/pkg/client/informers/externalversions"
	listers "github.com/pingcap/tidb-operator/pkg/client/listers/pingcap/v1alpha1"
	"github.com/pingcap/tidb-operator/pkg/controller"
	"github.com/pingcap/tidb-operator/pkg/label"
	memberUtils "github.com/pingcap/tidb-operator/pkg/manager/member"
	"github.com/pingcap/tidb-operator/pkg/pdapi"
	operatorUtils "github.com/pingcap/tidb-operator/pkg/util"
	"github.com/pingcap/tidb-operator/pkg/webhook/util"
	admission "k8s.io/api/admission/v1beta1"
	"k8s.io/apimachinery/pkg/api/errors"
	metav1 "k8s.io/apimachinery/pkg/apis/meta/v1"
	kubeinformers "k8s.io/client-go/informers"
	"k8s.io/client-go/kubernetes"
	appslisters "k8s.io/client-go/listers/apps/v1"
	corelisters "k8s.io/client-go/listers/core/v1"
	"k8s.io/client-go/tools/record"
	"k8s.io/klog"
)

type PodAdmissionControl struct {
	// kubernetes client interface
	kubeCli kubernetes.Interface
	// operator client interface
	operatorCli versioned.Interface
	// pvc control
	pvcControl controller.PVCControlInterface
	// pd Control
	pdControl pdapi.PDControlInterface
	// pod Lister
	podLister corelisters.PodLister
	// tc Lister
	tcLister listers.TidbClusterLister
	// sts Lister
	stsLister appslisters.StatefulSetLister
	// the map of the service account from the request which should be checked by webhook
	serviceAccounts sets.String
}

const (
	stsControllerServiceAccounts = "system:serviceaccount:kube-system:statefulset-controller"
)

func NewPodAdmissionControl(kubeCli kubernetes.Interface, operatorCli versioned.Interface, PdControl pdapi.PDControlInterface, informerFactory informers.SharedInformerFactory, kubeInformerFactory kubeinformers.SharedInformerFactory, recorder record.EventRecorder, extraServiceAccounts []string, evictRegionLeaderTimeout time.Duration) *PodAdmissionControl {

	pvcInformer := kubeInformerFactory.Core().V1().PersistentVolumeClaims()
	PVCControl := controller.NewRealPVCControl(kubeCli, recorder, pvcInformer.Lister())
	tcLister := informerFactory.Pingcap().V1alpha1().TidbClusters().Lister()

	podLister := kubeInformerFactory.Core().V1().Pods().Lister()
	stsLister := kubeInformerFactory.Apps().V1().StatefulSets().Lister()
	serviceAccounts := sets.NewString(stsControllerServiceAccounts)
	for _, sa := range extraServiceAccounts {
		serviceAccounts.Insert(sa)
	}
	EvictLeaderTimeout = evictRegionLeaderTimeout
	return &PodAdmissionControl{
		kubeCli:         kubeCli,
		operatorCli:     operatorCli,
		pvcControl:      PVCControl,
		pdControl:       PdControl,
		podLister:       podLister,
		tcLister:        tcLister,
		stsLister:       stsLister,
		serviceAccounts: serviceAccounts,
	}
}

<<<<<<< HEAD
func (pc *PodAdmissionControl) AdmitPods(ar *admission.AdmissionRequest) *admission.AdmissionResponse {
=======
// admitPayload used to simply the param to make each function more easier
type admitPayload struct {
	// the pod for admission request object
	pod *core.Pod
	// the ownerStatefulSet for target tidb component pod
	ownerStatefulSet *apps.StatefulSet
	// the owner tc for target tidb component pod
	tc *v1alpha1.TidbCluster
	// the pdClient for target tc
	pdClient pdapi.PDClient
}

func (pc *PodAdmissionControl) AdmitPods(ar admission.AdmissionReview) *admission.AdmissionResponse {
>>>>>>> afddb065

	name := ar.Name
	namespace := ar.Namespace
	operation := ar.Operation
	serviceAccount := ar.UserInfo.Username
	klog.Infof("receive %s pod[%s/%s] by sa[%s]", operation, namespace, name, serviceAccount)

	if !pc.serviceAccounts.Has(serviceAccount) {
		klog.Infof("Request was not sent by known controlled ServiceAccounts, admit to %s pod [%s/%s]", operation, namespace, name)
		return util.ARSuccess()
	}

	switch operation {
	case admission.Delete:
		return pc.admitDeletePods(name, namespace)
	case admission.Create:
		return pc.admitCreatePods(ar)
	default:
		klog.Infof("Admit to %s pod[%s/%s]", operation, namespace, name)
		return util.ARSuccess()
	}

}

// Webhook server receive request to delete pod
// if this pod wasn't member of tidbcluster, just let the request pass.
// Otherwise, we check tidbcluster and statefulset which own this pod whether they were existed.
// If either of them were deleted,we would let this request pass,
// otherwise we will check it decided by component type.
func (pc *PodAdmissionControl) admitDeletePods(name, namespace string) *admission.AdmissionResponse {

	klog.Infof("receive admission to %s pod[%s/%s]", "delete", namespace, name)

	// We would update pod annotations if they were deleted member by admission controller,
	// so we shall find this pod from apiServer considering getting latest pod info.
	pod, err := pc.kubeCli.CoreV1().Pods(namespace).Get(name, metav1.GetOptions{})
	if err != nil {
		klog.Infof("failed to find pod[%s/%s] during delete it,admit to delete", namespace, name)
		return util.ARSuccess()
	}

	l := label.Label(pod.Labels)

	if !l.IsManagedByTiDBOperator() {
		klog.Infof("pod[%s/%s] is not managed by TiDB-Operator,admit to create", namespace, name)
		return util.ARSuccess()
	}

	if !(l.IsPD() || l.IsTiKV() || l.IsTiDB()) {
		klog.Infof("pod[%s/%s] is not TiDB component,admit to delete", namespace, name)
		return util.ARSuccess()
	}

	tcName, exist := pod.Labels[label.InstanceLabelKey]
	if !exist {
		klog.Errorf("pod[%s/%s] has no label: %s", namespace, name, label.InstanceLabelKey)
		return util.ARSuccess()
	}

	tc, err := pc.tcLister.TidbClusters(namespace).Get(tcName)
	if err != nil {
		if errors.IsNotFound(err) {
			klog.Infof("tc[%s/%s] had been deleted,admit to delete pod[%s/%s]", namespace, tcName, namespace, name)
			return util.ARSuccess()
		}
		klog.Errorf("failed get tc[%s/%s],refuse to delete pod[%s/%s]", namespace, tcName, namespace, name)
		return util.ARFail(err)
	}

	ownerStatefulSet, err := getOwnerStatefulSetForTiDBComponent(pod, pc.stsLister)
	if err != nil {
		if errors.IsNotFound(err) || err.Error() == fmt.Sprintf(failToFindTidbComponentOwnerStatefulset, namespace, name) {
			klog.Infof("owner statefulset for pod[%s/%s] is deleted,admit to delete pod", namespace, name)
			return util.ARSuccess()
		}
		klog.Infof("failed to get owner statefulset for pod[%s/%s],refuse to delete pod", namespace, name)
		return util.ARFail(fmt.Errorf("failed to get owner statefulset for pod[%s/%s],refuse to delete pod", namespace, name))
	}

	// Force Upgraded,Admit to Upgrade
	if memberUtils.NeedForceUpgrade(tc) {
		klog.Infof("tc[%s/%s] is force upgraded, admit to delete pod[%s/%s]", namespace, tcName, namespace, name)
		return util.ARSuccess()
	}

	ordinal, err := operatorUtils.GetOrdinalFromPodName(name)
	if err != nil {
		return util.ARFail(err)
	}

	// If there was only one replica for this statefulset,admit to delete it.
	if *ownerStatefulSet.Spec.Replicas == 1 && ordinal == 0 {
		klog.Infof("tc[%s/%s]'s pd only have one pod[%s/%s],admit to delete it.", namespace, tcName, namespace, name)
		return util.ARSuccess()
	}

	payload := &admitPayload{
		pod:              pod,
		tc:               tc,
		ownerStatefulSet: ownerStatefulSet,
		pdClient:         pc.pdControl.GetPDClient(pdapi.Namespace(namespace), tcName, tc.Spec.EnableTLSCluster),
	}

	if l.IsPD() {
		return pc.admitDeletePdPods(payload)
	} else if l.IsTiKV() {
		return pc.admitDeleteTiKVPods(payload)
	}

	klog.Infof("[%s/%s] is admit to be deleted", namespace, name)
	return util.ARSuccess()
}

// Webhook server receive request to create pod
// if this pod wasn't member of tidbcluster, just let the request pass.
// Currently we only check with tikv pod
func (pc *PodAdmissionControl) admitCreatePods(ar *admission.AdmissionRequest) *admission.AdmissionResponse {
	pod := &core.Pod{}
	if err := json.Unmarshal(ar.Object.Raw, pod); err != nil {
		klog.Errorf("Could not unmarshal raw object: %v", err)
		return util.ARFail(err)
	}

	name := pod.Name
	namespace := pod.Namespace

	klog.Infof("receive admission to %s pod[%s/%s]", "create", namespace, name)

	l := label.Label(pod.Labels)

	if !l.IsManagedByTiDBOperator() {
		klog.Infof("pod[%s/%s] is not managed by TiDB-Operator,admit to create", namespace, name)
		return util.ARSuccess()
	}

	if !(l.IsPD() || l.IsTiKV() || l.IsTiDB()) {
		klog.Infof("pod[%s/%s] is not TiDB component,admit to create", namespace, name)
		return util.ARSuccess()
	}

	tcName, exist := pod.Labels[label.InstanceLabelKey]
	if !exist {
		return util.ARSuccess()
	}

	tc, err := pc.tcLister.TidbClusters(namespace).Get(tcName)
	if err != nil {
		if errors.IsNotFound(err) {
			return util.ARSuccess()
		}
		klog.Errorf("failed get tc[%s/%s],refuse to create pod[%s/%s],%v", namespace, tcName, namespace, name, err)
		return util.ARFail(err)
	}

	if memberUtils.NeedForceUpgrade(tc) {
		klog.Infof("tc[%s/%s] is force upgraded, admit to create pod[%s/%s]", namespace, tcName, namespace, name)
		return util.ARSuccess()
	}

	if l.IsTiKV() {
		pdClient := pc.pdControl.GetPDClient(pdapi.Namespace(namespace), tcName, tc.Spec.EnableTLSCluster)
		return pc.admitCreateTiKVPod(pod, tc, pdClient)
	}

	return util.ARSuccess()
}<|MERGE_RESOLUTION|>--- conflicted
+++ resolved
@@ -92,9 +92,6 @@
 	}
 }
 
-<<<<<<< HEAD
-func (pc *PodAdmissionControl) AdmitPods(ar *admission.AdmissionRequest) *admission.AdmissionResponse {
-=======
 // admitPayload used to simply the param to make each function more easier
 type admitPayload struct {
 	// the pod for admission request object
@@ -108,12 +105,11 @@
 }
 
 func (pc *PodAdmissionControl) AdmitPods(ar admission.AdmissionReview) *admission.AdmissionResponse {
->>>>>>> afddb065
-
-	name := ar.Name
-	namespace := ar.Namespace
-	operation := ar.Operation
-	serviceAccount := ar.UserInfo.Username
+
+	name := ar.Request.Name
+	namespace := ar.Request.Namespace
+	operation := ar.Request.Operation
+	serviceAccount := ar.Request.UserInfo.Username
 	klog.Infof("receive %s pod[%s/%s] by sa[%s]", operation, namespace, name, serviceAccount)
 
 	if !pc.serviceAccounts.Has(serviceAccount) {
@@ -125,7 +121,7 @@
 	case admission.Delete:
 		return pc.admitDeletePods(name, namespace)
 	case admission.Create:
-		return pc.admitCreatePods(ar)
+		return pc.AdmitCreatePods(ar)
 	default:
 		klog.Infof("Admit to %s pod[%s/%s]", operation, namespace, name)
 		return util.ARSuccess()
@@ -225,9 +221,9 @@
 // Webhook server receive request to create pod
 // if this pod wasn't member of tidbcluster, just let the request pass.
 // Currently we only check with tikv pod
-func (pc *PodAdmissionControl) admitCreatePods(ar *admission.AdmissionRequest) *admission.AdmissionResponse {
+func (pc *PodAdmissionControl) AdmitCreatePods(ar admission.AdmissionReview) *admission.AdmissionResponse {
 	pod := &core.Pod{}
-	if err := json.Unmarshal(ar.Object.Raw, pod); err != nil {
+	if err := json.Unmarshal(ar.Request.Object.Raw, pod); err != nil {
 		klog.Errorf("Could not unmarshal raw object: %v", err)
 		return util.ARFail(err)
 	}
