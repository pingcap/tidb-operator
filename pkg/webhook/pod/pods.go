--- conflicted
+++ resolved
@@ -16,11 +16,9 @@
 import (
 	"encoding/json"
 	"fmt"
-<<<<<<< HEAD
+
 	core "k8s.io/api/core/v1"
-=======
 	"k8s.io/apimachinery/pkg/util/sets"
->>>>>>> 77579e03
 
 	"github.com/pingcap/tidb-operator/pkg/client/clientset/versioned"
 	informers "github.com/pingcap/tidb-operator/pkg/client/informers/externalversions"
@@ -94,8 +92,6 @@
 	name := ar.Request.Name
 	namespace := ar.Request.Namespace
 	operation := ar.Request.Operation
-<<<<<<< HEAD
-=======
 	serviceAccount := ar.Request.UserInfo.Username
 	klog.Infof("receive %s pod[%s/%s] by sa[%s]", operation, namespace, name, serviceAccount)
 
@@ -103,7 +99,6 @@
 		klog.Infof("Request was not sent by known controlled ServiceAccounts, admit to %s pod [%s/%s]", operation, namespace, name)
 		return util.ARSuccess()
 	}
->>>>>>> 77579e03
 
 	switch operation {
 	case admission.Delete:
