// Copyright 2019 PingCAP, Inc.
//
// Licensed under the Apache License, Version 2.0 (the "License");
// you may not use this file except in compliance with the License.
// You may obtain a copy of the License at
//
//     http://www.apache.org/licenses/LICENSE-2.0
//
// Unless required by applicable law or agreed to in writing, software
// distributed under the License is distributed on an "AS IS" BASIS,
// See the License for the specific language governing permissions and
// limitations under the License.

package statefulset

import (
	"errors"
	"fmt"
	"strconv"

	"github.com/golang/glog"
	"github.com/pingcap/tidb-operator/pkg/client/clientset/versioned"
	"github.com/pingcap/tidb-operator/pkg/controller"
	"github.com/pingcap/tidb-operator/pkg/label"
	"github.com/pingcap/tidb-operator/pkg/webhook/util"
	"k8s.io/api/admission/v1beta1"
	apps "k8s.io/api/apps/v1"
<<<<<<< HEAD
	appsv1beta1 "k8s.io/api/apps/v1beta1"
=======
>>>>>>> cd96a781
	metav1 "k8s.io/apimachinery/pkg/apis/meta/v1"
	"k8s.io/apimachinery/pkg/runtime"
	"k8s.io/client-go/rest"
)

var (
	versionCli   versioned.Interface
	deserializer runtime.Decoder
)

func init() {
	deserializer = util.GetCodec()
}

func AdmitStatefulSets(ar v1beta1.AdmissionReview) *v1beta1.AdmissionResponse {

	name := ar.Request.Name
	namespace := ar.Request.Namespace
	glog.V(4).Infof("admit statefulsets [%s/%s]", namespace, name)

<<<<<<< HEAD
	apiVersion := ar.Request.Resource.Version
	setResource := metav1.GroupVersionResource{Group: "apps", Version: apiVersion, Resource: "statefulsets"}
	if ar.Request.Resource.Group != "apps" || ar.Request.Resource.Resource != "statefulsets" {
=======
	setResource := metav1.GroupVersionResource{Group: "apps", Version: "v1", Resource: "statefulsets"}
	if ar.Request.Resource != setResource {
>>>>>>> cd96a781
		err := fmt.Errorf("expect resource to be %s instead of %s", setResource, ar.Request.Resource)
		glog.Errorf(err.Error())
		return util.ARFail(err)
	}

	if versionCli == nil {
		cfg, err := rest.InClusterConfig()
		if err != nil {
			err := fmt.Errorf("statefulset %s/%s, get k8s cluster config failed, err: %v", namespace, name, err)
			glog.Errorf(err.Error())
			return util.ARFail(err)
		}

		versionCli, err = versioned.NewForConfig(cfg)
		if err != nil {
			err := fmt.Errorf("statefulset %s/%s, create Clientset failed, err: %v", namespace, name, err)
			glog.Errorf(err.Error())
			return util.ARFail(err)
		}
	}

<<<<<<< HEAD
	stsObjectMeta, stsPartition, err := getStsAttributes(ar.Request.OldObject.Raw, apiVersion)
	if err != nil {
		glog.Errorf("statefulset %s/%s, decode request failed, err: %v", namespace, name, err)
=======
	raw := ar.Request.OldObject.Raw
	set := apps.StatefulSet{}
	if _, _, err := deserializer.Decode(raw, nil, &set); err != nil {
		err := fmt.Errorf("statefulset %s/%s, decode request failed, err: %v", namespace, name, err)
		glog.Errorf(err.Error())
>>>>>>> cd96a781
		return util.ARFail(err)
	}

	l := label.Label(stsObjectMeta.Labels)

	if !(l.IsTiDB() || l.IsTiKV()) {
		// If it is not statefulset of tikv and tidb, return quickly.
		return util.ARSuccess()
	}

	controllerRef := metav1.GetControllerOf(stsObjectMeta)
	if controllerRef == nil || controllerRef.Kind != controller.ControllerKind.Kind {
		// In this case, we can't tell if this statefulset is controlled by tidb-operator,
		// so we don't block this statefulset upgrade, return directly.
		glog.Warningf("statefulset %s/%s has tidb or tikv component label but doesn't have owner reference or the owner reference is not TidbCluster", namespace, name)
		return util.ARSuccess()
	}

	tcName := controllerRef.Name
	tc, err := versionCli.PingcapV1alpha1().TidbClusters(namespace).Get(tcName, metav1.GetOptions{})
	if err != nil {
		err := fmt.Errorf("get tidbcluster %s/%s failed, statefulset %s, err %v", namespace, tcName, name, err)
		glog.Errorf(err.Error())
		return util.ARFail(err)
	}

	var partitionStr string
	partitionStr = tc.Annotations[label.AnnTiDBPartition]
	if l.IsTiKV() {
		partitionStr = tc.Annotations[label.AnnTiKVPartition]
	}

	if len(partitionStr) == 0 {
		return util.ARSuccess()
	}

	partition, err := strconv.ParseInt(partitionStr, 10, 32)
	if err != nil {
		err := fmt.Errorf("statefulset %s/%s, convert partition str %s to int failed, err: %v", namespace, name, partitionStr, err)
		glog.Errorf(err.Error())
		return util.ARFail(err)
	}

	setPartition := *(stsPartition)
	if setPartition > 0 && setPartition <= int32(partition) {
		glog.V(4).Infof("statefulset %s/%s has been protect by partition %s annotations", namespace, name, partitionStr)
		return util.ARFail(errors.New("protect by partition annotation"))
	}
	glog.Infof("admit statefulset %s/%s update partition to %d, protect partition is %d", namespace, name, setPartition, partition)
	return util.ARSuccess()
}

func getStsAttributes(data []byte, apiVersion string) (*metav1.ObjectMeta, *int32, error) {
	if apiVersion == "v1" {
		set := apps.StatefulSet{}
		if _, _, err := deserializer.Decode(data, nil, &set); err != nil {
			return nil, nil, err
		}
		return &(set.ObjectMeta), set.Spec.UpdateStrategy.RollingUpdate.Partition, nil
	}

	set := appsv1beta1.StatefulSet{}
	if _, _, err := deserializer.Decode(data, nil, &set); err != nil {
		return nil, nil, err
	}
	return &(set.ObjectMeta), set.Spec.UpdateStrategy.RollingUpdate.Partition, nil
}<|MERGE_RESOLUTION|>--- conflicted
+++ resolved
@@ -25,10 +25,7 @@
 	"github.com/pingcap/tidb-operator/pkg/webhook/util"
 	"k8s.io/api/admission/v1beta1"
 	apps "k8s.io/api/apps/v1"
-<<<<<<< HEAD
 	appsv1beta1 "k8s.io/api/apps/v1beta1"
-=======
->>>>>>> cd96a781
 	metav1 "k8s.io/apimachinery/pkg/apis/meta/v1"
 	"k8s.io/apimachinery/pkg/runtime"
 	"k8s.io/client-go/rest"
@@ -49,16 +46,11 @@
 	namespace := ar.Request.Namespace
 	glog.V(4).Infof("admit statefulsets [%s/%s]", namespace, name)
 
-<<<<<<< HEAD
 	apiVersion := ar.Request.Resource.Version
 	setResource := metav1.GroupVersionResource{Group: "apps", Version: apiVersion, Resource: "statefulsets"}
 	if ar.Request.Resource.Group != "apps" || ar.Request.Resource.Resource != "statefulsets" {
-=======
-	setResource := metav1.GroupVersionResource{Group: "apps", Version: "v1", Resource: "statefulsets"}
-	if ar.Request.Resource != setResource {
->>>>>>> cd96a781
 		err := fmt.Errorf("expect resource to be %s instead of %s", setResource, ar.Request.Resource)
-		glog.Errorf(err.Error())
+		glog.Error(err)
 		return util.ARFail(err)
 	}
 
@@ -78,17 +70,9 @@
 		}
 	}
 
-<<<<<<< HEAD
 	stsObjectMeta, stsPartition, err := getStsAttributes(ar.Request.OldObject.Raw, apiVersion)
 	if err != nil {
 		glog.Errorf("statefulset %s/%s, decode request failed, err: %v", namespace, name, err)
-=======
-	raw := ar.Request.OldObject.Raw
-	set := apps.StatefulSet{}
-	if _, _, err := deserializer.Decode(raw, nil, &set); err != nil {
-		err := fmt.Errorf("statefulset %s/%s, decode request failed, err: %v", namespace, name, err)
-		glog.Errorf(err.Error())
->>>>>>> cd96a781
 		return util.ARFail(err)
 	}
 
