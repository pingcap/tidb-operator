--- conflicted
+++ resolved
@@ -18,10 +18,7 @@
 	"fmt"
 	"math"
 	"strconv"
-<<<<<<< HEAD
-=======
 	"time"
->>>>>>> 9cdd47a7
 
 	corev1 "k8s.io/api/core/v1"
 	apiequality "k8s.io/apimachinery/pkg/api/equality"
@@ -78,11 +75,7 @@
 		if _, ok := err.(*fedvolumebackup.BRDataPlaneFailedError); !ok {
 			return err
 		} else {
-<<<<<<< HEAD
 			klog.Errorf("VolumeBackup %s/%s data plane backup failed when sync backup, will teardown all the backups. err: %s", ns, name, err.Error())
-=======
-			klog.Errorf("data plane backup failed when sync backup, will teardown all the backups. err: %s", err.Error())
->>>>>>> 9cdd47a7
 		}
 	} else if !backupFinished {
 		return nil
@@ -129,21 +122,12 @@
 	if len(backupMembers) == 0 {
 		return false, bm.initializeVolumeBackup(ctx, volumeBackup)
 	}
-<<<<<<< HEAD
 
 	bm.updateVolumeBackupMembersToStatus(&volumeBackup.Status, backupMembers)
 	if err := bm.waitBackupMemberInitialized(ctx, volumeBackup, backupMembers); err != nil {
 		return false, err
 	}
 
-=======
-
-	bm.updateVolumeBackupMembersToStatus(&volumeBackup.Status, backupMembers)
-	if err := bm.waitBackupMemberInitialized(ctx, volumeBackup, backupMembers); err != nil {
-		return false, err
-	}
-
->>>>>>> 9cdd47a7
 	newMemberCreated, err := bm.executeVolumeBackup(ctx, volumeBackup, backupMembers)
 	if err != nil {
 		return false, err
@@ -173,11 +157,7 @@
 		kubeClient := bm.deps.FedClientset[backupMember.k8sClusterName]
 		if err := kubeClient.PingcapV1alpha1().Backups(backupMember.backup.Namespace).
 			Delete(ctx, backupMember.backup.Name, metav1.DeleteOptions{}); err != nil {
-<<<<<<< HEAD
 			return controller.RequeueErrorf("delete backup member %s of cluster %s error: %s", backupMember.backup.Name, backupMember.k8sClusterName, err.Error())
-=======
-			return fmt.Errorf("delete backup member %s of cluster %s error: %s", backupMember.backup.Name, backupMember.k8sClusterName, err.Error())
->>>>>>> 9cdd47a7
 		}
 	}
 	return nil
@@ -261,7 +241,6 @@
 		memberCluster := volumeBackup.Spec.Clusters[i]
 		backupMemberName := bm.generateBackupMemberName(volumeBackup.Name, memberCluster.K8sClusterName)
 		if _, ok := backupMemberMap[backupMemberName]; ok {
-<<<<<<< HEAD
 			continue
 		}
 
@@ -303,94 +282,16 @@
 			return false, controller.RequeueErrorf("update backup member %s of cluster %s to teardown phase error: %s", backupMember.backup.Name, backupMember.k8sClusterName, err.Error())
 		}
 		memberUpdated = true
-=======
-			continue
-		}
-
-		kubeClient := bm.deps.FedClientset[memberCluster.K8sClusterName]
-		backupMember := bm.buildBackupMember(volumeBackup.Name, &memberCluster, &volumeBackup.Spec.Template, false)
-		if _, err := kubeClient.PingcapV1alpha1().Backups(memberCluster.TCNamespace).Create(ctx, backupMember, metav1.CreateOptions{}); err != nil {
-			return false, controller.RequeueErrorf("create backup member %s to cluster %s error: %s", backupMember.Name, memberCluster.K8sClusterName, err.Error())
-		}
-		newMemberCreated = true
->>>>>>> 9cdd47a7
 	}
 	return
 }
 
-<<<<<<< HEAD
 func (bm *backupManager) waitVolumeBackupComplete(ctx context.Context, volumeBackup *v1alpha1.VolumeBackup, backupMembers []*volumeBackupMember) error {
 	for _, backupMember := range backupMembers {
 		if pingcapv1alpha1.IsVolumeBackupInitializeFailed(backupMember.backup) || pingcapv1alpha1.IsBackupFailed(backupMember.backup) {
 			errMsg := fmt.Sprintf("backup member %s of cluster %s failed", backupMember.backup.Name, backupMember.k8sClusterName)
 			bm.setVolumeBackupFailed(&volumeBackup.Status, backupMembers, reasonVolumeBackupMemberFailed, errMsg)
 			klog.Errorf("VolumeBackup %s/%s failed, err: %s", volumeBackup.Namespace, volumeBackup.Name, errMsg)
-			return nil
-		}
-		if !pingcapv1alpha1.IsBackupComplete(backupMember.backup) {
-			return controller.IgnoreErrorf("backup member %s of cluster %s is not complete", backupMember.backup.Name, backupMember.k8sClusterName)
-		}
-	}
-
-	return bm.setVolumeBackupComplete(&volumeBackup.Status, backupMembers)
-}
-
-func (bm *backupManager) setVolumeBackupComplete(volumeBackupStatus *v1alpha1.VolumeBackupStatus, backupMembers []*volumeBackupMember) error {
-	volumeBackupStatus.TimeCompleted = metav1.Now()
-	volumeBackupStatus.TimeTaken = volumeBackupStatus.TimeCompleted.Sub(volumeBackupStatus.TimeStarted.Time).String()
-	bm.setVolumeBackupSize(volumeBackupStatus, backupMembers)
-	if err := bm.setVolumeBackupCommitTs(volumeBackupStatus, backupMembers); err != nil {
-		return err
-	}
-	v1alpha1.UpdateVolumeBackupCondition(volumeBackupStatus, &v1alpha1.VolumeBackupCondition{
-		Type:   v1alpha1.VolumeBackupComplete,
-		Status: corev1.ConditionTrue,
-	})
-	return nil
-}
-
-func (bm *backupManager) setVolumeBackupFailed(volumeBackupStatus *v1alpha1.VolumeBackupStatus, backupMembers []*volumeBackupMember, reason, message string) {
-	volumeBackupStatus.TimeCompleted = metav1.Now()
-	volumeBackupStatus.TimeTaken = volumeBackupStatus.TimeCompleted.Sub(volumeBackupStatus.TimeStarted.Time).String()
-=======
-func (bm *backupManager) waitVolumeSnapshotsComplete(ctx context.Context, volumeBackup *v1alpha1.VolumeBackup, backupMembers []*volumeBackupMember) error {
-	for _, backupMember := range backupMembers {
-		if pingcapv1alpha1.IsVolumeBackupInitializeFailed(backupMember.backup) || pingcapv1alpha1.IsVolumeBackupFailed(backupMember.backup) {
-			errMsg := fmt.Sprintf("backup member %s of cluster %s failed", backupMember.backup.Name, backupMember.k8sClusterName)
-			return &fedvolumebackup.BRDataPlaneFailedError{
-				Reason:  reasonVolumeBackupMemberFailed,
-				Message: errMsg,
-			}
-		}
-		if !pingcapv1alpha1.IsVolumeBackupComplete(backupMember.backup) {
-			return controller.IgnoreErrorf("backup member %s of cluster %s is not volume snapshots complete", backupMember.backup.Name, backupMember.k8sClusterName)
-		}
-	}
-	return nil
-}
-
-func (bm *backupManager) teardownVolumeBackup(ctx context.Context, volumeBackup *v1alpha1.VolumeBackup, backupMembers []*volumeBackupMember) (memberUpdated bool, err error) {
-	for _, backupMember := range backupMembers {
-		if backupMember.backup.Spec.FederalVolumeBackupPhase == pingcapv1alpha1.FederalVolumeBackupTeardown {
-			continue
-		}
-
-		backupMember.backup.Spec.FederalVolumeBackupPhase = pingcapv1alpha1.FederalVolumeBackupTeardown
-		kubeClient := bm.deps.FedClientset[backupMember.k8sClusterName]
-		if _, err := kubeClient.PingcapV1alpha1().Backups(backupMember.backup.Namespace).Update(ctx, backupMember.backup, metav1.UpdateOptions{}); err != nil {
-			return false, controller.RequeueErrorf("update backup member %s of cluster %s to teardown phase error: %s", backupMember.backup.Name, backupMember.k8sClusterName, err.Error())
-		}
-		memberUpdated = true
-	}
-	return
-}
-
-func (bm *backupManager) waitVolumeBackupComplete(ctx context.Context, volumeBackup *v1alpha1.VolumeBackup, backupMembers []*volumeBackupMember) error {
-	for _, backupMember := range backupMembers {
-		if pingcapv1alpha1.IsVolumeBackupInitializeFailed(backupMember.backup) || pingcapv1alpha1.IsBackupFailed(backupMember.backup) {
-			errMsg := fmt.Sprintf("backup member %s of cluster %s failed", backupMember.backup.Name, backupMember.k8sClusterName)
-			bm.setVolumeBackupFailed(&volumeBackup.Status, backupMembers, reasonVolumeBackupMemberFailed, errMsg)
-			klog.Errorf(errMsg)
 			return nil
 		}
 		if !pingcapv1alpha1.IsBackupComplete(backupMember.backup) {
@@ -418,7 +319,6 @@
 func (bm *backupManager) setVolumeBackupFailed(volumeBackupStatus *v1alpha1.VolumeBackupStatus, backupMembers []*volumeBackupMember, reason, message string) {
 	volumeBackupStatus.TimeCompleted = metav1.Now()
 	volumeBackupStatus.TimeTaken = volumeBackupStatus.TimeCompleted.Sub(volumeBackupStatus.TimeStarted.Time).Round(time.Second).String()
->>>>>>> 9cdd47a7
 	bm.setVolumeBackupSize(volumeBackupStatus, backupMembers)
 	v1alpha1.UpdateVolumeBackupCondition(volumeBackupStatus, &v1alpha1.VolumeBackupCondition{
 		Type:    v1alpha1.VolumeBackupFailed,
@@ -474,20 +374,12 @@
 		},
 		Spec: pingcapv1alpha1.BackupSpec{
 			Mode:                     pingcapv1alpha1.BackupModeVolumeSnapshot,
-<<<<<<< HEAD
-			FederalVolumeBackupPhase: pingcapv1alpha1.FederalVolumeBackupExecute,
-			ResourceRequirements:     backupTemplate.ResourceRequirements,
-			Env:                      backupTemplate.Env,
-			BR:                       backupTemplate.BR.ToBRMemberConfig(clusterMember.TCName, clusterMember.TCNamespace),
-			StorageProvider:          backupTemplate.StorageProvider,
-=======
 			Type:                     pingcapv1alpha1.BackupTypeFull,
 			FederalVolumeBackupPhase: pingcapv1alpha1.FederalVolumeBackupExecute,
 			ResourceRequirements:     *backupTemplate.ResourceRequirements.DeepCopy(),
 			Env:                      backupTemplate.Env,
 			BR:                       backupTemplate.BR.ToBRMemberConfig(clusterMember.TCName, clusterMember.TCNamespace),
 			StorageProvider:          *backupTemplate.StorageProvider.DeepCopy(),
->>>>>>> 9cdd47a7
 			Tolerations:              backupTemplate.Tolerations,
 			ToolImage:                backupTemplate.ToolImage,
 			ImagePullSecrets:         backupTemplate.ImagePullSecrets,
