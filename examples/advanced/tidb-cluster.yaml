apiVersion: pingcap.com/v1alpha1
kind: TidbCluster
metadata:
  name: advanced-tidb
  namespace: default

spec:
<<<<<<< HEAD
  # ** Basic Configuration **
  # TiDB cluster version
  version: "v4.0.9"
=======
  #######################
  # Basic Configuration #
  #######################

  ## TiDB cluster version
  version: "v4.0.8"
>>>>>>> 929f1c76

  ## Time zone of TiDB cluster Pods
  timezone: UTC

  ## serviceAccount specifies the service account for PD/TiDB/TiKV/TiFlash/Pump/TiCDC components in this TidbCluster
  # serviceAccount: advanced-tidb

  ## ConfigUpdateStrategy determines how the configuration change is applied to the cluster.
  ## Valid values are `InPlace` and `RollingUpdate`
  ##   UpdateStrategy `InPlace` will update the ConfigMap of configuration in-place and an extra rolling update of the
  ##   cluster component is needed to reload the configuration change.
  ##   UpdateStrategy `RollingUpdate` will create a new ConfigMap with the new configuration and rolling update the
  ##   related components to use the new ConfigMap, that is, the new configuration will be applied automatically.
  configUpdateStrategy: RollingUpdate

  ## ImagePullPolicy of TiDB cluster Pods
  ## Ref: https://kubernetes.io/docs/concepts/configuration/overview/#container-images
  imagePullPolicy: IfNotPresent

  ## If private registry is used, imagePullSecrets may be set
  ## You can also set this in service account
  ## Ref: https://kubernetes.io/docs/concepts/containers/images/#specifying-imagepullsecrets-on-a-pod
  # imagePullSecrets: secretName

  ## Image used to do miscellaneous tasks as sidecar container, such as:
  ## - execute sysctls when PodSecurityContext is set for some components, requires `sysctl` installed
  ## - tail slow log for tidb, requires `tail` installed
  ## - fill tiflash config template file based on pod ordinal
  # helper:
  #   image: busybox:latest
  #   imagePullPolicy: IfNotPresent

  ## Enable PVC/PV reclaim for orphan PVC/PV left by statefulset scale-in.
  ## When set to `true`, PVC/PV that are not used by any tidb cluster pods will be deleted automatically.
  enablePVReclaim: false

  ## Persistent volume reclaim policy applied to the PV consumed by the TiDB cluster, default to `Retain`.
  ## Note that the reclaim policy Recycle may not be supported by some storage types, e.g. local.
  ## Ref: https://kubernetes.io/docs/tasks/administer-cluster/change-pv-reclaim-policy/
  pvReclaimPolicy: Retain

  ##########################
  # Advanced Configuration #
  ##########################

  ## when deploying a heterogeneous TiDB cluster, you MUST specify the cluster name to join here
  # cluster:
  #   namespace: default
  #   name: tidb-cluster-to-join
  #   clusterDomain: cluster.local

  ## specifying pdAddresses will make PD in this TiDB cluster to join another existing PD cluster
  ## PD will then start with arguments --join= instead of --initial-cluster=
  # pdAddresses:
  #   - http://cluster1-pd-0.cluster1-pd-peer.default.svc:2379
  #   - http://cluster1-pd-1.cluster1-pd-peer.default.svc:2379

  ## Enable mutual TLS connection between TiDB cluster components
  ## Ref: https://pingcap.com/docs/tidb-in-kubernetes/stable/enable-tls-between-components/
  # tlsCluster:
  #   enabled: true

  ## Annotations of TiDB cluster pods, will be merged with component annotation settings.
  # annotations:
  #   node.kubernetes.io/instance-type: some-vm-type
  #   topology.kubernetes.io/region: some-region

  ## NodeSelector of TiDB cluster pods, will be merged with component nodeSelector settings.
  ## Ref: https://kubernetes.io/docs/concepts/configuration/assign-pod-node/
  # nodeSelector:
  #   node-role.kubernetes.io/tidb: true

  ## Tolerations are applied to TiDB cluster pods, allowing (but do not require) pods to be scheduled onto nodes with matching taints.
  ## This cluster-level `tolerations` only takes effect when no component-level `tolerations` are set.
  ## e.g. if `pd.tolerations` is not empty, `tolerations` here will be ignored.
  ## Ref: https://kubernetes.io/docs/concepts/configuration/taint-and-toleration/
  # tolerations:
  #   - effect: NoSchedule
  #     key: dedicated
  #     operator: Equal
  #     value: tidb

  ## Use the node network namespace, default to false
  ## Ref: https://kubernetes.io/docs/concepts/policy/pod-security-policy/#host-namespaces
  hostNetwork: false

  ## specify resource requirements for discovery deployment
  # discovery:
  #   requests:
  #     cpu: 1000m
  #     memory: 256Mi
  #   limits:
  #     cpu: 2000m
  #     memory: 1Gi

  ## if true, this tidb cluster is paused and will not be synced by the controller
  # paused: false

  ## SchedulerName of TiDB cluster pods.
  ## If specified, the pods will be scheduled by the specified scheduler.
  ## Can be overwritten by component settings.
  # schedulerName: tidb-scheduler

  ## Affinity for pod scheduling, will be overwritten by each cluster component's specific affinity setting
  ## Can refer to PD/TiDB/TiKV affinity settings, and ensure only cluster-scope general settings here
  ## Ref: https://kubernetes.io/docs/concepts/configuration/assign-pod-node/#affinity-and-anti-affinity
  # affinity: {}

  ## Specify pod priorities of pods in TidbCluster, default to empty.
  ## Can be overwritten by component settings.
  ## Ref: https://kubernetes.io/docs/concepts/configuration/pod-priority-preemption/
  # priorityClassName: system-cluster-critical

  ## If set to `true`, `--advertise-status-addr` will be appended to the startup parameters of TiKV
  enableDynamicConfiguration: true

  ## Set update strategy of StatefulSet, can be overwritten by the setting of each component.
  ## defaults to RollingUpdate
  ## Ref: https://kubernetes.io/docs/concepts/workloads/controllers/statefulset/#update-strategies
  # statefulSetUpdateStrategy: RollingUpdate

  ## The identifier of the Pod will be `$(podName).$(serviceName).$(namespace).svc.$(clusterDomain)` when `clusterDomain` is set.
  ## Set this in the case where a TiDB cluster is deployed across multiple Kubernetes clusters. default to empty.
  # clusterDomain: cluster.local

  ###########################
  # TiDB Cluster Components #
  ###########################

  pd:
    ##########################
    # Basic PD Configuration #
    ##########################

    ## Base image of the component
    baseImage: pingcap/pd

    ## pd-server configuration
    ## Ref: https://docs.pingcap.com/tidb/stable/pd-configuration-file
    config: |
      lease = 3
      enable-prevote = true

    ## The desired replicas
    replicas: 3

    ## max inprogress failover PD pod counts
    # maxFailoverCount: 3

    ## describes the compute resource requirements and limits.
    ## Ref: https://kubernetes.io/docs/concepts/configuration/manage-compute-resources-container/
    # requests:
    #   cpu: 1000m
    #   memory: 1Gi
    #   storage: 1Gi
    # limits:
    #   cpu: 2000m
    #   memory: 2Gi

    ## defines Kubernetes service for pd-server
    ## Ref: https://kubernetes.io/docs/concepts/services-networking/service/
    # service:
    #   type: ClusterIP
    #   annotations:
    #     foo: bar
    #   portName: client

    #############################
    # Advanced PD Configuration #
    #############################

    ## The following block overwrites TiDB cluster-level configurations in `spec`
    # version: "v4.0.8"
    # imagePullPolicy: IfNotPresent
    # imagePullSecrets: secretName
    # hostNetwork: false
    # serviceAccount: advanced-tidb-pd
    # priorityClassName: system-cluster-critical
    # schedulerName: tidb-scheduler
    # nodeSelector:
    #   app.kubernetes.io/component: pd
    # annotations:
    #   node.kubernetes.io/instance-type: some-vm-type
    # tolerations:
    #   - effect: NoSchedule
    #     key: dedicated
    #     operator: Equal
    #     value: pd
    # configUpdateStrategy: RollingUpdate
    # statefulSetUpdateStrategy: RollingUpdate

    ## List of environment variables to set in the container
    ## Note that the following env names cannot be used and will be overwritten by TiDB Operator builtin envs
    ##   - NAMESPACE
    ##   - TZ
    ##   - SERVICE_NAME
    ##   - PEER_SERVICE_NAME
    ##   - HEADLESS_SERVICE_NAME
    ##   - SET_NAME
    ##   - HOSTNAME
    ##   - CLUSTER_NAME
    ##   - POD_NAME
    ##   - BINLOG_ENABLED
    ##   - SLOW_LOG_FILE
    ## Ref: https://kubernetes.io/docs/tasks/inject-data-application/environment-variable-expose-pod-information/
    # env:
    # - name: MY_ENV_1
    #   value: value1
    # - name: MY_ENV_2
    #   valueFrom:
    #     fieldRef:
    #       fieldPath: status.myEnv2

    ## Custom sidecar containers can be injected into the PD pods,
    ## which can act as a logging/tracing agent or for any other use case
    # additionalContainers:
    # - name: myCustomContainer
    #   image: ubuntu

    ## custom additional volumes in PD pods
    # additionalVolumes:
    # # specify volume types that are supported by Kubernetes, Ref: https://kubernetes.io/docs/concepts/storage/persistent-volumes/#types-of-persistent-volumes
    # - name: nfs
    #   nfs:
    #     server: 192.168.0.2
    #     path: /nfs

    ## custom additional volume mounts in PD pods
    # additionalVolumeMounts:
    # # this must match `name` in `additionalVolumes`
    # - name: nfs
    #   mountPath: /nfs

    ## Optional duration in seconds the pod needs to terminate gracefully. May be decreased in delete request.
    ## Ref: https://kubernetes.io/docs/concepts/containers/container-lifecycle-hooks/#hook-handler-execution
    # terminationGracePeriodSeconds: 30s

    ## PodSecurityContext holds pod-level security attributes and common container settings.
    ## Ref: https://kubernetes.io/docs/tasks/configure-pod-container/security-context/
    # podSecurityContext:
    #   sysctls:
    #   - name: net.core.somaxconn
    #     value: "32768"

    ## when TLS cluster feature is enabled, TiDB Operator will automatically mount the cluster client certificates if mountClusterClientSecret is set to true
    ## Defaults to false
    ## Ref: https://docs.pingcap.com/tidb-in-kubernetes/stable/configure-a-tidb-cluster#mountclusterclientsecret
    mountClusterClientSecret: true

    ## The storageClassName of the persistent volume for PD data storage.
    # storageClassName: ""

    ## defines additional volumes for which PVCs will be created by StatefulSet controller
    # storageVolumes:
    #   # this will be suffix of PVC names in VolumeClaimTemplates of PD StatefulSet
    # - name: volumeName
    #   # specify this to use special storageClass for this volume, default to component-level `storageClassName`
    #   storageClassName: local-storage
    #   # storage request of PVC
    #   storageSize: 1Gi
    #   # mount path of the PVC
    #   mountPath: /some/path

    ## Subdirectory within the volume to store PD Data. By default, the data
    ## is stored in the root directory of volume which is mounted at
    ## /var/lib/pd. Specifying this will change the data directory to a subdirectory,
    ## e.g. /var/lib/pd/data if you set the value to "data".
    ## It's dangerous to change this value for a running cluster as it will
    ## upgrade your cluster to use a new storage directory.
    ## Defaults to "" (volume's root).
    # dataSubDir: ""

    ## Affinity for pod scheduling
    ## Ref: https://kubernetes.io/docs/concepts/configuration/assign-pod-node/#affinity-and-anti-affinity
    # affinity:
    #   podAntiAffinity:
    #     # prefer not to run pd pods on the same node which runs tidb/tikv pods
    #     preferredDuringSchedulingIgnoredDuringExecution:
    #     - podAffinityTerm:
    #         labelSelector:
    #           matchExpressions:
    #           - key: app.kubernetes.io/component
    #             operator: In
    #             values:
    #             - tidb
    #             - tikv
    #         topologyKey: kubernetes.io/hostname
    #       weight: 100
    #     # require not to run PD pods on nodes where there's already a PD pod running
    #     # if setting this, you must ensure that at least `replicas` nodes are available in the cluster
    #     requiredDuringSchedulingIgnoredDuringExecution:
    #     - labelSelector:
    #         matchExpressions:
    #         - key: app.kubernetes.io/component
    #           operator: In
    #           values:
    #           - pd
    #       topologyKey: kubernetes.io/hostname

    ## set a different tidb client TLS cert secret name for TiDB Dashboard than the default ${clusterName}-tidb-client-secret
    ## only useful when TLS is enabled for TiDB server
    ## Ref: https://docs.pingcap.com/tidb-in-kubernetes/stable/enable-tls-for-mysql-client
    # tlsClientSecretName: custom-tidb-client-secret-name

  tidb:
    ############################
    # Basic TiDB Configuration #
    ############################

    ## Base image of the component
    baseImage: pingcap/tidb

    ## tidb-server Configuration
    ## Ref: https://docs.pingcap.com/tidb/stable/tidb-configuration-file
    config: |
      level = info
      enable-timestamp = true

    ## The desired replicas
    replicas: 3

    ## max inprogress failover TiDB pod counts
    # maxFailoverCount: 3

    ## describes the compute resource requirements.
    ## Ref: https://kubernetes.io/docs/concepts/configuration/manage-compute-resources-container/
    # requests:
    #   cpu: 1000m
    #   memory: 1Gi
    # limits:
    #   cpu: 2000m
    #   memory: 2Gi

    ## defines Kubernetes service for tidb-server
    ## If you are in a public cloud environment, you can use cloud LoadBalancer to access the TiDB service
    ## if you are in a private cloud environment, you can use Ingress or NodePort, or ClusterIP and port forward (only for development/test)
    ## you can set mysqlNodePort and statusNodePort to expose server/status service to the given NodePort
    service:
      type: NodePort
      # Ref: https://kubernetes.io/docs/tasks/access-application-cluster/create-external-load-balancer/#preserving-the-client-source-ip
      externalTrafficPolicy: Local
      # # which NodePort to expose 4000 (mysql) port of tidb-server, only effective when type=LoadBalancer/NodePort
      # mysqlNodePort: 30020
      # # whether to export the status port, defaults to true
      # exposeStatus: true
      # # which NodePort to expose 10080 (status) port of tidb-server, only effective when type=LoadBalancer/NodePort and exposeStatus=true
      # statusNodePort: 30040

    ###############################
    # Advanced TiDB Configuration #
    ###############################

    ## The following block overwrites TiDB cluster-level configurations in `spec`
    # version: "v4.0.8"
    # imagePullPolicy: IfNotPresent
    # imagePullSecrets: secretName
    # hostNetwork: false
    # serviceAccount: advanced-tidb-tidb
    # priorityClassName: system-cluster-critical
    # schedulerName: tidb-scheduler
    # nodeSelector:
    #   app.kubernetes.io/component: tidb
    # annotations:
    #   node.kubernetes.io/instance-type: some-vm-type
    # tolerations:
    #   - effect: NoSchedule
    #     key: dedicated
    #     operator: Equal
    #     value: tidb
    # configUpdateStrategy: RollingUpdate
    # statefulSetUpdateStrategy: RollingUpdate

    ## List of environment variables to set in the container
    ## Note that the following env names cannot be used and will be overwritten by TiDB Operator builtin envs
    ##   - NAMESPACE
    ##   - TZ
    ##   - SERVICE_NAME
    ##   - PEER_SERVICE_NAME
    ##   - HEADLESS_SERVICE_NAME
    ##   - SET_NAME
    ##   - HOSTNAME
    ##   - CLUSTER_NAME
    ##   - POD_NAME
    ##   - BINLOG_ENABLED
    ##   - SLOW_LOG_FILE
    ## Ref: https://kubernetes.io/docs/tasks/inject-data-application/environment-variable-expose-pod-information/
    # env:
    # - name: MY_ENV_1
    #   value: value1
    # - name: MY_ENV_2
    #   valueFrom:
    #     fieldRef:
    #       fieldPath: status.myEnv2

    ## Custom sidecar containers can be injected into the TiDB pods,
    ## which can act as a logging/tracing agent or for any other use case
    # additionalContainers:
    # - name: myCustomContainer
    #   image: ubuntu

    ## custom additional volumes in TiDB pods
    # additionalVolumes:
    # # specify volume types that are supported by Kubernetes, Ref: https://kubernetes.io/docs/concepts/storage/persistent-volumes/#types-of-persistent-volumes
    # - name: nfs
    #   nfs:
    #     server: 192.168.0.2
    #     path: /nfs

    ## custom additional volume mounts in TiDB pods
    # additionalVolumeMounts:
    # # this must match `name` in `additionalVolumes`
    # - name: nfs
    #   mountPath: /nfs

    ## Optional duration in seconds the pod needs to terminate gracefully. May be decreased in delete request.
    ## Ref: https://kubernetes.io/docs/concepts/containers/container-lifecycle-hooks/#hook-handler-execution
    # terminationGracePeriodSeconds: 30s

    ## PodSecurityContext holds pod-level security attributes and common container settings.
    ## Ref: https://kubernetes.io/docs/tasks/configure-pod-container/security-context/
    # podSecurityContext:
    #   sysctls:
    #   - name: net.ipv4.tcp_keepalive_time
    #     value: "300"
    #   - name: net.ipv4.tcp_keepalive_intvl
    #     value: "75"
    #   - name: net.core.somaxconn
    #     value: "32768"

    ## prob tidb-server readiness
    ## valid type values:
    ##   - `tcp`, which uses Kubernetes TCPSocketAction to prob the 4000 tcp port of the pod
    ##   - `command`, which uses curl to access the /status path on port 10080 of the pod
    ## This is supported from TiDB Operator v1.1.7
    # readinessProbe:
    #   # The `command` type is only supported after tidb v4.0.9, ref: https://github.com/pingcap/tidb/pull/20694
    #   type: command

    ## when enabled, TiDB will accept TLS encrypted connections from MySQL client
    ## Ref: https://docs.pingcap.com/tidb-in-kubernetes/stable/enable-tls-for-mysql-client
    # tlsClient:
    #   enabled: true

    ## binlogEnabled will automatically be true if Pump is enabled, otherwise false
    ## set this manually only if you really know what you are doing
    ## MANUAL CONFIG NOT RECOMMENDED
    # binlogEnabled: false

    ## if enabled, the slow log will be shown in a separate sidecar container
    # separateSlowLog: true
    # # configures separate sidecar container, where `image` & `imagePullPolicy` will be overwritten by
    # # the same field in `TidbCluster.helper`
    # slowLogTailer:
    #   requests:
    #     cpu: 1000m
    #     memory: 1Gi
    #   limits:
    #     cpu: 2000m
    #     memory: 2Gi
    #   image: busybox
    #   imagePullPolicy: IfNotPresent

    ## The storageClassName of the persistent volume for TiDB data storage.
    # storageClassName: ""

    ## defines additional volumes for which PVCs will be created by StatefulSet controller
    # storageVolumes:
    #   # this will be suffix of PVC names in VolumeClaimTemplates of TiDB StatefulSet
    # - name: volumeName
    #   # specify this to use special storageClass for this volume, default to component-level `storageClassName`
    #   storageClassName: local-storage
    #   # storage request of PVC
    #   storageSize: 1Gi
    #   # mount path of the PVC
    #   mountPath: /some/path

    ## config Kubernetes container lifecycle hooks for tidb-server pods
    ## Ref: https://kubernetes.io/docs/concepts/containers/container-lifecycle-hooks/
    # lifecycle:
    #   postStart:
    #     exec:
    #       command:
    #       - echo
    #       - "postStart"
    #   preStop:
    #     exec:
    #       command:
    #       - echo
    #       - "preStop"

    ## Affinity for pod scheduling
    ## Ref: https://kubernetes.io/docs/concepts/configuration/assign-pod-node/#affinity-and-anti-affinity
    # affinity:
    #   podAntiAffinity:
    #     preferredDuringSchedulingIgnoredDuringExecution:
    #     - podAffinityTerm:
    #         labelSelector:
    #           matchExpressions:
    #           - key: app.kubernetes.io/component
    #             operator: In
    #             values:
    #             - pd
    #             - tikv
    #         topologyKey: kubernetes.io/hostname
    #       weight: 100
    #     # require not to run TiDB pods on nodes where there's already a TiDB pod running
    #     # if setting this, you must ensure that at least `replicas` nodes are available in the cluster
    #     requiredDuringSchedulingIgnoredDuringExecution:
    #     - labelSelector:
    #         matchExpressions:
    #         - key: app.kubernetes.io/component
    #           operator: In
    #           values:
    #           - tidb
    #       topologyKey: kubernetes.io/hostname

  tikv:
    ############################
    # Basic TiKV Configuration #
    ############################

    ## Base image of the component
    baseImage: pingcap/tikv

    ## tikv-server configuration
    ## Ref: https://docs.pingcap.com/tidb/stable/tikv-configuration-file
    config: |
      prevote = true

    ## The desired replicas
    replicas: 3

    ## max inprogress failover TiKV pod counts
    # maxFailoverCount: 3

    ## describes the compute resource requirements.
    ## Ref: https://kubernetes.io/docs/concepts/configuration/manage-compute-resources-container/
    # requests:
    #   cpu: 1000m
    #   memory: 1Gi
    #   storage: 1Gi
    # limits:
    #   cpu: 2000m
    #   memory: 2Gi
    #   # settings `storage` here will add `--capacity` arg to tikv-server
    #   storage: 10Gi

    ###############################
    # Advanced TiKV Configuration #
    ###############################

    ## The following block overwrites TiDB cluster-level configurations in `spec`
    # version: "v4.0.8"
    # imagePullPolicy: IfNotPresent
    # imagePullSecrets: secretName
    # hostNetwork: false
    # serviceAccount: advanced-tidb-tikv
    # priorityClassName: system-cluster-critical
    # schedulerName: tidb-scheduler
    # nodeSelector:
    #   app.kubernetes.io/component: tikv
    # annotations:
    #   node.kubernetes.io/instance-type: some-vm-type
    # tolerations:
    #   - effect: NoSchedule
    #     key: dedicated
    #     operator: Equal
    #     value: tikv
    # configUpdateStrategy: RollingUpdate
    # statefulSetUpdateStrategy: RollingUpdate

    ## List of environment variables to set in the container
    ## Note that the following env names cannot be used and will be overwritten by TiDB Operator builtin envs
    ##   - NAMESPACE
    ##   - TZ
    ##   - SERVICE_NAME
    ##   - PEER_SERVICE_NAME
    ##   - HEADLESS_SERVICE_NAME
    ##   - SET_NAME
    ##   - HOSTNAME
    ##   - CLUSTER_NAME
    ##   - POD_NAME
    ##   - BINLOG_ENABLED
    ##   - SLOW_LOG_FILE
    ## Ref: https://kubernetes.io/docs/tasks/inject-data-application/environment-variable-expose-pod-information/
    # env:
    # - name: MY_ENV_1
    #   value: value1
    # - name: MY_ENV_2
    #   valueFrom:
    #     fieldRef:
    #       fieldPath: status.myEnv2

    ## Custom sidecar containers can be injected into the TiKV pods,
    ## which can act as a logging/tracing agent or for any other use case
    # additionalContainers:
    # - name: myCustomContainer
    #   image: ubuntu

    ## custom additional volumes in TiKV pods
    # additionalVolumes:
    # # specify volume types that are supported by Kubernetes, Ref: https://kubernetes.io/docs/concepts/storage/persistent-volumes/#types-of-persistent-volumes
    # - name: nfs
    #   nfs:
    #     server: 192.168.0.2
    #     path: /nfs

    ## custom additional volume mounts in TiKV pods
    # additionalVolumeMounts:
    # # this must match `name` in `additionalVolumes`
    # - name: nfs
    #   mountPath: /nfs

    ## Optional duration in seconds the pod needs to terminate gracefully. May be decreased in delete request.
    ## Ref: https://kubernetes.io/docs/concepts/containers/container-lifecycle-hooks/#hook-handler-execution
    # terminationGracePeriodSeconds: 30s

    ## PodSecurityContext holds pod-level security attributes and common container settings.
    ## Ref: https://kubernetes.io/docs/tasks/configure-pod-container/security-context/
    # podSecurityContext:
    #   sysctls:
    #   - name: net.ipv4.tcp_keepalive_time
    #     value: "300"
    #   - name: net.ipv4.tcp_keepalive_intvl
    #     value: "75"
    #   - name: net.core.somaxconn
    #     value: "32768"

    ## when TLS cluster feature is enabled, TiDB Operator will automatically mount the cluster client certificates if mountClusterClientSecret is set to true
    ## Defaults to false
    ## Ref: https://docs.pingcap.com/tidb-in-kubernetes/stable/configure-a-tidb-cluster#mountclusterclientsecret
    mountClusterClientSecret: true

    ## The storageClassName of the persistent volume for TiKV data storage.
    # storageClassName: ""

    ## defines additional volumes for which PVCs will be created by StatefulSet controller
    # storageVolumes:
    #   # this will be suffix of PVC names in VolumeClaimTemplates of TiKV StatefulSet
    # - name: volumeName
    #   # specify this to use special storageClass for this volume, default to component-level `storageClassName`
    #   storageClassName: local-storage
    #   # storage request of PVC
    #   storageSize: 1Gi
    #   # mount path of the PVC
    #   mountPath: /some/path

    ## run TiKV container in privileged mode
    ## Processes in privileged containers are essentially equivalent to root on the host
    ## NOT RECOMMENDED in production environment
    ## Ref: https://kubernetes.io/docs/concepts/policy/pod-security-policy/#privileged
    # privileged: false

    ## if set to true, TiDB Operator will recover newly created TiKV pods due to automatic failover
    # recoverFailover: true

    ## Subdirectory within the volume to store TiKV Data. By default, the data
    ## is stored in the root directory of volume which is mounted at /var/lib/tikv.
    ## Specifying this will change the data directory to a subdirectory, e.g.
    ## /var/lib/tikv/data if you set the value to "data".
    ## It's dangerous to change this value for a running cluster as it will
    ## upgrade your cluster to use a new storage directory.
    ## Defaults to "" (volume's root).
    # dataSubDir: ""

    ## defines the timeout for region leader eviction in golang `Duration` format, if raft region leaders are not transferred to other stores after this duration, TiDB Operator will delete the Pod forcibly.
    # evictLeaderTimeout: 3m

    ## Affinity for pod scheduling
    ## Ref: https://kubernetes.io/docs/concepts/configuration/assign-pod-node/#affinity-and-anti-affinity
    # affinity:
    #   podAntiAffinity:
    #     preferredDuringSchedulingIgnoredDuringExecution:
    #     - podAffinityTerm:
    #         labelSelector:
    #           matchExpressions:
    #           - key: app.kubernetes.io/component
    #             operator: In
    #             values:
    #             - tidb
    #             - pd
    #         topologyKey: kubernetes.io/hostname
    #       weight: 100
    #     # require not to run TiKV pods on nodes where there's already a TiKV pod running
    #     # if setting this, you must ensure that at least `replicas` nodes are available in the cluster
    #     requiredDuringSchedulingIgnoredDuringExecution:
    #     - labelSelector:
    #         matchExpressions:
    #         - key: app.kubernetes.io/component
    #           operator: In
    #           values:
    #           - tikv
    #       topologyKey: kubernetes.io/hostname

  ## Deploy TiDB Binlog of a TiDB cluster
  ## Ref: https://pingcap.com/docs/tidb-in-kubernetes/stable/deploy-tidb-binlog/#deploy-pump
  # pump:
  #   baseImage: pingcap/tidb-binlog
  #   version: "v4.0.8"
  #   replicas: 1
  #   storageClassName: local-storage
  #   requests:
  #     cpu: 1000m
  #     memory: 1Gi
  #     storage: 1Gi
  #   limits:
  #     cpu: 2000m
  #     memory: 2Gi
  #   imagePullPolicy: IfNotPresent
  #   imagePullSecrets: secretName
  #   hostNetwork: false
  #   serviceAccount: advanced-tidb-pump
  #   priorityClassName: system-cluster-critical
  #   schedulerName: tidb-scheduler
  #   nodeSelector:
  #     app.kubernetes.io/component: pump
  #   annotations:
  #     node.kubernetes.io/instance-type: some-vm-type
  #   tolerations: {}
  #   configUpdateStrategy: RollingUpdate
  #   statefulSetUpdateStrategy: RollingUpdate
  #   podSecurityContext: {}
  #   env: []
  #   additionalContainers: []
  #   additionalVolumes: []
  #   additionalVolumeMounts: []
  #   terminationGracePeriodSeconds: 30s
  #   # Ref: https://docs.pingcap.com/tidb/stable/tidb-binlog-configuration-file#pump
  #   config: |
  #     gc = 7

  ## TiCDC is a tool for replicating the incremental data of TiDB
  ## Ref: https://pingcap.com/docs/tidb-in-kubernetes/stable/deploy-ticdc/
  # ticdc:
  #   baseImage: pingcap/ticdc
  #   version: "v4.0.8"
  #   replicas: 3
  #   storageClassName: local-storage
  #   requests:
  #     cpu: 1000m
  #     memory: 1Gi
  #   limits:
  #     cpu: 2000m
  #     memory: 2Gi
  #   imagePullPolicy: IfNotPresent
  #   imagePullSecrets: secretName
  #   hostNetwork: false
  #   serviceAccount: advanced-tidb-ticdc
  #   priorityClassName: system-cluster-critical
  #   schedulerName: tidb-scheduler
  #   nodeSelector:
  #     app.kubernetes.io/component: ticdc
  #   annotations:
  #     node.kubernetes.io/instance-type: some-vm-type
  #   tolerations: {}
  #   configUpdateStrategy: RollingUpdate
  #   statefulSetUpdateStrategy: RollingUpdate
  #   podSecurityContext: {}
  #   env: []
  #   additionalContainers: []
  #   additionalVolumes: []
  #   additionalVolumeMounts: []
  #   terminationGracePeriodSeconds: 30s
  #   # Ref: https://docs.pingcap.com/tidb/stable/deploy-ticdc#add-ticdc-to-an-existing-tidb-cluster-using-binary-not-recommended
  #   config:
  #     timezone: UTC
  #     gcTTL: 86400
  #     logLevel: info
  #     logFile: /dev/stderr

  ## TiFlash is the columnar storage extension of TiKV
  ## Ref: https://pingcap.com/docs/tidb-in-kubernetes/stable/deploy-tiflash/
  # tiflash:
  #   ###############################
  #   # Basic TiFlash Configuration #
  #   ###############################
  #   baseImage: pingcap/tiflash
  #   version: "v4.0.8"
  #   replicas: 1
  #   # limits:
  #   #   cpu: 2000m
  #   #   memory: 2Gi
  #   imagePullPolicy: IfNotPresent
  #   imagePullSecrets: secretName

  #   ##################################
  #   # Advanced TiFlash Configuration #
  #   ##################################
  #   maxFailoverCount: 3
  #   hostNetwork: false
  #   serviceAccount: advanced-tidb-tiflash
  #   priorityClassName: system-cluster-critical
  #   schedulerName: tidb-scheduler
  #   nodeSelector:
  #     app.kubernetes.io/component: tiflash
  #   annotations:
  #     node.kubernetes.io/instance-type: some-vm-type
  #   tolerations: {}
  #   configUpdateStrategy: RollingUpdate
  #   statefulSetUpdateStrategy: RollingUpdate
  #   podSecurityContext: {}
  #   env: []
  #   additionalContainers: []
  #   additionalVolumes: []
  #   additionalVolumeMounts: []
  #   terminationGracePeriodSeconds: 30s
  #   storageClaims:
  #     - resources:
  #         requests:
  #           # specify PVC storage used for TiFlash
  #           storage: 1Gi
  #       # specify PVC storage class
  #       storageClassName: local-storage
  #   # run TiFlash container in privileged mode
  #   # Processes in privileged containers are essentially equivalent to root on the host
  #   # NOT RECOMMENDED in production environment
  #   # Ref: https://kubernetes.io/docs/concepts/policy/pod-security-policy/#privileged
  #   privileged: false

  #   # if set to true, TiDB Operator will recover newly created TiFlash pods due to automatic failover
  #   recoverFailover: true

  #   # configures serverlog/errorlog/clusterlog sidecar container resource requirements
  #   # logTailer:
  #   #   requests:
  #   #     cpu: 1000m
  #   #     memory: 1Gi
  #   #   limits:
  #   #     cpu: 2000m
  #   #     memory: 2Gi

  #   # TOML format configuration
  #   # Ref: https://docs.pingcap.com/tidb/dev/tiflash-configuration
  #   config:
  #     # configure the configuration file for TiFlash process
  #     config: |
  #       [logger]
  #         log = /data0/logs/somelog
  #     # configure the configuration file for TiFlash Proxy process
  #     proxy: |
  #       [security]
  #         cert-allowed-cn = CNNAME<|MERGE_RESOLUTION|>--- conflicted
+++ resolved
@@ -5,18 +5,12 @@
   namespace: default
 
 spec:
-<<<<<<< HEAD
-  # ** Basic Configuration **
-  # TiDB cluster version
-  version: "v4.0.9"
-=======
   #######################
   # Basic Configuration #
   #######################
 
   ## TiDB cluster version
-  version: "v4.0.8"
->>>>>>> 929f1c76
+  version: "v4.0.9"
 
   ## Time zone of TiDB cluster Pods
   timezone: UTC
