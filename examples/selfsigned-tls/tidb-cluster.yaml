apiVersion: pingcap.com/v1alpha1
kind: TidbCluster
metadata:
  name: tls
spec:
  version: v7.1.1
  timezone: UTC
  pvReclaimPolicy: Retain
  enableDynamicConfiguration: true
  configUpdateStrategy: RollingUpdate
  helper:
    image: alpine:3.16.0
  pd:
    baseImage: pingcap/pd
    maxFailoverCount: 0
    replicas: 1
    requests:
      storage: "1Gi"
    config: {}
  tikv:
    baseImage: pingcap/tikv
    maxFailoverCount: 0
    replicas: 1
    requests:
      storage: "1Gi"
    config:
      storage:
        # In examples, we set this to avoid using too much storage.
        reserve-space: "0MB"
<<<<<<< HEAD
      rocksdb:
        # In examples, we set this to avoid the following error in some Kubernetes clusters:
        # "the maximum number of open file descriptors is too small, got 1024, expect greater or equal to 82920"
        max-open-files: 256
      raftdb:
        max-open-files: 256
=======
>>>>>>> 94ed0699
  tidb:
    baseImage: pingcap/tidb
    maxFailoverCount: 0
    replicas: 1
    service:
      type: ClusterIP
    config: {}
    tlsClient:
      enabled: true <|MERGE_RESOLUTION|>--- conflicted
+++ resolved
@@ -27,15 +27,6 @@
       storage:
         # In examples, we set this to avoid using too much storage.
         reserve-space: "0MB"
-<<<<<<< HEAD
-      rocksdb:
-        # In examples, we set this to avoid the following error in some Kubernetes clusters:
-        # "the maximum number of open file descriptors is too small, got 1024, expect greater or equal to 82920"
-        max-open-files: 256
-      raftdb:
-        max-open-files: 256
-=======
->>>>>>> 94ed0699
   tidb:
     baseImage: pingcap/tidb
     maxFailoverCount: 0
