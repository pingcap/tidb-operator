--- conflicted
+++ resolved
@@ -3,10 +3,11 @@
 import (
 	"flag"
 	"fmt"
-	"github.com/pingcap/tidb-operator/tests/pkg/blockwriter"
 	"io/ioutil"
 	"os"
 	"strings"
+
+	"github.com/pingcap/tidb-operator/tests/pkg/blockwriter"
 
 	"github.com/golang/glog"
 	"gopkg.in/yaml.v2"
@@ -48,11 +49,7 @@
 }
 
 // NewConfig creates a new config.
-<<<<<<< HEAD
 func NewConfig() (*Config, error) {
-	cfg := &Config{}
-=======
-func NewConfig() *Config {
 	cfg := &Config{
 		BlockWriter: blockwriter.Config{
 			TableNum:    defaultTableNum,
@@ -61,7 +58,6 @@
 			RawSize:     defaultRawSize,
 		},
 	}
->>>>>>> abf45654
 	flag.StringVar(&cfg.configFile, "config", "", "Config file")
 	flag.StringVar(&cfg.LogDir, "log-dir", "/logDir", "log directory")
 	flag.IntVar(&cfg.FaultTriggerPort, "fault-trigger-port", 23332, "the http port of fault trigger service")
