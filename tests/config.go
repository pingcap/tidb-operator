--- conflicted
+++ resolved
@@ -23,14 +23,10 @@
 	Nodes            []Nodes `yaml:"nodes" json:"nodes"`
 	ETCDs            []Nodes `yaml:"etcds" json:"etcds"`
 	APIServers       []Nodes `yaml:"apiservers" json:"apiservers"`
-<<<<<<< HEAD
 	CertFile         string
 	KeyFile          string
-=======
-
 	// For local test
 	OperatorRepoDir string `yaml:"operator_repo_dir" json:"operator_repo_dir"`
->>>>>>> b1c5ec60
 }
 
 // Nodes defines a series of nodes that belong to the same physical node.
@@ -48,16 +44,13 @@
 	flag.StringVar(&cfg.TidbVersions, "tidb-versions", "v2.1.3,v2.1.4", "tidb versions")
 	flag.StringVar(&cfg.OperatorTag, "operator-tag", "master", "operator tag used to choose charts")
 	flag.StringVar(&cfg.OperatorImage, "operator-image", "pingcap/tidb-operator:latest", "operator image")
-<<<<<<< HEAD
 	flag.StringVar(&cfg.CertFile, "tls-cert-file", cfg.CertFile, ""+
 		"File containing the default x509 Certificate for HTTPS. (CA cert, if any, concatenated "+
 		"after server cert).")
 	flag.StringVar(&cfg.KeyFile, "tls-private-key-file", cfg.KeyFile, ""+
 		"File containing the default x509 private key matching --tls-cert-file.")
-=======
 	flag.StringVar(&cfg.OperatorRepoDir, "operator-repo-dir", "/tidb-operator", "local directory to which tidb-operator cloned")
 	flag.Parse()
->>>>>>> b1c5ec60
 
 	return cfg
 }
