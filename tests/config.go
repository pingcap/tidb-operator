package tests

import (
	"crypto/tls"
	"flag"
	"fmt"
	"io/ioutil"
	"os"
	"strings"

	"github.com/pingcap/tidb-operator/tests/pkg/blockwriter"

	"github.com/golang/glog"
	"gopkg.in/yaml.v2"
)

const (
	defaultTableNum    int = 64
	defaultConcurrency     = 128
	defaultBatchSize       = 100
	defaultRawSize         = 100
)

// Config defines the config of operator tests
type Config struct {
	configFile string

	TidbVersions     string  `yaml:"tidb_versions" json:"tidb_versions"`
	OperatorTag      string  `yaml:"operator_tag" json:"operator_tag"`
	OperatorImage    string  `yaml:"operator_image" json:"operator_image"`
	LogDir           string  `yaml:"log_dir" json:"log_dir"`
	FaultTriggerPort int     `yaml:"fault_trigger_port" json:"fault_trigger_port"`
	Nodes            []Nodes `yaml:"nodes" json:"nodes"`
	ETCDs            []Nodes `yaml:"etcds" json:"etcds"`
	APIServers       []Nodes `yaml:"apiservers" json:"apiservers"`
	CertFile         string
	KeyFile          string

	// Block writer
	BlockWriter blockwriter.Config `yaml:"block_writer,omitempty"`

	// For local test
	OperatorRepoDir string `yaml:"operator_repo_dir" json:"operator_repo_dir"`
	// chart dir
	ChartDir string `yaml:"chart_dir" json:"chart_dir"`
}

// Nodes defines a series of nodes that belong to the same physical node.
type Nodes struct {
	PhysicalNode string   `yaml:"physical_node" json:"physical_node"`
	Nodes        []string `yaml:"nodes" json:"nodes"`
}

// NewConfig creates a new config.
func NewConfig() (*Config, error) {
	cfg := &Config{
		BlockWriter: blockwriter.Config{
			TableNum:    defaultTableNum,
			Concurrency: defaultConcurrency,
			BatchSize:   defaultBatchSize,
			RawSize:     defaultRawSize,
		},
	}
	flag.StringVar(&cfg.configFile, "config", "", "Config file")
	flag.StringVar(&cfg.LogDir, "log-dir", "/logDir", "log directory")
	flag.IntVar(&cfg.FaultTriggerPort, "fault-trigger-port", 23332, "the http port of fault trigger service")
	flag.StringVar(&cfg.TidbVersions, "tidb-versions", "v2.1.3,v2.1.4", "tidb versions")
	flag.StringVar(&cfg.OperatorTag, "operator-tag", "master", "operator tag used to choose charts")
	flag.StringVar(&cfg.OperatorImage, "operator-image", "pingcap/tidb-operator:latest", "operator image")
<<<<<<< HEAD
=======
	flag.StringVar(&cfg.CertFile, "tls-cert-file", cfg.CertFile, ""+
		"File containing the default x509 Certificate for HTTPS. (CA cert, if any, concatenated "+
		"after server cert).")
	flag.StringVar(&cfg.KeyFile, "tls-private-key-file", cfg.KeyFile, ""+
		"File containing the default x509 private key matching --tls-cert-file.")
	flag.StringVar(&cfg.OperatorRepoDir, "operator-repo-dir", "/tidb-operator", "local directory to which tidb-operator cloned")
>>>>>>> 147da0f9
	flag.Parse()

	operatorRepo, err := ioutil.TempDir("", "tidb-operator")
	if err != nil {
		return nil, err
	}
	cfg.OperatorRepoDir = operatorRepo

	chartDir, err := ioutil.TempDir("", "charts")
	if err != nil {
		return nil, err
	}
	cfg.ChartDir = chartDir
	return cfg, nil
}

func ParseConfigOrDie() *Config {
	cfg, err := NewConfig()
	if err != nil {
		panic(err)
	}
	if err := cfg.Parse(); err != nil {
		panic(err)
	}

	glog.Infof("using config: %+v", cfg)
	return cfg
}

// Parse parses flag definitions from the argument list.
func (c *Config) Parse() error {
	// Parse first to get config file
	flag.Parse()

	if c.configFile != "" {
		if err := c.configFromFile(c.configFile); err != nil {
			return err
		}
	}

	// Parse again to replace with command line options.
	flag.Parse()

	return nil
}

func (c *Config) configFromFile(path string) error {
	data, err := ioutil.ReadFile(path)
	if err != nil {
		return err
	}

	if err = yaml.Unmarshal(data, c); err != nil {
		return err
	}

	return nil
}

func (c *Config) GetTiDBVersion() (string, error) {
	tidbVersions := strings.Split(c.TidbVersions, ",")
	if len(tidbVersions) == 0 {
		return "", fmt.Errorf("init tidb versions can not be nil")
	}

	return tidbVersions[0], nil
}

func (c *Config) GetTiDBVersionOrDie() string {
	v, err := c.GetTiDBVersion()
	if err != nil {
		panic(err)
	}

	return v
}

func (c *Config) ConfigTLS() *tls.Config {
	sCert, err := tls.LoadX509KeyPair(c.CertFile, c.KeyFile)
	if err != nil {
		glog.Fatal(err)
	}
	return &tls.Config{
		Certificates: []tls.Certificate{sCert},
	}
}

func (c *Config) GetUpgradeTidbVersions() []string {
	tidbVersions := strings.Split(c.TidbVersions, ",")

	return tidbVersions[1:]
}

func (c *Config) GetUpgradeTidbVersionsOrDie() []string {
	versions := c.GetUpgradeTidbVersions()
	if len(versions) < 1 {
		panic("upgrade tidb verions is empty")
	}

	return versions
}

func (c *Config) CleanTempDirs() error {
	if c.OperatorRepoDir != "" {
		err := os.RemoveAll(c.OperatorRepoDir)
		if err != nil {
			return err
		}
	}
	if c.ChartDir != "" {
		err := os.RemoveAll(c.ChartDir)
		if err != nil {
			return err
		}
	}
	return nil
}<|MERGE_RESOLUTION|>--- conflicted
+++ resolved
@@ -67,15 +67,12 @@
 	flag.StringVar(&cfg.TidbVersions, "tidb-versions", "v2.1.3,v2.1.4", "tidb versions")
 	flag.StringVar(&cfg.OperatorTag, "operator-tag", "master", "operator tag used to choose charts")
 	flag.StringVar(&cfg.OperatorImage, "operator-image", "pingcap/tidb-operator:latest", "operator image")
-<<<<<<< HEAD
-=======
 	flag.StringVar(&cfg.CertFile, "tls-cert-file", cfg.CertFile, ""+
 		"File containing the default x509 Certificate for HTTPS. (CA cert, if any, concatenated "+
 		"after server cert).")
 	flag.StringVar(&cfg.KeyFile, "tls-private-key-file", cfg.KeyFile, ""+
 		"File containing the default x509 private key matching --tls-cert-file.")
 	flag.StringVar(&cfg.OperatorRepoDir, "operator-repo-dir", "/tidb-operator", "local directory to which tidb-operator cloned")
->>>>>>> 147da0f9
 	flag.Parse()
 
 	operatorRepo, err := ioutil.TempDir("", "tidb-operator")
