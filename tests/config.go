--- conflicted
+++ resolved
@@ -60,10 +60,7 @@
 // NewConfig creates a new config.
 func NewConfig() (*Config, error) {
 	cfg := &Config{
-<<<<<<< HEAD
 		OperatorRepoUrl: "https://github.com/pingcap/tidb-operator.git",
-=======
->>>>>>> e5efea75
 
 		PDMaxReplicas:       5,
 		TiDBTokenLimit:      1024,
