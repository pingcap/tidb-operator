// Copyright 2018 PingCAP, Inc.
//
// Licensed under the Apache License, Version 2.0 (the "License");
// you may not use this file except in compliance with the License.
// You may obtain a copy of the License at
//
//     http://www.apache.org/licenses/LICENSE-2.0
//
// Unless required by applicable law or agreed to in writing, software
// distributed under the License is distributed on an "AS IS" BASIS,
// See the License for the specific language governing permissions and
// limitations under the License.package spec

package tests

import (
	"bytes"
	"fmt"
	"math/rand"
	"text/template"
	"time"

	"github.com/pingcap/tidb-operator/tests/slack"

	corev1 "k8s.io/api/core/v1"
	apierrors "k8s.io/apimachinery/pkg/api/errors"
	metav1 "k8s.io/apimachinery/pkg/apis/meta/v1"
	"k8s.io/apimachinery/pkg/labels"
	"k8s.io/apimachinery/pkg/util/wait"
	"k8s.io/client-go/kubernetes"
)

// Keep will keep the fun running in the period, otherwise the fun return error
func KeepOrDie(interval time.Duration, period time.Duration, fun func() error) {
	timeline := time.Now().Add(period)
	for {
		if time.Now().After(timeline) {
			break
		}
		err := fun()
		if err != nil {
			slack.NotifyAndPanic(err)
		}
		time.Sleep(interval)
	}
}

func SelectNode(nodes []Nodes) string {
	rand.Seed(time.Now().Unix())
	index := rand.Intn(len(nodes))
	vmNodes := nodes[index].Nodes
	index2 := rand.Intn(len(vmNodes))
	return vmNodes[index2]
}

func GetKubeApiserverPod(kubeCli kubernetes.Interface, node string) (*corev1.Pod, error) {
	return GetPodsByLabels(kubeCli, node, map[string]string{"component": "kube-apiserver"})
}

func GetKubeSchedulerPod(kubeCli kubernetes.Interface, node string) (*corev1.Pod, error) {
	return GetPodsByLabels(kubeCli, node, map[string]string{"component": "kube-scheduler"})
}

func GetKubeControllerManagerPod(kubeCli kubernetes.Interface, node string) (*corev1.Pod, error) {
	return GetPodsByLabels(kubeCli, node, map[string]string{"component": "kube-controller-manager"})
}

func GetKubeDNSPod(kubeCli kubernetes.Interface, node string) (*corev1.Pod, error) {
	return GetPodsByLabels(kubeCli, node, map[string]string{"k8s-app": "kube-dns"})
}

func GetKubeProxyPod(kubeCli kubernetes.Interface, node string) (*corev1.Pod, error) {
	return GetPodsByLabels(kubeCli, node, map[string]string{"k8s-app": "kube-proxy"})
}

func GetPodsByLabels(kubeCli kubernetes.Interface, node string, lables map[string]string) (*corev1.Pod, error) {
	selector := labels.Set(lables).AsSelector()
	options := metav1.ListOptions{LabelSelector: selector.String()}
	componentPods, err := kubeCli.CoreV1().Pods("kube-system").List(options)
	if err != nil {
		return nil, err
	}
	for _, componentPod := range componentPods.Items {
		if componentPod.Spec.NodeName == node {
			return &componentPod, nil
		}
	}
	return nil, nil
}

var affinityTemp string = `{{.Kind}}:
<<<<<<< HEAD
=======
{{ $length := len .StoreLabels}} {{ if or (not .StoreLabels) (eq $length 0)}}
{{else if eq .Kind "tikv"}}
  storeLabels:
{{range .StoreLabels}}  - {{.}}
{{end}}
{{end}}
  config: |
{{range .Config}}    {{.}}
{{end}}
>>>>>>> 92520570
  affinity:
    podAntiAffinity:
      preferredDuringSchedulingIgnoredDuringExecution:
      - weight: {{.Weight}}
        podAffinityTerm:
          labelSelector:
            matchLabels:
              app.kubernetes.io/instance: {{.ClusterName}}
              app.kubernetes.io/component: {{.Kind}}
          topologyKey: {{.TopologyKey}}
          namespaces:
          - {{.Namespace}}
`

type AffinityInfo struct {
	ClusterName string
	Kind        string
	Weight      int
	Namespace   string
	TopologyKey string
<<<<<<< HEAD
}

func GetAffinityConfigOrDie(clusterName, namespace, topologyKey string) string {
=======
	StoreLabels []string
	Config      []string
}

func GetAffinityConfigOrDie(clusterName, namespace, topologyKey string, storeLabels []string, pdConfig []string, tikvConfig []string, tidbConfig []string) string {
>>>>>>> 92520570
	temp, err := template.New("dt-affinity").Parse(affinityTemp)
	if err != nil {
		slack.NotifyAndPanic(err)
	}

	pdbuff := new(bytes.Buffer)
<<<<<<< HEAD
	err = temp.Execute(pdbuff, &AffinityInfo{ClusterName: clusterName, Kind: "pd", Weight: 50, Namespace: namespace, TopologyKey: topologyKey})
=======
	err = temp.Execute(pdbuff, &AffinityInfo{ClusterName: clusterName, Kind: "pd", Weight: 50, Namespace: namespace, TopologyKey: topologyKey, StoreLabels: storeLabels, Config: pdConfig})
>>>>>>> 92520570
	if err != nil {
		slack.NotifyAndPanic(err)
	}
	tikvbuff := new(bytes.Buffer)
<<<<<<< HEAD
	err = temp.Execute(tikvbuff, &AffinityInfo{ClusterName: clusterName, Kind: "tikv", Weight: 50, Namespace: namespace, TopologyKey: topologyKey})
=======
	err = temp.Execute(tikvbuff, &AffinityInfo{ClusterName: clusterName, Kind: "tikv", Weight: 50, Namespace: namespace, TopologyKey: topologyKey, StoreLabels: storeLabels, Config: tikvConfig})
>>>>>>> 92520570
	if err != nil {
		slack.NotifyAndPanic(err)
	}
	tidbbuff := new(bytes.Buffer)
<<<<<<< HEAD
	err = temp.Execute(tidbbuff, &AffinityInfo{ClusterName: clusterName, Kind: "tidb", Weight: 50, Namespace: namespace, TopologyKey: topologyKey})
=======
	err = temp.Execute(tidbbuff, &AffinityInfo{ClusterName: clusterName, Kind: "tidb", Weight: 50, Namespace: namespace, TopologyKey: topologyKey, StoreLabels: storeLabels, Config: tidbConfig})
>>>>>>> 92520570
	if err != nil {
		slack.NotifyAndPanic(err)
	}
	return fmt.Sprintf("%s%s%s", pdbuff.String(), tikvbuff.String(), tidbbuff.String())
}

const (
	PodPollInterval = 2 * time.Second
	// PodTimeout is how long to wait for the pod to be started or
	// terminated.
	PodTimeout = 5 * time.Minute
)

func waitForPodNotFoundInNamespace(c kubernetes.Interface, podName, ns string, timeout time.Duration) error {
	return wait.PollImmediate(PodPollInterval, timeout, func() (bool, error) {
		_, err := c.CoreV1().Pods(ns).Get(podName, metav1.GetOptions{})
		if apierrors.IsNotFound(err) {
			return true, nil // done
		}
		if err != nil {
			return true, err // stop wait with error
		}
		return false, nil
	})
}

func waitForComponentStatus(c kubernetes.Interface, component string, statusType corev1.ComponentConditionType, status corev1.ConditionStatus) error {
	return wait.PollImmediate(time.Second, 5*time.Minute, func() (bool, error) {
		componentStatus, err := c.CoreV1().ComponentStatuses().Get(component, metav1.GetOptions{})
		if err != nil {
			return true, err // stop wait with error
		}
		found := false
		for _, condition := range componentStatus.Conditions {
			if condition.Type == statusType && condition.Status == status {
				found = true
				break
			}
		}
		return found, nil
	})
}<|MERGE_RESOLUTION|>--- conflicted
+++ resolved
@@ -89,18 +89,9 @@
 }
 
 var affinityTemp string = `{{.Kind}}:
-<<<<<<< HEAD
-=======
-{{ $length := len .StoreLabels}} {{ if or (not .StoreLabels) (eq $length 0)}}
-{{else if eq .Kind "tikv"}}
-  storeLabels:
-{{range .StoreLabels}}  - {{.}}
-{{end}}
-{{end}}
   config: |
 {{range .Config}}    {{.}}
 {{end}}
->>>>>>> 92520570
   affinity:
     podAntiAffinity:
       preferredDuringSchedulingIgnoredDuringExecution:
@@ -121,46 +112,27 @@
 	Weight      int
 	Namespace   string
 	TopologyKey string
-<<<<<<< HEAD
-}
-
-func GetAffinityConfigOrDie(clusterName, namespace, topologyKey string) string {
-=======
-	StoreLabels []string
 	Config      []string
 }
 
-func GetAffinityConfigOrDie(clusterName, namespace, topologyKey string, storeLabels []string, pdConfig []string, tikvConfig []string, tidbConfig []string) string {
->>>>>>> 92520570
+func GetAffinityConfigOrDie(clusterName, namespace, topologyKey string, pdConfig []string, tikvConfig []string, tidbConfig []string) string {
 	temp, err := template.New("dt-affinity").Parse(affinityTemp)
 	if err != nil {
 		slack.NotifyAndPanic(err)
 	}
 
 	pdbuff := new(bytes.Buffer)
-<<<<<<< HEAD
-	err = temp.Execute(pdbuff, &AffinityInfo{ClusterName: clusterName, Kind: "pd", Weight: 50, Namespace: namespace, TopologyKey: topologyKey})
-=======
-	err = temp.Execute(pdbuff, &AffinityInfo{ClusterName: clusterName, Kind: "pd", Weight: 50, Namespace: namespace, TopologyKey: topologyKey, StoreLabels: storeLabels, Config: pdConfig})
->>>>>>> 92520570
+	err = temp.Execute(pdbuff, &AffinityInfo{ClusterName: clusterName, Kind: "pd", Weight: 50, Namespace: namespace, TopologyKey: topologyKey, Config: pdConfig})
 	if err != nil {
 		slack.NotifyAndPanic(err)
 	}
 	tikvbuff := new(bytes.Buffer)
-<<<<<<< HEAD
-	err = temp.Execute(tikvbuff, &AffinityInfo{ClusterName: clusterName, Kind: "tikv", Weight: 50, Namespace: namespace, TopologyKey: topologyKey})
-=======
-	err = temp.Execute(tikvbuff, &AffinityInfo{ClusterName: clusterName, Kind: "tikv", Weight: 50, Namespace: namespace, TopologyKey: topologyKey, StoreLabels: storeLabels, Config: tikvConfig})
->>>>>>> 92520570
+	err = temp.Execute(tikvbuff, &AffinityInfo{ClusterName: clusterName, Kind: "tikv", Weight: 50, Namespace: namespace, TopologyKey: topologyKey, Config: tikvConfig})
 	if err != nil {
 		slack.NotifyAndPanic(err)
 	}
 	tidbbuff := new(bytes.Buffer)
-<<<<<<< HEAD
-	err = temp.Execute(tidbbuff, &AffinityInfo{ClusterName: clusterName, Kind: "tidb", Weight: 50, Namespace: namespace, TopologyKey: topologyKey})
-=======
-	err = temp.Execute(tidbbuff, &AffinityInfo{ClusterName: clusterName, Kind: "tidb", Weight: 50, Namespace: namespace, TopologyKey: topologyKey, StoreLabels: storeLabels, Config: tidbConfig})
->>>>>>> 92520570
+	err = temp.Execute(tidbbuff, &AffinityInfo{ClusterName: clusterName, Kind: "tidb", Weight: 50, Namespace: namespace, TopologyKey: topologyKey, Config: tidbConfig})
 	if err != nil {
 		slack.NotifyAndPanic(err)
 	}
