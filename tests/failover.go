// Copyright 2019 PingCAP, Inc.
//
// Licensed under the Apache License, Version 2.0 (the "License");
// you may not use this file except in compliance with the License.
// You may obtain a copy of the License at
//
//     http://www.apache.org/licenses/LICENSE-2.0
//
// Unless required by applicable law or agreed to in writing, software
// distributed under the License is distributed on an "AS IS" BASIS,
// See the License for the specific language governing permissions and
// limitations under the License.

package tests

import (
	"database/sql"
	"fmt"
	"os/exec"
	"sort"
	"strings"
	"time"

	// To register MySQL driver
	_ "github.com/go-sql-driver/mysql"
	"github.com/pingcap/errors"
	"github.com/pingcap/tidb-operator/pkg/apis/pingcap/v1alpha1"
	"github.com/pingcap/tidb-operator/pkg/label"
	"github.com/pingcap/tidb-operator/pkg/pdapi"
	"github.com/pingcap/tidb-operator/tests/pkg/client"
	"github.com/pingcap/tidb-operator/tests/pkg/ops"
	"github.com/pingcap/tidb-operator/tests/slack"
	corev1 "k8s.io/api/core/v1"
	metav1 "k8s.io/apimachinery/pkg/apis/meta/v1"
	"k8s.io/apimachinery/pkg/labels"
	"k8s.io/apimachinery/pkg/types"
	"k8s.io/apimachinery/pkg/util/wait"
	"k8s.io/klog"
<<<<<<< HEAD
	podutil "k8s.io/kubernetes/pkg/api/v1/pod"
=======
>>>>>>> d05b45f6
)

func (oa *operatorActions) DeletePDDataThenCheckFailover(info *TidbClusterConfig, pdFailoverPeriod time.Duration) error {
	const failoverTimeout = 5 * time.Minute
	ns := info.Namespace
	tcName := info.ClusterName
	podName := fmt.Sprintf("%s-pd-0", tcName)

	var err error
	var result []byte
	err = wait.Poll(10*time.Second, time.Minute, func() (bool, error) {
		deletePDDataCmd := fmt.Sprintf("kubectl exec -n %s %s -- rm -rf /var/lib/pd/member", ns, podName)
		result, err = exec.Command("/bin/sh", "-c", deletePDDataCmd).CombinedOutput()
		if err != nil {
			klog.Error(err)
			return false, nil
		}
		return true, nil
	})
	if err != nil {
		return fmt.Errorf("failed to delete pod %s/%s data, %s", ns, podName, string(result))
	}
	klog.Infof("delete pod %s/%s data successfully", ns, podName)

	err = wait.Poll(10*time.Second, failoverTimeout+pdFailoverPeriod, func() (bool, error) {
		tc, err := oa.cli.PingcapV1alpha1().TidbClusters(ns).Get(tcName, metav1.GetOptions{})
		if err != nil {
			klog.Error(err)
			return false, nil
		}

		if len(tc.Status.PD.FailureMembers) == 1 {
			klog.Infof("%#v", tc.Status.PD.FailureMembers)
			return true, nil
		}
		return false, nil
	})
	if err != nil {
		return fmt.Errorf("failed to check pd %s/%s failover", ns, podName)
	}
	klog.Infof("check pd %s/%s failover successfully", ns, podName)

	err = wait.Poll(5*time.Second, 5*time.Minute, func() (done bool, err error) {
		tc, err := oa.cli.PingcapV1alpha1().TidbClusters(ns).Get(tcName, metav1.GetOptions{})
		if err != nil {
			klog.Error(err.Error())
			return false, nil
		}
		if tc.Status.PD.FailureMembers == nil || len(tc.Status.PD.FailureMembers) < 1 {
			return true, nil
		}
		tc.Status.PD.FailureMembers = nil
		tc, err = oa.cli.PingcapV1alpha1().TidbClusters(ns).Update(tc)
		if err != nil {
			klog.Error(err.Error())
		}
		return false, nil
	})
	if err != nil {
		return err
	}

	err = oa.CheckTidbClusterStatus(info)
	if err != nil {
		return err
	}

	klog.Infof("recover %s/%s successfully", ns, podName)
	return nil
}
func (oa *operatorActions) DeletePDDataThenCheckFailoverOrDie(info *TidbClusterConfig, pdFailoverPeriod time.Duration) {
	if err := oa.DeletePDDataThenCheckFailover(info, pdFailoverPeriod); err != nil {
		slack.NotifyAndPanic(err)
	}
}

func (oa *operatorActions) TruncateSSTFileThenCheckFailover(info *TidbClusterConfig, tikvFailoverPeriod time.Duration) error {
	const failoverTimeout = 5 * time.Minute

	cli := client.Union(oa.kubeCli, oa.cli)
	tikvOps := ops.TiKVOps{ClientOps: ops.ClientOps{Client: cli}}

	// checkout latest tidb cluster
	tc, err := cli.PingcapV1alpha1().TidbClusters(info.Namespace).Get(info.ClusterName, metav1.GetOptions{})
	if err != nil {
		klog.Errorf("failed to get the cluster: ns=%s tc=%s err=%s", info.Namespace, info.ClusterName, err.Error())
		return err
	}

	// checkout pd config
	pdCfg, err := oa.pdControl.GetPDClient(pdapi.Namespace(tc.GetNamespace()), tc.GetName(), tc.IsTLSClusterEnabled()).GetConfig()
	if err != nil {
		klog.Errorf("failed to get the pd config: tc=%s err=%s", info.ClusterName, err.Error())
		return err
	}
	maxStoreDownTime, err := time.ParseDuration(pdCfg.Schedule.MaxStoreDownTime)
	if err != nil {
		return err
	}
	klog.Infof("truncate sst file failover config: maxStoreDownTime=%v tikvFailoverPeriod=%v", maxStoreDownTime, tikvFailoverPeriod)

	// find an up store
	var store v1alpha1.TiKVStore
	var podName string
	for _, v := range tc.Status.TiKV.Stores {
		if v.State != v1alpha1.TiKVStateUp {
			continue
		}
		store = v
		podName = v.PodName
		break
	}
	if len(store.ID) == 0 {
		klog.Errorf("failed to find an up store")
		return errors.New("no up store for truncating sst file")
	}
	klog.Infof("truncate sst file target store: id=%s pod=%s", store.ID, store.PodName)

	oa.EmitEvent(info, fmt.Sprintf("TruncateSSTFile: tikv: %s", store.PodName))
	klog.Infof("deleting pod: [%s/%s] and wait 1 minute for the pod to terminate", info.Namespace, store.PodName)
	err = cli.CoreV1().Pods(info.Namespace).Delete(store.PodName, nil)
	if err != nil {
		klog.Errorf("failed to get delete the pod: ns=%s tc=%s pod=%s err=%s",
			info.Namespace, info.ClusterName, store.PodName, err.Error())
		return err
	}

	time.Sleep(1 * time.Minute)

	// truncate the sst file and wait for failover
	err = tikvOps.TruncateSSTFile(ops.TruncateOptions{
		Namespace: info.Namespace,
		Cluster:   info.ClusterName,
		Store:     store.ID,
	})
	if err != nil {
		klog.Errorf("failed to truncate the sst file: ns=%s tc=%s store=%s err=%s",
			info.Namespace, info.ClusterName, store.ID, err.Error())
		return err
	}
	oa.EmitEvent(info, fmt.Sprintf("TruncateSSTFile: tikv: %s/%s", info.Namespace, store.PodName))

	// delete tikv pod
	klog.Infof("deleting pod: [%s/%s] again", info.Namespace, store.PodName)
<<<<<<< HEAD
	err = wait.Poll(10*time.Second, time.Minute, func() (bool, error) {
=======
	wait.Poll(10*time.Second, time.Minute, func() (bool, error) {
>>>>>>> d05b45f6
		err = oa.kubeCli.CoreV1().Pods(info.Namespace).Delete(store.PodName, &metav1.DeleteOptions{})
		if err != nil {
			return false, nil
		}
		return true, nil
	})
	if err != nil {
		return err
	}

	tikvOps.SetPoll(DefaultPollInterval, maxStoreDownTime+tikvFailoverPeriod+failoverTimeout)

	err = tikvOps.PollTiDBCluster(info.Namespace, info.ClusterName,
		func(tc *v1alpha1.TidbCluster, err error) (bool, error) {
			_, ok := tc.Status.TiKV.FailureStores[store.ID]
			klog.Infof("cluster: [%s/%s] check if target store failed: %t",
				info.Namespace, info.ClusterName, ok)
			if !ok {
				return false, nil
			}
			return true, nil
		})
	if err != nil {
		klog.Errorf("failed to check truncate sst file: %v", err)
		return err
	}

	if err := wait.Poll(1*time.Minute, 30*time.Minute, func() (bool, error) {
		if err := tikvOps.RecoverSSTFile(info.Namespace, podName); err != nil {
			klog.Errorf("failed to recovery sst file %s/%s, %v", info.Namespace, podName, err)
			return false, nil
		}

		return true, nil
	}); err != nil {
		return err
	}

	klog.Infof("deleting pod: [%s/%s] again", info.Namespace, store.PodName)
<<<<<<< HEAD
	err = wait.Poll(10*time.Second, time.Minute, func() (bool, error) {
=======
	return wait.Poll(10*time.Second, time.Minute, func() (bool, error) {
>>>>>>> d05b45f6
		err = oa.kubeCli.CoreV1().Pods(info.Namespace).Delete(store.PodName, &metav1.DeleteOptions{})
		if err != nil {
			return false, nil
		}
		return true, nil
	})
	if err != nil {
		return err
	}

	// clear failure stores
	err = wait.Poll(8*time.Second, 10*time.Minute, func() (done bool, err error) {
		tc, err = oa.cli.PingcapV1alpha1().TidbClusters(info.Namespace).Get(info.ClusterName, metav1.GetOptions{})
		if err != nil {
			return false, nil
		}
		if tc.Status.TiKV.FailureStores == nil || len(tc.Status.TiKV.FailureStores) == 0 {
			return true, nil
		}
		tc.Status.TiKV.FailureStores = nil
		_, err = oa.cli.PingcapV1alpha1().TidbClusters(info.Namespace).Update(tc)
		if err != nil {
			return false, nil
		}
		return false, nil
	})
	err = oa.CheckTidbClusterStatus(info)
	if err != nil {
		return err
	}
	klog.Info("TruncateSSTFileThenCheckFailover success")
	return nil
}

func (oa *operatorActions) TruncateSSTFileThenCheckFailoverOrDie(info *TidbClusterConfig, tikvFailoverPeriod time.Duration) {
	if err := oa.TruncateSSTFileThenCheckFailover(info, tikvFailoverPeriod); err != nil {
		slack.NotifyAndPanic(err)
	}
}

func (oa *operatorActions) CheckFailoverPending(info *TidbClusterConfig, node string, faultPoint *time.Time) (bool, error) {
	affectedPods, err := oa.getPodsByNode(info, node)
	if err != nil {
		klog.Infof("cluster:[%s] query pods failed,error:%v", info.FullName(), err)
		return false, nil
	}
	tc, err := oa.cli.PingcapV1alpha1().TidbClusters(info.Namespace).Get(info.ClusterName, metav1.GetOptions{})
	if err != nil {
		klog.Infof("pending failover,failed to get tidbcluster:[%s], error: %v", info.FullName(), err)
		if strings.Contains(err.Error(), "Client.Timeout exceeded while awaiting headers") {
			klog.Info("create new client")
			newCli, _, _, _, _ := client.NewCliOrDie()
			oa.cli = newCli
		}
		return false, nil
	}
	deadline := faultPoint.Add(period)
	if time.Now().Before(deadline) {
		if tc.Status.PD.FailureMembers != nil && len(tc.Status.PD.FailureMembers) > 0 {
			for _, failureMember := range tc.Status.PD.FailureMembers {
				if _, exist := affectedPods[failureMember.PodName]; exist {
					err := fmt.Errorf("cluster: [%s] the pd member[%s] should be mark failure after %s", info.FullName(), failureMember.PodName, deadline.Format(time.RFC3339))
					klog.Errorf(err.Error())
					return false, err
				}
			}
		}
		if tc.Status.TiKV.FailureStores != nil && len(tc.Status.TiKV.FailureStores) > 0 {
			for _, failureStore := range tc.Status.TiKV.FailureStores {
				if _, exist := affectedPods[failureStore.PodName]; exist {
					err := fmt.Errorf("cluster: [%s] the tikv store[%s] should be mark failure after %s", info.FullName(), failureStore.PodName, deadline.Format(time.RFC3339))
					klog.Errorf(err.Error())
					// There may have been a failover before
					return false, nil
				}
			}

		}
		if tc.Status.TiDB.FailureMembers != nil && len(tc.Status.TiDB.FailureMembers) > 0 {
			for _, failureMember := range tc.Status.TiDB.FailureMembers {
				if _, exist := affectedPods[failureMember.PodName]; exist {
					err := fmt.Errorf("cluster: [%s] the tidb member[%s] should be mark failure after %s", info.FullName(), failureMember.PodName, deadline.Format(time.RFC3339))
					klog.Errorf(err.Error())
					return false, err
				}
			}
		}

		klog.Infof("cluster: [%s] operator's failover feature is pending", info.FullName())
		return false, nil
	}
	return true, nil
}

func (oa *operatorActions) CheckFailoverPendingOrDie(clusters []*TidbClusterConfig, node string, faultPoint *time.Time) {
	if err := wait.Poll(1*time.Minute, 30*time.Minute, func() (bool, error) {
		var passes []bool
		for i := range clusters {
			pass, err := oa.CheckFailoverPending(clusters[i], node, faultPoint)
			if err != nil {
				return pass, err
			}
			passes = append(passes, pass)
		}
		for _, pass := range passes {
			if !pass {
				return false, nil
			}
		}
		return true, nil
	}); err != nil {
		slack.NotifyAndPanic(fmt.Errorf("failed to check failover pending"))
	}
}

func (oa *operatorActions) CheckFailover(info *TidbClusterConfig, node string) (bool, error) {
	affectedPods, err := oa.getPodsByNode(info, node)
	if err != nil {
		klog.Infof("cluster:[%s] query pods failed,error:%v", info.FullName(), err)
		return false, nil
	}

	if len(affectedPods) == 0 {
		klog.Infof("the cluster:[%s] can not be affected by node:[%s]", info.FullName(), node)
		return true, nil
	}

	tc, err := oa.cli.PingcapV1alpha1().TidbClusters(info.Namespace).Get(info.ClusterName, metav1.GetOptions{})
	if err != nil {
		klog.Errorf("query tidbcluster: [%s] failed, error: %v", info.FullName(), err)
		return false, nil
	}

	for _, affectedPod := range affectedPods {
		switch affectedPod.Labels[label.ComponentLabelKey] {
		case label.PDLabelVal:
			if !oa.pdFailover(affectedPod, tc) {
				return false, nil
			}
		case label.TiKVLabelVal:
			if !oa.tikvFailover(affectedPod, tc) {
				return false, nil
			}
		case label.TiDBLabelVal:
			if !oa.tidbFailover(affectedPod, tc) {
				return false, nil
			}
		}
	}

	klog.Infof("cluster: [%s]'s failover feature has complete", info.FullName())
	return true, nil
}

func (oa *operatorActions) getPodsByNode(info *TidbClusterConfig, node string) (map[string]*corev1.Pod, error) {
	selector, err := label.New().Instance(info.ClusterName).Selector()
	if err != nil {
		klog.Errorf("cluster:[%s] create selector failed, error:%v", info.FullName(), err)
		return nil, err
	}
	pods, err := oa.kubeCli.CoreV1().Pods(info.Namespace).List(metav1.ListOptions{LabelSelector: selector.String()})
	if err != nil {
		klog.Errorf("cluster:[%s] query pods failed, error:%v", info.FullName(), err)
		return nil, err
	}
	podsOfNode := map[string]*corev1.Pod{}
	for i, pod := range pods.Items {
		if pod.Spec.NodeName == node {
			podsOfNode[pod.Name] = &pods.Items[i]
		}
	}

	return podsOfNode, nil
}

func (oa *operatorActions) CheckFailoverOrDie(clusters []*TidbClusterConfig, faultNode string) {
	if err := wait.Poll(1*time.Minute, 60*time.Minute, func() (bool, error) {
		var passes []bool
		for i := range clusters {
			pass, err := oa.CheckFailover(clusters[i], faultNode)
			if err != nil {
				return pass, err
			}
			passes = append(passes, pass)
		}
		for _, pass := range passes {
			if !pass {
				return false, nil
			}
		}
		return true, nil
	}); err != nil {
		slack.NotifyAndPanic(fmt.Errorf("failed to check failover"))
	}
}

func (oa *operatorActions) CheckRecover(cluster *TidbClusterConfig) (bool, error) {
	tc, err := oa.cli.PingcapV1alpha1().TidbClusters(cluster.Namespace).Get(cluster.ClusterName, metav1.GetOptions{})
	if err != nil {
		return false, nil
	}

	if tc.Status.PD.FailureMembers != nil && len(tc.Status.PD.FailureMembers) > 0 {
		klog.Infof("cluster: [%s]'s pd FailureMembers is not nil, continue to wait", cluster.FullName())
		return false, nil
	}

	if tc.Status.TiDB.FailureMembers != nil && len(tc.Status.TiDB.FailureMembers) > 0 {
		klog.Infof("cluster: [%s]'s tidb FailureMembers is not nil, continue to wait", cluster.FullName())
		return false, nil
	}

	// recover tikv manually
	klog.Infof("recover tikv[%s/%s] failover manually", cluster.Namespace, cluster.ClusterName)
	err = wait.Poll(5*time.Second, 10*time.Minute, func() (done bool, err error) {
		tc, err := oa.cli.PingcapV1alpha1().TidbClusters(cluster.Namespace).Get(cluster.ClusterName, metav1.GetOptions{})
		if err != nil {
			return false, nil
		}
		if tc.Status.TiKV.FailureStores == nil || len(tc.Status.TiKV.FailureStores) < 1 {
			klog.Infof("tc[%s/%s] 's tikv failover has been recovered", tc.Namespace, tc.Name)
			return true, nil
		}
		tc.Status.TiKV.FailureStores = nil
		_, err = oa.cli.PingcapV1alpha1().TidbClusters(cluster.Namespace).Update(tc)
		if err != nil {
			klog.Errorf("failed to set status.tikv.failureStore to nil, %v", err)
			return false, nil
		}
		return false, nil
	})
	if err != nil {
		return false, err
	}

	return true, nil
}

func (oa *operatorActions) CheckRecoverOrDie(clusters []*TidbClusterConfig) {
	if err := wait.Poll(DefaultPollInterval, DefaultPollTimeout, func() (bool, error) {
		var passes []bool
		for i := range clusters {
			pass, err := oa.CheckRecover(clusters[i])
			if err != nil {
				return pass, err
			}
			passes = append(passes, pass)
		}
		for _, pass := range passes {
			if !pass {
				return false, nil
			}
		}
		return true, nil
	}); err != nil {
		slack.NotifyAndPanic(fmt.Errorf("failed to check recover"))
	}
}

func (oa *operatorActions) pdFailover(pod *corev1.Pod, tc *v1alpha1.TidbCluster) bool {
	failure := false
	for _, failureMember := range tc.Status.PD.FailureMembers {
		if failureMember.PodName == pod.GetName() {
			failure = true
			break
		}
	}
	if !failure {
		klog.Infof("tidbCluster:[%s/%s]'s member:[%s] have not become failuremember", tc.Namespace, tc.Name, pod.Name)
		return false
	}

	for _, member := range tc.Status.PD.Members {
		if member.Name == pod.GetName() {
			klog.Infof("tidbCluster:[%s/%s]'s status.members still have pd member:[%s]", tc.Namespace, tc.Name, pod.Name)
			return false
		}
	}

	if tc.Status.PD.Synced && len(tc.Status.PD.Members) == int(tc.Spec.PD.Replicas) {
		return true
	}

	klog.Infof("cluster: [%s/%s] pd:[%s] failover still not complete", tc.Namespace, tc.Name, pod.GetName())

	return false
}

// TODO we should confirm the tombstone exists, important!!!!!!
// 		for example: offline the same pod again and again, and see it in the tombstone stores
// 					 offline two pods, and see them in the tombstone stores
func (oa *operatorActions) tikvFailover(pod *corev1.Pod, tc *v1alpha1.TidbCluster) bool {
	failure := false
	for _, failureStore := range tc.Status.TiKV.FailureStores {
		if failureStore.PodName == pod.GetName() {
			failure = true
			break
		}
	}
	if !failure {
		klog.Infof("tidbCluster:[%s/%s]'s store pod:[%s] have not become failuremember", tc.Namespace, tc.Name, pod.Name)
		return false
	}

	healthCount := 0
	for _, store := range tc.Status.TiKV.Stores {
		if store.State == v1alpha1.TiKVStateUp {
			healthCount++
		}
	}
	if tc.Status.TiKV.Synced && healthCount >= int(tc.Spec.TiKV.Replicas) {
		return true
	}

	klog.Infof("cluster: [%s/%s] tikv:[%s] failover still not complete", tc.Namespace, tc.Name, pod.GetName())
	return false
}

func (oa *operatorActions) tidbFailover(pod *corev1.Pod, tc *v1alpha1.TidbCluster) bool {
	failure := false
	for _, failureMember := range tc.Status.TiDB.FailureMembers {
		if failureMember.PodName == pod.GetName() {
			klog.Infof("tidbCluster:[%s/%s]'s store pod:[%s] have become failuremember", tc.Namespace, tc.Name, pod.Name)
			failure = true
			break
		}
	}
	if !failure {
		return false
	}

	healthCount := 0
	for _, member := range tc.Status.TiDB.Members {
		if member.Health {
			healthCount++
		}
	}

	if healthCount == int(tc.Spec.TiDB.Replicas) {
		return true
	}
	klog.Infof("cluster: [%s/%s] tidb:[%s] failover still not complete", tc.Namespace, tc.Name, pod.GetName())
	return false
}

func (oa *operatorActions) GetPodUIDMap(info *TidbClusterConfig) (map[string]types.UID, error) {
	result := map[string]types.UID{}

	selector, err := label.New().Instance(info.ClusterName).Selector()
	if err != nil {
		return nil, err
	}
	pods, err := oa.kubeCli.CoreV1().Pods(info.Namespace).List(metav1.ListOptions{LabelSelector: selector.String()})
	if err != nil {
		return nil, err
	}
	for _, pod := range pods.Items {
		result[pod.GetName()] = pod.GetUID()
	}

	return result, nil
}

func (oa *operatorActions) GetNodeMap(info *TidbClusterConfig, component string) (map[string][]string, error) {
	nodeMap := make(map[string][]string)
	selector := label.New().Instance(info.ClusterName).Component(component).Labels()
	podList, err := oa.kubeCli.CoreV1().Pods(info.Namespace).List(metav1.ListOptions{
		LabelSelector: labels.SelectorFromSet(selector).String(),
	})
	if err != nil {
		return nil, err
	}

	for _, pod := range podList.Items {
		nodeName := pod.Spec.NodeName
		if len(nodeMap[nodeName]) == 0 {
			nodeMap[nodeName] = make([]string, 0)
		}
		nodeMap[nodeName] = append(nodeMap[nodeName], pod.GetName())
		sort.Strings(nodeMap[nodeName])
	}

	return nodeMap, nil
}

func (oa *operatorActions) CheckKubeletDownOrDie(operatorConfig *OperatorConfig, clusters []*TidbClusterConfig, faultNode string) {
	klog.Infof("check k8s/operator/tidbCluster status when kubelet down")
	time.Sleep(10 * time.Minute)
	KeepOrDie(3*time.Second, 10*time.Minute, func() error {
		err := oa.CheckK8sAvailable(nil, nil)
		if err != nil {
			return err
		}
		klog.V(4).Infof("k8s cluster is available.")
		err = oa.CheckOperatorAvailable(operatorConfig)
		if err != nil {
			return err
		}
		klog.V(4).Infof("tidb operator is available.")
		err = oa.CheckTidbClustersAvailable(clusters)
		if err != nil {
			return err
		}
		klog.V(4).Infof("all clusters are available")
		return nil
	})
}

func (oa *operatorActions) CheckEtcdDownOrDie(operatorConfig *OperatorConfig, clusters []*TidbClusterConfig, faultNode string) {
	klog.Infof("check k8s/operator/tidbCluster status when etcd down")
	// kube-apiserver may block 15 min
	time.Sleep(20 * time.Minute)
	KeepOrDie(3*time.Second, 10*time.Minute, func() error {
		err := oa.CheckK8sAvailable(nil, nil)
		if err != nil {
			return err
		}
		klog.V(4).Infof("k8s cluster is available.")
		err = oa.CheckOperatorAvailable(operatorConfig)
		if err != nil {
			return err
		}
		klog.V(4).Infof("tidb operator is available.")
		err = oa.CheckTidbClustersAvailable(clusters)
		if err != nil {
			return err
		}
		klog.V(4).Infof("all clusters are available")
		return nil
	})
}

func (oa *operatorActions) CheckKubeProxyDownOrDie(operatorConfig *OperatorConfig, clusters []*TidbClusterConfig) {
	klog.Infof("checking k8s/tidbCluster status when kube-proxy down")

	KeepOrDie(3*time.Second, 10*time.Minute, func() error {
		err := oa.CheckK8sAvailable(nil, nil)
		if err != nil {
			return err

		}
		klog.V(4).Infof("k8s cluster is available.")

		err = oa.CheckOperatorAvailable(operatorConfig)
		if err != nil {
			return err
		}
		klog.V(4).Infof("tidb operator is available.")

		err = oa.CheckTidbClustersAvailable(clusters)
		if err != nil {
			return err
		}
		klog.V(4).Infof("all clusters are available.")
		return nil
	})
}

func (oa *operatorActions) CheckKubeSchedulerDownOrDie(operatorConfig *OperatorConfig, clusters []*TidbClusterConfig) {
	klog.Infof("verify kube-scheduler is not avaiavble")

	if err := waitForComponentStatus(oa.kubeCli, "scheduler", corev1.ComponentHealthy, corev1.ConditionFalse); err != nil {
		slack.NotifyAndPanic(fmt.Errorf("failed to stop kube-scheduler: %v", err))
	}

	klog.Infof("checking operator/tidbCluster status when kube-scheduler is not available")

	KeepOrDie(3*time.Second, 10*time.Minute, func() error {
		err := oa.CheckOperatorAvailable(operatorConfig)
		if err != nil {
			return err
		}
		klog.V(4).Infof("tidb operator is available.")

		err = oa.CheckTidbClustersAvailable(clusters)
		if err != nil {
			return err
		}
		klog.V(4).Infof("all clusters are available.")
		return nil
	})
}

func (oa *operatorActions) CheckKubeControllerManagerDownOrDie(operatorConfig *OperatorConfig, clusters []*TidbClusterConfig) {
	klog.Infof("verify kube-controller-manager is not avaiavble")

	if err := waitForComponentStatus(oa.kubeCli, "controller-manager", corev1.ComponentHealthy, corev1.ConditionFalse); err != nil {
		slack.NotifyAndPanic(fmt.Errorf("failed to stop kube-controller-manager: %v", err))
	}

	klog.Infof("checking operator/tidbCluster status when kube-controller-manager is not available")

	KeepOrDie(3*time.Second, 10*time.Minute, func() error {
		err := oa.CheckOperatorAvailable(operatorConfig)
		if err != nil {
			return err
		}
		klog.V(4).Infof("tidb operator is available.")

		err = oa.CheckTidbClustersAvailable(clusters)
		if err != nil {
			return err
		}
		klog.V(4).Infof("all clusters are available.")
		return nil
	})
}

func (oa *operatorActions) CheckOneApiserverDownOrDie(operatorConfig *OperatorConfig, clusters []*TidbClusterConfig, faultNode string) {
	klog.Infof("check k8s/operator/tidbCluster status when one apiserver down")
	affectedPods := map[string]*corev1.Pod{}
	apiserverPod, err := GetKubeApiserverPod(oa.kubeCli, faultNode)
	if err != nil {
		slack.NotifyAndPanic(fmt.Errorf("can't find apiserver in k8s cluster"))
	}
	if apiserverPod != nil {
		affectedPods[apiserverPod.GetName()] = apiserverPod
	}

	controllerPod, err := GetKubeControllerManagerPod(oa.kubeCli, faultNode)
	if err != nil {
		slack.NotifyAndPanic(fmt.Errorf("can't find kube-controller-manager in k8s cluster"))
	}
	if controllerPod != nil {
		affectedPods[controllerPod.GetName()] = controllerPod
	}

	schedulerPod, err := GetKubeSchedulerPod(oa.kubeCli, faultNode)
	if err != nil {
		slack.NotifyAndPanic(fmt.Errorf("can't find kube-scheduler in k8s cluster"))
	}
	if schedulerPod != nil {
		affectedPods[schedulerPod.GetName()] = schedulerPod
	}

	dnsPod, err := GetKubeDNSPod(oa.kubeCli, faultNode)
	if err != nil {
		slack.NotifyAndPanic(fmt.Errorf("can't find kube-dns in k8s cluster"))
	}
	if dnsPod != nil {
		affectedPods[dnsPod.GetName()] = dnsPod
	}

	proxyPod, err := GetKubeProxyPod(oa.kubeCli, faultNode)
	if err != nil {
		slack.NotifyAndPanic(fmt.Errorf("can't find kube-proxy in k8s cluster"))
	}
	if proxyPod != nil {
		affectedPods[proxyPod.GetName()] = proxyPod
	}
	KeepOrDie(3*time.Second, 10*time.Minute, func() error {
		err := oa.CheckK8sAvailable(map[string]string{faultNode: faultNode}, affectedPods)
		if err != nil {
			return err
		}
		klog.V(4).Infof("k8s cluster is available.")
		err = oa.CheckOperatorAvailable(operatorConfig)
		if err != nil {
			return err
		}
		klog.V(4).Infof("tidb operator is available.")
		err = oa.CheckTidbClustersAvailable(clusters)
		if err != nil {
			return err
		}
		klog.V(4).Infof("all clusters is available")
		return nil
	})
}

func (oa *operatorActions) CheckAllApiserverDownOrDie(operatorConfig *OperatorConfig, clusters []*TidbClusterConfig) {
	KeepOrDie(3*time.Second, 10*time.Minute, func() error {
		err := oa.CheckTidbClustersAvailable(clusters)
		if err != nil {
			return err
		}
		klog.V(4).Infof("all clusters is available")
		return nil
	})
}

func (oa *operatorActions) CheckOperatorDownOrDie(clusters []*TidbClusterConfig) {
	klog.Infof("checking k8s/tidbCluster status when operator down")

	KeepOrDie(3*time.Second, 10*time.Minute, func() error {
		err := oa.CheckK8sAvailable(nil, nil)
		if err != nil {
			return err
		}

		return oa.CheckTidbClustersAvailable(clusters)
	})
}

func (oa *operatorActions) CheckK8sAvailableOrDie(excludeNodes map[string]string, excludePods map[string]*corev1.Pod) {
	if err := oa.CheckK8sAvailable(excludeNodes, excludePods); err != nil {
		slack.NotifyAndPanic(err)
	}
}

func (oa *operatorActions) CheckK8sAvailable(excludeNodes map[string]string, excludePods map[string]*corev1.Pod) error {
	return wait.Poll(3*time.Second, 10*time.Minute, func() (bool, error) {
		nodes, err := oa.kubeCli.CoreV1().Nodes().List(metav1.ListOptions{})
		if err != nil {
			klog.Errorf("failed to list nodes,error:%v", err)
			return false, nil
		}
		for _, node := range nodes.Items {
			if _, exist := excludeNodes[node.GetName()]; exist {
				continue
			}
			for _, condition := range node.Status.Conditions {
				if condition.Type == corev1.NodeReady && condition.Status != corev1.ConditionTrue {
					klog.Infof("node[%s] is not running, condition[%v] status is %v", node.GetName(), condition.Type, condition.Status)
					return false, nil
				}
			}
		}
		systemPods, err := oa.kubeCli.CoreV1().Pods("kube-system").List(metav1.ListOptions{})
		if err != nil {
			klog.Errorf("failed to list kube-system pods,error:%v", err)
			return false, nil
		}
		for _, pod := range systemPods.Items {
			if _, exist := excludePods[pod.GetName()]; exist {
				continue
			}
			podState := GetPodStatus(&pod)
			if podState != string(corev1.PodRunning) {
				return false, fmt.Errorf("pod:[%s/%s] is unavailable,state is %s", pod.GetNamespace(), pod.GetName(), podState)
			}
		}
		return true, nil
	})
}

func (oa *operatorActions) CheckOperatorAvailable(operatorConfig *OperatorConfig) error {
	var errCount int
	var e error
	return wait.Poll(10*time.Second, 3*time.Minute, func() (bool, error) {
		if errCount >= 10 {
			return true, e
		}
		controllerDeployment, err := oa.kubeCli.AppsV1().Deployments(operatorConfig.Namespace).Get(tidbControllerName, metav1.GetOptions{})
		if err != nil {
			klog.Errorf("failed to get deployment：%s failed,error:%v", tidbControllerName, err)
			return false, nil
		}
		if controllerDeployment.Status.AvailableReplicas != *controllerDeployment.Spec.Replicas {
			e = fmt.Errorf("the %s is not available", tidbControllerName)
			klog.Error(e)
			errCount++
			return false, nil
		}
		schedulerDeployment, err := oa.kubeCli.AppsV1().Deployments(operatorConfig.Namespace).Get(tidbSchedulerName, metav1.GetOptions{})
		if err != nil {
			klog.Errorf("failed to get deployment：%s failed,error:%v", tidbSchedulerName, err)
			return false, nil
		}
		if schedulerDeployment.Status.AvailableReplicas != *schedulerDeployment.Spec.Replicas {
			e = fmt.Errorf("the %s is not available", tidbSchedulerName)
			klog.Error(e)
			errCount++
			return false, nil
		}
		return true, nil
	})
}

func (oa *operatorActions) CheckTidbClustersAvailable(infos []*TidbClusterConfig) error {
	return wait.Poll(3*time.Second, DefaultPollTimeout, func() (bool, error) {
		for _, info := range infos {
			succ, err := oa.addDataToCluster(info)
			if err != nil {
				return false, err
			}
			if !succ {
				return false, nil
			}
		}
		return true, nil
	})

}

func (oa *operatorActions) CheckTidbClustersAvailableOrDie(infos []*TidbClusterConfig) {
	if err := oa.CheckTidbClustersAvailable(infos); err != nil {
		slack.NotifyAndPanic(err)
	}
}

var testTableName = "testTable"

func (oa *operatorActions) addDataToCluster(info *TidbClusterConfig) (bool, error) {
	dsn, cancel, err := oa.getTiDBDSN(info.Namespace, info.ClusterName, "test", info.Password)
	if err != nil {
		klog.Errorf("failed to get TiDB DSN: %v", err)
		return false, nil
	}
	defer cancel()
	db, err := sql.Open("mysql", dsn)
	if err != nil {
		klog.Errorf("cluster:[%s] can't open connection to mysql: %v", info.FullName(), err)
		return false, nil
	}
	defer db.Close()

	_, err = db.Exec(fmt.Sprintf("CREATE TABLE %s (name VARCHAR(64))", testTableName))
	if err != nil && !tableAlreadyExist(err) {
		klog.Errorf("cluster:[%s] can't create table to mysql: %v", info.FullName(), err)
		return false, nil
	}

	_, err = db.Exec(fmt.Sprintf("INSERT INTO %s VALUES (?)", testTableName), "testValue")
	if err != nil {
		klog.Errorf("cluster:[%s] can't insert data to mysql: %v", info.FullName(), err)
		return false, nil
	}

	return true, nil
}

func (oa *operatorActions) WaitPodOnNodeReadyOrDie(clusters []*TidbClusterConfig, faultNode string) {
	err := wait.Poll(1*time.Minute, 60*time.Minute, func() (bool, error) {
		for _, cluster := range clusters {
			pods, err := oa.getPodsByNode(cluster, faultNode)
			if err != nil {
				return false, nil
			}
			for _, pod := range pods {
				klog.Infof("start to check whether pod[%s/%s] is ready on node[%s]", pod.Namespace, pod.Name, faultNode)
				ready := podutil.IsPodReady(pod)
				if !ready {
					return false, nil
				}
			}
		}
		return true, nil
	})
	if err != nil {
		slack.NotifyAndPanic(fmt.Errorf("failed to wait pod ready on restarted node"))
	}
}

func GetPodStatus(pod *corev1.Pod) string {
	reason := string(pod.Status.Phase)
	if pod.Status.Reason != "" {
		reason = pod.Status.Reason
	}

	initializing := false
	for i := range pod.Status.InitContainerStatuses {
		container := pod.Status.InitContainerStatuses[i]
		switch {
		case container.State.Terminated != nil && container.State.Terminated.ExitCode == 0:
			continue
		case container.State.Terminated != nil:
			// initialization is failed
			if len(container.State.Terminated.Reason) == 0 {
				if container.State.Terminated.Signal != 0 {
					reason = fmt.Sprintf("Init:Signal:%d", container.State.Terminated.Signal)
				} else {
					reason = fmt.Sprintf("Init:ExitCode:%d", container.State.Terminated.ExitCode)
				}
			} else {
				reason = "Init:" + container.State.Terminated.Reason
			}
			initializing = true
		case container.State.Waiting != nil && len(container.State.Waiting.Reason) > 0 && container.State.Waiting.Reason != "PodInitializing":
			reason = "Init:" + container.State.Waiting.Reason
			initializing = true
		default:
			reason = fmt.Sprintf("Init:%d/%d", i, len(pod.Spec.InitContainers))
			initializing = true
		}
		break
	}
	if !initializing {
		for i := len(pod.Status.ContainerStatuses) - 1; i >= 0; i-- {
			container := pod.Status.ContainerStatuses[i]

			if container.State.Waiting != nil && container.State.Waiting.Reason != "" {
				reason = container.State.Waiting.Reason
			} else if container.State.Terminated != nil && container.State.Terminated.Reason != "" {
				reason = container.State.Terminated.Reason
			} else if container.State.Terminated != nil && container.State.Terminated.Reason == "" {
				if container.State.Terminated.Signal != 0 {
					reason = fmt.Sprintf("Signal:%d", container.State.Terminated.Signal)
				} else {
					reason = fmt.Sprintf("ExitCode:%d", container.State.Terminated.ExitCode)
				}
			}
		}
	}

	if pod.DeletionTimestamp != nil && pod.Status.Reason == NodeUnreachablePodReason {
		reason = "Unknown"
	} else if pod.DeletionTimestamp != nil {
		reason = "Terminating"
	}

	return reason
}

func tableAlreadyExist(err error) bool {
	return strings.Contains(err.Error(), "already exists")
}<|MERGE_RESOLUTION|>--- conflicted
+++ resolved
@@ -36,10 +36,6 @@
 	"k8s.io/apimachinery/pkg/types"
 	"k8s.io/apimachinery/pkg/util/wait"
 	"k8s.io/klog"
-<<<<<<< HEAD
-	podutil "k8s.io/kubernetes/pkg/api/v1/pod"
-=======
->>>>>>> d05b45f6
 )
 
 func (oa *operatorActions) DeletePDDataThenCheckFailover(info *TidbClusterConfig, pdFailoverPeriod time.Duration) error {
@@ -110,6 +106,7 @@
 	klog.Infof("recover %s/%s successfully", ns, podName)
 	return nil
 }
+
 func (oa *operatorActions) DeletePDDataThenCheckFailoverOrDie(info *TidbClusterConfig, pdFailoverPeriod time.Duration) {
 	if err := oa.DeletePDDataThenCheckFailover(info, pdFailoverPeriod); err != nil {
 		slack.NotifyAndPanic(err)
@@ -184,11 +181,7 @@
 
 	// delete tikv pod
 	klog.Infof("deleting pod: [%s/%s] again", info.Namespace, store.PodName)
-<<<<<<< HEAD
 	err = wait.Poll(10*time.Second, time.Minute, func() (bool, error) {
-=======
-	wait.Poll(10*time.Second, time.Minute, func() (bool, error) {
->>>>>>> d05b45f6
 		err = oa.kubeCli.CoreV1().Pods(info.Namespace).Delete(store.PodName, &metav1.DeleteOptions{})
 		if err != nil {
 			return false, nil
@@ -196,6 +189,7 @@
 		return true, nil
 	})
 	if err != nil {
+		klog.Error(err.Error())
 		return err
 	}
 
@@ -228,11 +222,7 @@
 	}
 
 	klog.Infof("deleting pod: [%s/%s] again", info.Namespace, store.PodName)
-<<<<<<< HEAD
 	err = wait.Poll(10*time.Second, time.Minute, func() (bool, error) {
-=======
-	return wait.Poll(10*time.Second, time.Minute, func() (bool, error) {
->>>>>>> d05b45f6
 		err = oa.kubeCli.CoreV1().Pods(info.Namespace).Delete(store.PodName, &metav1.DeleteOptions{})
 		if err != nil {
 			return false, nil
@@ -243,28 +233,24 @@
 		return err
 	}
 
-	// clear failure stores
-	err = wait.Poll(8*time.Second, 10*time.Minute, func() (done bool, err error) {
-		tc, err = oa.cli.PingcapV1alpha1().TidbClusters(info.Namespace).Get(info.ClusterName, metav1.GetOptions{})
-		if err != nil {
-			return false, nil
-		}
-		if tc.Status.TiKV.FailureStores == nil || len(tc.Status.TiKV.FailureStores) == 0 {
+	ns := info.Namespace
+	tcName := info.ClusterName
+	return wait.Poll(5*time.Second, 5*time.Minute, func() (done bool, err error) {
+		tc, err := oa.cli.PingcapV1alpha1().TidbClusters(ns).Get(tcName, metav1.GetOptions{})
+		if err != nil {
+			klog.Error(err.Error())
+			return false, nil
+		}
+		if tc.Status.TiKV.FailureStores == nil || len(tc.Status.TiKV.FailureStores) < 1 {
 			return true, nil
 		}
 		tc.Status.TiKV.FailureStores = nil
-		_, err = oa.cli.PingcapV1alpha1().TidbClusters(info.Namespace).Update(tc)
-		if err != nil {
-			return false, nil
-		}
-		return false, nil
-	})
-	err = oa.CheckTidbClusterStatus(info)
-	if err != nil {
-		return err
-	}
-	klog.Info("TruncateSSTFileThenCheckFailover success")
-	return nil
+		tc, err = oa.cli.PingcapV1alpha1().TidbClusters(ns).Update(tc)
+		if err != nil {
+			klog.Error(err.Error())
+		}
+		return false, nil
+	})
 }
 
 func (oa *operatorActions) TruncateSSTFileThenCheckFailoverOrDie(info *TidbClusterConfig, tikvFailoverPeriod time.Duration) {
@@ -446,26 +432,13 @@
 	}
 
 	// recover tikv manually
-	klog.Infof("recover tikv[%s/%s] failover manually", cluster.Namespace, cluster.ClusterName)
-	err = wait.Poll(5*time.Second, 10*time.Minute, func() (done bool, err error) {
-		tc, err := oa.cli.PingcapV1alpha1().TidbClusters(cluster.Namespace).Get(cluster.ClusterName, metav1.GetOptions{})
-		if err != nil {
-			return false, nil
-		}
-		if tc.Status.TiKV.FailureStores == nil || len(tc.Status.TiKV.FailureStores) < 1 {
-			klog.Infof("tc[%s/%s] 's tikv failover has been recovered", tc.Namespace, tc.Name)
-			return true, nil
-		}
+	if tc.Status.TiKV.FailureStores != nil {
 		tc.Status.TiKV.FailureStores = nil
-		_, err = oa.cli.PingcapV1alpha1().TidbClusters(cluster.Namespace).Update(tc)
+		tc, err = oa.cli.PingcapV1alpha1().TidbClusters(cluster.Namespace).Update(tc)
 		if err != nil {
 			klog.Errorf("failed to set status.tikv.failureStore to nil, %v", err)
 			return false, nil
 		}
-		return false, nil
-	})
-	if err != nil {
-		return false, err
 	}
 
 	return true, nil
@@ -834,7 +807,7 @@
 }
 
 func (oa *operatorActions) CheckK8sAvailable(excludeNodes map[string]string, excludePods map[string]*corev1.Pod) error {
-	return wait.Poll(3*time.Second, 10*time.Minute, func() (bool, error) {
+	return wait.Poll(3*time.Second, time.Minute, func() (bool, error) {
 		nodes, err := oa.kubeCli.CoreV1().Nodes().List(metav1.ListOptions{})
 		if err != nil {
 			klog.Errorf("failed to list nodes,error:%v", err)
@@ -846,8 +819,7 @@
 			}
 			for _, condition := range node.Status.Conditions {
 				if condition.Type == corev1.NodeReady && condition.Status != corev1.ConditionTrue {
-					klog.Infof("node[%s] is not running, condition[%v] status is %v", node.GetName(), condition.Type, condition.Status)
-					return false, nil
+					return false, fmt.Errorf("node: [%s] is not in running", node.GetName())
 				}
 			}
 		}
@@ -953,28 +925,6 @@
 	}
 
 	return true, nil
-}
-
-func (oa *operatorActions) WaitPodOnNodeReadyOrDie(clusters []*TidbClusterConfig, faultNode string) {
-	err := wait.Poll(1*time.Minute, 60*time.Minute, func() (bool, error) {
-		for _, cluster := range clusters {
-			pods, err := oa.getPodsByNode(cluster, faultNode)
-			if err != nil {
-				return false, nil
-			}
-			for _, pod := range pods {
-				klog.Infof("start to check whether pod[%s/%s] is ready on node[%s]", pod.Namespace, pod.Name, faultNode)
-				ready := podutil.IsPodReady(pod)
-				if !ready {
-					return false, nil
-				}
-			}
-		}
-		return true, nil
-	})
-	if err != nil {
-		slack.NotifyAndPanic(fmt.Errorf("failed to wait pod ready on restarted node"))
-	}
 }
 
 func GetPodStatus(pod *corev1.Pod) string {
