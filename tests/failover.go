package tests

import (
	"database/sql"
	"fmt"
	"sort"
	"strings"
	"time"

	_ "github.com/go-sql-driver/mysql"
	"github.com/golang/glog"
	"github.com/pingcap/errors"
	"github.com/pingcap/tidb-operator/pkg/apis/pingcap.com/v1alpha1"
	"github.com/pingcap/tidb-operator/pkg/label"
	"github.com/pingcap/tidb-operator/tests/pkg/client"
	"github.com/pingcap/tidb-operator/tests/pkg/ops"
	corev1 "k8s.io/api/core/v1"
	metav1 "k8s.io/apimachinery/pkg/apis/meta/v1"
	"k8s.io/apimachinery/pkg/labels"
	"k8s.io/apimachinery/pkg/types"
	"k8s.io/apimachinery/pkg/util/wait"
)

func (oa *operatorActions) TruncateSSTFileThenCheckFailover(info *TidbClusterConfig, tikvFailoverPeriod time.Duration) error {
	const failoverTimeout = 5 * time.Minute

	cli := client.Union(oa.kubeCli, oa.cli)
	tikvOps := ops.TiKVOps{ClientOps: ops.ClientOps{Client: cli}}

	// checkout latest tidb cluster
	tc, err := cli.PingcapV1alpha1().TidbClusters(info.Namespace).Get(info.ClusterName, metav1.GetOptions{})
	if err != nil {
		glog.Errorf("failed to get the cluster: ns=%s tc=%s err=%s", info.Namespace, info.ClusterName, err.Error())
		return err
	}
	countUpStores := func(tc *v1alpha1.TidbCluster) int {
		cnt := 0
		for _, s := range tc.Status.TiKV.Stores {
			if s.State == v1alpha1.TiKVStateUp {
				cnt++
			}
		}
		return cnt
	}

	origUps := countUpStores(tc)

	// checkout pd config
	pdCfg, err := oa.pdControl.GetPDClient(tc).GetConfig()
	if err != nil {
		glog.Errorf("failed to get the pd config: tc=%s err=%s", info.ClusterName, err.Error())
		return err
	}
	maxStoreDownTime := pdCfg.Schedule.MaxStoreDownTime.Duration
	glog.Infof("failover config: maxStoreDownTime=%v tikvFailoverPeriod=%v", maxStoreDownTime, tikvFailoverPeriod)

	// find an up store
	var store v1alpha1.TiKVStore
	for _, v := range tc.Status.TiKV.Stores {
		if v.State != v1alpha1.TiKVStateUp {
			continue
		}
		store = v
		break
	}
	if len(store.ID) == 0 {
		glog.Errorf("failed to find an up store")
		return errors.New("no up store for truncating sst file")
	} else {
		glog.Infof("target store: id=%s pod=%s", store.ID, store.PodName)
	}

	// checkout pod status
	//podBeforeRestart, err := cli.CoreV1().Pods(info.Namespace).Get(store.PodName, metav1.GetOptions{})
	//if err != nil {
	//	glog.Errorf("failed to get target pod: pod=%s err=%s", store.PodName, err.Error())
	//	return err
	//}

<<<<<<< HEAD
	//var rc int32
	//if c := util.GetContainerStatusFromPod(podBeforeRestart, func(status corev1.ContainerStatus) bool {
	//	return status.Name == "tikv"
	//}); c != nil {
	//	rc = c.RestartCount
	//} else {
	//	glog.Errorf("failed to get container status from tikv pod")
	//	return errors.New("failed to get container status from tikv pod")
	//}
=======
	oa.emitEvent(info, fmt.Sprintf("TruncateSSTFile: tikv: %s", store.PodName))
	// restart tikv to ensure sst files
	err = tikvOps.KillProcess(info.Namespace, store.PodName, "tikv", "tikv-server")
	if err != nil {
		glog.Errorf("kill tikv: pod=%s err=%s", store.PodName, err.Error())
		return err
	}
>>>>>>> 7f1ac2b7

	//// restart tikv to ensure sst files
	//err = tikvOps.KillProcess(info.Namespace, store.PodName, "tikv", "tikv-server")
	//if err != nil {
	//	glog.Errorf("kill tikv: pod=%s err=%s", store.PodName, err.Error())
	//	return err
	//}

	//err = tikvOps.PollPod(info.Namespace, store.PodName,
	//	func(pod *corev1.Pod, err error) (bool, error) {
	//		if pod == nil {
	//			glog.Warningf("pod is nil: err=%s", err.Error())
	//			return false, nil
	//		}
	//		tikv := util.GetContainerStatusFromPod(pod, func(status corev1.ContainerStatus) bool {
	//			return status.Name == "tikv"
	//		})

	//		if pod.Status.Phase == corev1.PodRunning && tikv != nil && tikv.RestartCount > rc {
	//			return true, nil
	//		}
	//		return false, nil
	//	})
	//if err != nil {
	//	glog.Errorf("cluster:[%s]'s tikv[%s] process hasn't been restarted: err=%s", info.ClusterName, store.PodName, err.Error())
	//	return err
	//}

	// truncate the sst file and wait for failover
	err = tikvOps.TruncateSSTFile(ops.TruncateOptions{
		Namespace: info.Namespace,
		Cluster:   info.ClusterName,
		Store:     store.ID,
	})

	// make tikv crash
	err = tikvOps.KillProcess(info.Namespace, store.PodName, "tikv", "tikv-server")
	if err != nil {
		glog.Errorf("cluster: [%s/%s] kill tikv: pod=%s err=%s",
			info.Namespace, info.ClusterName,
			store.PodName, err.Error())
		return err
	}

	tikvOps.SetPoll(DefaultPollInterval, maxStoreDownTime+tikvFailoverPeriod+failoverTimeout)

	return tikvOps.PollTiDBCluster(info.Namespace, info.ClusterName,
		func(tc *v1alpha1.TidbCluster, err error) (bool, error) {
			_, ok := tc.Status.TiKV.FailureStores[store.ID]
			glog.Infof("cluster: [%s/%s] check if target store failed: %t",
				info.Namespace, info.ClusterName, ok)
			if !ok {
				return false, nil
			}
			ups := countUpStores(tc)
			glog.Infof("cluster: [%s/%s] check up stores: current=%d origin=%d",
				info.Namespace, info.ClusterName,
				ups, origUps)
			if ups < origUps {
				return false, nil
			}
			return true, nil
		})
}

func (oa *operatorActions) TruncateSSTFileThenCheckFailoverOrDie(info *TidbClusterConfig, tikvFailoverPeriod time.Duration) {
	if err := oa.TruncateSSTFileThenCheckFailover(info, tikvFailoverPeriod); err != nil {
		panic(err)
	}
}

func (oa *operatorActions) CheckFailoverPending(info *TidbClusterConfig, node string, faultPoint *time.Time) (bool, error) {
	affectedPods, err := oa.getPodsByNode(info, node)
	if err != nil {
		glog.Infof("cluster:[%s] query pods failed,error:%v", info.FullName(), err)
		return false, nil
	}
	tc, err := oa.cli.PingcapV1alpha1().TidbClusters(info.Namespace).Get(info.ClusterName, metav1.GetOptions{})
	if err != nil {
		glog.Infof("pending failover,failed to get tidbcluster:[%s], error: %v", info.FullName(), err)
		if strings.Contains(err.Error(), "Client.Timeout exceeded while awaiting headers") {
			glog.Info("create new client")
			newCli, _ := client.NewCliOrDie()
			oa.cli = newCli
		}
		return false, nil
	}
	deadline := faultPoint.Add(period)
	if time.Now().Before(deadline) {
		if tc.Status.PD.FailureMembers != nil && len(tc.Status.PD.FailureMembers) > 0 {
			for _, failureMember := range tc.Status.PD.FailureMembers {
				if _, exist := affectedPods[failureMember.PodName]; exist {
					err := fmt.Errorf("cluster: [%s] the pd member[%s] should be mark failure after %s", info.FullName(), failureMember.PodName, deadline.Format(time.RFC3339))
					glog.Errorf(err.Error())
					return false, err
				}
			}
		}
		if tc.Status.TiKV.FailureStores != nil && len(tc.Status.TiKV.FailureStores) > 0 {
			for _, failureStore := range tc.Status.TiKV.FailureStores {
				if _, exist := affectedPods[failureStore.PodName]; exist {
					err := fmt.Errorf("cluster: [%s] the tikv store[%s] should be mark failure after %s", info.FullName(), failureStore.PodName, deadline.Format(time.RFC3339))
					glog.Errorf(err.Error())
					return false, err
				}
			}

		}
		if tc.Status.TiDB.FailureMembers != nil && len(tc.Status.TiDB.FailureMembers) > 0 {
			for _, failureMember := range tc.Status.TiDB.FailureMembers {
				if _, exist := affectedPods[failureMember.PodName]; exist {
					err := fmt.Errorf("cluster: [%s] the tidb member[%s] should be mark failure after %s", info.FullName(), failureMember.PodName, deadline.Format(time.RFC3339))
					glog.Errorf(err.Error())
					return false, err
				}
			}
		}

		glog.Infof("cluster: [%s] operator's failover feature is pending", info.FullName())
		return false, nil
	}
	return true, nil
}

func (oa *operatorActions) CheckFailoverPendingOrDie(clusters []*TidbClusterConfig, node string, faultPoint *time.Time) {
	if err := wait.Poll(1*time.Minute, 30*time.Minute, func() (bool, error) {
		var passes []bool
		for i := range clusters {
			pass, err := oa.CheckFailoverPending(clusters[i], node, faultPoint)
			if err != nil {
				return pass, err
			}
			passes = append(passes, pass)
		}
		for _, pass := range passes {
			if !pass {
				return false, nil
			}
		}
		return true, nil
	}); err != nil {
		panic("failed to check failover pending")
	}
}

func (oa *operatorActions) CheckFailover(info *TidbClusterConfig, node string) (bool, error) {
	affectedPods, err := oa.getPodsByNode(info, node)
	if err != nil {
		glog.Infof("cluster:[%s] query pods failed,error:%v", info.FullName(), err)
		return false, nil
	}

	if len(affectedPods) == 0 {
		glog.Infof("the cluster:[%s] can not be affected by node:[%s]", info.FullName(), node)
		return true, nil
	}

	tc, err := oa.cli.PingcapV1alpha1().TidbClusters(info.Namespace).Get(info.ClusterName, metav1.GetOptions{})
	if err != nil {
		glog.Errorf("query tidbcluster: [%s] failed, error: %v", info.FullName(), err)
		return false, nil
	}

	for _, affectedPod := range affectedPods {
		switch affectedPod.Labels[label.ComponentLabelKey] {
		case label.PDLabelVal:
			if !oa.pdFailover(affectedPod, tc) {
				return false, nil
			}
		case label.TiKVLabelVal:
			if !oa.tikvFailover(affectedPod, tc) {
				return false, nil
			}
		case label.TiDBLabelVal:
			if !oa.tidbFailover(affectedPod, tc) {
				return false, nil
			}
		}
	}

	glog.Infof("cluster: [%s]'s failover feature has complete", info.FullName())
	return true, nil
}

func (oa *operatorActions) getPodsByNode(info *TidbClusterConfig, node string) (map[string]*corev1.Pod, error) {
	selector, err := label.New().Instance(info.ClusterName).Selector()
	if err != nil {
		glog.Errorf("cluster:[%s] create selector failed, error:%v", info.FullName(), err)
		return nil, err
	}
	pods, err := oa.kubeCli.CoreV1().Pods(info.Namespace).List(metav1.ListOptions{LabelSelector: selector.String()})
	if err != nil {
		glog.Errorf("cluster:[%s] query pods failed, error:%v", info.FullName(), err)
		return nil, err
	}
	podsOfNode := map[string]*corev1.Pod{}
	for i, pod := range pods.Items {
		if pod.Spec.NodeName == node {
			podsOfNode[pod.Name] = &pods.Items[i]
		}
	}

	return podsOfNode, nil
}

func (oa *operatorActions) CheckFailoverOrDie(clusters []*TidbClusterConfig, faultNode string) {
	if err := wait.Poll(1*time.Minute, 30*time.Minute, func() (bool, error) {
		var passes []bool
		for i := range clusters {
			pass, err := oa.CheckFailover(clusters[i], faultNode)
			if err != nil {
				return pass, err
			}
			passes = append(passes, pass)
		}
		for _, pass := range passes {
			if !pass {
				return false, nil
			}
		}
		return true, nil
	}); err != nil {
		panic("failed to check failover")
	}
}

func (oa *operatorActions) CheckRecover(cluster *TidbClusterConfig) (bool, error) {
	tc, err := oa.cli.PingcapV1alpha1().TidbClusters(cluster.Namespace).Get(cluster.ClusterName, metav1.GetOptions{})
	if err != nil {
		return false, nil
	}

	if tc.Status.PD.FailureMembers != nil && len(tc.Status.PD.FailureMembers) > 0 {
		glog.Infof("cluster: [%s]'s pd FailureMembers is not nil, continue to wait", cluster.FullName())
		return false, nil
	}

	if tc.Status.TiDB.FailureMembers != nil && len(tc.Status.TiDB.FailureMembers) > 0 {
		glog.Infof("cluster: [%s]'s tidb FailureMembers is not nil, continue to wait", cluster.FullName())
		return false, nil
	}

	return true, nil
}

func (oa *operatorActions) CheckRecoverOrDie(clusters []*TidbClusterConfig) {
	if err := wait.Poll(DefaultPollInterval, DefaultPollTimeout, func() (bool, error) {
		var passes []bool
		for i := range clusters {
			pass, err := oa.CheckRecover(clusters[i])
			if err != nil {
				return pass, err
			}
			passes = append(passes, pass)
		}
		for _, pass := range passes {
			if !pass {
				return false, nil
			}
		}
		return true, nil
	}); err != nil {
		panic("failed to check recover")
	}
}

func (oa *operatorActions) pdFailover(pod *corev1.Pod, tc *v1alpha1.TidbCluster) bool {
	failure := false
	for _, failureMember := range tc.Status.PD.FailureMembers {
		if failureMember.PodName == pod.GetName() {
			failure = true
			break
		}
	}
	if !failure {
		glog.Infof("tidbCluster:[%s/%s]'s member:[%s] have not become failuremember", tc.Namespace, tc.Name, pod.Name)
		return false
	}

	for _, member := range tc.Status.PD.Members {
		if member.Name == pod.GetName() {
			glog.Infof("tidbCluster:[%s/%s]'s status.members still have pd member:[%s]", tc.Namespace, tc.Name, pod.Name)
			return false
		}
	}

	if tc.Status.PD.Synced && len(tc.Status.PD.Members) == int(tc.Spec.PD.Replicas) {
		return true
	}

	glog.Infof("cluster: [%s/%s] pd:[%s] failover still not complete", tc.Namespace, tc.Name, pod.GetName())

	return false
}

// TODO we should confirm the tombstone exists, important!!!!!!
// 		for example: offline the same pod again and again, and see it in the tombstone stores
// 					 offline two pods, and see them in the tombstone stores
func (oa *operatorActions) tikvFailover(pod *corev1.Pod, tc *v1alpha1.TidbCluster) bool {
	failure := false
	for _, failureStore := range tc.Status.TiKV.FailureStores {
		if failureStore.PodName == pod.GetName() {
			failure = true
			break
		}
	}
	if !failure {
		glog.Infof("tidbCluster:[%s/%s]'s store pod:[%s] have not become failuremember", tc.Namespace, tc.Name, pod.Name)
		return false
	}

	healthCount := 0
	for _, store := range tc.Status.TiKV.Stores {
		if store.State == v1alpha1.TiKVStateUp {
			healthCount++
		}
	}
	if tc.Status.TiKV.Synced && healthCount == int(tc.Spec.TiKV.Replicas) {
		return true
	}

	glog.Infof("cluster: [%s/%s] tikv:[%s] failover still not complete", tc.Namespace, tc.Name, pod.GetName())
	return false
}

func (oa *operatorActions) tidbFailover(pod *corev1.Pod, tc *v1alpha1.TidbCluster) bool {
	failure := false
	for _, failureMember := range tc.Status.TiDB.FailureMembers {
		if failureMember.PodName == pod.GetName() {
			glog.Infof("tidbCluster:[%s/%s]'s store pod:[%s] have not become failuremember", tc.Namespace, tc.Name, pod.Name)
			failure = true
			break
		}
	}
	if !failure {
		return false
	}

	healthCount := 0
	for _, member := range tc.Status.TiDB.Members {
		if member.Health {
			healthCount++
		}
	}

	if healthCount == int(tc.Spec.TiDB.Replicas) {
		return true
	}
	glog.Infof("cluster: [%s/%s] tidb:[%s] failover still not complete", tc.Namespace, tc.Name, pod.GetName())
	return false
}

func (oa *operatorActions) GetPodUIDMap(info *TidbClusterConfig) (map[string]types.UID, error) {
	result := map[string]types.UID{}

	selector, err := label.New().Instance(info.ClusterName).Selector()
	if err != nil {
		return nil, err
	}
	pods, err := oa.kubeCli.CoreV1().Pods(info.Namespace).List(metav1.ListOptions{LabelSelector: selector.String()})
	if err != nil {
		return nil, err
	}
	for _, pod := range pods.Items {
		result[pod.GetName()] = pod.GetUID()
	}

	return result, nil
}

func (oa *operatorActions) GetNodeMap(info *TidbClusterConfig, component string) (map[string][]string, error) {
	nodeMap := make(map[string][]string)
	selector := label.New().Instance(info.ClusterName).Component(component).Labels()
	podList, err := oa.kubeCli.CoreV1().Pods(info.Namespace).List(metav1.ListOptions{
		LabelSelector: labels.SelectorFromSet(selector).String(),
	})
	if err != nil {
		return nil, err
	}

	for _, pod := range podList.Items {
		nodeName := pod.Spec.NodeName
		if len(nodeMap[nodeName]) == 0 {
			nodeMap[nodeName] = make([]string, 0)
		}
		nodeMap[nodeName] = append(nodeMap[nodeName], pod.GetName())
		sort.Strings(nodeMap[nodeName])
	}

	return nodeMap, nil
}

func (oa *operatorActions) CheckOneEtcdDownOrDie(operatorConfig *OperatorConfig, clusters []*TidbClusterConfig, faultNode string) {
	KeepOrDie(3*time.Second, 10*time.Minute, func() error {
		err := oa.CheckK8sAvailable(nil, nil)
		if err != nil {
			return err
		}
		glog.Infof("k8s cluster is available.")
		err = oa.CheckOperatorAvailable(operatorConfig)
		if err != nil {
			return err
		}
		glog.Infof("tidb operator is available.")
		err = oa.CheckTidbClustersAvailable(clusters)
		if err != nil {
			return err
		}
		glog.Infof("all clusters is available")
		return nil
	})
}

func (oa *operatorActions) CheckOneApiserverDownOrDie(operatorConfig *OperatorConfig, clusters []*TidbClusterConfig, faultNode string) {
	affectedPods := map[string]*corev1.Pod{}
	apiserverPod, err := GetApiserverPod(oa.kubeCli, faultNode)
	if err != nil {
		panic(fmt.Errorf("can't find apiserver in node:%s", faultNode))
	}
	if apiserverPod != nil {
		affectedPods[apiserverPod.GetName()] = apiserverPod
	}
	controllerPod, err := GetControllerManagerPod(oa.kubeCli, faultNode)
	if err != nil {
		glog.Infof("can't find controllerManager in node:%s", faultNode)
	}
	if controllerPod != nil {
		affectedPods[controllerPod.GetName()] = controllerPod
	}
	schedulerPod, err := GetSchedulerPod(oa.kubeCli, faultNode)
	if err != nil {
		glog.Infof("can't find scheduler in node:%s", faultNode)
	}
	if schedulerPod != nil {
		affectedPods[schedulerPod.GetName()] = schedulerPod
	}
	dnsPod, err := GetDnsPod(oa.kubeCli, faultNode)
	if err != nil {
		panic(fmt.Errorf("can't find controller-manager in node:%s", faultNode))
	}
	if dnsPod != nil {
		affectedPods[dnsPod.GetName()] = dnsPod
	}
	KeepOrDie(3*time.Second, 10*time.Minute, func() error {
		err := oa.CheckK8sAvailable(nil, affectedPods)
		if err != nil {
			return err
		}
		glog.Infof("k8s cluster is available.")
		err = oa.CheckOperatorAvailable(operatorConfig)
		if err != nil {
			return err
		}
		glog.Infof("tidb operator is available.")
		err = oa.CheckTidbClustersAvailable(clusters)
		if err != nil {
			return err
		}
		glog.Infof("all clusters is available")
		return nil
	})
}

func (oa *operatorActions) CheckK8sAvailableOrDie(excludeNodes map[string]*corev1.Node, excludePods map[string]*corev1.Pod) {
	if err := oa.CheckK8sAvailable(excludeNodes, excludePods); err != nil {
		panic(err)
	}
}

func (oa *operatorActions) CheckK8sAvailable(excludeNodes map[string]*corev1.Node, excludePods map[string]*corev1.Pod) error {
	return wait.Poll(3*time.Second, 3*time.Minute, func() (bool, error) {
		nodes, err := oa.kubeCli.CoreV1().Nodes().List(metav1.ListOptions{})
		if err != nil {
			glog.Errorf("failed to list nodes,error:%v", err)
			return false, nil
		}
		for _, node := range nodes.Items {
			if _, exist := excludeNodes[node.GetName()]; exist {
				continue
			}
			for _, condition := range node.Status.Conditions {
				if condition.Type == corev1.NodeReady && condition.Status != corev1.ConditionTrue {
					glog.Errorf("node: [%s] is not in running", node.GetName())
					return false, nil
				}
			}
		}
		systemPods, err := oa.kubeCli.CoreV1().Pods("kube-system").List(metav1.ListOptions{})
		if err != nil {
			glog.Errorf("failed to list kube-system pods,error:%v", err)
			return false, nil
		}
		for _, pod := range systemPods.Items {
			if _, exist := excludePods[pod.GetName()]; exist {
				continue
			}
			podState := GetPodStatus(&pod)
			if podState != string(corev1.PodRunning) {
				glog.Errorf("pod:[%s/%s] is unavailable,state is %s", pod.GetName(), pod.GetNamespace(), podState)
				return false, nil
			}
		}
		return true, nil
	})
}

func (oa *operatorActions) CheckOperatorAvailable(operatorConfig *OperatorConfig) error {
	return wait.Poll(3*time.Second, 3*time.Minute, func() (bool, error) {
		controllerDeployment, err := oa.kubeCli.AppsV1().Deployments(operatorConfig.Namespace).Get(tidbControllerName, metav1.GetOptions{})
		if err != nil {
			glog.Errorf("failed to get deployment：%s failed,error:%v", tidbControllerName, err)
			return false, nil
		}
		if controllerDeployment.Status.AvailableReplicas != *controllerDeployment.Spec.Replicas {
			return false, fmt.Errorf("the %s is not available", tidbControllerName)
		}
		schedulerDeployment, err := oa.kubeCli.AppsV1().Deployments(operatorConfig.Namespace).Get(tidbSchedulerName, metav1.GetOptions{})
		if err != nil {
			glog.Errorf("failed to get deployment：%s failed,error:%v", tidbSchedulerName, err)
			return false, nil
		}
		if schedulerDeployment.Status.AvailableReplicas != *schedulerDeployment.Spec.Replicas {
			return false, fmt.Errorf("the %s is not available", tidbSchedulerName)
		}
		return true, nil
	})
}

func (oa *operatorActions) CheckTidbClustersAvailable(infos []*TidbClusterConfig) error {
	return wait.Poll(3*time.Second, 30*time.Second, func() (bool, error) {
		for _, info := range infos {
			succ, err := oa.addDataToCluster(info)
			if err != nil {
				return false, err
			}
			if !succ {
				return false, nil
			}
		}
		return true, nil
	})

}

var testTableName = "testTable"

func (op *operatorActions) addDataToCluster(info *TidbClusterConfig) (bool, error) {
	db, err := sql.Open("mysql", getDSN(info.Namespace, info.ClusterName, "test", info.Password))
	if err != nil {
		glog.Infof("cluster:[%s] can't open connection to mysql: %v", info.FullName(), err)
		return false, nil
	}
	defer db.Close()

	_, err = db.Exec(fmt.Sprintf("CREATE TABLE %s (name VARCHAR(64))", testTableName))
	if err != nil && !tableAlreadyExist(err) {
		glog.Infof("cluster:[%s] can't create table to mysql: %v", info.FullName(), err)
		return false, nil
	}

	_, err = db.Exec(fmt.Sprintf("INSERT INTO %s VALUES (?)", testTableName), "testValue")
	if err != nil {
		glog.Infof("cluster:[%s] can't insert data to mysql: %v", info.FullName(), err)
		return false, nil
	}

	return true, nil
}

func GetPodStatus(pod *corev1.Pod) string {
	reason := string(pod.Status.Phase)
	if pod.Status.Reason != "" {
		reason = pod.Status.Reason
	}

	initializing := false
	for i := range pod.Status.InitContainerStatuses {
		container := pod.Status.InitContainerStatuses[i]
		switch {
		case container.State.Terminated != nil && container.State.Terminated.ExitCode == 0:
			continue
		case container.State.Terminated != nil:
			// initialization is failed
			if len(container.State.Terminated.Reason) == 0 {
				if container.State.Terminated.Signal != 0 {
					reason = fmt.Sprintf("Init:Signal:%d", container.State.Terminated.Signal)
				} else {
					reason = fmt.Sprintf("Init:ExitCode:%d", container.State.Terminated.ExitCode)
				}
			} else {
				reason = "Init:" + container.State.Terminated.Reason
			}
			initializing = true
		case container.State.Waiting != nil && len(container.State.Waiting.Reason) > 0 && container.State.Waiting.Reason != "PodInitializing":
			reason = "Init:" + container.State.Waiting.Reason
			initializing = true
		default:
			reason = fmt.Sprintf("Init:%d/%d", i, len(pod.Spec.InitContainers))
			initializing = true
		}
		break
	}
	if !initializing {
		for i := len(pod.Status.ContainerStatuses) - 1; i >= 0; i-- {
			container := pod.Status.ContainerStatuses[i]

			if container.State.Waiting != nil && container.State.Waiting.Reason != "" {
				reason = container.State.Waiting.Reason
			} else if container.State.Terminated != nil && container.State.Terminated.Reason != "" {
				reason = container.State.Terminated.Reason
			} else if container.State.Terminated != nil && container.State.Terminated.Reason == "" {
				if container.State.Terminated.Signal != 0 {
					reason = fmt.Sprintf("Signal:%d", container.State.Terminated.Signal)
				} else {
					reason = fmt.Sprintf("ExitCode:%d", container.State.Terminated.ExitCode)
				}
			}
		}
	}

	if pod.DeletionTimestamp != nil && pod.Status.Reason == NodeUnreachablePodReason {
		reason = "Unknown"
	} else if pod.DeletionTimestamp != nil {
		reason = "Terminating"
	}

	return reason
}

func tableAlreadyExist(err error) bool {
	return strings.Contains(err.Error(), "already exists")
}<|MERGE_RESOLUTION|>--- conflicted
+++ resolved
@@ -70,59 +70,7 @@
 		glog.Infof("target store: id=%s pod=%s", store.ID, store.PodName)
 	}
 
-	// checkout pod status
-	//podBeforeRestart, err := cli.CoreV1().Pods(info.Namespace).Get(store.PodName, metav1.GetOptions{})
-	//if err != nil {
-	//	glog.Errorf("failed to get target pod: pod=%s err=%s", store.PodName, err.Error())
-	//	return err
-	//}
-
-<<<<<<< HEAD
-	//var rc int32
-	//if c := util.GetContainerStatusFromPod(podBeforeRestart, func(status corev1.ContainerStatus) bool {
-	//	return status.Name == "tikv"
-	//}); c != nil {
-	//	rc = c.RestartCount
-	//} else {
-	//	glog.Errorf("failed to get container status from tikv pod")
-	//	return errors.New("failed to get container status from tikv pod")
-	//}
-=======
 	oa.emitEvent(info, fmt.Sprintf("TruncateSSTFile: tikv: %s", store.PodName))
-	// restart tikv to ensure sst files
-	err = tikvOps.KillProcess(info.Namespace, store.PodName, "tikv", "tikv-server")
-	if err != nil {
-		glog.Errorf("kill tikv: pod=%s err=%s", store.PodName, err.Error())
-		return err
-	}
->>>>>>> 7f1ac2b7
-
-	//// restart tikv to ensure sst files
-	//err = tikvOps.KillProcess(info.Namespace, store.PodName, "tikv", "tikv-server")
-	//if err != nil {
-	//	glog.Errorf("kill tikv: pod=%s err=%s", store.PodName, err.Error())
-	//	return err
-	//}
-
-	//err = tikvOps.PollPod(info.Namespace, store.PodName,
-	//	func(pod *corev1.Pod, err error) (bool, error) {
-	//		if pod == nil {
-	//			glog.Warningf("pod is nil: err=%s", err.Error())
-	//			return false, nil
-	//		}
-	//		tikv := util.GetContainerStatusFromPod(pod, func(status corev1.ContainerStatus) bool {
-	//			return status.Name == "tikv"
-	//		})
-
-	//		if pod.Status.Phase == corev1.PodRunning && tikv != nil && tikv.RestartCount > rc {
-	//			return true, nil
-	//		}
-	//		return false, nil
-	//	})
-	//if err != nil {
-	//	glog.Errorf("cluster:[%s]'s tikv[%s] process hasn't been restarted: err=%s", info.ClusterName, store.PodName, err.Error())
-	//	return err
-	//}
 
 	// truncate the sst file and wait for failover
 	err = tikvOps.TruncateSSTFile(ops.TruncateOptions{
@@ -131,14 +79,14 @@
 		Store:     store.ID,
 	})
 
-	// make tikv crash
-	err = tikvOps.KillProcess(info.Namespace, store.PodName, "tikv", "tikv-server")
-	if err != nil {
-		glog.Errorf("cluster: [%s/%s] kill tikv: pod=%s err=%s",
-			info.Namespace, info.ClusterName,
-			store.PodName, err.Error())
-		return err
-	}
+	// delete tikv pod
+	wait.Poll(10*time.Second, time.Minute, func() (bool, error) {
+		err = oa.kubeCli.CoreV1().Pods(info.Namespace).Delete(store.PodName, &metav1.DeleteOptions{})
+		if err != nil {
+			return false, nil
+		}
+		return true, nil
+	})
 
 	tikvOps.SetPoll(DefaultPollInterval, maxStoreDownTime+tikvFailoverPeriod+failoverTimeout)
 
