package tests

import (
	"database/sql"
	"fmt"
	"sort"
	"strings"
	"time"

	_ "github.com/go-sql-driver/mysql"
	"github.com/golang/glog"
	"github.com/pingcap/errors"
	"github.com/pingcap/tidb-operator/pkg/apis/pingcap.com/v1alpha1"
	"github.com/pingcap/tidb-operator/pkg/label"
	"github.com/pingcap/tidb-operator/tests/pkg/client"
	"github.com/pingcap/tidb-operator/tests/pkg/ops"
	corev1 "k8s.io/api/core/v1"
	metav1 "k8s.io/apimachinery/pkg/apis/meta/v1"
	"k8s.io/apimachinery/pkg/labels"
	"k8s.io/apimachinery/pkg/types"
	"k8s.io/apimachinery/pkg/util/wait"
)

func (oa *operatorActions) TruncateSSTFileThenCheckFailover(info *TidbClusterConfig, tikvFailoverPeriod time.Duration) error {
	const failoverTimeout = 5 * time.Minute

	cli := client.Union(oa.kubeCli, oa.cli)
	tikvOps := ops.TiKVOps{ClientOps: ops.ClientOps{Client: cli}}

	// checkout latest tidb cluster
	tc, err := cli.PingcapV1alpha1().TidbClusters(info.Namespace).Get(info.ClusterName, metav1.GetOptions{})
	if err != nil {
		glog.Errorf("failed to get the cluster: ns=%s tc=%s err=%s", info.Namespace, info.ClusterName, err.Error())
		return err
	}
	countUpStores := func(tc *v1alpha1.TidbCluster) int {
		cnt := 0
		for _, s := range tc.Status.TiKV.Stores {
			if s.State == v1alpha1.TiKVStateUp {
				cnt++
			}
		}
		return cnt
	}

	origUps := countUpStores(tc)

	// checkout pd config
	pdCfg, err := oa.pdControl.GetPDClient(tc).GetConfig()
	if err != nil {
		glog.Errorf("failed to get the pd config: tc=%s err=%s", info.ClusterName, err.Error())
		return err
	}
	maxStoreDownTime := pdCfg.Schedule.MaxStoreDownTime.Duration
	glog.Infof("truncate sst file failover config: maxStoreDownTime=%v tikvFailoverPeriod=%v", maxStoreDownTime, tikvFailoverPeriod)

	// find an up store
	var store v1alpha1.TiKVStore
	for _, v := range tc.Status.TiKV.Stores {
		if v.State != v1alpha1.TiKVStateUp {
			continue
		}
		store = v
		break
	}
	if len(store.ID) == 0 {
		glog.Errorf("failed to find an up store")
		return errors.New("no up store for truncating sst file")
	} else {
		glog.Infof("truncate sst file target store: id=%s pod=%s", store.ID, store.PodName)
	}

<<<<<<< HEAD
	oa.emitEvent(info, fmt.Sprintf("TruncateSSTFile: tikv: %s", store.PodName))
=======
	glog.Infof("deleting pod: [%s/%s] and wait 1 minute for the pod to terminate", info.Namespace, store.PodName)
	err = cli.CoreV1().Pods(info.Namespace).Delete(store.PodName, nil)
	if err != nil {
		return err
	}

	time.Sleep(1 * time.Minute)
>>>>>>> c7b154eb

	// truncate the sst file and wait for failover
	err = tikvOps.TruncateSSTFile(ops.TruncateOptions{
		Namespace: info.Namespace,
		Cluster:   info.ClusterName,
		Store:     store.ID,
	})
	if err != nil {
		return err
	}
	oa.emitEvent(info, fmt.Sprintf("TruncateSSTFile: tikv: %s/%s", info.Namespace, store.PodName))

<<<<<<< HEAD
	// delete tikv pod
	wait.Poll(10*time.Second, time.Minute, func() (bool, error) {
		err = oa.kubeCli.CoreV1().Pods(info.Namespace).Delete(store.PodName, &metav1.DeleteOptions{})
		if err != nil {
			return false, nil
		}
		return true, nil
	})
=======
	glog.Infof("deleting pod: [%s/%s] again", info.Namespace, store.PodName)
	err = cli.CoreV1().Pods(info.Namespace).Delete(store.PodName, nil)
	if err != nil {
		return err
	}
>>>>>>> c7b154eb

	tikvOps.SetPoll(DefaultPollInterval, maxStoreDownTime+tikvFailoverPeriod+failoverTimeout)

	return tikvOps.PollTiDBCluster(info.Namespace, info.ClusterName,
		func(tc *v1alpha1.TidbCluster, err error) (bool, error) {
			_, ok := tc.Status.TiKV.FailureStores[store.ID]
			glog.Infof("cluster: [%s/%s] check if target store failed: %t",
				info.Namespace, info.ClusterName, ok)
			if !ok {
				return false, nil
			}
			ups := countUpStores(tc)
			glog.Infof("cluster: [%s/%s] check up stores: current=%d origin=%d",
				info.Namespace, info.ClusterName,
				ups, origUps)
			if ups < origUps {
				return false, nil
			}
			return true, nil
		})
}

func (oa *operatorActions) TruncateSSTFileThenCheckFailoverOrDie(info *TidbClusterConfig, tikvFailoverPeriod time.Duration) {
	if err := oa.TruncateSSTFileThenCheckFailover(info, tikvFailoverPeriod); err != nil {
		panic(err)
	}
}

func (oa *operatorActions) CheckFailoverPending(info *TidbClusterConfig, node string, faultPoint *time.Time) (bool, error) {
	affectedPods, err := oa.getPodsByNode(info, node)
	if err != nil {
		glog.Infof("cluster:[%s] query pods failed,error:%v", info.FullName(), err)
		return false, nil
	}
	tc, err := oa.cli.PingcapV1alpha1().TidbClusters(info.Namespace).Get(info.ClusterName, metav1.GetOptions{})
	if err != nil {
		glog.Infof("pending failover,failed to get tidbcluster:[%s], error: %v", info.FullName(), err)
		if strings.Contains(err.Error(), "Client.Timeout exceeded while awaiting headers") {
			glog.Info("create new client")
			newCli, _ := client.NewCliOrDie()
			oa.cli = newCli
		}
		return false, nil
	}
	deadline := faultPoint.Add(period)
	if time.Now().Before(deadline) {
		if tc.Status.PD.FailureMembers != nil && len(tc.Status.PD.FailureMembers) > 0 {
			for _, failureMember := range tc.Status.PD.FailureMembers {
				if _, exist := affectedPods[failureMember.PodName]; exist {
					err := fmt.Errorf("cluster: [%s] the pd member[%s] should be mark failure after %s", info.FullName(), failureMember.PodName, deadline.Format(time.RFC3339))
					glog.Errorf(err.Error())
					return false, err
				}
			}
		}
		if tc.Status.TiKV.FailureStores != nil && len(tc.Status.TiKV.FailureStores) > 0 {
			for _, failureStore := range tc.Status.TiKV.FailureStores {
				if _, exist := affectedPods[failureStore.PodName]; exist {
					err := fmt.Errorf("cluster: [%s] the tikv store[%s] should be mark failure after %s", info.FullName(), failureStore.PodName, deadline.Format(time.RFC3339))
					glog.Errorf(err.Error())
					return false, err
				}
			}

		}
		if tc.Status.TiDB.FailureMembers != nil && len(tc.Status.TiDB.FailureMembers) > 0 {
			for _, failureMember := range tc.Status.TiDB.FailureMembers {
				if _, exist := affectedPods[failureMember.PodName]; exist {
					err := fmt.Errorf("cluster: [%s] the tidb member[%s] should be mark failure after %s", info.FullName(), failureMember.PodName, deadline.Format(time.RFC3339))
					glog.Errorf(err.Error())
					return false, err
				}
			}
		}

		glog.Infof("cluster: [%s] operator's failover feature is pending", info.FullName())
		return false, nil
	}
	return true, nil
}

func (oa *operatorActions) CheckFailoverPendingOrDie(clusters []*TidbClusterConfig, node string, faultPoint *time.Time) {
	if err := wait.Poll(1*time.Minute, 30*time.Minute, func() (bool, error) {
		var passes []bool
		for i := range clusters {
			pass, err := oa.CheckFailoverPending(clusters[i], node, faultPoint)
			if err != nil {
				return pass, err
			}
			passes = append(passes, pass)
		}
		for _, pass := range passes {
			if !pass {
				return false, nil
			}
		}
		return true, nil
	}); err != nil {
		panic("failed to check failover pending")
	}
}

func (oa *operatorActions) CheckFailover(info *TidbClusterConfig, node string) (bool, error) {
	affectedPods, err := oa.getPodsByNode(info, node)
	if err != nil {
		glog.Infof("cluster:[%s] query pods failed,error:%v", info.FullName(), err)
		return false, nil
	}

	if len(affectedPods) == 0 {
		glog.Infof("the cluster:[%s] can not be affected by node:[%s]", info.FullName(), node)
		return true, nil
	}

	tc, err := oa.cli.PingcapV1alpha1().TidbClusters(info.Namespace).Get(info.ClusterName, metav1.GetOptions{})
	if err != nil {
		glog.Errorf("query tidbcluster: [%s] failed, error: %v", info.FullName(), err)
		return false, nil
	}

	for _, affectedPod := range affectedPods {
		switch affectedPod.Labels[label.ComponentLabelKey] {
		case label.PDLabelVal:
			if !oa.pdFailover(affectedPod, tc) {
				return false, nil
			}
		case label.TiKVLabelVal:
			if !oa.tikvFailover(affectedPod, tc) {
				return false, nil
			}
		case label.TiDBLabelVal:
			if !oa.tidbFailover(affectedPod, tc) {
				return false, nil
			}
		}
	}

	glog.Infof("cluster: [%s]'s failover feature has complete", info.FullName())
	return true, nil
}

func (oa *operatorActions) getPodsByNode(info *TidbClusterConfig, node string) (map[string]*corev1.Pod, error) {
	selector, err := label.New().Instance(info.ClusterName).Selector()
	if err != nil {
		glog.Errorf("cluster:[%s] create selector failed, error:%v", info.FullName(), err)
		return nil, err
	}
	pods, err := oa.kubeCli.CoreV1().Pods(info.Namespace).List(metav1.ListOptions{LabelSelector: selector.String()})
	if err != nil {
		glog.Errorf("cluster:[%s] query pods failed, error:%v", info.FullName(), err)
		return nil, err
	}
	podsOfNode := map[string]*corev1.Pod{}
	for i, pod := range pods.Items {
		if pod.Spec.NodeName == node {
			podsOfNode[pod.Name] = &pods.Items[i]
		}
	}

	return podsOfNode, nil
}

func (oa *operatorActions) CheckFailoverOrDie(clusters []*TidbClusterConfig, faultNode string) {
	if err := wait.Poll(1*time.Minute, 30*time.Minute, func() (bool, error) {
		var passes []bool
		for i := range clusters {
			pass, err := oa.CheckFailover(clusters[i], faultNode)
			if err != nil {
				return pass, err
			}
			passes = append(passes, pass)
		}
		for _, pass := range passes {
			if !pass {
				return false, nil
			}
		}
		return true, nil
	}); err != nil {
		panic("failed to check failover")
	}
}

func (oa *operatorActions) CheckRecover(cluster *TidbClusterConfig) (bool, error) {
	tc, err := oa.cli.PingcapV1alpha1().TidbClusters(cluster.Namespace).Get(cluster.ClusterName, metav1.GetOptions{})
	if err != nil {
		return false, nil
	}

	if tc.Status.PD.FailureMembers != nil && len(tc.Status.PD.FailureMembers) > 0 {
		glog.Infof("cluster: [%s]'s pd FailureMembers is not nil, continue to wait", cluster.FullName())
		return false, nil
	}

	if tc.Status.TiDB.FailureMembers != nil && len(tc.Status.TiDB.FailureMembers) > 0 {
		glog.Infof("cluster: [%s]'s tidb FailureMembers is not nil, continue to wait", cluster.FullName())
		return false, nil
	}

	return true, nil
}

func (oa *operatorActions) CheckRecoverOrDie(clusters []*TidbClusterConfig) {
	if err := wait.Poll(DefaultPollInterval, DefaultPollTimeout, func() (bool, error) {
		var passes []bool
		for i := range clusters {
			pass, err := oa.CheckRecover(clusters[i])
			if err != nil {
				return pass, err
			}
			passes = append(passes, pass)
		}
		for _, pass := range passes {
			if !pass {
				return false, nil
			}
		}
		return true, nil
	}); err != nil {
		panic("failed to check recover")
	}
}

func (oa *operatorActions) pdFailover(pod *corev1.Pod, tc *v1alpha1.TidbCluster) bool {
	failure := false
	for _, failureMember := range tc.Status.PD.FailureMembers {
		if failureMember.PodName == pod.GetName() {
			failure = true
			break
		}
	}
	if !failure {
		glog.Infof("tidbCluster:[%s/%s]'s member:[%s] have not become failuremember", tc.Namespace, tc.Name, pod.Name)
		return false
	}

	for _, member := range tc.Status.PD.Members {
		if member.Name == pod.GetName() {
			glog.Infof("tidbCluster:[%s/%s]'s status.members still have pd member:[%s]", tc.Namespace, tc.Name, pod.Name)
			return false
		}
	}

	if tc.Status.PD.Synced && len(tc.Status.PD.Members) == int(tc.Spec.PD.Replicas) {
		return true
	}

	glog.Infof("cluster: [%s/%s] pd:[%s] failover still not complete", tc.Namespace, tc.Name, pod.GetName())

	return false
}

// TODO we should confirm the tombstone exists, important!!!!!!
// 		for example: offline the same pod again and again, and see it in the tombstone stores
// 					 offline two pods, and see them in the tombstone stores
func (oa *operatorActions) tikvFailover(pod *corev1.Pod, tc *v1alpha1.TidbCluster) bool {
	failure := false
	for _, failureStore := range tc.Status.TiKV.FailureStores {
		if failureStore.PodName == pod.GetName() {
			failure = true
			break
		}
	}
	if !failure {
		glog.Infof("tidbCluster:[%s/%s]'s store pod:[%s] have not become failuremember", tc.Namespace, tc.Name, pod.Name)
		return false
	}

	healthCount := 0
	for _, store := range tc.Status.TiKV.Stores {
		if store.State == v1alpha1.TiKVStateUp {
			healthCount++
		}
	}
	if tc.Status.TiKV.Synced && healthCount == int(tc.Spec.TiKV.Replicas) {
		return true
	}

	glog.Infof("cluster: [%s/%s] tikv:[%s] failover still not complete", tc.Namespace, tc.Name, pod.GetName())
	return false
}

func (oa *operatorActions) tidbFailover(pod *corev1.Pod, tc *v1alpha1.TidbCluster) bool {
	failure := false
	for _, failureMember := range tc.Status.TiDB.FailureMembers {
		if failureMember.PodName == pod.GetName() {
			glog.Infof("tidbCluster:[%s/%s]'s store pod:[%s] have not become failuremember", tc.Namespace, tc.Name, pod.Name)
			failure = true
			break
		}
	}
	if !failure {
		return false
	}

	healthCount := 0
	for _, member := range tc.Status.TiDB.Members {
		if member.Health {
			healthCount++
		}
	}

	if healthCount == int(tc.Spec.TiDB.Replicas) {
		return true
	}
	glog.Infof("cluster: [%s/%s] tidb:[%s] failover still not complete", tc.Namespace, tc.Name, pod.GetName())
	return false
}

func (oa *operatorActions) GetPodUIDMap(info *TidbClusterConfig) (map[string]types.UID, error) {
	result := map[string]types.UID{}

	selector, err := label.New().Instance(info.ClusterName).Selector()
	if err != nil {
		return nil, err
	}
	pods, err := oa.kubeCli.CoreV1().Pods(info.Namespace).List(metav1.ListOptions{LabelSelector: selector.String()})
	if err != nil {
		return nil, err
	}
	for _, pod := range pods.Items {
		result[pod.GetName()] = pod.GetUID()
	}

	return result, nil
}

func (oa *operatorActions) GetNodeMap(info *TidbClusterConfig, component string) (map[string][]string, error) {
	nodeMap := make(map[string][]string)
	selector := label.New().Instance(info.ClusterName).Component(component).Labels()
	podList, err := oa.kubeCli.CoreV1().Pods(info.Namespace).List(metav1.ListOptions{
		LabelSelector: labels.SelectorFromSet(selector).String(),
	})
	if err != nil {
		return nil, err
	}

	for _, pod := range podList.Items {
		nodeName := pod.Spec.NodeName
		if len(nodeMap[nodeName]) == 0 {
			nodeMap[nodeName] = make([]string, 0)
		}
		nodeMap[nodeName] = append(nodeMap[nodeName], pod.GetName())
		sort.Strings(nodeMap[nodeName])
	}

	return nodeMap, nil
}

func (oa *operatorActions) CheckOneEtcdDownOrDie(operatorConfig *OperatorConfig, clusters []*TidbClusterConfig, faultNode string) {
	KeepOrDie(3*time.Second, 10*time.Minute, func() error {
		err := oa.CheckK8sAvailable(nil, nil)
		if err != nil {
			return err
		}
		glog.Infof("k8s cluster is available.")
		err = oa.CheckOperatorAvailable(operatorConfig)
		if err != nil {
			return err
		}
		glog.Infof("tidb operator is available.")
		err = oa.CheckTidbClustersAvailable(clusters)
		if err != nil {
			return err
		}
		glog.Infof("all clusters is available")
		return nil
	})
}

func (oa *operatorActions) CheckOneApiserverDownOrDie(operatorConfig *OperatorConfig, clusters []*TidbClusterConfig, faultNode string) {
	affectedPods := map[string]*corev1.Pod{}
	apiserverPod, err := GetApiserverPod(oa.kubeCli, faultNode)
	if err != nil {
		panic(fmt.Errorf("can't find apiserver in node:%s", faultNode))
	}
	if apiserverPod != nil {
		affectedPods[apiserverPod.GetName()] = apiserverPod
	}
	controllerPod, err := GetControllerManagerPod(oa.kubeCli, faultNode)
	if err != nil {
		glog.Infof("can't find controllerManager in node:%s", faultNode)
	}
	if controllerPod != nil {
		affectedPods[controllerPod.GetName()] = controllerPod
	}
	schedulerPod, err := GetSchedulerPod(oa.kubeCli, faultNode)
	if err != nil {
		glog.Infof("can't find scheduler in node:%s", faultNode)
	}
	if schedulerPod != nil {
		affectedPods[schedulerPod.GetName()] = schedulerPod
	}
	dnsPod, err := GetDnsPod(oa.kubeCli, faultNode)
	if err != nil {
		panic(fmt.Errorf("can't find controller-manager in node:%s", faultNode))
	}
	if dnsPod != nil {
		affectedPods[dnsPod.GetName()] = dnsPod
	}
	KeepOrDie(3*time.Second, 10*time.Minute, func() error {
		err := oa.CheckK8sAvailable(map[string]string{faultNode: faultNode}, affectedPods)
		if err != nil {
			return err
		}
		glog.Infof("k8s cluster is available.")
		err = oa.CheckOperatorAvailable(operatorConfig)
		if err != nil {
			return err
		}
		glog.Infof("tidb operator is available.")
		err = oa.CheckTidbClustersAvailable(clusters)
		if err != nil {
			return err
		}
		glog.Infof("all clusters is available")
		return nil
	})
}

func (oa *operatorActions) CheckK8sAvailableOrDie(excludeNodes map[string]string, excludePods map[string]*corev1.Pod) {
	if err := oa.CheckK8sAvailable(excludeNodes, excludePods); err != nil {
		panic(err)
	}
}

func (oa *operatorActions) CheckK8sAvailable(excludeNodes map[string]string, excludePods map[string]*corev1.Pod) error {
	return wait.Poll(3*time.Second, 3*time.Minute, func() (bool, error) {
		nodes, err := oa.kubeCli.CoreV1().Nodes().List(metav1.ListOptions{})
		if err != nil {
			glog.Errorf("failed to list nodes,error:%v", err)
			return false, nil
		}
		for _, node := range nodes.Items {
			if _, exist := excludeNodes[node.GetName()]; exist {
				continue
			}
			for _, condition := range node.Status.Conditions {
				if condition.Type == corev1.NodeReady && condition.Status != corev1.ConditionTrue {
					glog.Errorf("node: [%s] is not in running", node.GetName())
					return false, nil
				}
			}
		}
		systemPods, err := oa.kubeCli.CoreV1().Pods("kube-system").List(metav1.ListOptions{})
		if err != nil {
			glog.Errorf("failed to list kube-system pods,error:%v", err)
			return false, nil
		}
		for _, pod := range systemPods.Items {
			if _, exist := excludePods[pod.GetName()]; exist {
				continue
			}
			podState := GetPodStatus(&pod)
			if podState != string(corev1.PodRunning) {
				glog.Errorf("pod:[%s/%s] is unavailable,state is %s", pod.GetName(), pod.GetNamespace(), podState)
				return false, nil
			}
		}
		return true, nil
	})
}

func (oa *operatorActions) CheckOperatorAvailable(operatorConfig *OperatorConfig) error {
	return wait.Poll(3*time.Second, 3*time.Minute, func() (bool, error) {
		controllerDeployment, err := oa.kubeCli.AppsV1().Deployments(operatorConfig.Namespace).Get(tidbControllerName, metav1.GetOptions{})
		if err != nil {
			glog.Errorf("failed to get deployment：%s failed,error:%v", tidbControllerName, err)
			return false, nil
		}
		if controllerDeployment.Status.AvailableReplicas != *controllerDeployment.Spec.Replicas {
			return false, fmt.Errorf("the %s is not available", tidbControllerName)
		}
		schedulerDeployment, err := oa.kubeCli.AppsV1().Deployments(operatorConfig.Namespace).Get(tidbSchedulerName, metav1.GetOptions{})
		if err != nil {
			glog.Errorf("failed to get deployment：%s failed,error:%v", tidbSchedulerName, err)
			return false, nil
		}
		if schedulerDeployment.Status.AvailableReplicas != *schedulerDeployment.Spec.Replicas {
			return false, fmt.Errorf("the %s is not available", tidbSchedulerName)
		}
		return true, nil
	})
}

func (oa *operatorActions) CheckTidbClustersAvailable(infos []*TidbClusterConfig) error {
	return wait.Poll(3*time.Second, 30*time.Second, func() (bool, error) {
		for _, info := range infos {
			succ, err := oa.addDataToCluster(info)
			if err != nil {
				return false, err
			}
			if !succ {
				return false, nil
			}
		}
		return true, nil
	})

}

var testTableName = "testTable"

func (op *operatorActions) addDataToCluster(info *TidbClusterConfig) (bool, error) {
	db, err := sql.Open("mysql", getDSN(info.Namespace, info.ClusterName, "test", info.Password))
	if err != nil {
		glog.Infof("cluster:[%s] can't open connection to mysql: %v", info.FullName(), err)
		return false, nil
	}
	defer db.Close()

	_, err = db.Exec(fmt.Sprintf("CREATE TABLE %s (name VARCHAR(64))", testTableName))
	if err != nil && !tableAlreadyExist(err) {
		glog.Infof("cluster:[%s] can't create table to mysql: %v", info.FullName(), err)
		return false, nil
	}

	_, err = db.Exec(fmt.Sprintf("INSERT INTO %s VALUES (?)", testTableName), "testValue")
	if err != nil {
		glog.Infof("cluster:[%s] can't insert data to mysql: %v", info.FullName(), err)
		return false, nil
	}

	return true, nil
}

func GetPodStatus(pod *corev1.Pod) string {
	reason := string(pod.Status.Phase)
	if pod.Status.Reason != "" {
		reason = pod.Status.Reason
	}

	initializing := false
	for i := range pod.Status.InitContainerStatuses {
		container := pod.Status.InitContainerStatuses[i]
		switch {
		case container.State.Terminated != nil && container.State.Terminated.ExitCode == 0:
			continue
		case container.State.Terminated != nil:
			// initialization is failed
			if len(container.State.Terminated.Reason) == 0 {
				if container.State.Terminated.Signal != 0 {
					reason = fmt.Sprintf("Init:Signal:%d", container.State.Terminated.Signal)
				} else {
					reason = fmt.Sprintf("Init:ExitCode:%d", container.State.Terminated.ExitCode)
				}
			} else {
				reason = "Init:" + container.State.Terminated.Reason
			}
			initializing = true
		case container.State.Waiting != nil && len(container.State.Waiting.Reason) > 0 && container.State.Waiting.Reason != "PodInitializing":
			reason = "Init:" + container.State.Waiting.Reason
			initializing = true
		default:
			reason = fmt.Sprintf("Init:%d/%d", i, len(pod.Spec.InitContainers))
			initializing = true
		}
		break
	}
	if !initializing {
		for i := len(pod.Status.ContainerStatuses) - 1; i >= 0; i-- {
			container := pod.Status.ContainerStatuses[i]

			if container.State.Waiting != nil && container.State.Waiting.Reason != "" {
				reason = container.State.Waiting.Reason
			} else if container.State.Terminated != nil && container.State.Terminated.Reason != "" {
				reason = container.State.Terminated.Reason
			} else if container.State.Terminated != nil && container.State.Terminated.Reason == "" {
				if container.State.Terminated.Signal != 0 {
					reason = fmt.Sprintf("Signal:%d", container.State.Terminated.Signal)
				} else {
					reason = fmt.Sprintf("ExitCode:%d", container.State.Terminated.ExitCode)
				}
			}
		}
	}

	if pod.DeletionTimestamp != nil && pod.Status.Reason == NodeUnreachablePodReason {
		reason = "Unknown"
	} else if pod.DeletionTimestamp != nil {
		reason = "Terminating"
	}

	return reason
}

func tableAlreadyExist(err error) bool {
	return strings.Contains(err.Error(), "already exists")
}<|MERGE_RESOLUTION|>--- conflicted
+++ resolved
@@ -70,9 +70,7 @@
 		glog.Infof("truncate sst file target store: id=%s pod=%s", store.ID, store.PodName)
 	}
 
-<<<<<<< HEAD
 	oa.emitEvent(info, fmt.Sprintf("TruncateSSTFile: tikv: %s", store.PodName))
-=======
 	glog.Infof("deleting pod: [%s/%s] and wait 1 minute for the pod to terminate", info.Namespace, store.PodName)
 	err = cli.CoreV1().Pods(info.Namespace).Delete(store.PodName, nil)
 	if err != nil {
@@ -80,7 +78,6 @@
 	}
 
 	time.Sleep(1 * time.Minute)
->>>>>>> c7b154eb
 
 	// truncate the sst file and wait for failover
 	err = tikvOps.TruncateSSTFile(ops.TruncateOptions{
@@ -93,8 +90,8 @@
 	}
 	oa.emitEvent(info, fmt.Sprintf("TruncateSSTFile: tikv: %s/%s", info.Namespace, store.PodName))
 
-<<<<<<< HEAD
 	// delete tikv pod
+	glog.Infof("deleting pod: [%s/%s] again", info.Namespace, store.PodName)
 	wait.Poll(10*time.Second, time.Minute, func() (bool, error) {
 		err = oa.kubeCli.CoreV1().Pods(info.Namespace).Delete(store.PodName, &metav1.DeleteOptions{})
 		if err != nil {
@@ -102,13 +99,6 @@
 		}
 		return true, nil
 	})
-=======
-	glog.Infof("deleting pod: [%s/%s] again", info.Namespace, store.PodName)
-	err = cli.CoreV1().Pods(info.Namespace).Delete(store.PodName, nil)
-	if err != nil {
-		return err
-	}
->>>>>>> c7b154eb
 
 	tikvOps.SetPoll(DefaultPollInterval, maxStoreDownTime+tikvFailoverPeriod+failoverTimeout)
 
