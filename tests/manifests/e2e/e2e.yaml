--- conflicted
+++ resolved
@@ -48,13 +48,9 @@
     - /usr/local/bin/e2e
     - --operator-tag=e2e
     - --operator-image=pingcap/tidb-operator:latest
-<<<<<<< HEAD
-    - --tidb-versions=v2.1.3,v2.1.4
+    - --tidb-versions=v3.0.0-beta.1,v3.0.0-rc.1
     - --chart-dir=/charts
     - --manifest-dir=/manifests
-=======
-    - --tidb-versions=v3.0.0-beta.1,v3.0.0-rc.1
->>>>>>> 8aa23861
     volumeMounts:
     - mountPath: /logDir
       name: logdir
