apiVersion: v1
kind: Service
metadata:
  name: webhook-service
  namespace: tidb-operator-stability
  labels:
    app: webhook-service
spec:
  ports:
  - port: 443
    targetPort: 443
  selector:
    app: webhook
---
kind: ClusterRoleBinding
apiVersion: rbac.authorization.k8s.io/v1beta1
metadata:
  name: tidb-operator-stability
subjects:
- kind: ServiceAccount
  namespace: tidb-operator-stability
  name: tidb-operator-stability
roleRef:
  kind: ClusterRole
  name: cluster-admin
  apiGroup: rbac.authorization.k8s.io
---
kind: ServiceAccount
apiVersion: v1
metadata:
  namespace: tidb-operator-stability
  name: tidb-operator-stability
---
apiVersion: v1
kind: Pod
metadata:
  namespace: tidb-operator-stability
  name: tidb-operator-stability
  labels:
    app: webhook
spec:
  serviceAccount: tidb-operator-stability
  containers:
  - name: tidb-operator-stability
    image: ""
    imagePullPolicy: Always
    command:
<<<<<<< HEAD
    - /bin/sh
    - -c
    - |
      set -e
      for i in `seq 1 100`
      do
        echo "######################## $i begin ########################"
        /usr/local/bin/stability-test --config=/etc/tidb-operator-stability/config.yaml
        echo "######################## $i end ##########################"
      done
=======
    - /usr/local/bin/stability-test
    - --config=/etc/tidb-operator-stability/config.yaml
    - --slack-webhook-url=""
>>>>>>> 6598b4d3
    volumeMounts:
    - mountPath: /logDir
      name: logdir
    - name: config
      readOnly: true
      mountPath: /etc/tidb-operator-stability
    env:
    - name: MY_NODE_NAME
      valueFrom:
        fieldRef:
          fieldPath: spec.nodeName
    - name: NAMESPACE
      valueFrom:
        fieldRef:
          fieldPath: metadata.namespace
  volumes:
  - name: logdir
    hostPath:
      path: /var/log
      type: Directory
  - name: config
    configMap:
      name: tidb-operator-stability-config
      items:
      - key: config
        path: config.yaml
  restartPolicy: Never<|MERGE_RESOLUTION|>--- conflicted
+++ resolved
@@ -45,7 +45,6 @@
     image: ""
     imagePullPolicy: Always
     command:
-<<<<<<< HEAD
     - /bin/sh
     - -c
     - |
@@ -53,14 +52,11 @@
       for i in `seq 1 100`
       do
         echo "######################## $i begin ########################"
-        /usr/local/bin/stability-test --config=/etc/tidb-operator-stability/config.yaml
+        /usr/local/bin/stability-test \
+        --config=/etc/tidb-operator-stability/config.yaml \
+        --config=/etc/tidb-operator-stability/config.yaml
         echo "######################## $i end ##########################"
       done
-=======
-    - /usr/local/bin/stability-test
-    - --config=/etc/tidb-operator-stability/config.yaml
-    - --slack-webhook-url=""
->>>>>>> 6598b4d3
     volumeMounts:
     - mountPath: /logDir
       name: logdir
