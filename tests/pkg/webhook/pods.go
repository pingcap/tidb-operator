--- conflicted
+++ resolved
@@ -113,54 +113,6 @@
 			os.Exit(3)
 		}
 		glog.Infof("savely delete pod namespace %s name %s leader name %s", namespace, name, leader.Name)
-
-<<<<<<< HEAD
-=======
-		// } else if pod.Labels[label.ComponentLabelKey] == "tikv" {
-	} else if false {
-
-		var storeID uint64
-		storeID = 0
-		for _, store := range tc.Status.TiKV.Stores {
-			if store.PodName == name {
-				storeID, err = strconv.ParseUint(store.ID, 10, 64)
-				if err != nil {
-					glog.Errorf("fail to convert string to int while deleting PD err %v", err)
-					return &reviewResponse
-				}
-				break
-			}
-		}
-
-		// Fail to get store in stores
-		if storeID == 0 {
-			glog.Errorf("fail to find store in TIKV.Stores podname %s", name)
-			return &reviewResponse
-		}
-
-		storeInfo, err := pdClient.GetStore(storeID)
-		if err != nil {
-			glog.Errorf("fail to read storeID %d response %v", storeID, err)
-			return &reviewResponse
-		}
-
-		beforeCount := kvLeaderMap[namespace][name]
-		afterCount := storeInfo.Status.LeaderCount
-
-		if beforeCount != 0 && !(afterCount < beforeCount) && tc.Status.TiKV.StatefulSet.Replicas > 1 {
-			time.Sleep(10 * time.Second)
-			err := fmt.Errorf("failed to evict leader from %s/%s, before: %d, now: %d",
-				namespace, name, beforeCount, afterCount)
-			glog.Error(err)
-			sendErr := slack.SendErrMsg(err.Error())
-			if sendErr != nil {
-				glog.Error(sendErr)
-			}
-			// TODO use context instead
-			os.Exit(3)
-		}
-		glog.Infof("savely delete pod namespace %s name %s before count %d after count %d", namespace, name, beforeCount, afterCount)
->>>>>>> 9a73329a
 	}
 	reviewResponse.Allowed = true
 	return &reviewResponse
