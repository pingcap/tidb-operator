--- conflicted
+++ resolved
@@ -19,50 +19,6 @@
 	"k8s.io/api/admission/v1beta1"
 )
 
-<<<<<<< HEAD
-=======
-var (
-	// Pod name may the same in different namespaces
-	kvLeaderMap map[string]map[string]int
-)
-
-func GetAllKVLeaders(versionCli versioned.Interface, namespace string, clusterName string) error {
-
-	if kvLeaderMap == nil {
-		kvLeaderMap = make(map[string]map[string]int)
-	}
-
-	if kvLeaderMap[namespace] == nil {
-		kvLeaderMap[namespace] = make(map[string]int)
-	}
-
-	tc, err := versionCli.PingcapV1alpha1().TidbClusters(namespace).Get(clusterName, metav1.GetOptions{})
-
-	if err != nil {
-		glog.Infof("fail to get tc clustername %s namesapce %s %v", clusterName, namespace, err)
-		return err
-	}
-
-	pdClient := pdapi.NewDefaultPDControl().GetPDClient(pdapi.Namespace(tc.GetNamespace()), tc.GetName())
-
-	for _, store := range tc.Status.TiKV.Stores {
-		storeID, err := strconv.ParseUint(store.ID, 10, 64)
-		if err != nil {
-			glog.Errorf("fail to convert string to int while deleting TIKV err %v", err)
-			return err
-		}
-		storeInfo, err := pdClient.GetStore(storeID)
-		if err != nil {
-			glog.Errorf("fail to read response %v", err)
-			return err
-		}
-		kvLeaderMap[namespace][store.PodName] = storeInfo.Status.LeaderCount
-	}
-
-	return nil
-}
-
->>>>>>> af4b67db
 // only allow pods to be delete when it is not ddlowner of tidb, not leader of pd and not
 // master of tikv.
 func admitPods(ar v1beta1.AdmissionReview) *v1beta1.AdmissionResponse {
