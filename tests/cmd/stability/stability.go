package main

import (
	"fmt"

	"github.com/pingcap/tidb-operator/tests"
	"k8s.io/api/core/v1"
)

func newOperatorConfig() *tests.OperatorConfig {
	return &tests.OperatorConfig{
		Namespace:      "pingcap",
		ReleaseName:    "operator",
		Image:          cfg.OperatorImage,
		Tag:            cfg.OperatorTag,
		SchedulerImage: "gcr.io/google-containers/hyperkube",
		SchedulerFeatures: []string{
			"StableScheduling",
		},
		LogLevel:           "2",
		WebhookServiceName: tests.WebhookServiceName,
		WebhookSecretName:  "webhook-secret",
		WebhookConfigName:  "webhook-config",
		ImagePullPolicy:    v1.PullAlways,
		TestMode:           true,
	}
}

func newTidbClusterConfig(ns, clusterName string) *tests.TidbClusterConfig {
	tidbVersion := cfg.GetTiDBVersionOrDie()

	topologyKey := "rack"
	return &tests.TidbClusterConfig{
		Namespace:        ns,
		ClusterName:      clusterName,
		OperatorTag:      cfg.OperatorTag,
		PDImage:          fmt.Sprintf("pingcap/pd:%s", tidbVersion),
		TiKVImage:        fmt.Sprintf("pingcap/tikv:%s", tidbVersion),
		TiDBImage:        fmt.Sprintf("pingcap/tidb:%s", tidbVersion),
		StorageClassName: "local-storage",
		UserName:         "root",
		Password:         "admin",
		InitSecretName:   fmt.Sprintf("%s-set-secret", clusterName),
		BackupSecretName: fmt.Sprintf("%s-backup-secret", clusterName),
		BackupName:       "backup",
		Resources: map[string]string{
			"pd.resources.limits.cpu":        "1000m",
			"pd.resources.limits.memory":     "2Gi",
			"pd.resources.requests.cpu":      "200m",
			"pd.resources.requests.memory":   "1Gi",
			"tikv.resources.limits.cpu":      "8000m",
			"tikv.resources.limits.memory":   "16Gi",
			"tikv.resources.requests.cpu":    "1000m",
			"tikv.resources.requests.memory": "2Gi",
			"tidb.resources.limits.cpu":      "8000m",
			"tidb.resources.limits.memory":   "8Gi",
			"tidb.resources.requests.cpu":    "500m",
			"tidb.resources.requests.memory": "1Gi",
			"monitor.persistent":             "true",
			"discovery.image":                cfg.OperatorImage,
			"tikv.defaultcfBlockCacheSize":   "8GB",
			"tikv.writecfBlockCacheSize":     "2GB",
		},
		Args: map[string]string{
			"binlog.drainer.workerCount": "1024",
			"binlog.drainer.txnBatch":    "512",
		},
		Monitor:             true,
		BlockWriteConfig:    cfg.BlockWriter,
		PDMaxReplicas:       3,
		TiKVGrpcConcurrency: 4,
		TiDBTokenLimit:      1000,
		PDLogLevel:          "info",
<<<<<<< HEAD
		SubValues:           tests.GetAffinityConfigOrDie(clusterName, ns, topologyKey),
=======
		TopologyKey:         topologyKey,
		SubValues:           tests.GetAffinityConfigOrDie(clusterName, ns, topologyKey, []string{topologyKey}),
>>>>>>> d1c02022
	}
}<|MERGE_RESOLUTION|>--- conflicted
+++ resolved
@@ -71,11 +71,6 @@
 		TiKVGrpcConcurrency: 4,
 		TiDBTokenLimit:      1000,
 		PDLogLevel:          "info",
-<<<<<<< HEAD
 		SubValues:           tests.GetAffinityConfigOrDie(clusterName, ns, topologyKey),
-=======
-		TopologyKey:         topologyKey,
-		SubValues:           tests.GetAffinityConfigOrDie(clusterName, ns, topologyKey, []string{topologyKey}),
->>>>>>> d1c02022
 	}
 }