--- conflicted
+++ resolved
@@ -15,11 +15,12 @@
 
 import (
 	"fmt"
-	"k8s.io/api/core/v1"
 	"net/http"
 	_ "net/http/pprof"
 	"strconv"
 	"time"
+
+	"k8s.io/api/core/v1"
 
 	"github.com/golang/glog"
 	"github.com/jinzhu/copier"
@@ -173,10 +174,8 @@
 	})
 	go c.Start()
 
-<<<<<<< HEAD
 	oa.LabelNodesOrDie()
 
-=======
 	fn := func() {
 		run(oa, fta, conf, operatorCfg, allClusters, cluster1, cluster2,
 			onePDCluster, upgardeTiDBVersions, clusterRestoreTo, clusterBackupFrom)
@@ -196,7 +195,6 @@
 	clusterRestoreTo *tests.TidbClusterConfig,
 	clusterBackupFrom *tests.TidbClusterConfig,
 ) {
->>>>>>> a875bf57
 	// clean and deploy operator
 	oa.CleanOperatorOrDie(operatorCfg)
 	oa.DeployOperatorOrDie(operatorCfg)
