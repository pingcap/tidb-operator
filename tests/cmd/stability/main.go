// Copyright 2018 PingCAP, Inc.
//
// Licensed under the Apache License, Version 2.0 (the "License");
// you may not use this file except in compliance with the License.
// You may obtain a copy of the License at
//
//     http://www.apache.org/licenses/LICENSE-2.0
//
// Unless required by applicable law or agreed to in writing, software
// distributed under the License is distributed on an "AS IS" BASIS,
// See the License for the specific language governing permissions and
// limitations under the License.package spec

package main

import (
	"fmt"
	"net/http"
	_ "net/http/pprof"
	"time"

	"github.com/golang/glog"
	"github.com/jinzhu/copier"
	"github.com/pingcap/tidb-operator/tests/pkg/client"
	"k8s.io/apiserver/pkg/util/logs"

	"github.com/pingcap/tidb-operator/tests"
	"github.com/pingcap/tidb-operator/tests/backup"
)

func main() {
	logs.InitLogs()
	defer logs.FlushLogs()
	go func() {
		glog.Info(http.ListenAndServe(":6060", nil))
	}()

	conf := tests.ParseConfigOrDie()
	cli, kubeCli := client.NewCliOrDie()
<<<<<<< HEAD

	oa := tests.NewOperatorActions(cli, kubeCli, tests.DefaultPollTimeout, conf)
=======
	oa := tests.NewOperatorActions(cli, kubeCli, tests.DefaultPollInterval, conf)
>>>>>>> c7b154eb
	fta := tests.NewFaultTriggerAction(cli, kubeCli, conf)
	fta.CheckAndRecoverEnvOrDie()

	tidbVersion := conf.GetTiDBVersionOrDie()
	upgardeTiDBVersions := conf.GetUpgradeTidbVersionsOrDie()

	// operator config
	operatorCfg := &tests.OperatorConfig{
		Namespace:          "pingcap",
		ReleaseName:        "operator",
		Image:              conf.OperatorImage,
		Tag:                conf.OperatorTag,
		SchedulerImage:     "gcr.io/google-containers/hyperkube",
		LogLevel:           "2",
		WebhookServiceName: "webhook-service",
		WebhookSecretName:  "webhook-secret",
		WebhookConfigName:  "webhook-config",
	}

	// start a http server in goruntine
	go oa.StartValidatingAdmissionWebhookServerOrDie(operatorCfg)

	// TODO remove this
	// create database and table and insert a column for test backup and restore
	initSql := `"create database record;use record;create table test(t char(32))"`

	// two clusters in different namespaces
	clusterName1 := "stability-cluster1"
	clusterName2 := "stability-cluster2"
	cluster1 := &tests.TidbClusterConfig{
		Namespace:        clusterName1,
		ClusterName:      clusterName1,
		OperatorTag:      conf.OperatorTag,
		PDImage:          fmt.Sprintf("pingcap/pd:%s", tidbVersion),
		TiKVImage:        fmt.Sprintf("pingcap/tikv:%s", tidbVersion),
		TiDBImage:        fmt.Sprintf("pingcap/tidb:%s", tidbVersion),
		StorageClassName: "local-storage",
		Password:         "admin",
		InitSql:          initSql,
		UserName:         "root",
		InitSecretName:   fmt.Sprintf("%s-set-secret", clusterName1),
		BackupSecretName: fmt.Sprintf("%s-backup-secret", clusterName1),
		BackupName:       "backup",
		Resources: map[string]string{
			"pd.resources.limits.cpu":        "1000m",
			"pd.resources.limits.memory":     "2Gi",
			"pd.resources.requests.cpu":      "200m",
			"pd.resources.requests.memory":   "1Gi",
			"tikv.resources.limits.cpu":      "2000m",
			"tikv.resources.limits.memory":   "4Gi",
			"tikv.resources.requests.cpu":    "1000m",
			"tikv.resources.requests.memory": "2Gi",
			"tidb.resources.limits.cpu":      "2000m",
			"tidb.resources.limits.memory":   "4Gi",
			"tidb.resources.requests.cpu":    "500m",
			"tidb.resources.requests.memory": "1Gi",
			"monitor.persistent":             "true",
		},
		Args:             map[string]string{},
		Monitor:          true,
		BlockWriteConfig: conf.BlockWriter,
	}
	cluster2 := &tests.TidbClusterConfig{
		Namespace:        clusterName2,
		ClusterName:      clusterName2,
		OperatorTag:      conf.OperatorTag,
		PDImage:          fmt.Sprintf("pingcap/pd:%s", tidbVersion),
		TiKVImage:        fmt.Sprintf("pingcap/tikv:%s", tidbVersion),
		TiDBImage:        fmt.Sprintf("pingcap/tidb:%s", tidbVersion),
		StorageClassName: "local-storage",
		Password:         "admin",
		InitSql:          initSql,
		UserName:         "root",
		InitSecretName:   fmt.Sprintf("%s-set-secret", clusterName2),
		BackupSecretName: fmt.Sprintf("%s-backup-secret", clusterName2),
		BackupName:       "backup",
		Resources: map[string]string{
			"pd.resources.limits.cpu":        "1000m",
			"pd.resources.limits.memory":     "2Gi",
			"pd.resources.requests.cpu":      "200m",
			"pd.resources.requests.memory":   "1Gi",
			"tikv.resources.limits.cpu":      "2000m",
			"tikv.resources.limits.memory":   "4Gi",
			"tikv.resources.requests.cpu":    "1000m",
			"tikv.resources.requests.memory": "2Gi",
			"tidb.resources.limits.cpu":      "2000m",
			"tidb.resources.limits.memory":   "4Gi",
			"tidb.resources.requests.cpu":    "500m",
			"tidb.resources.requests.memory": "1Gi",
			// TODO assert the the monitor's pvc exist and clean it when bootstrapping
			"monitor.persistent": "true",
		},
		Args:             map[string]string{},
		Monitor:          true,
		BlockWriteConfig: conf.BlockWriter,
	}

	// cluster backup and restore
	clusterBackupFrom := cluster1
	clusterRestoreTo := &tests.TidbClusterConfig{}
	copier.Copy(clusterRestoreTo, clusterBackupFrom)
	clusterRestoreTo.ClusterName = "cluster-restore"

	allClusters := []*tests.TidbClusterConfig{cluster1, cluster2, clusterRestoreTo}

	defer func() {
		oa.DumpAllLogs(operatorCfg, allClusters)
	}()

	// clean and deploy operator
	oa.CleanOperatorOrDie(operatorCfg)
	oa.DeployOperatorOrDie(operatorCfg)

	// clean all clusters
	for _, cluster := range allClusters {
		oa.CleanTidbClusterOrDie(cluster)
	}

	// deploy and check cluster1, cluster2
	oa.DeployTidbClusterOrDie(cluster1)
	oa.DeployTidbClusterOrDie(cluster2)
	oa.CheckTidbClusterStatusOrDie(cluster1)
	oa.CheckTidbClusterStatusOrDie(cluster2)

	go oa.BeginInsertDataToOrDie(cluster1)
	defer oa.StopInsertDataTo(cluster1)
	go oa.BeginInsertDataToOrDie(cluster2)
	defer oa.StopInsertDataTo(cluster2)

	// scale out cluster1 and cluster2
	cluster1.ScaleTiDB(3).ScaleTiKV(5).ScalePD(5)
	oa.ScaleTidbClusterOrDie(cluster1)
	cluster2.ScaleTiDB(3).ScaleTiKV(5).ScalePD(5)
	oa.ScaleTidbClusterOrDie(cluster2)
	time.Sleep(30 * time.Second)
	oa.CheckTidbClusterStatusOrDie(cluster1)
	oa.CheckTidbClusterStatusOrDie(cluster2)

	// scale in cluster1 and cluster2
	cluster1.ScaleTiDB(2).ScaleTiKV(3).ScalePD(3)
	oa.ScaleTidbClusterOrDie(cluster1)
	cluster2.ScaleTiDB(2).ScaleTiKV(3).ScalePD(3)
	oa.ScaleTidbClusterOrDie(cluster2)
	time.Sleep(30 * time.Second)
	oa.CheckTidbClusterStatusOrDie(cluster1)
	oa.CheckTidbClusterStatusOrDie(cluster2)

	// before upgrade cluster, register webhook first
	oa.RegisterWebHookAndServiceOrDie(operatorCfg)

	// upgrade cluster1 and cluster2
	firstUpgradeVersion := upgardeTiDBVersions[0]
	cluster1.UpgradeAll(firstUpgradeVersion)
	cluster2.UpgradeAll(firstUpgradeVersion)
	oa.UpgradeTidbClusterOrDie(cluster1)
	oa.UpgradeTidbClusterOrDie(cluster2)
	time.Sleep(30 * time.Second)
	oa.CheckTidbClusterStatusOrDie(cluster1)
	oa.CheckTidbClusterStatusOrDie(cluster2)

	// after upgrade cluster, clean webhook
	oa.CleanWebHookAndService(operatorCfg)

	// deploy and check cluster restore
	oa.DeployTidbClusterOrDie(clusterRestoreTo)
	oa.CheckTidbClusterStatusOrDie(clusterRestoreTo)

	// restore
	backup.NewBackupCase(oa, clusterBackupFrom, clusterRestoreTo).RunOrDie()

	// stop a node and failover automatically
	physicalNode, node, faultTime := fta.StopNodeOrDie()
	oa.CheckFailoverPendingOrDie(allClusters, &faultTime)
	oa.CheckFailoverOrDie(allClusters, node)
	time.Sleep(3 * time.Minute)
	fta.StartNodeOrDie(physicalNode, node)
	oa.CheckRecoverOrDie(allClusters)
	for _, cluster := range allClusters {
		oa.CheckTidbClusterStatusOrDie(cluster)
	}

	// truncate a sst file and check failover
	oa.TruncateSSTFileThenCheckFailoverOrDie(cluster1, 5*time.Minute)

	//clean temp dirs when stability success
	err := conf.CleanTempDirs()
	if err != nil {
		glog.Errorf("failed to clean temp dirs, this error can be ignored.")
	}
	glog.Infof("\nFinished.")
}<|MERGE_RESOLUTION|>--- conflicted
+++ resolved
@@ -37,12 +37,8 @@
 
 	conf := tests.ParseConfigOrDie()
 	cli, kubeCli := client.NewCliOrDie()
-<<<<<<< HEAD
-
-	oa := tests.NewOperatorActions(cli, kubeCli, tests.DefaultPollTimeout, conf)
-=======
+
 	oa := tests.NewOperatorActions(cli, kubeCli, tests.DefaultPollInterval, conf)
->>>>>>> c7b154eb
 	fta := tests.NewFaultTriggerAction(cli, kubeCli, conf)
 	fta.CheckAndRecoverEnvOrDie()
 
