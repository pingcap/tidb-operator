// Copyright 2018 PingCAP, Inc.
//
// Licensed under the Apache License, Version 2.0 (the "License");
// you may not use this file except in compliance with the License.
// You may obtain a copy of the License at
//
//     http://www.apache.org/licenses/LICENSE-2.0
//
// Unless required by applicable law or agreed to in writing, software
// distributed under the License is distributed on an "AS IS" BASIS,
// See the License for the specific language governing permissions and
// limitations under the License.package spec

package main

import (
	"fmt"
	"net/http"
	_ "net/http/pprof"
	"time"

	"github.com/golang/glog"
	"github.com/jinzhu/copier"
	"github.com/pingcap/tidb-operator/tests/pkg/client"
	"k8s.io/apiserver/pkg/util/logs"

	"github.com/pingcap/tidb-operator/tests"
	"github.com/pingcap/tidb-operator/tests/backup"
)

func main() {
	logs.InitLogs()
	defer logs.FlushLogs()
	go func() {
		glog.Info(http.ListenAndServe("localhost:6060", nil))
	}()

	conf := tests.ParseConfigOrDie()
	cli, kubeCli := client.NewCliOrDie()
<<<<<<< HEAD

	oa := tests.NewOperatorActions(cli, kubeCli, conf)
=======
	oa := tests.NewOperatorActions(cli, kubeCli, tests.DefaultPollTimeout, conf)
>>>>>>> e0514657
	fta := tests.NewFaultTriggerAction(cli, kubeCli, conf)
	fta.CheckAndRecoverEnvOrDie()

	tidbVersion := conf.GetTiDBVersionOrDie()
	upgardeTiDBVersions := conf.GetUpgradeTidbVersionsOrDie()

	// operator config
	operatorCfg := &tests.OperatorConfig{
		Namespace:          "pingcap",
		ReleaseName:        "operator",
		Image:              conf.OperatorImage,
		Tag:                conf.OperatorTag,
		SchedulerImage:     "gcr.io/google-containers/hyperkube",
		LogLevel:           "2",
		WebhookServiceName: "webhook-service",
		WebhookSecretName:  "webhook-secret",
		WebhookConfigName:  "webhook-config",
	}

	// start a http server in goruntine
	go oa.StartValidatingAdmissionWebhookServerOrDie(operatorCfg)

	// TODO remove this
	// create database and table and insert a column for test backup and restore
	initSql := `"create database record;use record;create table test(t char(32))"`

	// two clusters in different namespaces
	clusterName1 := "stability-cluster1"
	clusterName2 := "stability-cluster2"
	cluster1 := &tests.TidbClusterConfig{
		Namespace:        clusterName1,
		ClusterName:      clusterName1,
		OperatorTag:      conf.OperatorTag,
		PDImage:          fmt.Sprintf("pingcap/pd:%s", tidbVersion),
		TiKVImage:        fmt.Sprintf("pingcap/tikv:%s", tidbVersion),
		TiDBImage:        fmt.Sprintf("pingcap/tidb:%s", tidbVersion),
		StorageClassName: "local-storage",
		Password:         "admin",
		InitSql:          initSql,
		UserName:         "root",
		InitSecretName:   fmt.Sprintf("%s-set-secret", clusterName1),
		BackupSecretName: fmt.Sprintf("%s-backup-secret", clusterName1),
		BackupName:       "backup",
		Resources: map[string]string{
			"pd.resources.limits.cpu":        "1000m",
			"pd.resources.limits.memory":     "2Gi",
			"pd.resources.requests.cpu":      "200m",
			"pd.resources.requests.memory":   "1Gi",
			"tikv.resources.limits.cpu":      "2000m",
			"tikv.resources.limits.memory":   "4Gi",
			"tikv.resources.requests.cpu":    "1000m",
			"tikv.resources.requests.memory": "2Gi",
			"tidb.resources.limits.cpu":      "2000m",
			"tidb.resources.limits.memory":   "4Gi",
			"tidb.resources.requests.cpu":    "500m",
			"tidb.resources.requests.memory": "1Gi",
			"monitor.persistent":             "true",
		},
		Args:             map[string]string{},
		Monitor:          true,
		BlockWriteConfig: conf.BlockWriter,
	}
	cluster2 := &tests.TidbClusterConfig{
		Namespace:        clusterName2,
		ClusterName:      clusterName2,
		OperatorTag:      conf.OperatorTag,
		PDImage:          fmt.Sprintf("pingcap/pd:%s", tidbVersion),
		TiKVImage:        fmt.Sprintf("pingcap/tikv:%s", tidbVersion),
		TiDBImage:        fmt.Sprintf("pingcap/tidb:%s", tidbVersion),
		StorageClassName: "local-storage",
		Password:         "admin",
		InitSql:          initSql,
		UserName:         "root",
		InitSecretName:   fmt.Sprintf("%s-set-secret", clusterName2),
		BackupSecretName: fmt.Sprintf("%s-backup-secret", clusterName2),
		BackupName:       "backup",
		Resources: map[string]string{
			"pd.resources.limits.cpu":        "1000m",
			"pd.resources.limits.memory":     "2Gi",
			"pd.resources.requests.cpu":      "200m",
			"pd.resources.requests.memory":   "1Gi",
			"tikv.resources.limits.cpu":      "2000m",
			"tikv.resources.limits.memory":   "4Gi",
			"tikv.resources.requests.cpu":    "1000m",
			"tikv.resources.requests.memory": "2Gi",
			"tidb.resources.limits.cpu":      "2000m",
			"tidb.resources.limits.memory":   "4Gi",
			"tidb.resources.requests.cpu":    "500m",
			"tidb.resources.requests.memory": "1Gi",
			// TODO assert the the monitor's pvc exist and clean it when bootstrapping
			"monitor.persistent": "true",
		},
		Args:             map[string]string{},
		Monitor:          true,
		BlockWriteConfig: conf.BlockWriter,
	}

	// cluster backup and restore
	clusterBackupFrom := cluster1
	clusterRestoreTo := &tests.TidbClusterConfig{}
	copier.Copy(clusterRestoreTo, clusterBackupFrom)
	clusterRestoreTo.ClusterName = "cluster-restore"

	allClusters := []*tests.TidbClusterConfig{cluster1, cluster2, clusterRestoreTo}

	defer func() {
		oa.DumpAllLogs(operatorCfg, allClusters)
	}()

	// clean and deploy operator
	oa.CleanOperatorOrDie(operatorCfg)
	oa.DeployOperatorOrDie(operatorCfg)

	// clean all clusters
	for _, cluster := range allClusters {
		oa.CleanTidbClusterOrDie(cluster)
	}

	// deploy and check cluster1, cluster2
	oa.DeployTidbClusterOrDie(cluster1)
	oa.DeployTidbClusterOrDie(cluster2)
	oa.CheckTidbClusterStatusOrDie(cluster1)
	oa.CheckTidbClusterStatusOrDie(cluster2)

	go oa.BeginInsertDataToOrDie(cluster1)
	defer oa.StopInsertDataTo(cluster1)
	go oa.BeginInsertDataToOrDie(cluster2)
	defer oa.StopInsertDataTo(cluster2)

	// scale out cluster1 and cluster2
	cluster1.ScaleTiDB(3).ScaleTiKV(5).ScalePD(5)
	oa.ScaleTidbClusterOrDie(cluster1)
	cluster2.ScaleTiDB(3).ScaleTiKV(5).ScalePD(5)
	oa.ScaleTidbClusterOrDie(cluster2)
	time.Sleep(30 * time.Second)
	oa.CheckTidbClusterStatusOrDie(cluster1)
	oa.CheckTidbClusterStatusOrDie(cluster2)

	// scale in cluster1 and cluster2
	cluster1.ScaleTiDB(2).ScaleTiKV(3).ScalePD(3)
	oa.ScaleTidbClusterOrDie(cluster1)
	cluster2.ScaleTiDB(2).ScaleTiKV(3).ScalePD(3)
	oa.ScaleTidbClusterOrDie(cluster2)
	time.Sleep(30 * time.Second)
	oa.CheckTidbClusterStatusOrDie(cluster1)
	oa.CheckTidbClusterStatusOrDie(cluster2)

	// before upgrade cluster, register webhook first
	oa.RegisterWebHookAndServiceOrDie(operatorCfg)

	// upgrade cluster1 and cluster2
	firstUpgradeVersion := upgardeTiDBVersions[0]
	cluster1.UpgradeAll(firstUpgradeVersion)
	cluster2.UpgradeAll(firstUpgradeVersion)
	oa.UpgradeTidbClusterOrDie(cluster1)
	oa.UpgradeTidbClusterOrDie(cluster2)
	time.Sleep(30 * time.Second)
	oa.CheckTidbClusterStatusOrDie(cluster1)
	oa.CheckTidbClusterStatusOrDie(cluster2)

	// after upgrade cluster, clean webhook
	oa.CleanWebHookAndService(operatorCfg)

	// deploy and check cluster restore
	oa.DeployTidbClusterOrDie(clusterRestoreTo)
	oa.CheckTidbClusterStatusOrDie(clusterRestoreTo)

	// restore
	backup.NewBackupCase(oa, clusterBackupFrom, clusterRestoreTo).RunOrDie()

	// stop a node and failover automatically
	physicalNode, node, faultTime := fta.StopNodeOrDie()
	oa.CheckFailoverPendingOrDie(allClusters, &faultTime)
	oa.CheckFailoverOrDie(allClusters, node)
	time.Sleep(3 * time.Minute)
	fta.StartNodeOrDie(physicalNode, node)
	oa.CheckRecoverOrDie(allClusters)
	for _, cluster := range allClusters {
		oa.CheckTidbClusterStatusOrDie(cluster)
	}

	// truncate a sst file and check failover
	oa.TruncateSSTFileThenCheckFailoverOrDie(cluster1, 5*time.Minute)

	//clean temp dirs when stability success
	err := conf.CleanTempDirs()
	if err != nil {
		glog.Errorf("failed to clean temp dirs, this error can be ignored.")
	}
	glog.Infof("\nFinished.")
}<|MERGE_RESOLUTION|>--- conflicted
+++ resolved
@@ -37,12 +37,8 @@
 
 	conf := tests.ParseConfigOrDie()
 	cli, kubeCli := client.NewCliOrDie()
-<<<<<<< HEAD
-
-	oa := tests.NewOperatorActions(cli, kubeCli, conf)
-=======
+
 	oa := tests.NewOperatorActions(cli, kubeCli, tests.DefaultPollTimeout, conf)
->>>>>>> e0514657
 	fta := tests.NewFaultTriggerAction(cli, kubeCli, conf)
 	fta.CheckAndRecoverEnvOrDie()
 
