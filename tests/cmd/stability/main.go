--- conflicted
+++ resolved
@@ -225,7 +225,6 @@
 	// truncate a sst file and check failover
 	oa.TruncateSSTFileThenCheckFailoverOrDie(cluster1, 5*time.Minute)
 
-<<<<<<< HEAD
 	// stop one etcd node and k8s/operator/tidbcluster is available
 	faultEtcd := tests.SelectNode(conf.ETCDs)
 	fta.StopETCDOrDie(faultEtcd)
@@ -243,12 +242,10 @@
 	oa.CheckOneApiserverDownOrDie(operatorCfg, allClusters, faultApiserver)
 	fta.StartKubeAPIServerOrDie(faultApiserver)
 
-=======
 	//clean temp dirs when stability success
 	err := conf.CleanTempDirs()
 	if err != nil {
 		glog.Errorf("failed to clean temp dirs, this error can be ignored.")
 	}
->>>>>>> ef13e322
 	glog.Infof("\nFinished.")
 }