// Copyright 2018 PingCAP, Inc.
//
// Licensed under the Apache License, Version 2.0 (the "License");
// you may not use this file except in compliance with the License.
// You may obtain a copy of the License at
//
//     http://www.apache.org/licenses/LICENSE-2.0
//
// Unless required by applicable law or agreed to in writing, software
// distributed under the License is distributed on an "AS IS" BASIS,
// See the License for the specific language governing permissions and
// limitations under the License.package spec

package main

import (
	"errors"
	"fmt"
	"math/rand"
	"net/http"
	_ "net/http/pprof"
	"os"
	"time"

	"k8s.io/api/core/v1"
	metav1 "k8s.io/apimachinery/pkg/apis/meta/v1"
	"k8s.io/apimachinery/pkg/util/wait"
	"k8s.io/apiserver/pkg/util/logs"
	"k8s.io/client-go/kubernetes"

	"github.com/golang/glog"
	"github.com/jinzhu/copier"
	"github.com/pingcap/tidb-operator/tests"
	"github.com/pingcap/tidb-operator/tests/backup"
	"github.com/pingcap/tidb-operator/tests/pkg/workload"
	"github.com/pingcap/tidb-operator/tests/pkg/workload/ddl"
)

func main() {
	logs.InitLogs()
	defer logs.FlushLogs()

	conf := tests.NewConfig()
	err := conf.Parse()
	if err != nil {
		glog.Fatalf("failed to parse config: %v", err)
	}

	go func() {
		glog.Info(http.ListenAndServe("localhost:6060", nil))
	}()

	// TODO read these args from config
	beginTidbVersion := "v2.1.0"
	toTidbVersion := "v2.1.4"
	operatorTag := "master"
	operatorImage := "pingcap/tidb-operator:latest"

	cli, kubeCli, err := tests.CreateKubeClient()
	if err != nil {
		glog.Fatalf("failed to create kubernetes clientset: %v", err)
	}

	oa := tests.NewOperatorActions(cli, kubeCli, conf)

	operatorInfo := &tests.OperatorInfo{
		Namespace:      "pingcap",
		ReleaseName:    "operator",
		Image:          operatorImage,
		Tag:            operatorTag,
		SchedulerImage: "gcr.io/google-containers/hyperkube:v1.12.1",
		LogLevel:       "2",
	}

	// create database and table and insert a column for test backup and restore
	initSql := `"create database record;use record;create table test(t char(32))"`

	clusterInfos := []*tests.TidbClusterInfo{
		{
			Namespace:        "e2e-cluster1",
			ClusterName:      "e2e-cluster1",
			OperatorTag:      operatorTag,
			PDImage:          fmt.Sprintf("pingcap/pd:%s", beginTidbVersion),
			TiKVImage:        fmt.Sprintf("pingcap/tikv:%s", beginTidbVersion),
			TiDBImage:        fmt.Sprintf("pingcap/tidb:%s", beginTidbVersion),
			StorageClassName: "local-storage",
			Password:         "admin",
			InitSql:          initSql,
			UserName:         "root",
			InitSecretName:   "demo-set-secret",
			BackupSecretName: "demo-backup-secret",
			BackupPVC:        "test-backup",
			Resources: map[string]string{
				"pd.resources.limits.cpu":        "1000m",
				"pd.resources.limits.memory":     "2Gi",
				"pd.resources.requests.cpu":      "200m",
				"pd.resources.requests.memory":   "1Gi",
				"tikv.resources.limits.cpu":      "2000m",
				"tikv.resources.limits.memory":   "4Gi",
				"tikv.resources.requests.cpu":    "1000m",
				"tikv.resources.requests.memory": "2Gi",
				"tidb.resources.limits.cpu":      "2000m",
				"tidb.resources.limits.memory":   "4Gi",
				"tidb.resources.requests.cpu":    "500m",
				"tidb.resources.requests.memory": "1Gi",
			},
			Args:    map[string]string{},
			Monitor: true,
		},
		{
			Namespace:        "e2e-cluster2",
			ClusterName:      "e2e-cluster2",
			OperatorTag:      "master",
			PDImage:          fmt.Sprintf("pingcap/pd:%s", beginTidbVersion),
			TiKVImage:        fmt.Sprintf("pingcap/tikv:%s", beginTidbVersion),
			TiDBImage:        fmt.Sprintf("pingcap/tidb:%s", beginTidbVersion),
			StorageClassName: "local-storage",
			Password:         "admin",
			InitSql:          initSql,
			UserName:         "root",
			InitSecretName:   "demo-set-secret",
			BackupSecretName: "demo-backup-secret",
			BackupPVC:        "test-backup",
			Resources: map[string]string{
				"pd.resources.limits.cpu":        "1000m",
				"pd.resources.limits.memory":     "2Gi",
				"pd.resources.requests.cpu":      "200m",
				"pd.resources.requests.memory":   "1Gi",
				"tikv.resources.limits.cpu":      "2000m",
				"tikv.resources.limits.memory":   "4Gi",
				"tikv.resources.requests.cpu":    "1000m",
				"tikv.resources.requests.memory": "2Gi",
				"tidb.resources.limits.cpu":      "2000m",
				"tidb.resources.limits.memory":   "4Gi",
				"tidb.resources.requests.cpu":    "500m",
				"tidb.resources.requests.memory": "1Gi",
			},
			Args:    map[string]string{},
			Monitor: true,
		},
	}

	defer func() {
		oa.DumpAllLogs(operatorInfo, clusterInfos)
	}()

	// deploy operator
	if err := oa.CleanOperator(operatorInfo); err != nil {
		oa.DumpAllLogs(operatorInfo, nil)
		glog.Fatal(err)
	}
	if err = oa.DeployOperator(operatorInfo); err != nil {
		oa.DumpAllLogs(operatorInfo, nil)
		glog.Fatal(err)
	}

	// deploy tidbclusters
	for _, clusterInfo := range clusterInfos {
		if err = oa.CleanTidbCluster(clusterInfo); err != nil {
			glog.Fatal(err)
		}
		if err = oa.DeployTidbCluster(clusterInfo); err != nil {
			glog.Fatal(err)
		}
	}

	for _, clusterInfo := range clusterInfos {
		if err = oa.CheckTidbClusterStatus(clusterInfo); err != nil {
			glog.Fatal(err)
		}
	}

	var workloads []workload.Workload
	for _, clusterInfo := range clusterInfos {
		workload := ddl.New(clusterInfo.DSN("test"), 1, 1)
		workloads = append(workloads, workload)
	}

	err = workload.Run(func() error {

		for _, clusterInfo := range clusterInfos {
			clusterInfo = clusterInfo.ScaleTiDB(3).ScaleTiKV(5).ScalePD(5)
			if err := oa.ScaleTidbCluster(clusterInfo); err != nil {
				return err
			}
		}
		for _, clusterInfo := range clusterInfos {
			if err := oa.CheckTidbClusterStatus(clusterInfo); err != nil {
				return err
			}
		}

		for _, clusterInfo := range clusterInfos {
			clusterInfo = clusterInfo.ScalePD(3)
			if err := oa.ScaleTidbCluster(clusterInfo); err != nil {
				return err
			}
		}
		for _, clusterInfo := range clusterInfos {
			if err := oa.CheckTidbClusterStatus(clusterInfo); err != nil {
				return err
			}
		}

		for _, clusterInfo := range clusterInfos {
			clusterInfo = clusterInfo.ScaleTiKV(3)
			if err := oa.ScaleTidbCluster(clusterInfo); err != nil {
				return err
			}
		}
		for _, clusterInfo := range clusterInfos {
			if err := oa.CheckTidbClusterStatus(clusterInfo); err != nil {
				return err
			}
		}

		for _, clusterInfo := range clusterInfos {
			clusterInfo = clusterInfo.ScaleTiDB(1)
			if err := oa.ScaleTidbCluster(clusterInfo); err != nil {
				return err
			}
		}
		for _, clusterInfo := range clusterInfos {
			if err := oa.CheckTidbClusterStatus(clusterInfo); err != nil {
				return err
			}
		}

		return nil
	}, workloads...)

	if err != nil {
		glog.Fatal(err)
	}

	for _, clusterInfo := range clusterInfos {
		if err = oa.CheckTidbClusterStatus(clusterInfo); err != nil {
			glog.Fatal(err)
		}
	}

	for _, clusterInfo := range clusterInfos {
		clusterInfo = clusterInfo.UpgradeAll(toTidbVersion)
		if err = oa.UpgradeTidbCluster(clusterInfo); err != nil {
			glog.Fatal(err)
		}
	}

	for _, clusterInfo := range clusterInfos {
		if err = oa.CheckTidbClusterStatus(clusterInfo); err != nil {
			glog.Fatal(err)
		}
	}

	// backup and restore
	backupClusterInfo := clusterInfos[0]
	restoreClusterInfo := &tests.TidbClusterInfo{}
	copier.Copy(restoreClusterInfo, backupClusterInfo)
	restoreClusterInfo.ClusterName = restoreClusterInfo.ClusterName + "-restore"

	if err = oa.CleanTidbCluster(restoreClusterInfo); err != nil {
		glog.Fatal(err)
	}
	if err = oa.DeployTidbCluster(restoreClusterInfo); err != nil {
		glog.Fatal(err)
	}
	if err = oa.CheckTidbClusterStatus(restoreClusterInfo); err != nil {
		glog.Fatal(err)
	}

	backupCase := backup.NewBackupCase(oa, backupClusterInfo, restoreClusterInfo)

	if err := backupCase.Run(); err != nil {
		glog.Fatal(err)
	}

	fa := tests.NewFaultTriggerAction(cli, kubeCli, conf)
	if err := fa.StopETCD("172.16.4.171"); err != nil {
		glog.Fatal(err)
	}

	time.Sleep(30 * time.Second)

	if err := fa.StartETCD("172.16.4.171"); err != nil {
		glog.Fatal(err)
	}

<<<<<<< HEAD
	time.Sleep(1 * time.Minute)

	if err := testFailover(kubeCli, oa, fa, conf, clusterInfos); err != nil {
		glog.Fatal(err)
	}
}

func testFailover(
	kubeCli kubernetes.Interface,
	oa tests.OperatorActions,
	fa tests.FaultTriggerActions,
	cfg *tests.Config,
	clusters []*tests.TidbClusterInfo,
) error {
	var faultPoint time.Time
	faultNode, err := getFaultNode(kubeCli)
	if err != nil {
		return err
	}

	physicalNode := getPhysicalNode(faultNode, cfg)

	if physicalNode == "" {
		err = errors.New("physical node is empty")
		glog.Error(err.Error())
		return err
	}

	glog.Infof("try to stop node [%s:%s]", physicalNode, faultNode)
	err = wait.Poll(2*time.Second, 10*time.Second, func() (bool, error) {
		err = fa.StopNode(physicalNode, faultNode)
		if err != nil {
			glog.Errorf("failed stop node [%s:%s]: %v", physicalNode, faultNode, err)
			return false, nil
		}
		faultPoint = time.Now()
		return true, nil
	})

	if err != nil {
		glog.Errorf("test failed when trigger a node [%s:%s] stop,error: %v", physicalNode, faultNode, err)
		return err
	}

	// defer start node
	defer func() {
		glog.Infof("defer: start node [%s:%s]", physicalNode, faultNode)
		if err = fa.StartNode(physicalNode, faultNode); err != nil {
			glog.Errorf("failed start node [%s:%s]: %v", physicalNode, faultNode, err)
		}
	}()

	glog.Info("the operator's failover feature should pending some time")
	if err = checkPendingFailover(oa, clusters, &faultPoint); err != nil {
		glog.Errorf("pending failover failed: %v", err)
		return err
	}

	glog.Info("the operator's failover feature should start.")
	if err = checkFailover(oa, clusters, faultNode); err != nil {
		glog.Errorf("check failover failed: %v", err)
		return err
	}

	glog.Info("sleep 3 minutes ......")
	time.Sleep(3 * time.Minute)

	glog.Infof("begin to start node %s %s", physicalNode, faultNode)
	err = wait.Poll(2*time.Second, 10*time.Second, func() (bool, error) {
		err = fa.StartNode(physicalNode, faultNode)
		if err != nil {
			glog.Errorf("failed start node [%s:%s]: %v", physicalNode, faultNode, err)
			return false, nil
		}
		return true, nil
	})

	glog.Infof("begin to check recover after node [%s:%s] start", physicalNode, faultNode)
	if err = checkRecover(oa, clusters); err != nil {
		glog.Infof("check recover failed: %v", err)
		return err
	}

	return nil
}

func checkRecover(oa tests.OperatorActions, clusters []*tests.TidbClusterInfo) error {
	return wait.Poll(5*time.Second, 10*time.Minute, func() (bool, error) {
		var passes []bool
		for i := range clusters {
			err := oa.CheckTidbClusterStatus(clusters[i])
			if err != nil {
				return false, err
			}
			passes = append(passes, true)
		}
		for _, pass := range passes {
			if !pass {
				return false, nil
			}
		}
		return true, nil
	})
}

func checkPendingFailover(oa tests.OperatorActions, clusters []*tests.TidbClusterInfo, faultPoint *time.Time) error {
	return wait.Poll(5*time.Second, 10*time.Minute, func() (bool, error) {
		var passes []bool
		for i := range clusters {
			pass, err := oa.PendingFailover(clusters[i], faultPoint)
			if err != nil {
				return pass, err
			}
			passes = append(passes, pass)
		}
		for _, pass := range passes {
			if !pass {
				return false, nil
			}
		}
		return true, nil
	})
}

func checkFailover(oa tests.OperatorActions, clusters []*tests.TidbClusterInfo, faultNode string) error {
	return wait.Poll(5*time.Second, 25*time.Minute, func() (bool, error) {
		var passes []bool
		for i := range clusters {
			pass, err := oa.CheckFailover(clusters[i], faultNode)
			if err != nil {
				return pass, err
			}
			passes = append(passes, pass)
		}
		for _, pass := range passes {
			if !pass {
				return false, nil
			}
		}
		return true, nil
	})

}

func getMyNodeName() string {
	return os.Getenv("MY_NODE_NAME")
}

func getFaultNode(kubeCli kubernetes.Interface) (string, error) {
	var err error
	var nodes *v1.NodeList
	err = wait.Poll(2*time.Second, 10*time.Second, func() (bool, error) {
		nodes, err = kubeCli.CoreV1().Nodes().List(metav1.ListOptions{})
		if err != nil {
			glog.Errorf("trigger node stop failed when get all nodes, error: %v", err)
			return false, nil
		}

		return true, nil
	})

	if err != nil {
		glog.Errorf("failed to list nodes: %v", err)
		return "", err
	}

	if len(nodes.Items) <= 1 {
		err := errors.New("the number of nodes cannot be less than 1")
		glog.Error(err.Error())
		return "", err
	}

	myNode := getMyNodeName()
	if myNode == "" {
		err := errors.New("get own node name is empty")
		glog.Error(err.Error())
		return "", err
	}

	index := rand.Intn(len(nodes.Items))
	faultNode := nodes.Items[index].Name
	if faultNode != myNode {
		return faultNode, nil
	}

	if index == 0 {
		faultNode = nodes.Items[index+1].Name
	} else {
		faultNode = nodes.Items[index-1].Name
	}

	if faultNode == myNode {
		err := fmt.Errorf("there are at least two nodes with the name %s", myNode)
		glog.Error(err.Error())
		return "", err
	}

	return faultNode, nil
}

func getPhysicalNode(faultNode string, cfg *tests.Config) string {
	var physicalNode string
	for _, nodes := range cfg.Nodes {
		for _, node := range nodes.Nodes {
			if node == faultNode {
				physicalNode = nodes.PhysicalNode
			}
		}
	}

	return physicalNode
=======
	time.Sleep(10 * time.Second)

	if err := fa.StopKubeAPIServer("172.16.4.171"); err != nil {
		glog.Fatal(err)
	}

	time.Sleep(30 * time.Second)

	if err := fa.StartKubeAPIServer("172.16.4.171"); err != nil {
		glog.Fatal(err)
	}

	time.Sleep(10 * time.Second)

	if err := fa.StopKubeScheduler("172.16.4.171"); err != nil {
		glog.Fatal(err)
	}

	time.Sleep(30 * time.Second)

	if err := fa.StartKubeScheduler("172.16.4.171"); err != nil {
		glog.Fatal(err)
	}

	time.Sleep(10 * time.Second)

	if err := fa.StopKubeControllerManager("172.16.4.171"); err != nil {
		glog.Fatal(err)
	}

	time.Sleep(30 * time.Second)

	if err := fa.StartKubeControllerManager("172.16.4.171"); err != nil {
		glog.Fatal(err)
	}

	time.Sleep(10 * time.Second)

	if err := fa.StopKubelet("172.16.4.171"); err != nil {
		glog.Fatal(err)
	}

	time.Sleep(30 * time.Second)

	if err := fa.StartKubelet("172.16.4.171"); err != nil {
		glog.Fatal(err)
	}
>>>>>>> fdd44d10
}<|MERGE_RESOLUTION|>--- conflicted
+++ resolved
@@ -285,7 +285,6 @@
 		glog.Fatal(err)
 	}
 
-<<<<<<< HEAD
 	time.Sleep(1 * time.Minute)
 
 	if err := testFailover(kubeCli, oa, fa, conf, clusterInfos); err != nil {
@@ -497,53 +496,4 @@
 	}
 
 	return physicalNode
-=======
-	time.Sleep(10 * time.Second)
-
-	if err := fa.StopKubeAPIServer("172.16.4.171"); err != nil {
-		glog.Fatal(err)
-	}
-
-	time.Sleep(30 * time.Second)
-
-	if err := fa.StartKubeAPIServer("172.16.4.171"); err != nil {
-		glog.Fatal(err)
-	}
-
-	time.Sleep(10 * time.Second)
-
-	if err := fa.StopKubeScheduler("172.16.4.171"); err != nil {
-		glog.Fatal(err)
-	}
-
-	time.Sleep(30 * time.Second)
-
-	if err := fa.StartKubeScheduler("172.16.4.171"); err != nil {
-		glog.Fatal(err)
-	}
-
-	time.Sleep(10 * time.Second)
-
-	if err := fa.StopKubeControllerManager("172.16.4.171"); err != nil {
-		glog.Fatal(err)
-	}
-
-	time.Sleep(30 * time.Second)
-
-	if err := fa.StartKubeControllerManager("172.16.4.171"); err != nil {
-		glog.Fatal(err)
-	}
-
-	time.Sleep(10 * time.Second)
-
-	if err := fa.StopKubelet("172.16.4.171"); err != nil {
-		glog.Fatal(err)
-	}
-
-	time.Sleep(30 * time.Second)
-
-	if err := fa.StartKubelet("172.16.4.171"); err != nil {
-		glog.Fatal(err)
-	}
->>>>>>> fdd44d10
 }