// Copyright 2018 PingCAP, Inc.
//
// Licensed under the Apache License, Version 2.0 (the "License");
// you may not use this file except in compliance with the License.
// You may obtain a copy of the License at
//
//     http://www.apache.org/licenses/LICENSE-2.0
//
// Unless required by applicable law or agreed to in writing, software
// distributed under the License is distributed on an "AS IS" BASIS,
// See the License for the specific language governing permissions and
// limitations under the License.package spec

package main

import (
	"fmt"
	"net/http"
	_ "net/http/pprof"
	"os"
	"strconv"
	"time"

	"github.com/golang/glog"
	"github.com/pingcap/tidb-operator/tests"
	"github.com/pingcap/tidb-operator/tests/pkg/apimachinery"
	"github.com/pingcap/tidb-operator/tests/pkg/client"
	"github.com/pingcap/tidb-operator/tests/slack"
	"github.com/robfig/cron"
	"k8s.io/apimachinery/pkg/util/wait"
	"k8s.io/apiserver/pkg/util/logs"
)

var successCount int
var cfg *tests.Config
var context *apimachinery.CertContext
var upgradeVersions []string

func main() {
	logs.InitLogs()
	defer logs.FlushLogs()
	go func() {
		glog.Info(http.ListenAndServe(":6060", nil))
	}()
	cfg = tests.ParseConfigOrDie()
	upgradeVersions = cfg.GetUpgradeTidbVersionsOrDie()
	ns := os.Getenv("NAMESPACE")

	var err error
	context, err = apimachinery.SetupServerCert(ns, tests.WebhookServiceName)
	if err != nil {
		panic(err)
	}
	go tests.StartValidatingAdmissionWebhookServerOrDie(context)

	c := cron.New()
	c.AddFunc("0 0 10 * * *", func() {
		slack.NotifyAndCompletedf("Succeed %d times in the past 24 hours.", successCount)
		successCount = 0
	})
	go c.Start()

	wait.Forever(run, 5*time.Minute)
}

func run() {
	cli, kubeCli := client.NewCliOrDie()

	ocfg := newOperatorConfig()

	cluster1 := newTidbClusterConfig("ns1", "cluster1")
	cluster2 := newTidbClusterConfig("ns2", "cluster2")
	cluster3 := newTidbClusterConfig("ns1", "cluster3")

	restoreCluster1 := newTidbClusterConfig("ns1", "restore1")
	restoreCluster2 := newTidbClusterConfig("ns2", "restore2")

	onePDCluster1 := newTidbClusterConfig("ns1", "one-pd-cluster-1")
	onePDCluster2 := newTidbClusterConfig("ns2", "one-pd-cluster-2")
	onePDCluster1.Resources["pd.replicas"] = "1"
	onePDCluster2.Resources["pd.replicas"] = "1"

	allClusters := []*tests.TidbClusterConfig{
		cluster1,
		cluster2,
		cluster3,
		restoreCluster1,
		restoreCluster2,
		onePDCluster1,
		onePDCluster2,
	}
	deployedClusers := make([]*tests.TidbClusterConfig, 0)

	fta := tests.NewFaultTriggerAction(cli, kubeCli, cfg)

	oa := tests.NewOperatorActions(cli, kubeCli, tests.DefaultPollInterval, cfg, allClusters)
	oa.LabelNodesOrDie()

	go wait.Forever(oa.EventWorker, 10*time.Second)

	oa.CleanOperatorOrDie(ocfg)
	oa.DeployOperatorOrDie(ocfg)

	for _, cluster := range allClusters {
		oa.CleanTidbClusterOrDie(cluster)
	}

<<<<<<< HEAD
	caseFn := func(clusters []*tests.TidbClusterConfig, restoreCluster *tests.TidbClusterConfig, upgradeVersion string) {
		// check env
		fta.CheckAndRecoverEnvOrDie()
		oa.CheckK8sAvailableOrDie(nil, nil)

		// deploy
		for _, cluster := range clusters {
			oa.DeployTidbClusterOrDie(cluster)
			deployedClusers = append(deployedClusers, cluster)
		}
		for _, cluster := range clusters {
			oa.CheckTidbClusterStatusOrDie(cluster)
			oa.CheckDisasterToleranceOrDie(cluster)
			go oa.BeginInsertDataToOrDie(cluster)
		}

		// scale out
		for _, cluster := range clusters {
			cluster.ScaleTiDB(3).ScaleTiKV(5).ScalePD(5)
			oa.ScaleTidbClusterOrDie(cluster)
		}
		for _, cluster := range clusters {
			oa.CheckTidbClusterStatusOrDie(cluster)
			oa.CheckDisasterToleranceOrDie(cluster)
		}

		// scale in
		for _, cluster := range clusters {
			cluster.ScaleTiDB(2).ScaleTiKV(3).ScalePD(3)
			oa.ScaleTidbClusterOrDie(cluster)
		}
		for _, cluster := range clusters {
			oa.CheckTidbClusterStatusOrDie(cluster)
			oa.CheckDisasterToleranceOrDie(cluster)
		}

		// upgrade
		oa.RegisterWebHookAndServiceOrDie(context, ocfg)
		for idx, cluster := range clusters {
			assignedNodes := oa.GetTidbMemberAssignedNodesOrDie(cluster)
			cluster.UpgradeAll(upgradeVersion)
			oa.UpgradeTidbClusterOrDie(cluster)
			if idx == 0 {
				oa.CheckManualPauseTiDBOrDie(cluster)
			}
			oa.CheckTidbClusterStatusOrDie(cluster)
			oa.CheckTidbMemberAssignedNodesOrDie(cluster, assignedNodes)
		}

		// configuration change
		for _, cluster := range clusters {
			cluster.EnableConfigMapRollout = true

			// bad conf
			cluster.TiDBPreStartScript = strconv.Quote("exit 1")
			cluster.TiKVPreStartScript = strconv.Quote("exit 1")
			cluster.PDPreStartScript = strconv.Quote("exit 1")
			oa.UpgradeTidbClusterOrDie(cluster)
			time.Sleep(30 * time.Second)
			oa.CheckTidbClustersAvailableOrDie([]*tests.TidbClusterConfig{cluster})
			// rollback conf
			cluster.PDPreStartScript = strconv.Quote("")
			cluster.TiKVPreStartScript = strconv.Quote("")
			cluster.TiDBPreStartScript = strconv.Quote("")
			oa.UpgradeTidbClusterOrDie(cluster)
			oa.CheckTidbClusterStatusOrDie(cluster)

			cluster.UpdatePdMaxReplicas(cfg.PDMaxReplicas).
				UpdateTiKVGrpcConcurrency(cfg.TiKVGrpcConcurrency).
				UpdateTiDBTokenLimit(cfg.TiDBTokenLimit)
			oa.UpgradeTidbClusterOrDie(cluster)
			oa.CheckTidbClusterStatusOrDie(cluster)
		}
		oa.CleanWebHookAndServiceOrDie(ocfg)

		for _, cluster := range clusters {
			oa.CheckDataRegionDisasterToleranceOrDie(cluster)
		}

		// backup and restore
		oa.DeployTidbClusterOrDie(restoreCluster)
		deployedClusers = append(deployedClusers, restoreCluster)
		oa.CheckTidbClusterStatusOrDie(restoreCluster)
		oa.BackupRestoreOrDie(clusters[0], restoreCluster)

		// delete operator
		oa.CleanOperatorOrDie(ocfg)
		oa.CheckOperatorDownOrDie(deployedClusers)
		oa.DeployOperatorOrDie(ocfg)

		// stop node
		physicalNode, node, faultTime := fta.StopNodeOrDie()
		oa.EmitEvent(nil, fmt.Sprintf("StopNode: %s on %s", node, physicalNode))
		oa.CheckFailoverPendingOrDie(deployedClusers, node, &faultTime)
		oa.CheckFailoverOrDie(deployedClusers, node)
		time.Sleep(3 * time.Minute)
		fta.StartNodeOrDie(physicalNode, node)
		oa.EmitEvent(nil, fmt.Sprintf("StartNode: %s on %s", node, physicalNode))
		oa.CheckRecoverOrDie(deployedClusers)
		for _, cluster := range deployedClusers {
			oa.CheckTidbClusterStatusOrDie(cluster)
		}

		// truncate tikv sst file
		oa.TruncateSSTFileThenCheckFailoverOrDie(clusters[0], 5*time.Minute)

		// stop etcd
		faultEtcd := tests.SelectNode(cfg.ETCDs)
		fta.StopETCDOrDie(faultEtcd)
		defer fta.StartETCDOrDie(faultEtcd)
		time.Sleep(3 * time.Minute)
		oa.CheckOneEtcdDownOrDie(ocfg, deployedClusers, faultEtcd)
		fta.StartETCDOrDie(faultEtcd)

		// stop all kube-proxy and k8s/operator/tidbcluster is available
		fta.StopKubeProxyOrDie()
		oa.CheckKubeProxyDownOrDie(clusters)
		fta.StartKubeProxyOrDie()
	}

	// before operator upgrade
	preUpgrade := []*tests.TidbClusterConfig{
		cluster1,
		cluster2,
		onePDCluster1,
	}
	caseFn(preUpgrade, restoreCluster1, upgradeVersions[0])

	// after operator upgrade
	if cfg.UpgradeOperatorImage != "" && cfg.UpgradeOperatorTag != "" {
		ocfg.Image = cfg.UpgradeOperatorImage
		ocfg.Tag = cfg.UpgradeOperatorTag
		oa.UpgradeOperatorOrDie(ocfg)
		time.Sleep(5 * time.Minute)
		postUpgrade := []*tests.TidbClusterConfig{
			cluster3,
			onePDCluster2,
			cluster1,
			cluster2,
			onePDCluster1,
		}
		var v string
		if len(upgradeVersions) == 2 {
			v = upgradeVersions[1]
		}
		// caseFn(postUpgrade, restoreCluster2, tidbUpgradeVersion)
		caseFn(postUpgrade, restoreCluster2, v)
=======
	// truncate a sst file and check failover
	oa.TruncateSSTFileThenCheckFailoverOrDie(cluster1, 5*time.Minute)

	// stop one etcd node and k8s/operator/tidbcluster is available
	faultEtcd := tests.SelectNode(cfg.ETCDs)
	fta.StopETCDOrDie(faultEtcd)
	// TODO make the pause interval as a argument
	time.Sleep(3 * time.Minute)
	oa.CheckOneEtcdDownOrDie(operatorCfg, allClusters, faultEtcd)
	fta.StartETCDOrDie(faultEtcd)

	// stop all kube-proxy and k8s/operator/tidbcluster is available
	fta.StopKubeProxyOrDie()
	oa.CheckKubeProxyDownOrDie(operatorCfg, allClusters)
	fta.StartKubeProxyOrDie()

	// stop all kube-scheduler pods
	for _, physicalNode := range cfg.APIServers {
		for _, vNode := range physicalNode.Nodes {
			fta.StopKubeSchedulerOrDie(vNode)
		}
	}
	oa.CheckKubeSchedulerDownOrDie(operatorCfg, allClusters)
	for _, physicalNode := range cfg.APIServers {
		for _, vNode := range physicalNode.Nodes {
			fta.StartKubeSchedulerOrDie(vNode)
		}
	}

	// stop all kube-controller-manager pods
	for _, physicalNode := range cfg.APIServers {
		for _, vNode := range physicalNode.Nodes {
			fta.StopKubeControllerManagerOrDie(vNode)
		}
	}
	oa.CheckKubeControllerManagerDownOrDie(operatorCfg, allClusters)
	for _, physicalNode := range cfg.APIServers {
		for _, vNode := range physicalNode.Nodes {
			fta.StartKubeControllerManagerOrDie(vNode)
		}
	}

	// clean temp dirs when stability success
	err := cfg.CleanTempDirs()
	if err != nil {
		glog.Errorf("failed to clean temp dirs, this error can be ignored.")
>>>>>>> 4a6d0501
	}

	successCount++
	glog.Infof("################## Stability test finished at: %v\n\n\n\n", time.Now().Format(time.RFC3339))
}<|MERGE_RESOLUTION|>--- conflicted
+++ resolved
@@ -105,7 +105,6 @@
 		oa.CleanTidbClusterOrDie(cluster)
 	}
 
-<<<<<<< HEAD
 	caseFn := func(clusters []*tests.TidbClusterConfig, restoreCluster *tests.TidbClusterConfig, upgradeVersion string) {
 		// check env
 		fta.CheckAndRecoverEnvOrDie()
@@ -222,8 +221,34 @@
 
 		// stop all kube-proxy and k8s/operator/tidbcluster is available
 		fta.StopKubeProxyOrDie()
-		oa.CheckKubeProxyDownOrDie(clusters)
+		oa.CheckKubeProxyDownOrDie(ocfg, clusters)
 		fta.StartKubeProxyOrDie()
+
+		// stop all kube-scheduler pods
+		for _, physicalNode := range cfg.APIServers {
+			for _, vNode := range physicalNode.Nodes {
+				fta.StopKubeSchedulerOrDie(vNode)
+			}
+		}
+		oa.CheckKubeSchedulerDownOrDie(ocfg, clusters)
+		for _, physicalNode := range cfg.APIServers {
+			for _, vNode := range physicalNode.Nodes {
+				fta.StartKubeSchedulerOrDie(vNode)
+			}
+		}
+
+		// stop all kube-controller-manager pods
+		for _, physicalNode := range cfg.APIServers {
+			for _, vNode := range physicalNode.Nodes {
+				fta.StopKubeControllerManagerOrDie(vNode)
+			}
+		}
+		oa.CheckKubeControllerManagerDownOrDie(ocfg, clusters)
+		for _, physicalNode := range cfg.APIServers {
+			for _, vNode := range physicalNode.Nodes {
+				fta.StartKubeControllerManagerOrDie(vNode)
+			}
+		}
 	}
 
 	// before operator upgrade
@@ -253,54 +278,6 @@
 		}
 		// caseFn(postUpgrade, restoreCluster2, tidbUpgradeVersion)
 		caseFn(postUpgrade, restoreCluster2, v)
-=======
-	// truncate a sst file and check failover
-	oa.TruncateSSTFileThenCheckFailoverOrDie(cluster1, 5*time.Minute)
-
-	// stop one etcd node and k8s/operator/tidbcluster is available
-	faultEtcd := tests.SelectNode(cfg.ETCDs)
-	fta.StopETCDOrDie(faultEtcd)
-	// TODO make the pause interval as a argument
-	time.Sleep(3 * time.Minute)
-	oa.CheckOneEtcdDownOrDie(operatorCfg, allClusters, faultEtcd)
-	fta.StartETCDOrDie(faultEtcd)
-
-	// stop all kube-proxy and k8s/operator/tidbcluster is available
-	fta.StopKubeProxyOrDie()
-	oa.CheckKubeProxyDownOrDie(operatorCfg, allClusters)
-	fta.StartKubeProxyOrDie()
-
-	// stop all kube-scheduler pods
-	for _, physicalNode := range cfg.APIServers {
-		for _, vNode := range physicalNode.Nodes {
-			fta.StopKubeSchedulerOrDie(vNode)
-		}
-	}
-	oa.CheckKubeSchedulerDownOrDie(operatorCfg, allClusters)
-	for _, physicalNode := range cfg.APIServers {
-		for _, vNode := range physicalNode.Nodes {
-			fta.StartKubeSchedulerOrDie(vNode)
-		}
-	}
-
-	// stop all kube-controller-manager pods
-	for _, physicalNode := range cfg.APIServers {
-		for _, vNode := range physicalNode.Nodes {
-			fta.StopKubeControllerManagerOrDie(vNode)
-		}
-	}
-	oa.CheckKubeControllerManagerDownOrDie(operatorCfg, allClusters)
-	for _, physicalNode := range cfg.APIServers {
-		for _, vNode := range physicalNode.Nodes {
-			fta.StartKubeControllerManagerOrDie(vNode)
-		}
-	}
-
-	// clean temp dirs when stability success
-	err := cfg.CleanTempDirs()
-	if err != nil {
-		glog.Errorf("failed to clean temp dirs, this error can be ignored.")
->>>>>>> 4a6d0501
 	}
 
 	successCount++
