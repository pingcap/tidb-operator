// Copyright 2018 PingCAP, Inc.
//
// Licensed under the Apache License, Version 2.0 (the "License");
// you may not use this file except in compliance with the License.
// You may obtain a copy of the License at
//
//     http://www.apache.org/licenses/LICENSE-2.0
//
// Unless required by applicable law or agreed to in writing, software
// distributed under the License is distributed on an "AS IS" BASIS,
// See the License for the specific language governing permissions and
// limitations under the License.package spec

package main

import (
	"fmt"
	"net/http"
	_ "net/http/pprof"
	"time"

	"github.com/golang/glog"
	"github.com/jinzhu/copier"
<<<<<<< HEAD
	"github.com/pingcap/tidb-operator/tests/backup"
=======
	"k8s.io/apiserver/pkg/util/logs"
>>>>>>> 7b9ced3b

	"github.com/pingcap/tidb-operator/tests"
<<<<<<< HEAD
	"github.com/pingcap/tidb-operator/tests/pkg/workload"
	"github.com/pingcap/tidb-operator/tests/pkg/workload/ddl"

	"k8s.io/api/core/v1"
	corev1 "k8s.io/api/core/v1"
	metav1 "k8s.io/apimachinery/pkg/apis/meta/v1"
	"k8s.io/apimachinery/pkg/labels"
	"k8s.io/apimachinery/pkg/util/wait"
	"k8s.io/apiserver/pkg/util/logs"
	"k8s.io/client-go/kubernetes"
=======
	"github.com/pingcap/tidb-operator/tests/backup"
	"github.com/pingcap/tidb-operator/tests/pkg/client"
>>>>>>> 7b9ced3b
)

func main() {
	logs.InitLogs()
	defer logs.FlushLogs()

	go func() {
		glog.Info(http.ListenAndServe("localhost:6060", nil))
	}()

<<<<<<< HEAD
	conf := tests.NewConfig()
	conf.ParseOrDie()

	// TODO read these args from config
	beginTidbVersion := "v2.1.0"
	//toTidbVersion := "v2.1.4"
	operatorTag := "master"
	operatorImage := "pingcap/tidb-operator:latest"

	cli, kubeCli, err := tests.CreateKubeClient()
	if err != nil {
		glog.Fatalf("failed to create kubernetes clientset: %v", err)
	}

=======
	conf := tests.ParseConfigOrDie()
	cli, kubeCli := client.NewCliOrDie()
>>>>>>> 7b9ced3b
	oa := tests.NewOperatorActions(cli, kubeCli, conf)

	tidbVersion := conf.GetTiDBVersionOrDie()
	upgardeTiDBVersions := conf.GetUpgradeTidbVersionsOrDie()

	// operator config
	operatorCfg := &tests.OperatorConfig{
		Namespace:      "pingcap",
		ReleaseName:    "operator",
<<<<<<< HEAD
		Image:          operatorImage,
		Tag:            operatorTag,
=======
		Image:          conf.OperatorImage,
		Tag:            conf.OperatorTag,
>>>>>>> 7b9ced3b
		SchedulerImage: "gcr.io/google-containers/hyperkube",
		LogLevel:       "2",
	}

	// TODO remove this
	// create database and table and insert a column for test backup and restore
	initSql := `"create database record;use record;create table test(t char(32))"`

	// two clusters in different namespaces
	clusterName1 := "stability-cluster1"
	clusterName2 := "stability-cluster2"
	cluster1 := &tests.TidbClusterConfig{
		Namespace:        clusterName1,
		ClusterName:      clusterName1,
		OperatorTag:      conf.OperatorTag,
		PDImage:          fmt.Sprintf("pingcap/pd:%s", tidbVersion),
		TiKVImage:        fmt.Sprintf("pingcap/tikv:%s", tidbVersion),
		TiDBImage:        fmt.Sprintf("pingcap/tidb:%s", tidbVersion),
		StorageClassName: "local-storage",
		Password:         "admin",
		InitSql:          initSql,
		UserName:         "root",
		InitSecretName:   fmt.Sprintf("%s-set-secret", clusterName1),
		BackupSecretName: fmt.Sprintf("%s-backup-secret", clusterName1),
		BackupPVC:        "backup-pvc",
		Resources: map[string]string{
			"pd.resources.limits.cpu":        "1000m",
			"pd.resources.limits.memory":     "2Gi",
			"pd.resources.requests.cpu":      "200m",
			"pd.resources.requests.memory":   "1Gi",
			"tikv.resources.limits.cpu":      "2000m",
			"tikv.resources.limits.memory":   "4Gi",
			"tikv.resources.requests.cpu":    "1000m",
			"tikv.resources.requests.memory": "2Gi",
			"tidb.resources.limits.cpu":      "2000m",
			"tidb.resources.limits.memory":   "4Gi",
			"tidb.resources.requests.cpu":    "500m",
			"tidb.resources.requests.memory": "1Gi",
			"monitor.persistent":             "true",
		},
		Args:    map[string]string{},
		Monitor: true,
	}
	cluster2 := &tests.TidbClusterConfig{
		Namespace:        clusterName2,
		ClusterName:      clusterName2,
		OperatorTag:      conf.OperatorTag,
		PDImage:          fmt.Sprintf("pingcap/pd:%s", tidbVersion),
		TiKVImage:        fmt.Sprintf("pingcap/tikv:%s", tidbVersion),
		TiDBImage:        fmt.Sprintf("pingcap/tidb:%s", tidbVersion),
		StorageClassName: "local-storage",
		Password:         "admin",
		InitSql:          initSql,
		UserName:         "root",
		InitSecretName:   fmt.Sprintf("%s-set-secret", clusterName2),
		BackupSecretName: fmt.Sprintf("%s-backup-secret", clusterName2),
		BackupPVC:        "backup-pvc",
		Resources: map[string]string{
			"pd.resources.limits.cpu":        "1000m",
			"pd.resources.limits.memory":     "2Gi",
			"pd.resources.requests.cpu":      "200m",
			"pd.resources.requests.memory":   "1Gi",
			"tikv.resources.limits.cpu":      "2000m",
			"tikv.resources.limits.memory":   "4Gi",
			"tikv.resources.requests.cpu":    "1000m",
			"tikv.resources.requests.memory": "2Gi",
			"tidb.resources.limits.cpu":      "2000m",
			"tidb.resources.limits.memory":   "4Gi",
			"tidb.resources.requests.cpu":    "500m",
			"tidb.resources.requests.memory": "1Gi",
			// TODO assert the the monitor's pvc exist and clean it when bootstrapping
			"monitor.persistent": "true",
		},
		Args:    map[string]string{},
		Monitor: true,
	}

<<<<<<< HEAD
	defer func() {
		oa.DumpAllLogs(operatorInfo, clusterInfos)
	}()

	// deploy operator
	if err := oa.CleanOperator(operatorInfo); err != nil {
		oa.DumpAllLogs(operatorInfo, nil)
		glog.Fatal(err)
	}
	if err = oa.DeployOperator(operatorInfo); err != nil {
		oa.DumpAllLogs(operatorInfo, nil)
		glog.Fatal(err)
	}

	// deploy tidbclusters
	for _, clusterInfo := range clusterInfos {
		if err = oa.CleanTidbCluster(clusterInfo); err != nil {
			glog.Fatal(err)
		}
		if err = oa.DeployTidbCluster(clusterInfo); err != nil {
			glog.Fatal(err)
		}
	}

	for _, clusterInfo := range clusterInfos {
		if err = oa.CheckTidbClusterStatus(clusterInfo); err != nil {
			glog.Fatal(err)
		}
	}

	var workloads []workload.Workload
	for _, clusterInfo := range clusterInfos {
		workload := ddl.New(clusterInfo.DSN("test"), 1, 1)
		workloads = append(workloads, workload)
	}

	err = workload.Run(func() error {

		for _, clusterInfo := range clusterInfos {
			clusterInfo = clusterInfo.ScaleTiDB(3).ScaleTiKV(5).ScalePD(5)
			if err := oa.ScaleTidbCluster(clusterInfo); err != nil {
				return err
			}
		}
		for _, clusterInfo := range clusterInfos {
			if err := oa.CheckTidbClusterStatus(clusterInfo); err != nil {
				return err
			}
		}

		for _, clusterInfo := range clusterInfos {
			clusterInfo = clusterInfo.ScalePD(3)
			if err := oa.ScaleTidbCluster(clusterInfo); err != nil {
				return err
			}
		}
		for _, clusterInfo := range clusterInfos {
			if err := oa.CheckTidbClusterStatus(clusterInfo); err != nil {
				return err
			}
		}

		for _, clusterInfo := range clusterInfos {
			clusterInfo = clusterInfo.ScaleTiKV(3)
			if err := oa.ScaleTidbCluster(clusterInfo); err != nil {
				return err
			}
		}
		for _, clusterInfo := range clusterInfos {
			if err := oa.CheckTidbClusterStatus(clusterInfo); err != nil {
				return err
			}
		}

		for _, clusterInfo := range clusterInfos {
			clusterInfo = clusterInfo.ScaleTiDB(1)
			if err := oa.ScaleTidbCluster(clusterInfo); err != nil {
				return err
			}
		}
		for _, clusterInfo := range clusterInfos {
			if err := oa.CheckTidbClusterStatus(clusterInfo); err != nil {
				return err
			}
		}

		return nil
	}, workloads...)

	if err != nil {
		glog.Fatal(err)
	}

	for _, clusterInfo := range clusterInfos {
		if err = oa.CheckTidbClusterStatus(clusterInfo); err != nil {
			glog.Fatal(err)
		}
	}

	for _, clusterInfo := range clusterInfos {
		clusterInfo = clusterInfo.UpgradeAll(toTidbVersion)
		if err = oa.UpgradeTidbCluster(clusterInfo); err != nil {
			glog.Fatal(err)
		}
	}

	for _, clusterInfo := range clusterInfos {
		if err = oa.CheckTidbClusterStatus(clusterInfo); err != nil {
			glog.Fatal(err)
		}
	}

	// backup and restore
	backupClusterInfo := clusterInfos[0]
	restoreClusterInfo := &tests.TidbClusterInfo{}
	copier.Copy(restoreClusterInfo, backupClusterInfo)
	restoreClusterInfo.ClusterName = restoreClusterInfo.ClusterName + "-restore"

	if err = oa.CleanTidbCluster(restoreClusterInfo); err != nil {
		glog.Fatal(err)
	}
	if err = oa.DeployTidbCluster(restoreClusterInfo); err != nil {
		glog.Fatal(err)
	}
	if err = oa.CheckTidbClusterStatus(restoreClusterInfo); err != nil {
		glog.Fatal(err)
	}

	backupCase := backup.NewBackupCase(oa, backupClusterInfo, restoreClusterInfo)

	if err := backupCase.Run(); err != nil {
		glog.Fatal(err)
	}

	fa := tests.NewFaultTriggerAction(cli, kubeCli, conf)
	if err := testFailover(kubeCli, oa, fa, conf, clusterInfos); err != nil {
		glog.Fatal(err)
	}

	//
	faultEtcd := selectNode(conf.ETCDs)
	err = fa.StopETCD(faultEtcd)
	if err != nil {
		glog.Fatal(err)
	}
	defer fa.StartETCD(faultEtcd)

	err = oa.CheckK8sKeepAvailable(5*time.Minute, nil, nil)
	if err != nil {
		glog.Fatal(err)
	}
	err = oa.CheckOperatorKeepAvailable(operatorInfo, 5*time.Minute)
	if err != nil {
		glog.Fatal(err)
	}
	err = oa.CheckTidbClustersKeepAvailable(clusterInfos, 5*time.Minute)
	if err != nil {
		glog.Fatal(err)
	}
	err = fa.StartETCD(faultEtcd)
	if err != nil {
		glog.Fatal(err)
	}

	faultApiserver := selectNode(conf.APIServers)
	apiserverPod, err := getApiserverPod(kubeCli, faultApiserver)
	if err != nil {
		glog.Fatal(err)
	}
	err = fa.StopKubeAPIServer(faultApiserver)
	if err != nil {
		glog.Fatal(err)
	}
	err = oa.CheckK8sKeepAvailable(5*time.Minute, nil, map[string]*corev1.Pod{apiserverPod.GetName(): apiserverPod})
	if err != nil {
		glog.Fatal(err)
	}
	err = oa.CheckOperatorKeepAvailable(operatorInfo, 5*time.Minute)
	if err != nil {
		glog.Fatal(err)
	}
	err = oa.CheckTidbClustersKeepAvailable(clusterInfos, 5*time.Minute)
	if err != nil {
		glog.Fatal(err)
	}
	err = fa.StartKubeAPIServer(faultApiserver)
	if err != nil {
		glog.Fatal(err)
	}

}

func selectNode(nodes []tests.Nodes) string {
	rand.Seed(time.Now().Unix())
	index := rand.Intn(len(nodes))
	return nodes[index].Nodes[0]
}

func getApiserverPod(kubeCli kubernetes.Interface, node string) (*corev1.Pod, error) {
	selector := labels.Set(map[string]string{"component": "kube-apiserver"}).AsSelector()
	options := metav1.ListOptions{LabelSelector: selector.String()}
	apiserverPods, err := kubeCli.CoreV1().Pods("kube-system").List(options)
	if err != nil {
		return nil, err
	}
	for _, apiserverPod := range apiserverPods.Items {
		if apiserverPod.Spec.NodeName == node {
			return &apiserverPod, nil
		}
	}
	return nil, nil
}

func testFailover(
	kubeCli kubernetes.Interface,
	oa tests.OperatorActions,
	fa tests.FaultTriggerActions,
	cfg *tests.Config,
	clusters []*tests.TidbClusterInfo,
) error {
	var faultPoint time.Time
	faultNode, err := getFaultNode(kubeCli)
	if err != nil {
		return err
	}

	physicalNode := getPhysicalNode(faultNode, cfg)

	if physicalNode == "" {
		err = errors.New("physical node is empty")
		glog.Error(err.Error())
		return err
	}
=======
	// cluster backup and restore
	clusterBackupFrom := cluster1
	clusterRestoreTo := &tests.TidbClusterConfig{}
	copier.Copy(clusterRestoreTo, clusterBackupFrom)
	clusterRestoreTo.ClusterName = "cluster-restore"
>>>>>>> 7b9ced3b

	allClusters := []*tests.TidbClusterConfig{cluster1, cluster2, clusterRestoreTo}

	defer func() {
		oa.DumpAllLogs(operatorCfg, allClusters)
	}()

	// clean all clusters
	for _, cluster := range allClusters {
		oa.CleanTidbClusterOrDie(cluster)
	}

	// clean and deploy operator
	oa.CleanOperatorOrDie(operatorCfg)
	oa.DeployOperatorOrDie(operatorCfg)

	// deploy and check cluster1, cluster2
	oa.DeployTidbClusterOrDie(cluster1)
	oa.DeployTidbClusterOrDie(cluster2)
	oa.CheckTidbClusterStatusOrDie(cluster1)
	oa.CheckTidbClusterStatusOrDie(cluster2)

	//go func() {
	//	oa.BeginInsertDataTo(cluster1)
	//	oa.BeginInsertDataTo(cluster2)
	//}()

	// TODO add DDL
	//var workloads []workload.Workload
	//for _, clusterInfo := range clusterInfos {
	//	workload := ddl.New(clusterInfo.DSN("test"), 1, 1)
	//	workloads = append(workloads, workload)
	//}
	//err = workload.Run(func() error {
	//}, workloads...)

	// scale out cluster1 and cluster2
	cluster1.ScaleTiDB(3).ScaleTiKV(5).ScalePD(5)
	oa.ScaleTidbClusterOrDie(cluster1)
	cluster2.ScaleTiDB(3).ScaleTiKV(5).ScalePD(5)
	oa.ScaleTidbClusterOrDie(cluster2)
	time.Sleep(30 * time.Second)
	oa.CheckTidbClusterStatusOrDie(cluster1)
	oa.CheckTidbClusterStatusOrDie(cluster2)

	// scale in cluster1 and cluster2
	cluster1.ScaleTiDB(2).ScaleTiKV(3).ScalePD(3)
	oa.ScaleTidbClusterOrDie(cluster1)
	cluster2.ScaleTiDB(2).ScaleTiKV(3).ScalePD(3)
	oa.ScaleTidbClusterOrDie(cluster2)
	time.Sleep(30 * time.Second)
	oa.CheckTidbClusterStatusOrDie(cluster1)
	oa.CheckTidbClusterStatusOrDie(cluster2)

	// upgrade cluster1 and cluster2
	firstUpgradeVersion := upgardeTiDBVersions[0]
	cluster1.UpgradeAll(firstUpgradeVersion)
	cluster2.UpgradeAll(firstUpgradeVersion)
	oa.UpgradeTidbClusterOrDie(cluster1)
	oa.UpgradeTidbClusterOrDie(cluster2)
	time.Sleep(30 * time.Second)
	oa.CheckTidbClusterStatusOrDie(cluster1)
	oa.CheckTidbClusterStatusOrDie(cluster2)

	// deploy and check cluster restore
	oa.DeployTidbClusterOrDie(clusterRestoreTo)
	oa.CheckTidbClusterStatusOrDie(clusterRestoreTo)

	// restore
	backup.NewBackupCase(oa, clusterBackupFrom, clusterRestoreTo).RunOrDie()

	// stop a node and failover automatically
	fta := tests.NewFaultTriggerAction(cli, kubeCli, conf)
	physicalNode, node, faultTime := fta.StopNodeOrDie()
	oa.CheckFailoverPendingOrDie(allClusters, &faultTime)
	oa.CheckFailoverOrDie(allClusters, node)
	time.Sleep(3 * time.Minute)
	fta.StartNodeOrDie(physicalNode, node)
	oa.CheckRecoverOrDie(allClusters)
	for _, cluster := range allClusters {
		oa.CheckTidbClusterStatusOrDie(cluster)
	}

	glog.Infof("\nFinished.")
}<|MERGE_RESOLUTION|>--- conflicted
+++ resolved
@@ -15,34 +15,23 @@
 
 import (
 	"fmt"
+	"math/rand"
 	"net/http"
 	_ "net/http/pprof"
 	"time"
 
 	"github.com/golang/glog"
 	"github.com/jinzhu/copier"
-<<<<<<< HEAD
+
+	"github.com/pingcap/tidb-operator/tests"
 	"github.com/pingcap/tidb-operator/tests/backup"
-=======
-	"k8s.io/apiserver/pkg/util/logs"
->>>>>>> 7b9ced3b
-
-	"github.com/pingcap/tidb-operator/tests"
-<<<<<<< HEAD
-	"github.com/pingcap/tidb-operator/tests/pkg/workload"
-	"github.com/pingcap/tidb-operator/tests/pkg/workload/ddl"
-
-	"k8s.io/api/core/v1"
+	"github.com/pingcap/tidb-operator/tests/pkg/client"
+
 	corev1 "k8s.io/api/core/v1"
 	metav1 "k8s.io/apimachinery/pkg/apis/meta/v1"
 	"k8s.io/apimachinery/pkg/labels"
-	"k8s.io/apimachinery/pkg/util/wait"
 	"k8s.io/apiserver/pkg/util/logs"
 	"k8s.io/client-go/kubernetes"
-=======
-	"github.com/pingcap/tidb-operator/tests/backup"
-	"github.com/pingcap/tidb-operator/tests/pkg/client"
->>>>>>> 7b9ced3b
 )
 
 func main() {
@@ -53,25 +42,8 @@
 		glog.Info(http.ListenAndServe("localhost:6060", nil))
 	}()
 
-<<<<<<< HEAD
-	conf := tests.NewConfig()
-	conf.ParseOrDie()
-
-	// TODO read these args from config
-	beginTidbVersion := "v2.1.0"
-	//toTidbVersion := "v2.1.4"
-	operatorTag := "master"
-	operatorImage := "pingcap/tidb-operator:latest"
-
-	cli, kubeCli, err := tests.CreateKubeClient()
-	if err != nil {
-		glog.Fatalf("failed to create kubernetes clientset: %v", err)
-	}
-
-=======
 	conf := tests.ParseConfigOrDie()
 	cli, kubeCli := client.NewCliOrDie()
->>>>>>> 7b9ced3b
 	oa := tests.NewOperatorActions(cli, kubeCli, conf)
 
 	tidbVersion := conf.GetTiDBVersionOrDie()
@@ -81,13 +53,8 @@
 	operatorCfg := &tests.OperatorConfig{
 		Namespace:      "pingcap",
 		ReleaseName:    "operator",
-<<<<<<< HEAD
-		Image:          operatorImage,
-		Tag:            operatorTag,
-=======
 		Image:          conf.OperatorImage,
 		Tag:            conf.OperatorTag,
->>>>>>> 7b9ced3b
 		SchedulerImage: "gcr.io/google-containers/hyperkube",
 		LogLevel:       "2",
 	}
@@ -165,247 +132,11 @@
 		Monitor: true,
 	}
 
-<<<<<<< HEAD
-	defer func() {
-		oa.DumpAllLogs(operatorInfo, clusterInfos)
-	}()
-
-	// deploy operator
-	if err := oa.CleanOperator(operatorInfo); err != nil {
-		oa.DumpAllLogs(operatorInfo, nil)
-		glog.Fatal(err)
-	}
-	if err = oa.DeployOperator(operatorInfo); err != nil {
-		oa.DumpAllLogs(operatorInfo, nil)
-		glog.Fatal(err)
-	}
-
-	// deploy tidbclusters
-	for _, clusterInfo := range clusterInfos {
-		if err = oa.CleanTidbCluster(clusterInfo); err != nil {
-			glog.Fatal(err)
-		}
-		if err = oa.DeployTidbCluster(clusterInfo); err != nil {
-			glog.Fatal(err)
-		}
-	}
-
-	for _, clusterInfo := range clusterInfos {
-		if err = oa.CheckTidbClusterStatus(clusterInfo); err != nil {
-			glog.Fatal(err)
-		}
-	}
-
-	var workloads []workload.Workload
-	for _, clusterInfo := range clusterInfos {
-		workload := ddl.New(clusterInfo.DSN("test"), 1, 1)
-		workloads = append(workloads, workload)
-	}
-
-	err = workload.Run(func() error {
-
-		for _, clusterInfo := range clusterInfos {
-			clusterInfo = clusterInfo.ScaleTiDB(3).ScaleTiKV(5).ScalePD(5)
-			if err := oa.ScaleTidbCluster(clusterInfo); err != nil {
-				return err
-			}
-		}
-		for _, clusterInfo := range clusterInfos {
-			if err := oa.CheckTidbClusterStatus(clusterInfo); err != nil {
-				return err
-			}
-		}
-
-		for _, clusterInfo := range clusterInfos {
-			clusterInfo = clusterInfo.ScalePD(3)
-			if err := oa.ScaleTidbCluster(clusterInfo); err != nil {
-				return err
-			}
-		}
-		for _, clusterInfo := range clusterInfos {
-			if err := oa.CheckTidbClusterStatus(clusterInfo); err != nil {
-				return err
-			}
-		}
-
-		for _, clusterInfo := range clusterInfos {
-			clusterInfo = clusterInfo.ScaleTiKV(3)
-			if err := oa.ScaleTidbCluster(clusterInfo); err != nil {
-				return err
-			}
-		}
-		for _, clusterInfo := range clusterInfos {
-			if err := oa.CheckTidbClusterStatus(clusterInfo); err != nil {
-				return err
-			}
-		}
-
-		for _, clusterInfo := range clusterInfos {
-			clusterInfo = clusterInfo.ScaleTiDB(1)
-			if err := oa.ScaleTidbCluster(clusterInfo); err != nil {
-				return err
-			}
-		}
-		for _, clusterInfo := range clusterInfos {
-			if err := oa.CheckTidbClusterStatus(clusterInfo); err != nil {
-				return err
-			}
-		}
-
-		return nil
-	}, workloads...)
-
-	if err != nil {
-		glog.Fatal(err)
-	}
-
-	for _, clusterInfo := range clusterInfos {
-		if err = oa.CheckTidbClusterStatus(clusterInfo); err != nil {
-			glog.Fatal(err)
-		}
-	}
-
-	for _, clusterInfo := range clusterInfos {
-		clusterInfo = clusterInfo.UpgradeAll(toTidbVersion)
-		if err = oa.UpgradeTidbCluster(clusterInfo); err != nil {
-			glog.Fatal(err)
-		}
-	}
-
-	for _, clusterInfo := range clusterInfos {
-		if err = oa.CheckTidbClusterStatus(clusterInfo); err != nil {
-			glog.Fatal(err)
-		}
-	}
-
-	// backup and restore
-	backupClusterInfo := clusterInfos[0]
-	restoreClusterInfo := &tests.TidbClusterInfo{}
-	copier.Copy(restoreClusterInfo, backupClusterInfo)
-	restoreClusterInfo.ClusterName = restoreClusterInfo.ClusterName + "-restore"
-
-	if err = oa.CleanTidbCluster(restoreClusterInfo); err != nil {
-		glog.Fatal(err)
-	}
-	if err = oa.DeployTidbCluster(restoreClusterInfo); err != nil {
-		glog.Fatal(err)
-	}
-	if err = oa.CheckTidbClusterStatus(restoreClusterInfo); err != nil {
-		glog.Fatal(err)
-	}
-
-	backupCase := backup.NewBackupCase(oa, backupClusterInfo, restoreClusterInfo)
-
-	if err := backupCase.Run(); err != nil {
-		glog.Fatal(err)
-	}
-
-	fa := tests.NewFaultTriggerAction(cli, kubeCli, conf)
-	if err := testFailover(kubeCli, oa, fa, conf, clusterInfos); err != nil {
-		glog.Fatal(err)
-	}
-
-	//
-	faultEtcd := selectNode(conf.ETCDs)
-	err = fa.StopETCD(faultEtcd)
-	if err != nil {
-		glog.Fatal(err)
-	}
-	defer fa.StartETCD(faultEtcd)
-
-	err = oa.CheckK8sKeepAvailable(5*time.Minute, nil, nil)
-	if err != nil {
-		glog.Fatal(err)
-	}
-	err = oa.CheckOperatorKeepAvailable(operatorInfo, 5*time.Minute)
-	if err != nil {
-		glog.Fatal(err)
-	}
-	err = oa.CheckTidbClustersKeepAvailable(clusterInfos, 5*time.Minute)
-	if err != nil {
-		glog.Fatal(err)
-	}
-	err = fa.StartETCD(faultEtcd)
-	if err != nil {
-		glog.Fatal(err)
-	}
-
-	faultApiserver := selectNode(conf.APIServers)
-	apiserverPod, err := getApiserverPod(kubeCli, faultApiserver)
-	if err != nil {
-		glog.Fatal(err)
-	}
-	err = fa.StopKubeAPIServer(faultApiserver)
-	if err != nil {
-		glog.Fatal(err)
-	}
-	err = oa.CheckK8sKeepAvailable(5*time.Minute, nil, map[string]*corev1.Pod{apiserverPod.GetName(): apiserverPod})
-	if err != nil {
-		glog.Fatal(err)
-	}
-	err = oa.CheckOperatorKeepAvailable(operatorInfo, 5*time.Minute)
-	if err != nil {
-		glog.Fatal(err)
-	}
-	err = oa.CheckTidbClustersKeepAvailable(clusterInfos, 5*time.Minute)
-	if err != nil {
-		glog.Fatal(err)
-	}
-	err = fa.StartKubeAPIServer(faultApiserver)
-	if err != nil {
-		glog.Fatal(err)
-	}
-
-}
-
-func selectNode(nodes []tests.Nodes) string {
-	rand.Seed(time.Now().Unix())
-	index := rand.Intn(len(nodes))
-	return nodes[index].Nodes[0]
-}
-
-func getApiserverPod(kubeCli kubernetes.Interface, node string) (*corev1.Pod, error) {
-	selector := labels.Set(map[string]string{"component": "kube-apiserver"}).AsSelector()
-	options := metav1.ListOptions{LabelSelector: selector.String()}
-	apiserverPods, err := kubeCli.CoreV1().Pods("kube-system").List(options)
-	if err != nil {
-		return nil, err
-	}
-	for _, apiserverPod := range apiserverPods.Items {
-		if apiserverPod.Spec.NodeName == node {
-			return &apiserverPod, nil
-		}
-	}
-	return nil, nil
-}
-
-func testFailover(
-	kubeCli kubernetes.Interface,
-	oa tests.OperatorActions,
-	fa tests.FaultTriggerActions,
-	cfg *tests.Config,
-	clusters []*tests.TidbClusterInfo,
-) error {
-	var faultPoint time.Time
-	faultNode, err := getFaultNode(kubeCli)
-	if err != nil {
-		return err
-	}
-
-	physicalNode := getPhysicalNode(faultNode, cfg)
-
-	if physicalNode == "" {
-		err = errors.New("physical node is empty")
-		glog.Error(err.Error())
-		return err
-	}
-=======
 	// cluster backup and restore
 	clusterBackupFrom := cluster1
 	clusterRestoreTo := &tests.TidbClusterConfig{}
 	copier.Copy(clusterRestoreTo, clusterBackupFrom)
 	clusterRestoreTo.ClusterName = "cluster-restore"
->>>>>>> 7b9ced3b
 
 	allClusters := []*tests.TidbClusterConfig{cluster1, cluster2, clusterRestoreTo}
 
@@ -489,5 +220,77 @@
 		oa.CheckTidbClusterStatusOrDie(cluster)
 	}
 
+	//
+	faultEtcd := selectNode(conf.ETCDs)
+	err := fta.StopETCD(faultEtcd)
+	if err != nil {
+		glog.Fatal(err)
+	}
+	defer fta.StartETCD(faultEtcd)
+
+	err = oa.CheckK8sKeepAvailable(5*time.Minute, nil, nil)
+	if err != nil {
+		glog.Fatal(err)
+	}
+	err = oa.CheckOperatorKeepAvailable(operatorCfg, 5*time.Minute)
+	if err != nil {
+		glog.Fatal(err)
+	}
+	err = oa.CheckTidbClustersKeepAvailable(allClusters, 5*time.Minute)
+	if err != nil {
+		glog.Fatal(err)
+	}
+	err = fta.StartETCD(faultEtcd)
+	if err != nil {
+		glog.Fatal(err)
+	}
+
+	faultApiserver := selectNode(conf.APIServers)
+	apiserverPod, err := getApiserverPod(kubeCli, faultApiserver)
+	if err != nil {
+		glog.Fatal(err)
+	}
+	err = fta.StopKubeAPIServer(faultApiserver)
+	if err != nil {
+		glog.Fatal(err)
+	}
+	err = oa.CheckK8sKeepAvailable(5*time.Minute, nil, map[string]*corev1.Pod{apiserverPod.GetName(): apiserverPod})
+	if err != nil {
+		glog.Fatal(err)
+	}
+	err = oa.CheckOperatorKeepAvailable(operatorCfg, 5*time.Minute)
+	if err != nil {
+		glog.Fatal(err)
+	}
+	err = oa.CheckTidbClustersKeepAvailable(allClusters, 5*time.Minute)
+	if err != nil {
+		glog.Fatal(err)
+	}
+	err = fta.StartKubeAPIServer(faultApiserver)
+	if err != nil {
+		glog.Fatal(err)
+	}
+
 	glog.Infof("\nFinished.")
+}
+
+func selectNode(nodes []tests.Nodes) string {
+	rand.Seed(time.Now().Unix())
+	index := rand.Intn(len(nodes))
+	return nodes[index].Nodes[0]
+}
+
+func getApiserverPod(kubeCli kubernetes.Interface, node string) (*corev1.Pod, error) {
+	selector := labels.Set(map[string]string{"component": "kube-apiserver"}).AsSelector()
+	options := metav1.ListOptions{LabelSelector: selector.String()}
+	apiserverPods, err := kubeCli.CoreV1().Pods("kube-system").List(options)
+	if err != nil {
+		return nil, err
+	}
+	for _, apiserverPod := range apiserverPods.Items {
+		if apiserverPod.Spec.NodeName == node {
+			return &apiserverPod, nil
+		}
+	}
+	return nil, nil
 }