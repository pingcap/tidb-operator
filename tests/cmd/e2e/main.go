--- conflicted
+++ resolved
@@ -121,8 +121,6 @@
 		glog.Fatal(err)
 	}
 
-<<<<<<< HEAD
-=======
 	err = workload.Run(func() error {
 		clusterInfo = clusterInfo.ScaleTiDB(3).ScaleTiKV(5).ScalePD(5)
 		if err := oa.ScaleTidbCluster(clusterInfo); err != nil {
@@ -174,7 +172,6 @@
 		glog.Fatal(err)
 	}
 
->>>>>>> 432fdabb
 	restoreClusterInfo := &tests.TidbClusterInfo{
 		BackupPVC:        "test-backup",
 		Namespace:        "tidb",
@@ -223,24 +220,5 @@
 		oa.DumpAllLogs(operatorInfo, []*tests.TidbClusterInfo{clusterInfo, restoreClusterInfo})
 		glog.Fatal(err)
 	}
-
-	clusterInfo = clusterInfo.ScaleTiDB(3)
-	if err := oa.ScaleTidbCluster(clusterInfo); err != nil {
-		oa.DumpAllLogs(operatorInfo, []*tests.TidbClusterInfo{clusterInfo})
-		glog.Fatal(err)
-	}
-	if err = oa.CheckTidbClusterStatus(clusterInfo); err != nil {
-		oa.DumpAllLogs(operatorInfo, []*tests.TidbClusterInfo{clusterInfo})
-		glog.Fatal(err)
-	}
-
-	clusterInfo = clusterInfo.UpgradeAll("v2.1.4")
-	if err = oa.UpgradeTidbCluster(clusterInfo); err != nil {
-		oa.DumpAllLogs(operatorInfo, []*tests.TidbClusterInfo{clusterInfo})
-		glog.Fatal(err)
-	}
-	if err = oa.CheckTidbClusterStatus(clusterInfo); err != nil {
-		oa.DumpAllLogs(operatorInfo, []*tests.TidbClusterInfo{clusterInfo})
-		glog.Fatal(err)
-	}
+  
 }