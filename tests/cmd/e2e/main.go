// Copyright 2018 PingCAP, Inc.
//
// Licensed under the Apache License, Version 2.0 (the "License");
// you may not use this file except in compliance with the License.
// You may obtain a copy of the License at
//
//     http://www.apache.org/licenses/LICENSE-2.0
//
// Unless required by applicable law or agreed to in writing, software
// distributed under the License is distributed on an "AS IS" BASIS,
// See the License for the specific language governing permissions and
// limitations under the License.package spec

package main

import (
	"net/http"
	_ "net/http/pprof"
	"time"

	"github.com/golang/glog"
	"github.com/pingcap/tidb-operator/pkg/client/clientset/versioned"
	"github.com/pingcap/tidb-operator/tests"
	"github.com/pingcap/tidb-operator/tests/backup"
	"github.com/pingcap/tidb-operator/tests/pkg/workload"
	"github.com/pingcap/tidb-operator/tests/pkg/workload/ddl"
	"k8s.io/apiserver/pkg/util/logs"
	"k8s.io/client-go/kubernetes"
	"k8s.io/client-go/rest"
)

func perror(err error) {
	if err != nil {
		glog.Fatal(err)
	}
}

func main() {
	logs.InitLogs()
	defer logs.FlushLogs()

	conf := tests.NewConfig()
	err := conf.Parse()
	if err != nil {
		glog.Fatalf("failed to parse config: %v", err)
	}

	go func() {
		glog.Info(http.ListenAndServe("localhost:6060", nil))
	}()

	cfg, err := rest.InClusterConfig()
	if err != nil {
		glog.Fatalf("failed to get config: %v", err)
	}
	cli, err := versioned.NewForConfig(cfg)
	if err != nil {
		glog.Fatalf("failed to create Clientset: %v", err)
	}
	kubeCli, err := kubernetes.NewForConfig(cfg)
	if err != nil {
		glog.Fatalf("failed to get kubernetes Clientset: %v", err)
	}

	oa := tests.NewOperatorActions(cli, kubeCli, conf)

	operatorInfo := &tests.OperatorInfo{
		Namespace:      "pingcap",
		ReleaseName:    "operator",
		Image:          "pingcap/tidb-operator:latest",
		Tag:            "master",
		SchedulerImage: "gcr.io/google-containers/hyperkube:v1.12.1",
		LogLevel:       "2",
	}
	if err := oa.CleanOperator(operatorInfo); err != nil {
		oa.DumpAllLogs(operatorInfo, nil)
		glog.Fatal(err)
	}
	if err = oa.DeployOperator(operatorInfo); err != nil {
		oa.DumpAllLogs(operatorInfo, nil)
		glog.Fatal(err)
	}

	// create database and table and insert a column for test backup and restore
	initSql := `"create database record;use record;create table test(t char(32))"`

	clusterInfo := &tests.TidbClusterInfo{
		BackupPVC:        "test-backup",
		Namespace:        "tidb",
		ClusterName:      "demo",
		OperatorTag:      "master",
		PDImage:          "pingcap/pd:v2.1.0",
		TiKVImage:        "pingcap/tikv:v2.1.0",
		TiDBImage:        "pingcap/tidb:v2.1.0",
		StorageClassName: "local-storage",
		Password:         "admin",
		InitSql:          initSql,
		UserName:         "root",
		Resources: map[string]string{
			"pd.resources.limits.cpu":        "1000m",
			"pd.resources.limits.memory":     "2Gi",
			"pd.resources.requests.cpu":      "200m",
			"pd.resources.requests.memory":   "1Gi",
			"tikv.resources.limits.cpu":      "2000m",
			"tikv.resources.limits.memory":   "4Gi",
			"tikv.resources.requests.cpu":    "1000m",
			"tikv.resources.requests.memory": "2Gi",
			"tidb.resources.limits.cpu":      "2000m",
			"tidb.resources.limits.memory":   "4Gi",
			"tidb.resources.requests.cpu":    "500m",
			"tidb.resources.requests.memory": "1Gi",
		},
		Args: map[string]string{},
	}

	if err = oa.CleanTidbCluster(clusterInfo); err != nil {
		oa.DumpAllLogs(operatorInfo, []*tests.TidbClusterInfo{clusterInfo})
		glog.Fatal(err)
	}
	if err = oa.DeployTidbCluster(clusterInfo); err != nil {
		oa.DumpAllLogs(operatorInfo, []*tests.TidbClusterInfo{clusterInfo})
		glog.Fatal(err)
	}
	if err = oa.CheckTidbClusterStatus(clusterInfo); err != nil {
		oa.DumpAllLogs(operatorInfo, []*tests.TidbClusterInfo{clusterInfo})
		glog.Fatal(err)
	}

	err = workload.Run(func() error {
		clusterInfo = clusterInfo.ScaleTiDB(3).ScaleTiKV(5).ScalePD(5)
		if err := oa.ScaleTidbCluster(clusterInfo); err != nil {
			return err
		}
		if err := oa.CheckTidbClusterStatus(clusterInfo); err != nil {
			return err
		}

		clusterInfo = clusterInfo.ScalePD(3)
		if err := oa.ScaleTidbCluster(clusterInfo); err != nil {
			return err
		}
		if err := oa.CheckTidbClusterStatus(clusterInfo); err != nil {
			return err
		}

		clusterInfo = clusterInfo.ScaleTiKV(3)
		if err := oa.ScaleTidbCluster(clusterInfo); err != nil {
			return err
		}
		if err := oa.CheckTidbClusterStatus(clusterInfo); err != nil {
			return err
		}

		clusterInfo = clusterInfo.ScaleTiDB(1)
		if err := oa.ScaleTidbCluster(clusterInfo); err != nil {
			return err
		}
		if err := oa.CheckTidbClusterStatus(clusterInfo); err != nil {
			return err
		}

		return nil
	}, ddl.New(clusterInfo.DSN("test"), 1, 1))

	if err != nil {
		oa.DumpAllLogs(operatorInfo, []*tests.TidbClusterInfo{clusterInfo})
		glog.Fatal(err)
	}

	clusterInfo = clusterInfo.UpgradeAll("v2.1.4")
	if err = oa.UpgradeTidbCluster(clusterInfo); err != nil {
		oa.DumpAllLogs(operatorInfo, []*tests.TidbClusterInfo{clusterInfo})
		glog.Fatal(err)
	}
	if err = oa.CheckTidbClusterStatus(clusterInfo); err != nil {
		oa.DumpAllLogs(operatorInfo, []*tests.TidbClusterInfo{clusterInfo})
		glog.Fatal(err)
	}

	restoreClusterInfo := &tests.TidbClusterInfo{
		BackupPVC:        "test-backup",
		Namespace:        "tidb",
		ClusterName:      "demo2",
		OperatorTag:      "master",
		PDImage:          "pingcap/pd:v2.1.0",
		TiKVImage:        "pingcap/tikv:v2.1.0",
		TiDBImage:        "pingcap/tidb:v2.1.0",
		StorageClassName: "local-storage",
		Password:         "admin",
		InitSql:          initSql,
		UserName:         "root",
		Resources: map[string]string{
			"pd.resources.limits.cpu":        "1000m",
			"pd.resources.limits.memory":     "2Gi",
			"pd.resources.requests.cpu":      "200m",
			"pd.resources.requests.memory":   "1Gi",
			"tikv.resources.limits.cpu":      "2000m",
			"tikv.resources.limits.memory":   "4Gi",
			"tikv.resources.requests.cpu":    "1000m",
			"tikv.resources.requests.memory": "2Gi",
			"tidb.resources.limits.cpu":      "2000m",
			"tidb.resources.limits.memory":   "4Gi",
			"tidb.resources.requests.cpu":    "500m",
			"tidb.resources.requests.memory": "1Gi",
		},
		Args: map[string]string{},
	}

	if err = oa.CleanTidbCluster(restoreClusterInfo); err != nil {
		oa.DumpAllLogs(operatorInfo, []*tests.TidbClusterInfo{clusterInfo, restoreClusterInfo})
		glog.Fatal(err)
	}
	if err = oa.DeployTidbCluster(restoreClusterInfo); err != nil {
		oa.DumpAllLogs(operatorInfo, []*tests.TidbClusterInfo{clusterInfo, restoreClusterInfo})
		glog.Fatal(err)
	}
	if err = oa.CheckTidbClusterStatus(restoreClusterInfo); err != nil {
		oa.DumpAllLogs(operatorInfo, []*tests.TidbClusterInfo{clusterInfo, restoreClusterInfo})
		glog.Fatal(err)
	}

	backupCase := backup.NewBackupCase(oa, clusterInfo, restoreClusterInfo)

	if err := backupCase.Run(); err != nil {
		oa.DumpAllLogs(operatorInfo, []*tests.TidbClusterInfo{clusterInfo, restoreClusterInfo})
		glog.Fatal(err)
	}
<<<<<<< HEAD
  
=======

	fa := tests.NewFaultTriggerAction(cli, kubeCli, conf)
	if err := fa.StopETCD("172.16.4.171"); err != nil {
		glog.Fatal(err)
	}

	time.Sleep(1 * time.Minute)

	if err := fa.StartETCD("172.16.4.171"); err != nil {
		glog.Fatal(err)
	}
>>>>>>> b0ef8e17
}<|MERGE_RESOLUTION|>--- conflicted
+++ resolved
@@ -225,9 +225,6 @@
 		oa.DumpAllLogs(operatorInfo, []*tests.TidbClusterInfo{clusterInfo, restoreClusterInfo})
 		glog.Fatal(err)
 	}
-<<<<<<< HEAD
-  
-=======
 
 	fa := tests.NewFaultTriggerAction(cli, kubeCli, conf)
 	if err := fa.StopETCD("172.16.4.171"); err != nil {
@@ -239,5 +236,4 @@
 	if err := fa.StartETCD("172.16.4.171"); err != nil {
 		glog.Fatal(err)
 	}
->>>>>>> b0ef8e17
 }