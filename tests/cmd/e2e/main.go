--- conflicted
+++ resolved
@@ -25,7 +25,7 @@
 	"k8s.io/client-go/rest"
 )
 
-func perror(err error) {
+func perror(err error, info *tests.OperatorInfo, clusterInfos []*tests.TidbClusterInfo) {
 	if err != nil {
 		glog.Fatal(err)
 	}
@@ -59,19 +59,9 @@
 		SchedulerImage: "gcr.io/google-containers/hyperkube:v1.12.1",
 		LogLevel:       "2",
 	}
-<<<<<<< HEAD
-	if err := oa.CleanOperator(operatorInfo); err != nil {
-		oa.DumpAllLogs(operatorInfo, nil)
-		glog.Fatal(err)
-	}
-	if err := oa.DeployOperator(operatorInfo); err != nil {
-		oa.DumpAllLogs(operatorInfo, nil)
-		glog.Fatal(err)
-	}
-=======
-	perror(oa.CleanOperator(operatorInfo))
-	perror(oa.DeployOperator(operatorInfo))
->>>>>>> da93efd4
+	oa.DumpAllLogs(operatorInfo, nil)
+	perror(oa.CleanOperator(operatorInfo), operatorInfo, nil)
+	perror(oa.DeployOperator(operatorInfo), operatorInfo, nil)
 
 	clusterInfo := &tests.TidbClusterInfo{
 		Namespace:        "tidb",
@@ -82,21 +72,6 @@
 		TiDBImage:        "pingcap/tidb:v2.1.3",
 		StorageClassName: "local-storage",
 		Password:         "admin",
-<<<<<<< HEAD
-		Args:             map[string]string{},
-	}
-	if err := oa.CleanTidbCluster(clusterInfo); err != nil {
-		oa.DumpAllLogs(operatorInfo, []*tests.TidbClusterInfo{clusterInfo})
-		glog.Fatal(err)
-	}
-	if err := oa.DeployTidbCluster(clusterInfo); err != nil {
-		oa.DumpAllLogs(operatorInfo, []*tests.TidbClusterInfo{clusterInfo})
-		glog.Fatal(err)
-	}
-	if err := oa.CheckTidbClusterStatus(clusterInfo); err != nil {
-		oa.DumpAllLogs(operatorInfo, []*tests.TidbClusterInfo{clusterInfo})
-		glog.Fatal(err)
-=======
 		Resources: map[string]string{
 			"pd.resources.limits.cpu":        "1000m",
 			"pd.resources.limits.memory":     "2Gi",
@@ -112,20 +87,19 @@
 			"tidb.resources.requests.memory": "1Gi",
 		},
 		Args: map[string]string{},
->>>>>>> da93efd4
 	}
 
-	perror(oa.CleanTidbCluster(clusterInfo))
-	perror(oa.DeployTidbCluster(clusterInfo))
-	perror(oa.CheckTidbClusterStatus(clusterInfo))
+	perror(oa.CleanTidbCluster(clusterInfo), operatorInfo, []*tests.TidbClusterInfo{clusterInfo})
+	perror(oa.DeployTidbCluster(clusterInfo), operatorInfo, []*tests.TidbClusterInfo{clusterInfo})
+	perror(oa.CheckTidbClusterStatus(clusterInfo), operatorInfo, []*tests.TidbClusterInfo{clusterInfo})
 
 	clusterInfo = clusterInfo.ScaleTiDB(3)
-	perror(oa.ScaleTidbCluster(clusterInfo))
-	perror(oa.CheckTidbClusterStatus(clusterInfo))
+	perror(oa.ScaleTidbCluster(clusterInfo), operatorInfo, []*tests.TidbClusterInfo{clusterInfo})
+	perror(oa.CheckTidbClusterStatus(clusterInfo), operatorInfo, []*tests.TidbClusterInfo{clusterInfo})
 
 	clusterInfo = clusterInfo.UpgradeAll("v2.1.4")
-	perror(oa.UpgradeTidbCluster(clusterInfo))
-	perror(oa.CheckTidbClusterStatus(clusterInfo))
+	perror(oa.UpgradeTidbCluster(clusterInfo), operatorInfo, []*tests.TidbClusterInfo{clusterInfo})
+	perror(oa.CheckTidbClusterStatus(clusterInfo), operatorInfo, []*tests.TidbClusterInfo{clusterInfo})
 
 	restoreClusterInfo := &tests.TidbClusterInfo{
 		Namespace:        "tidb",
@@ -153,9 +127,9 @@
 		Args: map[string]string{},
 	}
 
-	perror(oa.CleanTidbCluster(restoreClusterInfo))
-	perror(oa.DeployTidbCluster(restoreClusterInfo))
-	perror(oa.CheckTidbClusterStatus(restoreClusterInfo))
+	perror(oa.CleanTidbCluster(restoreClusterInfo), operatorInfo, []*tests.TidbClusterInfo{clusterInfo})
+	perror(oa.DeployTidbCluster(restoreClusterInfo), operatorInfo, []*tests.TidbClusterInfo{clusterInfo})
+	perror(oa.CheckTidbClusterStatus(restoreClusterInfo), operatorInfo, []*tests.TidbClusterInfo{clusterInfo})
 
 	backupCase := backup.NewBackupCase(oa, clusterInfo, restoreClusterInfo)
 
