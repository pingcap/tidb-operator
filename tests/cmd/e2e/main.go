// Copyright 2018 PingCAP, Inc.
//
// Licensed under the Apache License, Version 2.0 (the "License");
// you may not use this file except in compliance with the License.
// You may obtain a copy of the License at
//
//     http://www.apache.org/licenses/LICENSE-2.0
//
// Unless required by applicable law or agreed to in writing, software
// distributed under the License is distributed on an "AS IS" BASIS,
// See the License for the specific language governing permissions and
// limitations under the License.package spec

package main

import (
	"fmt"
	_ "net/http/pprof"
	"time"

	"github.com/golang/glog"
	"github.com/jinzhu/copier"
	"github.com/pingcap/tidb-operator/tests"
	"github.com/pingcap/tidb-operator/tests/pkg/blockwriter"
	"github.com/pingcap/tidb-operator/tests/pkg/client"
	"k8s.io/apiserver/pkg/util/logs"
)

func main() {
	logs.InitLogs()
	defer logs.FlushLogs()

	conf := tests.ParseConfigOrDie()
<<<<<<< HEAD
=======
	conf.ChartDir = "/charts"
	conf.ManifestDir = "/manifests"
>>>>>>> cb9badc7

	cli, kubeCli := client.NewCliOrDie()
	oa := tests.NewOperatorActions(cli, kubeCli, 5*time.Second, conf, nil)

	operatorInfo := &tests.OperatorConfig{
		Namespace:      "pingcap",
		ReleaseName:    "operator",
		Image:          conf.OperatorImage,
		Tag:            conf.OperatorTag,
		SchedulerImage: "mirantis/hypokube",
		SchedulerTag:   "final",
		SchedulerFeatures: []string{
			"StableScheduling",
		},
		LogLevel:           "2",
		WebhookServiceName: "webhook-service",
		WebhookSecretName:  "webhook-secret",
		WebhookConfigName:  "webhook-config",
	}

	// start a http server in goruntine
	go oa.StartValidatingAdmissionWebhookServerOrDie(operatorInfo)

	initTidbVersion, err := conf.GetTiDBVersion()
	if err != nil {
		glog.Fatal(err)
	}
	// create database and table and insert a column for test backup and restore
	initSQL := `"create database record;use record;create table test(t char(32))"`

	name1 := "e2e-cluster1"
	name2 := "e2e-cluster2"
	clusterInfos := []*tests.TidbClusterConfig{
		{
			Namespace:        name1,
			ClusterName:      name1,
			OperatorTag:      conf.OperatorTag,
			PDImage:          fmt.Sprintf("pingcap/pd:%s", initTidbVersion),
			TiKVImage:        fmt.Sprintf("pingcap/tikv:%s", initTidbVersion),
			TiDBImage:        fmt.Sprintf("pingcap/tidb:%s", initTidbVersion),
			StorageClassName: "local-storage",
			Password:         "admin",
			InitSQL:          initSQL,
			UserName:         "root",
			InitSecretName:   fmt.Sprintf("%s-set-secret", name1),
			BackupSecretName: fmt.Sprintf("%s-backup-secret", name1),
			BackupName:       "backup",
			Resources: map[string]string{
				"pd.resources.limits.cpu":        "1000m",
				"pd.resources.limits.memory":     "2Gi",
				"pd.resources.requests.cpu":      "200m",
				"pd.resources.requests.memory":   "1Gi",
				"tikv.resources.limits.cpu":      "2000m",
				"tikv.resources.limits.memory":   "4Gi",
				"tikv.resources.requests.cpu":    "200m",
				"tikv.resources.requests.memory": "1Gi",
				"tidb.resources.limits.cpu":      "2000m",
				"tidb.resources.limits.memory":   "4Gi",
				"tidb.resources.requests.cpu":    "200m",
				"tidb.resources.requests.memory": "1Gi",
				"discovery.image":                conf.OperatorImage,
			},
			Args:    map[string]string{},
			Monitor: true,
			BlockWriteConfig: blockwriter.Config{
				TableNum:    1,
				Concurrency: 1,
				BatchSize:   1,
				RawSize:     1,
			},
			SubValues: `pd:
  affinity:
    podAntiAffinity:
      preferredDuringSchedulingIgnoredDuringExecution:
      - weight: 10
        podAffinityTerm:
          labelSelector:
            matchLabels:
              app.kubernetes.io/instance: e2e-cluster1
              app.kubernetes.io/component: "pd"
          topologyKey: "rack"
          namespaces:
          - e2e-cluster1
tikv:
  affinity:
    podAntiAffinity:
      preferredDuringSchedulingIgnoredDuringExecution:
      - weight: 10
        podAffinityTerm:
          labelSelector:
            matchLabels:
              app.kubernetes.io/instance: e2e-cluster1
              app.kubernetes.io/component: "tikv"
          topologyKey: "rack"
          namespaces:
          - e2e-cluster1
tidb:
  affinity:
    podAntiAffinity:
      preferredDuringSchedulingIgnoredDuringExecution:
      - weight: 10
        podAffinityTerm:
          labelSelector:
            matchLabels:
              app.kubernetes.io/instance: e2e-cluster1
              app.kubernetes.io/component: "tidb"
          topologyKey: "rack"
          namespaces:
          - e2e-cluster1
`,
			EnableConfigMapRollout: true,
			PDMaxReplicas:          3,
			TiKVGrpcConcurrency:    4,
			TiDBTokenLimit:         1000,
			PDLogLevel:             "info",
		},
		{
			Namespace:        name2,
			ClusterName:      name2,
			OperatorTag:      conf.OperatorTag,
			PDImage:          fmt.Sprintf("pingcap/pd:%s", initTidbVersion),
			TiKVImage:        fmt.Sprintf("pingcap/tikv:%s", initTidbVersion),
			TiDBImage:        fmt.Sprintf("pingcap/tidb:%s", initTidbVersion),
			StorageClassName: "local-storage",
			Password:         "admin",
			InitSQL:          initSQL,
			UserName:         "root",
			InitSecretName:   fmt.Sprintf("%s-set-secret", name2),
			BackupSecretName: fmt.Sprintf("%s-backup-secret", name2),
			BackupName:       "backup",
			Resources: map[string]string{
				"pd.resources.limits.cpu":        "1000m",
				"pd.resources.limits.memory":     "2Gi",
				"pd.resources.requests.cpu":      "200m",
				"pd.resources.requests.memory":   "1Gi",
				"tikv.resources.limits.cpu":      "2000m",
				"tikv.resources.limits.memory":   "4Gi",
				"tikv.resources.requests.cpu":    "200m",
				"tikv.resources.requests.memory": "1Gi",
				"tidb.resources.limits.cpu":      "2000m",
				"tidb.resources.limits.memory":   "4Gi",
				"tidb.resources.requests.cpu":    "200m",
				"tidb.resources.requests.memory": "1Gi",
				"discovery.image":                conf.OperatorImage,
			},
			Args:    map[string]string{},
			Monitor: true,
			BlockWriteConfig: blockwriter.Config{
				TableNum:    1,
				Concurrency: 1,
				BatchSize:   1,
				RawSize:     1,
			},
			SubValues: `pd:
  affinity:
    podAntiAffinity:
      preferredDuringSchedulingIgnoredDuringExecution:
      - weight: 10
        podAffinityTerm:
          labelSelector:
            matchLabels:
              app.kubernetes.io/instance: e2e-cluster2
              app.kubernetes.io/component: "pd"
          topologyKey: "rack"
          namespaces:
          - e2e-cluster2
tikv:
  affinity:
    podAntiAffinity:
      preferredDuringSchedulingIgnoredDuringExecution:
      - weight: 10
        podAffinityTerm:
          labelSelector:
            matchLabels:
              app.kubernetes.io/instance: e2e-cluster2
              app.kubernetes.io/component: "tikv"
          topologyKey: "rack"
          namespaces:
          - e2e-cluster2
tidb:
  affinity:
    podAntiAffinity:
      preferredDuringSchedulingIgnoredDuringExecution:
      - weight: 10
        podAffinityTerm:
          labelSelector:
            matchLabels:
              app.kubernetes.io/instance: e2e-cluster2
              app.kubernetes.io/component: "tidb"
          topologyKey: "rack"
          namespaces:
          - e2e-cluster2
`,
			EnableConfigMapRollout: false,
			PDMaxReplicas:          3,
			TiKVGrpcConcurrency:    4,
			TiDBTokenLimit:         1000,
			PDLogLevel:             "info",
		},
	}

	defer func() {
		oa.DumpAllLogs(operatorInfo, clusterInfos)
	}()

	oa.LabelNodesOrDie()

	// deploy operator
	if err := oa.CleanOperator(operatorInfo); err != nil {
		oa.DumpAllLogs(operatorInfo, nil)
		glog.Fatal(err)
	}
	if err = oa.DeployOperator(operatorInfo); err != nil {
		oa.DumpAllLogs(operatorInfo, nil)
		glog.Fatal(err)
	}

	// deploy tidbclusters
	for _, clusterInfo := range clusterInfos {
		if err = oa.CleanTidbCluster(clusterInfo); err != nil {
			glog.Fatal(err)
		}
		if err = oa.DeployTidbCluster(clusterInfo); err != nil {
			glog.Fatal(err)
		}
	}

	for _, clusterInfo := range clusterInfos {
		if err = oa.CheckTidbClusterStatus(clusterInfo); err != nil {
			glog.Fatal(err)
		}
	}

	// check disaster tolerance
	for _, clusterInfo := range clusterInfos {
		oa.CheckDisasterToleranceOrDie(clusterInfo)
	}

	for _, clusterInfo := range clusterInfos {
		go oa.BeginInsertDataToOrDie(clusterInfo)
	}

	// before upgrade cluster, register webhook first
	oa.RegisterWebHookAndServiceOrDie(operatorInfo)

	// upgrade test
	upgradeTidbVersions := conf.GetUpgradeTidbVersions()
	for _, upgradeTidbVersion := range upgradeTidbVersions {
		oldTidbMembersAssignedNodes := map[string]map[string]string{}
		for _, clusterInfo := range clusterInfos {
			assignedNodes, err := oa.GetTidbMemberAssignedNodes(clusterInfo)
			if err != nil {
				glog.Fatal(err)
			}
			oldTidbMembersAssignedNodes[clusterInfo.ClusterName] = assignedNodes
			clusterInfo = clusterInfo.UpgradeAll(upgradeTidbVersion)
			if err = oa.UpgradeTidbCluster(clusterInfo); err != nil {
				glog.Fatal(err)
			}
		}
		for _, clusterInfo := range clusterInfos {
			if err = oa.CheckTidbClusterStatus(clusterInfo); err != nil {
				glog.Fatal(err)
			}
			if err = oa.CheckTidbMemberAssignedNodes(clusterInfo, oldTidbMembersAssignedNodes[clusterInfo.ClusterName]); err != nil {
				glog.Fatal(err)
			}
		}
	}

	// update configuration on the fly
	for _, clusterInfo := range clusterInfos {
		clusterInfo = clusterInfo.
			UpdatePdMaxReplicas(conf.PDMaxReplicas).
			UpdatePDLogLevel("debug").
			UpdateTiKVGrpcConcurrency(conf.TiKVGrpcConcurrency).
			UpdateTiDBTokenLimit(conf.TiDBTokenLimit)
		if err = oa.UpgradeTidbCluster(clusterInfo); err != nil {
			glog.Fatal(err)
		}
		for _, clusterInfo := range clusterInfos {
			if err = oa.CheckTidbClusterStatus(clusterInfo); err != nil {
				glog.Fatal(err)
			}
		}
	}

	// after upgrade cluster, clean webhook
	oa.CleanWebHookAndService(operatorInfo)

	for _, clusterInfo := range clusterInfos {
		clusterInfo = clusterInfo.ScaleTiDB(3).ScaleTiKV(5).ScalePD(5)
		if err := oa.ScaleTidbCluster(clusterInfo); err != nil {
			glog.Fatal(err)
		}
	}
	for _, clusterInfo := range clusterInfos {
		if err := oa.CheckTidbClusterStatus(clusterInfo); err != nil {
			glog.Fatal(err)
		}
	}

	for _, clusterInfo := range clusterInfos {
		clusterInfo = clusterInfo.ScalePD(3)
		if err := oa.ScaleTidbCluster(clusterInfo); err != nil {
			glog.Fatal(err)
		}
	}
	for _, clusterInfo := range clusterInfos {
		if err := oa.CheckTidbClusterStatus(clusterInfo); err != nil {
			glog.Fatal(err)
		}
	}

	for _, clusterInfo := range clusterInfos {
		clusterInfo = clusterInfo.ScaleTiKV(3)
		if err := oa.ScaleTidbCluster(clusterInfo); err != nil {
			glog.Fatal(err)
		}
	}
	for _, clusterInfo := range clusterInfos {
		if err := oa.CheckTidbClusterStatus(clusterInfo); err != nil {
			glog.Fatal(err)
		}
	}

	for _, clusterInfo := range clusterInfos {
		clusterInfo = clusterInfo.ScaleTiDB(1)
		if err := oa.ScaleTidbCluster(clusterInfo); err != nil {
			glog.Fatal(err)
		}
	}
	for _, clusterInfo := range clusterInfos {
		if err := oa.CheckTidbClusterStatus(clusterInfo); err != nil {
			glog.Fatal(err)
		}
	}

	// check data regions disaster tolerance
	for _, clusterInfo := range clusterInfos {
		oa.CheckDataRegionDisasterToleranceOrDie(clusterInfo)
	}

	// backup and restore
	backupClusterInfo := clusterInfos[0]
	restoreClusterInfo := &tests.TidbClusterConfig{}
	copier.Copy(restoreClusterInfo, backupClusterInfo)
	restoreClusterInfo.ClusterName = restoreClusterInfo.ClusterName + "-other"
	restoreClusterInfo.InitSecretName = fmt.Sprintf("%s-set-secret", restoreClusterInfo.ClusterName)
	restoreClusterInfo.BackupSecretName = fmt.Sprintf("%s-backup-secret", restoreClusterInfo.ClusterName)

	if err = oa.CleanTidbCluster(restoreClusterInfo); err != nil {
		glog.Fatal(err)
	}
	if err = oa.DeployTidbCluster(restoreClusterInfo); err != nil {
		glog.Fatal(err)
	}
	if err = oa.CheckTidbClusterStatus(restoreClusterInfo); err != nil {
		glog.Fatal(err)
	}

	oa.BackupRestoreOrDie(backupClusterInfo, restoreClusterInfo)

	//clean temp dirs when e2e success
	err = conf.CleanTempDirs()
	if err != nil {
		glog.Errorf("failed to clean temp dirs, this error can be ignored.")
	}
	glog.Infof("\nFinished.")
}<|MERGE_RESOLUTION|>--- conflicted
+++ resolved
@@ -31,11 +31,7 @@
 	defer logs.FlushLogs()
 
 	conf := tests.ParseConfigOrDie()
-<<<<<<< HEAD
-=======
-	conf.ChartDir = "/charts"
 	conf.ManifestDir = "/manifests"
->>>>>>> cb9badc7
 
 	cli, kubeCli := client.NewCliOrDie()
 	oa := tests.NewOperatorActions(cli, kubeCli, 5*time.Second, conf, nil)
