// Copyright 2018 PingCAP, Inc.
//
// Licensed under the Apache License, Version 2.0 (the "License");
// you may not use this file except in compliance with the License.
// You may obtain a copy of the License at
//
//     http://www.apache.org/licenses/LICENSE-2.0
//
// Unless required by applicable law or agreed to in writing, software
// distributed under the License is distributed on an "AS IS" BASIS,
// See the License for the specific language governing permissions and
// limitations under the License.package spec

package main

import (
<<<<<<< HEAD
	"flag"
	"fmt"
=======
>>>>>>> 0f934aae
	"net/http"
	_ "net/http/pprof"
	"time"

	"github.com/golang/glog"
	"github.com/jinzhu/copier"
	"github.com/pingcap/tidb-operator/pkg/client/clientset/versioned"
	"github.com/pingcap/tidb-operator/tests"
	"github.com/pingcap/tidb-operator/tests/backup"
	"github.com/pingcap/tidb-operator/tests/pkg/workload"
	"github.com/pingcap/tidb-operator/tests/pkg/workload/ddl"
	"k8s.io/apiserver/pkg/util/logs"
	"k8s.io/client-go/kubernetes"
	"k8s.io/client-go/rest"
)

func main() {
	logs.InitLogs()
	defer logs.FlushLogs()

	conf := tests.NewConfig()
	err := conf.Parse()
	if err != nil {
		glog.Fatalf("failed to parse config: %v", err)
	}

	go func() {
		glog.Info(http.ListenAndServe("localhost:6060", nil))
	}()

	// TODO read these args from config
	beginTidbVersion := "v2.1.0"
	toTidbVersion := "v2.1.4"
	operatorTag := "master"
	operatorImage := "pingcap/tidb-operator:latest"

	cfg, err := rest.InClusterConfig()
	if err != nil {
		glog.Fatalf("failed to get config: %v", err)
	}
	cli, err := versioned.NewForConfig(cfg)
	if err != nil {
		glog.Fatalf("failed to create Clientset: %v", err)
	}
	kubeCli, err := kubernetes.NewForConfig(cfg)
	if err != nil {
		glog.Fatalf("failed to get kubernetes Clientset: %v", err)
	}

	oa := tests.NewOperatorActions(cli, kubeCli, conf)

	operatorInfo := &tests.OperatorInfo{
		Namespace:      "pingcap",
		ReleaseName:    "operator",
		Image:          operatorImage,
		Tag:            operatorTag,
		SchedulerImage: "gcr.io/google-containers/hyperkube:v1.12.1",
		LogLevel:       "2",
	}

	// create database and table and insert a column for test backup and restore
	initSql := `"create database record;use record;create table test(t char(32))"`

<<<<<<< HEAD
	clusterInfos := []*tests.TidbClusterInfo{
		{
			Namespace:        "e2e-cluster1",
			ClusterName:      "e2e-cluster1",
			OperatorTag:      operatorTag,
			PDImage:          fmt.Sprintf("pingcap/pd:%s", beginTidbVersion),
			TiKVImage:        fmt.Sprintf("pingcap/tikv:%s", beginTidbVersion),
			TiDBImage:        fmt.Sprintf("pingcap/tidb:%s", beginTidbVersion),
			StorageClassName: "local-storage",
			Password:         "admin",
			InitSql:          initSql,
			BackupPVC:        "test-backup",
			Resources: map[string]string{
				"pd.resources.limits.cpu":        "1000m",
				"pd.resources.limits.memory":     "2Gi",
				"pd.resources.requests.cpu":      "200m",
				"pd.resources.requests.memory":   "1Gi",
				"tikv.resources.limits.cpu":      "2000m",
				"tikv.resources.limits.memory":   "4Gi",
				"tikv.resources.requests.cpu":    "1000m",
				"tikv.resources.requests.memory": "2Gi",
				"tidb.resources.limits.cpu":      "2000m",
				"tidb.resources.limits.memory":   "4Gi",
				"tidb.resources.requests.cpu":    "500m",
				"tidb.resources.requests.memory": "1Gi",
			},
			Args:    map[string]string{},
			Monitor: true,
		},
		{
			Namespace:        "e2e-cluster2",
			ClusterName:      "e2e-cluster2",
			OperatorTag:      "master",
			PDImage:          fmt.Sprintf("pingcap/pd:%s", beginTidbVersion),
			TiKVImage:        fmt.Sprintf("pingcap/tikv:%s", beginTidbVersion),
			TiDBImage:        fmt.Sprintf("pingcap/tidb:%s", beginTidbVersion),
			StorageClassName: "local-storage",
			Password:         "admin",
			InitSql:          initSql,
			BackupPVC:        "test-backup",
			Resources: map[string]string{
				"pd.resources.limits.cpu":        "1000m",
				"pd.resources.limits.memory":     "2Gi",
				"pd.resources.requests.cpu":      "200m",
				"pd.resources.requests.memory":   "1Gi",
				"tikv.resources.limits.cpu":      "2000m",
				"tikv.resources.limits.memory":   "4Gi",
				"tikv.resources.requests.cpu":    "1000m",
				"tikv.resources.requests.memory": "2Gi",
				"tidb.resources.limits.cpu":      "2000m",
				"tidb.resources.limits.memory":   "4Gi",
				"tidb.resources.requests.cpu":    "500m",
				"tidb.resources.requests.memory": "1Gi",
			},
			Args:    map[string]string{},
			Monitor: true,
=======
	clusterInfo := &tests.TidbClusterInfo{
		BackupPVC:        "test-backup",
		Namespace:        "tidb",
		ClusterName:      "demo",
		OperatorTag:      "master",
		PDImage:          "pingcap/pd:v2.1.0",
		TiKVImage:        "pingcap/tikv:v2.1.0",
		TiDBImage:        "pingcap/tidb:v2.1.0",
		StorageClassName: "local-storage",
		Password:         "admin",
		InitSql:          initSql,
		UserName:         "root",
		InitSecretName:   "demo-set-secret",
		BackupSecretName: "demo-backup-secret",
		Resources: map[string]string{
			"pd.resources.limits.cpu":        "1000m",
			"pd.resources.limits.memory":     "2Gi",
			"pd.resources.requests.cpu":      "200m",
			"pd.resources.requests.memory":   "1Gi",
			"tikv.resources.limits.cpu":      "2000m",
			"tikv.resources.limits.memory":   "4Gi",
			"tikv.resources.requests.cpu":    "1000m",
			"tikv.resources.requests.memory": "2Gi",
			"tidb.resources.limits.cpu":      "2000m",
			"tidb.resources.limits.memory":   "4Gi",
			"tidb.resources.requests.cpu":    "500m",
			"tidb.resources.requests.memory": "1Gi",
>>>>>>> 0f934aae
		},
	}

	defer func() {
		oa.DumpAllLogs(operatorInfo, clusterInfos)
	}()

	// deploy operator
	if err := oa.CleanOperator(operatorInfo); err != nil {
		oa.DumpAllLogs(operatorInfo, nil)
		glog.Fatal(err)
	}
	if err = oa.DeployOperator(operatorInfo); err != nil {
		oa.DumpAllLogs(operatorInfo, nil)
		glog.Fatal(err)
	}

	// deploy tidbclusters
	for _, clusterInfo := range clusterInfos {
		if err = oa.CleanTidbCluster(clusterInfo); err != nil {
			glog.Fatal(err)
		}
		if err = oa.DeployTidbCluster(clusterInfo); err != nil {
			glog.Fatal(err)
		}
	}

<<<<<<< HEAD
	for _, clusterInfo := range clusterInfos {
		if err = oa.CheckTidbClusterStatus(clusterInfo); err != nil {
			glog.Fatal(err)
		}
	}

	for _, clusterInfo := range clusterInfos {
		clusterInfo = clusterInfo.ScaleTiDB(3)
		clusterInfo = clusterInfo.ScaleTiKV(5)
		clusterInfo = clusterInfo.ScalePD(5)
		if err := oa.ScaleTidbCluster(clusterInfo); err != nil {
			glog.Fatal(err)
		}
=======
	err = workload.Run(func() error {
		clusterInfo = clusterInfo.ScaleTiDB(3).ScaleTiKV(5).ScalePD(5)
		if err := oa.ScaleTidbCluster(clusterInfo); err != nil {
			return err
		}
		if err := oa.CheckTidbClusterStatus(clusterInfo); err != nil {
			return err
		}

		clusterInfo = clusterInfo.ScalePD(3)
		if err := oa.ScaleTidbCluster(clusterInfo); err != nil {
			return err
		}
		if err := oa.CheckTidbClusterStatus(clusterInfo); err != nil {
			return err
		}

		clusterInfo = clusterInfo.ScaleTiKV(3)
		if err := oa.ScaleTidbCluster(clusterInfo); err != nil {
			return err
		}
		if err := oa.CheckTidbClusterStatus(clusterInfo); err != nil {
			return err
		}

		clusterInfo = clusterInfo.ScaleTiDB(1)
		if err := oa.ScaleTidbCluster(clusterInfo); err != nil {
			return err
		}
		if err := oa.CheckTidbClusterStatus(clusterInfo); err != nil {
			return err
		}

		return nil
	}, ddl.New(clusterInfo.DSN("test"), 1, 1))

	if err != nil {
		oa.DumpAllLogs(operatorInfo, []*tests.TidbClusterInfo{clusterInfo})
		glog.Fatal(err)
>>>>>>> 0f934aae
	}

	for _, clusterInfo := range clusterInfos {
		if err = oa.CheckTidbClusterStatus(clusterInfo); err != nil {
			glog.Fatal(err)
		}
	}

	for _, clusterInfo := range clusterInfos {
		clusterInfo = clusterInfo.UpgradeAll(toTidbVersion)
		if err = oa.UpgradeTidbCluster(clusterInfo); err != nil {
			glog.Fatal(err)
		}
	}

<<<<<<< HEAD
	for _, clusterInfo := range clusterInfos {
		if err = oa.CheckTidbClusterStatus(clusterInfo); err != nil {
			glog.Fatal(err)
		}
=======
	restoreClusterInfo := &tests.TidbClusterInfo{
		BackupPVC:        "test-backup",
		Namespace:        "tidb",
		ClusterName:      "demo2",
		OperatorTag:      "master",
		PDImage:          "pingcap/pd:v2.1.0",
		TiKVImage:        "pingcap/tikv:v2.1.0",
		TiDBImage:        "pingcap/tidb:v2.1.0",
		StorageClassName: "local-storage",
		Password:         "admin",
		InitSql:          initSql,
		UserName:         "root",
		InitSecretName:   "demo2-set-secret",
		BackupSecretName: "demo2-backup-secret",
		Resources: map[string]string{
			"pd.resources.limits.cpu":        "1000m",
			"pd.resources.limits.memory":     "2Gi",
			"pd.resources.requests.cpu":      "200m",
			"pd.resources.requests.memory":   "1Gi",
			"tikv.resources.limits.cpu":      "2000m",
			"tikv.resources.limits.memory":   "4Gi",
			"tikv.resources.requests.cpu":    "1000m",
			"tikv.resources.requests.memory": "2Gi",
			"tidb.resources.limits.cpu":      "2000m",
			"tidb.resources.limits.memory":   "4Gi",
			"tidb.resources.requests.cpu":    "500m",
			"tidb.resources.requests.memory": "1Gi",
		},
		Args: map[string]string{},
>>>>>>> 0f934aae
	}

	// backup and restore
	backupClusterInfo := clusterInfos[0]
	restoreClusterInfo := &tests.TidbClusterInfo{}
	copier.Copy(restoreClusterInfo, backupClusterInfo)
	restoreClusterInfo.ClusterName = restoreClusterInfo.ClusterName + "-restore"

	if err = oa.CleanTidbCluster(restoreClusterInfo); err != nil {
		glog.Fatal(err)
	}
	if err = oa.DeployTidbCluster(restoreClusterInfo); err != nil {
		glog.Fatal(err)
	}
	if err = oa.CheckTidbClusterStatus(restoreClusterInfo); err != nil {
		glog.Fatal(err)
	}

	backupCase := backup.NewBackupCase(oa, backupClusterInfo, restoreClusterInfo)

	if err := backupCase.Run(); err != nil {
		glog.Fatal(err)
	}

	fa := tests.NewFaultTriggerAction(cli, kubeCli, conf)
	if err := fa.StopETCD("172.16.4.171"); err != nil {
		glog.Fatal(err)
	}

	time.Sleep(1 * time.Minute)

	if err := fa.StartETCD("172.16.4.171"); err != nil {
		glog.Fatal(err)
	}
}<|MERGE_RESOLUTION|>--- conflicted
+++ resolved
@@ -14,11 +14,7 @@
 package main
 
 import (
-<<<<<<< HEAD
-	"flag"
 	"fmt"
-=======
->>>>>>> 0f934aae
 	"net/http"
 	_ "net/http/pprof"
 	"time"
@@ -82,7 +78,6 @@
 	// create database and table and insert a column for test backup and restore
 	initSql := `"create database record;use record;create table test(t char(32))"`
 
-<<<<<<< HEAD
 	clusterInfos := []*tests.TidbClusterInfo{
 		{
 			Namespace:        "e2e-cluster1",
@@ -94,6 +89,9 @@
 			StorageClassName: "local-storage",
 			Password:         "admin",
 			InitSql:          initSql,
+			UserName:         "root",
+			InitSecretName:   "demo-set-secret",
+			BackupSecretName: "demo-backup-secret",
 			BackupPVC:        "test-backup",
 			Resources: map[string]string{
 				"pd.resources.limits.cpu":        "1000m",
@@ -122,6 +120,9 @@
 			StorageClassName: "local-storage",
 			Password:         "admin",
 			InitSql:          initSql,
+			UserName:         "root",
+			InitSecretName:   "demo-set-secret",
+			BackupSecretName: "demo-backup-secret",
 			BackupPVC:        "test-backup",
 			Resources: map[string]string{
 				"pd.resources.limits.cpu":        "1000m",
@@ -139,35 +140,6 @@
 			},
 			Args:    map[string]string{},
 			Monitor: true,
-=======
-	clusterInfo := &tests.TidbClusterInfo{
-		BackupPVC:        "test-backup",
-		Namespace:        "tidb",
-		ClusterName:      "demo",
-		OperatorTag:      "master",
-		PDImage:          "pingcap/pd:v2.1.0",
-		TiKVImage:        "pingcap/tikv:v2.1.0",
-		TiDBImage:        "pingcap/tidb:v2.1.0",
-		StorageClassName: "local-storage",
-		Password:         "admin",
-		InitSql:          initSql,
-		UserName:         "root",
-		InitSecretName:   "demo-set-secret",
-		BackupSecretName: "demo-backup-secret",
-		Resources: map[string]string{
-			"pd.resources.limits.cpu":        "1000m",
-			"pd.resources.limits.memory":     "2Gi",
-			"pd.resources.requests.cpu":      "200m",
-			"pd.resources.requests.memory":   "1Gi",
-			"tikv.resources.limits.cpu":      "2000m",
-			"tikv.resources.limits.memory":   "4Gi",
-			"tikv.resources.requests.cpu":    "1000m",
-			"tikv.resources.requests.memory": "2Gi",
-			"tidb.resources.limits.cpu":      "2000m",
-			"tidb.resources.limits.memory":   "4Gi",
-			"tidb.resources.requests.cpu":    "500m",
-			"tidb.resources.requests.memory": "1Gi",
->>>>>>> 0f934aae
 		},
 	}
 
@@ -195,61 +167,73 @@
 		}
 	}
 
-<<<<<<< HEAD
 	for _, clusterInfo := range clusterInfos {
 		if err = oa.CheckTidbClusterStatus(clusterInfo); err != nil {
 			glog.Fatal(err)
 		}
 	}
 
-	for _, clusterInfo := range clusterInfos {
-		clusterInfo = clusterInfo.ScaleTiDB(3)
-		clusterInfo = clusterInfo.ScaleTiKV(5)
-		clusterInfo = clusterInfo.ScalePD(5)
-		if err := oa.ScaleTidbCluster(clusterInfo); err != nil {
-			glog.Fatal(err)
-		}
-=======
+	var workloads []workload.Workload
+	for _, clusterInfo := range clusterInfos {
+		workload := ddl.New(clusterInfo.DSN("test"), 1, 1)
+		workloads = append(workloads, workload)
+	}
+
 	err = workload.Run(func() error {
-		clusterInfo = clusterInfo.ScaleTiDB(3).ScaleTiKV(5).ScalePD(5)
-		if err := oa.ScaleTidbCluster(clusterInfo); err != nil {
-			return err
-		}
-		if err := oa.CheckTidbClusterStatus(clusterInfo); err != nil {
-			return err
-		}
-
-		clusterInfo = clusterInfo.ScalePD(3)
-		if err := oa.ScaleTidbCluster(clusterInfo); err != nil {
-			return err
-		}
-		if err := oa.CheckTidbClusterStatus(clusterInfo); err != nil {
-			return err
-		}
-
-		clusterInfo = clusterInfo.ScaleTiKV(3)
-		if err := oa.ScaleTidbCluster(clusterInfo); err != nil {
-			return err
-		}
-		if err := oa.CheckTidbClusterStatus(clusterInfo); err != nil {
-			return err
-		}
-
-		clusterInfo = clusterInfo.ScaleTiDB(1)
-		if err := oa.ScaleTidbCluster(clusterInfo); err != nil {
-			return err
-		}
-		if err := oa.CheckTidbClusterStatus(clusterInfo); err != nil {
-			return err
+
+		for _, clusterInfo := range clusterInfos {
+			clusterInfo = clusterInfo.ScaleTiDB(3).ScaleTiKV(5).ScalePD(5)
+			if err := oa.ScaleTidbCluster(clusterInfo); err != nil {
+				return err
+			}
+		}
+		for _, clusterInfo := range clusterInfos {
+			if err := oa.CheckTidbClusterStatus(clusterInfo); err != nil {
+				return err
+			}
+		}
+
+		for _, clusterInfo := range clusterInfos {
+			clusterInfo = clusterInfo.ScalePD(3)
+			if err := oa.ScaleTidbCluster(clusterInfo); err != nil {
+				return err
+			}
+		}
+		for _, clusterInfo := range clusterInfos {
+			if err := oa.CheckTidbClusterStatus(clusterInfo); err != nil {
+				return err
+			}
+		}
+
+		for _, clusterInfo := range clusterInfos {
+			clusterInfo = clusterInfo.ScaleTiKV(3)
+			if err := oa.ScaleTidbCluster(clusterInfo); err != nil {
+				return err
+			}
+		}
+		for _, clusterInfo := range clusterInfos {
+			if err := oa.CheckTidbClusterStatus(clusterInfo); err != nil {
+				return err
+			}
+		}
+
+		for _, clusterInfo := range clusterInfos {
+			clusterInfo = clusterInfo.ScaleTiDB(1)
+			if err := oa.ScaleTidbCluster(clusterInfo); err != nil {
+				return err
+			}
+		}
+		for _, clusterInfo := range clusterInfos {
+			if err := oa.CheckTidbClusterStatus(clusterInfo); err != nil {
+				return err
+			}
 		}
 
 		return nil
-	}, ddl.New(clusterInfo.DSN("test"), 1, 1))
-
-	if err != nil {
-		oa.DumpAllLogs(operatorInfo, []*tests.TidbClusterInfo{clusterInfo})
-		glog.Fatal(err)
->>>>>>> 0f934aae
+	}, workloads...)
+
+	if err != nil {
+		glog.Fatal(err)
 	}
 
 	for _, clusterInfo := range clusterInfos {
@@ -265,42 +249,10 @@
 		}
 	}
 
-<<<<<<< HEAD
 	for _, clusterInfo := range clusterInfos {
 		if err = oa.CheckTidbClusterStatus(clusterInfo); err != nil {
 			glog.Fatal(err)
 		}
-=======
-	restoreClusterInfo := &tests.TidbClusterInfo{
-		BackupPVC:        "test-backup",
-		Namespace:        "tidb",
-		ClusterName:      "demo2",
-		OperatorTag:      "master",
-		PDImage:          "pingcap/pd:v2.1.0",
-		TiKVImage:        "pingcap/tikv:v2.1.0",
-		TiDBImage:        "pingcap/tidb:v2.1.0",
-		StorageClassName: "local-storage",
-		Password:         "admin",
-		InitSql:          initSql,
-		UserName:         "root",
-		InitSecretName:   "demo2-set-secret",
-		BackupSecretName: "demo2-backup-secret",
-		Resources: map[string]string{
-			"pd.resources.limits.cpu":        "1000m",
-			"pd.resources.limits.memory":     "2Gi",
-			"pd.resources.requests.cpu":      "200m",
-			"pd.resources.requests.memory":   "1Gi",
-			"tikv.resources.limits.cpu":      "2000m",
-			"tikv.resources.limits.memory":   "4Gi",
-			"tikv.resources.requests.cpu":    "1000m",
-			"tikv.resources.requests.memory": "2Gi",
-			"tidb.resources.limits.cpu":      "2000m",
-			"tidb.resources.limits.memory":   "4Gi",
-			"tidb.resources.requests.cpu":    "500m",
-			"tidb.resources.requests.memory": "1Gi",
-		},
-		Args: map[string]string{},
->>>>>>> 0f934aae
 	}
 
 	// backup and restore
