--- conflicted
+++ resolved
@@ -87,10 +87,7 @@
 		TiDBImage:        "pingcap/tidb:v2.1.0",
 		StorageClassName: "local-storage",
 		Password:         "admin",
-<<<<<<< HEAD
 		InitSql:          initSql,
-		Args:             map[string]string{},
-=======
 		Resources: map[string]string{
 			"pd.resources.limits.cpu":        "1000m",
 			"pd.resources.limits.memory":     "2Gi",
@@ -106,7 +103,6 @@
 			"tidb.resources.requests.memory": "1Gi",
 		},
 		Args: map[string]string{},
->>>>>>> 9d33e26b
 	}
 
 	if err = oa.CleanTidbCluster(clusterInfo); err != nil {
@@ -152,10 +148,7 @@
 		TiDBImage:        "pingcap/tidb:v2.1.0",
 		StorageClassName: "local-storage",
 		Password:         "admin",
-<<<<<<< HEAD
 		InitSql:          initSql,
-		Args:             map[string]string{},
-=======
 		Resources: map[string]string{
 			"pd.resources.limits.cpu":        "1000m",
 			"pd.resources.limits.memory":     "2Gi",
@@ -171,7 +164,6 @@
 			"tidb.resources.requests.memory": "1Gi",
 		},
 		Args: map[string]string{},
->>>>>>> 9d33e26b
 	}
 
 	if err = oa.CleanTidbCluster(restoreClusterInfo); err != nil {
