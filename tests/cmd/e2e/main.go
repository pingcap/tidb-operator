// Copyright 2018 PingCAP, Inc.
//
// Licensed under the Apache License, Version 2.0 (the "License");
// you may not use this file except in compliance with the License.
// You may obtain a copy of the License at
//
//     http://www.apache.org/licenses/LICENSE-2.0
//
// Unless required by applicable law or agreed to in writing, software
// distributed under the License is distributed on an "AS IS" BASIS,
// See the License for the specific language governing permissions and
// limitations under the License.package spec

package main

import (
	"flag"
<<<<<<< HEAD
	"reflect"
=======
	"net/http"
	_ "net/http/pprof"
>>>>>>> 9d33e26b

	"github.com/golang/glog"
	"github.com/pingcap/tidb-operator/pkg/client/clientset/versioned"
	"github.com/pingcap/tidb-operator/pkg/label"
	"github.com/pingcap/tidb-operator/tests"
	"github.com/pingcap/tidb-operator/tests/backup"
	"k8s.io/apiserver/pkg/util/logs"
	"k8s.io/client-go/kubernetes"
	"k8s.io/client-go/rest"
)

func perror(err error, dumplogs func() error) {
	if err != nil {
		if dumplogs != nil {
			err := dumplogs()
			if err != nil {
				glog.Errorf("failed to dump logs: %s", err.Error())
			}
		}
		glog.FatalDepth(1, err)
	}
}

func main() {
	flag.Parse()
	logs.InitLogs()
	defer logs.FlushLogs()

	go func() {
		glog.Info(http.ListenAndServe("localhost:6060", nil))
	}()

	cfg, err := rest.InClusterConfig()
	if err != nil {
		glog.Fatalf("failed to get config: %v", err)
	}
	cli, err := versioned.NewForConfig(cfg)
	if err != nil {
		glog.Fatalf("failed to create Clientset: %v", err)
	}
	kubeCli, err := kubernetes.NewForConfig(cfg)
	if err != nil {
		glog.Fatalf("failed to get kubernetes Clientset: %v", err)
	}

	oa := tests.NewOperatorActions(cli, kubeCli, "/logDir")

	operatorInfo := &tests.OperatorInfo{
		Namespace:      "pingcap",
		ReleaseName:    "operator",
		Image:          "pingcap/tidb-operator:latest",
		Tag:            "master",
		SchedulerImage: "gcr.io/google-containers/hyperkube:v1.12.1",
		LogLevel:       "2",
	}
	if err := oa.CleanOperator(operatorInfo); err != nil {
		oa.DumpAllLogs(operatorInfo, nil)
		glog.Fatal(err)
	}
	if err = oa.DeployOperator(operatorInfo); err != nil {
		oa.DumpAllLogs(operatorInfo, nil)
		glog.Fatal(err)
	}

	clusterInfo := &tests.TidbClusterInfo{
		Namespace:        "tidb",
		ClusterName:      "demo",
		OperatorTag:      "master",
		PDImage:          "pingcap/pd:v2.1.3",
		TiKVImage:        "pingcap/tikv:v2.1.3",
		TiDBImage:        "pingcap/tidb:v2.1.3",
		StorageClassName: "local-storage",
		Password:         "admin",
		Resources: map[string]string{
			"pd.resources.limits.cpu":        "1000m",
			"pd.resources.limits.memory":     "2Gi",
			"pd.resources.requests.cpu":      "200m",
			"pd.resources.requests.memory":   "1Gi",
			"tikv.resources.limits.cpu":      "2000m",
			"tikv.resources.limits.memory":   "4Gi",
			"tikv.resources.requests.cpu":    "1000m",
			"tikv.resources.requests.memory": "2Gi",
			"tidb.resources.limits.cpu":      "2000m",
			"tidb.resources.limits.memory":   "4Gi",
			"tidb.resources.requests.cpu":    "500m",
			"tidb.resources.requests.memory": "1Gi",
		},
		Args: map[string]string{},
	}

	if err = oa.CleanTidbCluster(clusterInfo); err != nil {
		oa.DumpAllLogs(operatorInfo, []*tests.TidbClusterInfo{clusterInfo})
		glog.Fatal(err)
	}
	if err = oa.DeployTidbCluster(clusterInfo); err != nil {
		oa.DumpAllLogs(operatorInfo, []*tests.TidbClusterInfo{clusterInfo})
		glog.Fatal(err)
	}
	if err = oa.CheckTidbClusterStatus(clusterInfo); err != nil {
		oa.DumpAllLogs(operatorInfo, []*tests.TidbClusterInfo{clusterInfo})
		glog.Fatal(err)
	}

	dumplogs := func() error { return oa.DumpAllLogs(operatorInfo, []*tests.TidbClusterInfo{clusterInfo}) }

	// scale out: tidb 2 -> 3, tikv 3 -> 5
	podUIDsBeforeScale, err := oa.GetPodUIDMap(clusterInfo)
	perror(err, dumplogs)
	clusterInfo = clusterInfo.ScaleTiDB(3).ScaleTiKV(5)
	perror(oa.ScaleTidbCluster(clusterInfo), dumplogs)
	perror(oa.CheckTidbClusterStatus(clusterInfo), dumplogs)
	perror(oa.CheckScaledCorrectly(clusterInfo, podUIDsBeforeScale), dumplogs)

	// scale in: tikv 5 -> 3
	podUIDsBeforeScale, err = oa.GetPodUIDMap(clusterInfo)
	perror(err, dumplogs)
	clusterInfo = clusterInfo.ScaleTiKV(3)
	perror(oa.ScaleTidbCluster(clusterInfo), dumplogs)
	perror(oa.CheckScaleInSafely(clusterInfo), dumplogs)
	perror(oa.CheckTidbClusterStatus(clusterInfo), dumplogs)
	perror(oa.CheckScaledCorrectly(clusterInfo, podUIDsBeforeScale), dumplogs)

	pdNodeMapBeforeUpgrade, err := oa.GetNodeMap(clusterInfo, label.PDLabelVal)
	perror(err, dumplogs)
	tikvNodeMapBeforeUpgrade, err := oa.GetNodeMap(clusterInfo, label.TiKVLabelVal)
	perror(err, dumplogs)
	clusterInfo = clusterInfo.UpgradeAll("v2.1.4")
	perror(oa.UpgradeTidbCluster(clusterInfo), dumplogs)
	perror(oa.CheckUpgradeProgress(clusterInfo), dumplogs)
	perror(oa.CheckTidbClusterStatus(clusterInfo), dumplogs)
	pdNodeMapAfterUpgrade, err := oa.GetNodeMap(clusterInfo, label.PDLabelVal)
	perror(err, dumplogs)
	tikvNodeMapAfterUpgrade, err := oa.GetNodeMap(clusterInfo, label.TiKVLabelVal)
	perror(err, dumplogs)

	if !reflect.DeepEqual(pdNodeMapAfterUpgrade, pdNodeMapBeforeUpgrade) {
		glog.Fatal("pd node map changed: %v != %v", pdNodeMapAfterUpgrade, pdNodeMapBeforeUpgrade)
	}
	if !reflect.DeepEqual(tikvNodeMapAfterUpgrade, tikvNodeMapBeforeUpgrade) {
		glog.Fatal("tikv node map changed: %v != %v", tikvNodeMapAfterUpgrade, tikvNodeMapBeforeUpgrade)
	}

	restoreClusterInfo := &tests.TidbClusterInfo{
		Namespace:        "tidb",
		ClusterName:      "demo2",
		OperatorTag:      "master",
		PDImage:          "pingcap/pd:v2.1.3",
		TiKVImage:        "pingcap/tikv:v2.1.3",
		TiDBImage:        "pingcap/tidb:v2.1.3",
		StorageClassName: "local-storage",
		Password:         "admin",
		Resources: map[string]string{
			"pd.resources.limits.cpu":        "1000m",
			"pd.resources.limits.memory":     "2Gi",
			"pd.resources.requests.cpu":      "200m",
			"pd.resources.requests.memory":   "1Gi",
			"tikv.resources.limits.cpu":      "2000m",
			"tikv.resources.limits.memory":   "4Gi",
			"tikv.resources.requests.cpu":    "1000m",
			"tikv.resources.requests.memory": "2Gi",
			"tidb.resources.limits.cpu":      "2000m",
			"tidb.resources.limits.memory":   "4Gi",
			"tidb.resources.requests.cpu":    "500m",
			"tidb.resources.requests.memory": "1Gi",
		},
		Args: map[string]string{},
	}

	if err = oa.CleanTidbCluster(restoreClusterInfo); err != nil {
		oa.DumpAllLogs(operatorInfo, []*tests.TidbClusterInfo{clusterInfo, restoreClusterInfo})
		glog.Fatal(err)
	}
	if err = oa.DeployTidbCluster(restoreClusterInfo); err != nil {
		oa.DumpAllLogs(operatorInfo, []*tests.TidbClusterInfo{clusterInfo, restoreClusterInfo})
		glog.Fatal(err)
	}
	if err = oa.CheckTidbClusterStatus(restoreClusterInfo); err != nil {
		oa.DumpAllLogs(operatorInfo, []*tests.TidbClusterInfo{clusterInfo, restoreClusterInfo})
		glog.Fatal(err)
	}

	backupCase := backup.NewBackupCase(oa, clusterInfo, restoreClusterInfo)

	if err := backupCase.Run(); err != nil {
		oa.DumpAllLogs(operatorInfo, []*tests.TidbClusterInfo{clusterInfo, restoreClusterInfo})
		glog.Fatal(err)
	}
}<|MERGE_RESOLUTION|>--- conflicted
+++ resolved
@@ -15,12 +15,9 @@
 
 import (
 	"flag"
-<<<<<<< HEAD
 	"reflect"
-=======
 	"net/http"
 	_ "net/http/pprof"
->>>>>>> 9d33e26b
 
 	"github.com/golang/glog"
 	"github.com/pingcap/tidb-operator/pkg/client/clientset/versioned"
