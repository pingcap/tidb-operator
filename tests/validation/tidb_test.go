// Copyright 2024 PingCAP, Inc.
//
// Licensed under the Apache License, Version 2.0 (the "License");
// you may not use this file except in compliance with the License.
// You may obtain a copy of the License at
//
//     http://www.apache.org/licenses/LICENSE-2.0
//
// Unless required by applicable law or agreed to in writing, software
// distributed under the License is distributed on an "AS IS" BASIS,
// WITHOUT WARRANTIES OR CONDITIONS OF ANY KIND, either express or implied.
// See the License for the specific language governing permissions and
// limitations under the License.

package validation

import (
	"testing"

	"github.com/stretchr/testify/require"
	"k8s.io/apimachinery/pkg/apis/meta/v1/unstructured"
	"k8s.io/apimachinery/pkg/util/yaml"
)

func TestTiDB(t *testing.T) {
	cases := []Case{}
	cases = append(cases, transferTiDBCases(t, Topology(), "spec", "topology")...)
	cases = append(cases, transferTiDBCases(t, ClusterReference(), "spec", "cluster")...)
<<<<<<< HEAD
	cases = append(cases, transferTiDBCases(t, tidbServerLabels(), "spec", "server", "labels")...)
=======
	cases = append(cases, transferTiDBCases(t, serverLabels(), "spec", "server", "labels")...)
	cases = append(cases,
		transferTiDBCases(t, PodOverlayLabels(), "spec", "overlay", "pod", "metadata")...)
>>>>>>> 089bf485

	Validate(t, "crd/core.pingcap.com_tidbs.yaml", cases)
}

func basicTiDB() map[string]any {
	data := []byte(`
apiVersion: core.pingcap.com/v1alpha1
kind: TiDB
metadata:
  name: tidb
spec:
  cluster:
    name: test
  subdomain: test
  version: v8.1.0
`)
	obj := map[string]any{}
	if err := yaml.Unmarshal(data, &obj); err != nil {
		panic(err)
	}

	return obj
}

func transferTiDBCases(t *testing.T, cases []Case, fields ...string) []Case {
	for i := range cases {
		c := &cases[i]

		current := basicTiDB()
		if c.current == nil {
			unstructured.RemoveNestedField(current, fields...)
		} else {
			require.NoError(t, unstructured.SetNestedField(current, c.current, fields...))
		}

		c.current = current

		if c.isCreate {
			c.old = nil
			continue
		}

		old := basicTiDB()
		if c.old == nil {
			unstructured.RemoveNestedField(old, fields...)
		} else {
			require.NoError(t, unstructured.SetNestedField(old, c.old, fields...))
		}

		c.old = old
	}

	return cases
}

func tidbServerLabels() []Case {
	errMsg := "spec.server.labels: Invalid value: \"object\": labels cannot contain 'host', 'region', or 'zone' keys"

	return []Case{
		{
			desc:     "set host label",
			isCreate: true,
			current: map[string]any{
				"host": "foo",
			},
			wantErrs: []string{errMsg},
		},
		{
			desc:     "set region label",
			isCreate: true,
			current: map[string]any{
				"region": "foo",
			},
			wantErrs: []string{errMsg},
		},
		{
			desc:     "set zone label",
			isCreate: true,
			current: map[string]any{
				"zone": "foo",
			},
			wantErrs: []string{errMsg},
		},
		{
			desc:     "set custom label",
			isCreate: true,
			current: map[string]any{
				"foo": "bar",
			},
		},
	}
}<|MERGE_RESOLUTION|>--- conflicted
+++ resolved
@@ -26,13 +26,8 @@
 	cases := []Case{}
 	cases = append(cases, transferTiDBCases(t, Topology(), "spec", "topology")...)
 	cases = append(cases, transferTiDBCases(t, ClusterReference(), "spec", "cluster")...)
-<<<<<<< HEAD
 	cases = append(cases, transferTiDBCases(t, tidbServerLabels(), "spec", "server", "labels")...)
-=======
-	cases = append(cases, transferTiDBCases(t, serverLabels(), "spec", "server", "labels")...)
-	cases = append(cases,
-		transferTiDBCases(t, PodOverlayLabels(), "spec", "overlay", "pod", "metadata")...)
->>>>>>> 089bf485
+	cases = append(cases, transferTiDBCases(t, PodOverlayLabels(), "spec", "overlay", "pod", "metadata")...)
 
 	Validate(t, "crd/core.pingcap.com_tidbs.yaml", cases)
 }
