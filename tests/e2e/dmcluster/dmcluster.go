// Copyright 2021 PingCAP, Inc.
//
// Licensed under the Apache License, Version 2.0 (the "License");
// you may not use this file except in compliance with the License.
// You may obtain a copy of the License at
//
//     http://www.apache.org/licenses/LICENSE-2.0
//
// Unless required by applicable law or agreed to in writing, software
// distributed under the License is distributed on an "AS IS" BASIS,
// See the License for the specific language governing permissions and
// limitations under the License.

package dmcluster

import (
	"context"
	"fmt"
<<<<<<< HEAD
	"io/ioutil"
	"strings"
=======
>>>>>>> dcf7aeca
	"time"

	"github.com/onsi/ginkgo"
	asclientset "github.com/pingcap/advanced-statefulset/client/client/clientset/versioned"
	apiextensionsclientset "k8s.io/apiextensions-apiserver/pkg/client/clientset/clientset"
	metav1 "k8s.io/apimachinery/pkg/apis/meta/v1"
	"k8s.io/apimachinery/pkg/util/wait"
	clientset "k8s.io/client-go/kubernetes"
	restclient "k8s.io/client-go/rest"
	aggregatorclient "k8s.io/kube-aggregator/pkg/client/clientset_generated/clientset"
	"k8s.io/kubernetes/test/e2e/framework"
	ctrlCli "sigs.k8s.io/controller-runtime/pkg/client"

	"github.com/pingcap/tidb-operator/pkg/client/clientset/versioned"
	"github.com/pingcap/tidb-operator/pkg/controller"
	"github.com/pingcap/tidb-operator/pkg/scheme"
	"github.com/pingcap/tidb-operator/tests"
	e2econfig "github.com/pingcap/tidb-operator/tests/e2e/config"
	e2eframework "github.com/pingcap/tidb-operator/tests/e2e/framework"
	utilimage "github.com/pingcap/tidb-operator/tests/e2e/util/image"
	"github.com/pingcap/tidb-operator/tests/e2e/util/portforward"
	"github.com/pingcap/tidb-operator/tests/pkg/fixture"
)

var _ = ginkgo.Describe("DMCluster", func() {
	f := e2eframework.NewDefaultFramework("dm-cluster")

	var (
		ns         string
		c          clientset.Interface
		config     *restclient.Config
		cli        versioned.Interface
		asCli      asclientset.Interface
		aggrCli    aggregatorclient.Interface
		apiExtCli  apiextensionsclientset.Interface
		genericCli ctrlCli.Client
		fwCancel   context.CancelFunc
		fw         portforward.PortForward
		cfg        *tests.Config
		ocfg       *tests.OperatorConfig
		oa         *tests.OperatorActions
	)

	ginkgo.BeforeEach(func() {
		ns = f.Namespace.Name
		c = f.ClientSet
		var err error
		config, err = framework.LoadConfig()
		framework.ExpectNoError(err, "failed to load config")
		cli, err = versioned.NewForConfig(config)
		framework.ExpectNoError(err, "failed to create clientset for pingcap")
		asCli, err = asclientset.NewForConfig(config)
		framework.ExpectNoError(err, "failed to create clientset for advanced-statefulset")
		aggrCli, err = aggregatorclient.NewForConfig(config)
		framework.ExpectNoError(err, "failed to create clientset for kube-aggregator")
		apiExtCli, err = apiextensionsclientset.NewForConfig(config)
		framework.ExpectNoError(err, "failed to create clientset for apiextensions-apiserver")
		genericCli, err = ctrlCli.New(config, ctrlCli.Options{Scheme: scheme.Scheme})
		framework.ExpectNoError(err, "failed to create clientset for controller-runtime")
		ctx, cancel := context.WithCancel(context.Background())
		clientRawConfig, err := e2econfig.LoadClientRawConfig()
		framework.ExpectNoError(err, "failed to load raw config for tidb-operator")
		fw, err = portforward.NewPortForwarder(ctx, e2econfig.NewSimpleRESTClientGetter(clientRawConfig))
		framework.ExpectNoError(err, "failed to create port forwarder")
		fwCancel = cancel
		cfg = e2econfig.TestConfig
		ocfg = e2econfig.NewDefaultOperatorConfig(cfg)
		oa = tests.NewOperatorActions(cli, c, asCli, aggrCli, apiExtCli, tests.DefaultPollInterval, ocfg, cfg, nil, fw, f)
	})

	ginkgo.AfterEach(func() {
		if fwCancel != nil {
			fwCancel()
		}
	})

	ginkgo.Context("[Feature:DM]", func() {
		ginkgo.It("setup replication for DM", func() {
			ginkgo.By("Deploy a basic dc")
			dcName := "basic-dm"
			dc := fixture.GetDMCluster(ns, dcName, utilimage.DMV2)
			dc.Spec.Master.Replicas = 1
			dc.Spec.Worker.Replicas = 1 // current versions of DM can always bind the first source to this only DM-worker instance.
			_, err := cli.PingcapV1alpha1().DMClusters(dc.Namespace).Create(dc)
			framework.ExpectNoError(err, "failed to create DmCluster: %q", dcName)
			framework.ExpectNoError(oa.WaitForDmClusterReady(dc, 30*time.Minute, 30*time.Second), "failed to wait for DmCluster %q ready", dcName)

			ginkgo.By("Create MySQL sources")
			framework.ExpectNoError(tests.CreateDMSources(fw, dc.Namespace, controller.DMMasterMemberName(dcName)), "failed to create sources for DmCluster %q", dcName)

			ginkgo.By("Generate full stage data in upstream")
			framework.ExpectNoError(tests.GenDMFullData(fw, dc.Namespace), "failed to generate full stage data in upstream")

			ginkgo.By("Start a basic migration task")
			framework.ExpectNoError(tests.StartDMTask(fw, dc.Namespace, controller.DMMasterMemberName(dcName), tests.DMSingleTask, ""), "failed to start single source task")

			ginkgo.By("Check data for full stage")
			framework.ExpectNoError(tests.CheckDMData(fw, dc.Namespace, 1), "failed to check full data")

			ginkgo.By("Generate incremental stage data in upstream")
			framework.ExpectNoError(tests.GenDMIncrData(fw, dc.Namespace), "failed to generate incremental stage data in upstream")

			ginkgo.By("Check data for incremental stage")
			framework.ExpectNoError(tests.CheckDMData(fw, dc.Namespace, 1), "failed to check incremental data")
		})

		ginkgo.It("scale out with shard task for DM", func() {
			ginkgo.By("Deploy a basic dc")
			dcName := "scale-out-dm"
			dc := fixture.GetDMCluster(ns, dcName, utilimage.DMV2)
			dc.Spec.Master.Replicas = 3
			dc.Spec.Worker.Replicas = 1
			_, err := cli.PingcapV1alpha1().DMClusters(dc.Namespace).Create(dc)
			framework.ExpectNoError(err, "failed to create DmCluster: %q", dcName)
			framework.ExpectNoError(oa.WaitForDmClusterReady(dc, 30*time.Minute, 30*time.Second), "failed to wait for DmCluster %q ready", dcName)

			ginkgo.By("Create MySQL sources")
			framework.ExpectNoError(tests.CreateDMSources(fw, dc.Namespace, controller.DMMasterMemberName(dcName)), "failed to create sources for DmCluster %q", dcName)

			ginkgo.By("Generate full stage data in upstream")
			framework.ExpectNoError(tests.GenDMFullData(fw, dc.Namespace), "failed to generate full stage data in upstream")

			ginkgo.By("Start a shard migration task but with one source not bound")
			framework.ExpectNoError(tests.StartDMTask(fw, dc.Namespace, controller.DMMasterMemberName(dcName), tests.DMShardTask, "have not bound"), "failed to start shard source task before scale out")

			ginkgo.By("Scale out DM-master and DM-worker")
			err = controller.GuaranteedUpdate(genericCli, dc, func() error {
				dc.Spec.Master.Replicas = 5
				dc.Spec.Worker.Replicas = 2
				return nil
			})
			framework.ExpectNoError(err, "failed to scale out DmCluster: %q", dc.Name)
			framework.ExpectNoError(oa.WaitForDmClusterReady(dc, 30*time.Minute, 30*time.Second), "failed to wait for DmCluster %q ready", dcName)

			ginkgo.By("Start a shard migration task after scale out")
			framework.ExpectNoError(tests.StartDMTask(fw, dc.Namespace, controller.DMMasterMemberName(dcName), tests.DMShardTask, ""), "failed to start shard source task after scale out")

			ginkgo.By("Check data for full stage")
			framework.ExpectNoError(tests.CheckDMData(fw, dc.Namespace, 2), "failed to check full data")

			ginkgo.By("Generate incremental stage data in upstream")
			framework.ExpectNoError(tests.GenDMIncrData(fw, dc.Namespace), "failed to generate incremental stage data in upstream")

			ginkgo.By("Check data for incremental stage")
			framework.ExpectNoError(tests.CheckDMData(fw, dc.Namespace, 2), "failed to check incremental data")
		})

		ginkgo.It("scale in with shard task for DM", func() {
			ginkgo.By("Deploy a basic dc")
			dcName := "scale-in-dm"
			dc := fixture.GetDMCluster(ns, dcName, utilimage.DMV2)
			dc.Spec.Master.Replicas = 5
			dc.Spec.Worker.Replicas = 2
			_, err := cli.PingcapV1alpha1().DMClusters(dc.Namespace).Create(dc)
			framework.ExpectNoError(err, "failed to create DmCluster: %q", dcName)
			framework.ExpectNoError(oa.WaitForDmClusterReady(dc, 30*time.Minute, 30*time.Second), "failed to wait for DmCluster %q ready", dcName)

			ginkgo.By("Create MySQL sources")
			framework.ExpectNoError(tests.CreateDMSources(fw, dc.Namespace, controller.DMMasterMemberName(dcName)), "failed to create sources for DmCluster %q", dcName)

			ginkgo.By("Generate full stage data in upstream")
			framework.ExpectNoError(tests.GenDMFullData(fw, dc.Namespace), "failed to generate full stage data in upstream")

			ginkgo.By("Start a shard migration task")
			framework.ExpectNoError(tests.StartDMTask(fw, dc.Namespace, controller.DMMasterMemberName(dcName), tests.DMShardTask, ""), "failed to start shard source task before scale in")

			ginkgo.By("Check data for full stage")
			framework.ExpectNoError(tests.CheckDMData(fw, dc.Namespace, 2), "failed to check full data")

			ginkgo.By("Scale in DM-master and DM-worker")
			err = controller.GuaranteedUpdate(genericCli, dc, func() error {
				dc.Spec.Master.Replicas = 3
				dc.Spec.Worker.Replicas = 1
				return nil
			})
			framework.ExpectNoError(err, "failed to scale in DmCluster: %q", dc.Name)
			framework.ExpectNoError(oa.WaitForDmClusterReady(dc, 30*time.Minute, 30*time.Second), "failed to wait for DmCluster %q ready", dcName)

			ginkgo.By("Generate incremental stage data in upstream")
			framework.ExpectNoError(tests.GenDMIncrData(fw, dc.Namespace), "failed to generate incremental stage data in upstream")

			ginkgo.By("Check data for incremental stage")
			framework.ExpectEqual(tests.CheckDMData(fw, dc.Namespace, 2), wait.ErrWaitTimeout, "incremental data should not equal")
		})

		ginkgo.It("restart pods for DM", func() {
			ginkgo.By("Deploy a basic dc")
			dcName := "restart-dm"
			dc := fixture.GetDMCluster(ns, dcName, utilimage.DMV2)
			dc.Spec.Master.Replicas = 3
			dc.Spec.Worker.Replicas = 1
			_, err := cli.PingcapV1alpha1().DMClusters(dc.Namespace).Create(dc)
			framework.ExpectNoError(err, "failed to create DmCluster: %q", dcName)
			framework.ExpectNoError(oa.WaitForDmClusterReady(dc, 30*time.Minute, 30*time.Second), "failed to wait for DmCluster %q ready", dcName)

			ginkgo.By("Create MySQL sources")
			framework.ExpectNoError(tests.CreateDMSources(fw, dc.Namespace, controller.DMMasterMemberName(dcName)), "failed to create sources for DmCluster %q", dcName)

			ginkgo.By("Generate full stage data in upstream")
			framework.ExpectNoError(tests.GenDMFullData(fw, dc.Namespace), "failed to generate full stage data in upstream")

			ginkgo.By("Start a basic migration task")
			framework.ExpectNoError(tests.StartDMTask(fw, dc.Namespace, controller.DMMasterMemberName(dcName), tests.DMSingleTask, ""), "failed to start single source task")

			ginkgo.By("Check data for full stage")
			framework.ExpectNoError(tests.CheckDMData(fw, dc.Namespace, 1), "failed to check full data")

			ginkgo.By("Restart DM-master pods one by one")
			for i := int32(0); i < dc.Spec.Master.Replicas; i++ {
				framework.ExpectNoError(c.CoreV1().Pods(ns).Delete(fmt.Sprintf("%s-%d", controller.DMMasterMemberName(dcName), i), &metav1.DeleteOptions{}), "failed to delete DM-master pod %d for DmCluster %q", i, dcName)
				<-time.After(time.Minute) // wait the previous pod to be deleted
				framework.ExpectNoError(oa.WaitForDmClusterReady(dc, 5*time.Minute, 30*time.Second), "failed to wait for DmCluster %q ready", dcName)
			}

			ginkgo.By("Restart the DM-worker pod")
			framework.ExpectNoError(c.CoreV1().Pods(ns).Delete(fmt.Sprintf("%s-0", controller.DMWorkerMemberName(dcName)), &metav1.DeleteOptions{}), "failed to delete the DM-worker pod for DmCluster %q", dcName)
			<-time.After(time.Minute) // wait the previous pod to be deleted
			framework.ExpectNoError(oa.WaitForDmClusterReady(dc, 5*time.Minute, 30*time.Second), "failed to wait for DmCluster %q ready", dcName)

			ginkgo.By("Generate incremental stage data in upstream")
			framework.ExpectNoError(tests.GenDMIncrData(fw, dc.Namespace), "failed to generate incremental stage data in upstream")

			ginkgo.By("Check data for incremental stage")
			framework.ExpectNoError(tests.CheckDMData(fw, dc.Namespace, 1), "failed to check incremental data")
		})

		ginkgo.It("change config with dmctl for DM", func() {
			ginkgo.By("Deploy a basic dc")
			dcName := "change-config-dmctl"
			dc := fixture.GetDMCluster(ns, dcName, utilimage.DMV2)
			dc.Spec.Master.Replicas = 1
			dc.Spec.Worker.Replicas = 1
			_, err := cli.PingcapV1alpha1().DMClusters(dc.Namespace).Create(dc)
			framework.ExpectNoError(err, "failed to create DmCluster: %q", dcName)
			framework.ExpectNoError(oa.WaitForDmClusterReady(dc, 30*time.Minute, 30*time.Second), "failed to wait for DmCluster %q ready", dcName)

			ginkgo.By("Create MySQL sources")
			framework.ExpectNoError(tests.CreateDMSources(fw, dc.Namespace, controller.DMMasterMemberName(dcName)), "failed to create sources for DmCluster %q", dcName)

			ginkgo.By("Check source config before updated")
			podName := fmt.Sprintf("%s-0", controller.DMMasterMemberName(dcName))
			sourceName := "replica-01"
			stdout, err := framework.RunHostCmd(ns, podName,
				fmt.Sprintf("/dmctl --master-addr=127.0.0.1:8261 get-config source %s", sourceName))
			framework.ExpectNoError(err, "failed to show source config for DmCluster %q: %v", dcName, err)
			framework.ExpectEqual(strings.Contains(stdout, "enable-gtid: true"), true, "original source config doesn't contain `enable-gtid: true`")
			framework.ExpectEqual(strings.Contains(stdout, "enable-relay: true"), true, "original source config doesn't contain `enable-relay: true`")

			ginkgo.By("Update and copy source config file")
			cfg := tests.DMSources[0]
			cfg = strings.ReplaceAll(cfg, "enable-gtid: true", "enable-gtid: false")
			cfg = strings.ReplaceAll(cfg, "enable-relay: true", "enable-relay: false")
			filename := "/tmp/change-config-dmctl-source.yaml"
			framework.ExpectNoError(ioutil.WriteFile(filename, []byte(cfg), 0o644), "failed to write updated source config file")
			_, err = framework.RunKubectl("cp", filename, fmt.Sprintf("%s/%s:%s", ns, podName, filename))
			framework.ExpectNoError(err, "failed to copy source file into dm-master pod")

			// directly update source config is not supported in DM now, so we choose to stop & re-create again.
			ginkgo.By("Stop MySQL source")
			_, err = framework.RunHostCmd(ns, podName,
				fmt.Sprintf("/dmctl --master-addr=127.0.0.1:8261 operate-source stop %s", filename))
			framework.ExpectNoError(err, "failed to stop source for DmCluster %q", dcName)

			ginkgo.By("Create MySQL source again")
			_, err = framework.RunHostCmd(ns, podName,
				fmt.Sprintf("/dmctl --master-addr=127.0.0.1:8261 operate-source create %s", filename))
			framework.ExpectNoError(err, "failed to create source again for DmCluster %q", dcName)

			ginkgo.By("Check source config after updated")
			stdout, err = framework.RunHostCmd(ns, podName,
				fmt.Sprintf("/dmctl --master-addr=127.0.0.1:8261 get-config source %s", sourceName))
			framework.ExpectNoError(err, "failed to show source config after updated for DmCluster %q: %v", dcName, err)
			framework.ExpectEqual(strings.Contains(stdout, "enable-gtid: false"), true, "original source config doesn't contain `enable-gtid: false`")
			framework.ExpectEqual(strings.Contains(stdout, "enable-relay: false"), true, "original source config doesn't contain `enable-relay: false`")
		})
	})
})<|MERGE_RESOLUTION|>--- conflicted
+++ resolved
@@ -16,11 +16,8 @@
 import (
 	"context"
 	"fmt"
-<<<<<<< HEAD
 	"io/ioutil"
 	"strings"
-=======
->>>>>>> dcf7aeca
 	"time"
 
 	"github.com/onsi/ginkgo"
