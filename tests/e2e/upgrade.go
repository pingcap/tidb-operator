--- conflicted
+++ resolved
@@ -31,22 +31,16 @@
 	upgradeVersion = "v2.0.8"
 )
 
-<<<<<<< HEAD
 func testUpgrade(ns, clusterName string) {
+	pdNodeMap, err := getNodeMap(label.PDLabelVal)
+	Expect(err).NotTo(HaveOccurred())
+	tikvNodeMap, err := getNodeMap(label.TiKVLabelVal)
+	Expect(err).NotTo(HaveOccurred())
+
 	By("When upgrade TiDB cluster to newer version")
-	err := wait.Poll(5*time.Second, 5*time.Minute, func() (bool, error) {
+	err = wait.Poll(5*time.Second, 5*time.Minute, func() (bool, error) {
 		return upgrade(ns, clusterName)
 	})
-=======
-func testUpgrade() {
-	pdNodeMap, err := getNodeMap(label.PDLabelVal)
-	Expect(err).NotTo(HaveOccurred())
-	tikvNodeMap, err := getNodeMap(label.TiKVLabelVal)
-	Expect(err).NotTo(HaveOccurred())
-
-	By("When upgrade TiDB cluster to newer version")
-	err = wait.Poll(5*time.Second, 5*time.Minute, upgrade)
->>>>>>> 115fe19f
 	Expect(err).NotTo(HaveOccurred())
 
 	By("Then members should be upgrade in order: pd ==> tikv ==> tidb")
