// Copyright 2020 PingCAP, Inc.
//
// Licensed under the Apache License, Version 2.0 (the "License");
// you may not use this file except in compliance with the License.
// You may obtain a copy of the License at
//
//     http://www.apache.org/licenses/LICENSE-2.0
//
// Unless required by applicable law or agreed to in writing, software
// distributed under the License is distributed on an "AS IS" BASIS,
// See the License for the specific language governing permissions and
// limitations under the License.

package tidbcluster

import (
	"context"
	"fmt"
	_ "net/http/pprof"
	"time"

	"github.com/onsi/ginkgo"
	"github.com/pingcap/advanced-statefulset/client/apis/apps/v1/helper"
	asclientset "github.com/pingcap/advanced-statefulset/client/client/clientset/versioned"
	v1 "k8s.io/api/core/v1"
	apiextensionsclientset "k8s.io/apiextensions-apiserver/pkg/client/clientset/clientset"
	metav1 "k8s.io/apimachinery/pkg/apis/meta/v1"
	"k8s.io/apimachinery/pkg/labels"
	"k8s.io/apimachinery/pkg/util/sets"
	"k8s.io/apimachinery/pkg/util/wait"
	clientset "k8s.io/client-go/kubernetes"
	restclient "k8s.io/client-go/rest"
	aggregatorclient "k8s.io/kube-aggregator/pkg/client/clientset_generated/clientset"
	"k8s.io/kubernetes/test/e2e/framework"
	"k8s.io/kubernetes/test/e2e/framework/log"
	e2esset "k8s.io/kubernetes/test/e2e/framework/statefulset"
	"sigs.k8s.io/controller-runtime/pkg/client"

	"github.com/pingcap/tidb-operator/pkg/client/clientset/versioned"
	"github.com/pingcap/tidb-operator/pkg/controller"
	"github.com/pingcap/tidb-operator/pkg/label"
	"github.com/pingcap/tidb-operator/pkg/scheme"
	"github.com/pingcap/tidb-operator/tests"
	e2econfig "github.com/pingcap/tidb-operator/tests/e2e/config"
	e2eframework "github.com/pingcap/tidb-operator/tests/e2e/framework"
	utilimage "github.com/pingcap/tidb-operator/tests/e2e/util/image"
	utilpod "github.com/pingcap/tidb-operator/tests/e2e/util/pod"
	"github.com/pingcap/tidb-operator/tests/e2e/util/portforward"
	utilstatefulset "github.com/pingcap/tidb-operator/tests/e2e/util/statefulset"
	utiltc "github.com/pingcap/tidb-operator/tests/e2e/util/tidbcluster"
	"github.com/pingcap/tidb-operator/tests/pkg/fixture"
)

var _ = ginkgo.Describe("[Stability]", func() {
	f := e2eframework.NewDefaultFramework("asts")

	var ns string
	var c clientset.Interface
	var cli versioned.Interface
	var asCli asclientset.Interface
	var aggrCli aggregatorclient.Interface
	var apiExtCli apiextensionsclientset.Interface
	var hc clientset.Interface
	var cfg *tests.Config
	var config *restclient.Config
	var fw portforward.PortForward
	var fwCancel context.CancelFunc

	ginkgo.BeforeEach(func() {
		ns = f.Namespace.Name
		c = f.ClientSet
		var err error
		config, err = framework.LoadConfig()
		framework.ExpectNoError(err, "failed to load config")
		cli, err = versioned.NewForConfig(config)
		framework.ExpectNoError(err, "failed to create clientset")
		asCli, err = asclientset.NewForConfig(config)
		framework.ExpectNoError(err, "failed to create clientset")
		aggrCli, err = aggregatorclient.NewForConfig(config)
		framework.ExpectNoError(err, "failed to create clientset")
		apiExtCli, err = apiextensionsclientset.NewForConfig(config)
		framework.ExpectNoError(err, "failed to create clientset")
		clientRawConfig, err := e2econfig.LoadClientRawConfig()
		framework.ExpectNoError(err, "failed to load raw config")
		hc = helper.NewHijackClient(c, asCli)
		ctx, cancel := context.WithCancel(context.Background())
		fw, err = portforward.NewPortForwarder(ctx, e2econfig.NewSimpleRESTClientGetter(clientRawConfig))
		framework.ExpectNoError(err, "failed to create port forwarder")
		fwCancel = cancel
		cfg = e2econfig.TestConfig
	})

	ginkgo.AfterEach(func() {
		if fwCancel != nil {
			fwCancel()
		}
	})

	// tidb-operator with AdvancedStatefulSet feature enabled
	ginkgo.Context("[Feature: AdvancedStatefulSet][Feature: Webhook]", func() {
		var ocfg *tests.OperatorConfig
		var oa *tests.OperatorActions
		var genericCli client.Client

		ginkgo.BeforeEach(func() {
			ocfg = &tests.OperatorConfig{
				Namespace:      ns,
				ReleaseName:    "operator",
				Image:          cfg.OperatorImage,
				Tag:            cfg.OperatorTag,
				SchedulerImage: "k8s.gcr.io/kube-scheduler",
				Features: []string{
					"StableScheduling=true",
					"AdvancedStatefulSet=true",
				},
				LogLevel:          "4",
				ImagePullPolicy:   v1.PullIfNotPresent,
				TestMode:          true,
				WebhookEnabled:    true,
				PodWebhookEnabled: true,
				StsWebhookEnabled: false,
			}
			oa = tests.NewOperatorActions(cli, c, asCli, aggrCli, apiExtCli, tests.DefaultPollInterval, ocfg, e2econfig.TestConfig, nil, fw, f)
			ginkgo.By("Installing CRDs")
			oa.CleanCRDOrDie()
			oa.InstallCRDOrDie(ocfg)
			ginkgo.By("Installing tidb-operator")
			oa.CleanOperatorOrDie(ocfg)
			oa.DeployOperatorOrDie(ocfg)
			var err error
			genericCli, err = client.New(config, client.Options{Scheme: scheme.Scheme})
			framework.ExpectNoError(err, "failed to create clientset")
		})

		ginkgo.AfterEach(func() {
			ginkgo.By("Uninstall tidb-operator")
			oa.CleanOperatorOrDie(ocfg)
			ginkgo.By("Uninstalling CRDs")
			oa.CleanCRDOrDie()
		})

		ginkgo.It("Scaling tidb cluster with advanced statefulset", func() {
			clusterName := "scaling-with-asts"
<<<<<<< HEAD
			tc := fixture.GetTidbClusterWithTiFlash(ns, clusterName, utilimage.TiDBV5)
=======
			tc := fixture.GetTidbCluster(ns, clusterName, utilimage.TiDBV4)
			tc = fixture.AddTiFlashForTidbCluster(tc)
>>>>>>> 7147a6f0
			tc.Spec.PD.Replicas = 3
			tc.Spec.TiKV.Replicas = 5
			tc.Spec.TiDB.Replicas = 5
			tc.Spec.TiFlash.Replicas = 5
			utiltc.MustCreateTCWithComponentsReady(genericCli, oa, tc, 30*time.Minute, 15*time.Second)

			scalingTests := []struct {
				name        string
				component   string // tikv,pd,tidb,tiflash
				replicas    int32
				deleteSlots sets.Int32
			}{
				{
					name:        "Scaling in tikv from 5 to 3 by deleting pods 1 and 3",
					component:   "tikv",
					replicas:    3,
					deleteSlots: sets.NewInt32(1, 3),
				},
				{
					name:        "Scaling out tikv from 3 to 4 by adding pod 3",
					component:   "tikv",
					replicas:    4,
					deleteSlots: sets.NewInt32(1),
				},
				{
					name:        "Scaling tikv by adding pod 1 and deleting pod 2",
					component:   "tikv",
					replicas:    4,
					deleteSlots: sets.NewInt32(2),
				},
				{
					name:        "Scaling in tiflash from 5 to 3 by deleting pods 1 and 3",
					component:   "tiflash",
					replicas:    3,
					deleteSlots: sets.NewInt32(1, 3),
				},
				{
					name:        "Scaling out tiflash from 3 to 4 by adding pod 3",
					component:   "tiflash",
					replicas:    4,
					deleteSlots: sets.NewInt32(1),
				},
				{
					name:        "Scaling tiflash by adding pod 1 and deleting pod 2",
					component:   "tiflash",
					replicas:    4,
					deleteSlots: sets.NewInt32(2),
				},
				{
					name:        "Scaling in tidb from 3 to 2 by deleting pod 1",
					component:   "tidb",
					replicas:    2,
					deleteSlots: sets.NewInt32(1),
				},
				{
					name:        "Scaling in tidb from 2 to 0",
					component:   "tidb",
					replicas:    0,
					deleteSlots: sets.NewInt32(),
				},
				{
					name:        "Scaling out tidb from 0 to 2 by adding pods 0 and 2",
					component:   "tidb",
					replicas:    2,
					deleteSlots: sets.NewInt32(1),
				},
				{
					name:        "Scaling tidb from 2 to 4 by deleting pods 2 and adding pods 3, 4 and 5",
					component:   "tidb",
					replicas:    4,
					deleteSlots: sets.NewInt32(1, 2),
				},
				{
					name:        "Scaling out pd from 3 to 5 by adding pods 3, 4",
					component:   "pd",
					replicas:    5,
					deleteSlots: sets.NewInt32(),
				},
				{
					name:        "Scaling in pd from 5 to 3 by deleting pods 0 and 3",
					component:   "pd",
					replicas:    3,
					deleteSlots: sets.NewInt32(0, 3),
				},
				{
					name:        "Scaling out pd from 3 to 5 by adding pods 5 and 6",
					component:   "pd",
					replicas:    5,
					deleteSlots: sets.NewInt32(0, 3),
				},
			}

			for _, st := range scalingTests {
				ginkgo.By(st.name)
				replicas := st.replicas
				stsName := fmt.Sprintf("%s-%s", clusterName, st.component)

				sts, err := hc.AppsV1().StatefulSets(ns).Get(stsName, metav1.GetOptions{})
				framework.ExpectNoError(err, "failed to get statefulset %s/%s", ns, stsName)

				oldPodList := e2esset.GetPodList(c, sts)

				ginkgo.By(fmt.Sprintf("Scaling sts %s/%s to replicas %d and setting deleting pods to %v (old replicas: %d, old delete slots: %v)", ns, stsName, replicas, st.deleteSlots.List(), *sts.Spec.Replicas, helper.GetDeleteSlots(sts).List()))
				tc, err := cli.PingcapV1alpha1().TidbClusters(ns).Get(clusterName, metav1.GetOptions{})
				framework.ExpectNoError(err, "failed to get TidbCluster %s/%s", ns, clusterName)
				err = controller.GuaranteedUpdate(genericCli, tc, func() error {
					if tc.Annotations == nil {
						tc.Annotations = map[string]string{}
					}
					if st.component == "tikv" {
						tc.Annotations[label.AnnTiKVDeleteSlots] = mustToString(st.deleteSlots)
						tc.Spec.TiKV.Replicas = replicas
					} else if st.component == "tiflash" {
						tc.Annotations[label.AnnTiFlashDeleteSlots] = mustToString(st.deleteSlots)
						tc.Spec.TiFlash.Replicas = replicas
					} else if st.component == "pd" {
						tc.Annotations[label.AnnPDDeleteSlots] = mustToString(st.deleteSlots)
						tc.Spec.PD.Replicas = replicas
					} else if st.component == "tidb" {
						tc.Annotations[label.AnnTiDBDeleteSlots] = mustToString(st.deleteSlots)
						tc.Spec.TiDB.Replicas = replicas
					} else {
						return fmt.Errorf("unsupported component: %v", st.component)
					}
					return nil
				})
				framework.ExpectNoError(err, "failed to update TidbCluster %s/%s", ns, clusterName)

				ginkgo.By(fmt.Sprintf("Waiting for all pods of tidb cluster component %s (sts: %s/%s) are in desired state (replicas: %d, delete slots: %v)", st.component, ns, stsName, st.replicas, st.deleteSlots.List()))
				err = wait.PollImmediate(time.Second*5, time.Minute*15, func() (bool, error) {
					// check replicas and delete slots are synced
					sts, err = hc.AppsV1().StatefulSets(ns).Get(stsName, metav1.GetOptions{})
					if err != nil {
						return false, nil
					}
					if *sts.Spec.Replicas != st.replicas {
						log.Logf("replicas of sts %s/%s is %d, expects %d", ns, stsName, *sts.Spec.Replicas, st.replicas)
						return false, nil
					}
					if !helper.GetDeleteSlots(sts).Equal(st.deleteSlots) {
						log.Logf("delete slots of sts %s/%s is %v, expects %v", ns, stsName, helper.GetDeleteSlots(sts).List(), st.deleteSlots.List())
						return false, nil
					}
					// check all desired pods are running and ready
					return utilstatefulset.IsAllDesiredPodsRunningAndReady(hc, sts), nil
				})
				framework.ExpectNoError(err, "failed to wait for pod in TidbCluster component %s ready", st.component)

				ginkgo.By(fmt.Sprintf("Verify other pods of sts %s/%s should not be affected", ns, stsName))
				newPodList := e2esset.GetPodList(c, sts)
				framework.ExpectEqual(len(newPodList.Items), int(*sts.Spec.Replicas))
				for _, newPod := range newPodList.Items {
					for _, oldPod := range oldPodList.Items {
						// if the pod is not new or deleted in scaling, it should not be affected
						if oldPod.Name == newPod.Name && oldPod.UID != newPod.UID {
							framework.Failf("pod %s/%s should not be affected (UID: %s, OLD UID: %s)", newPod.Namespace, newPod.Name, newPod.UID, oldPod.UID)
						}
					}
				}
			}

			err := oa.WaitForTidbClusterReady(tc, 30*time.Minute, 15*time.Second)
			framework.ExpectNoError(err, "failed to wait for TidbCluster ready: %v", tc)
		})
	})

	ginkgo.It("[Feature: AdvancedStatefulSet] Upgrade to advanced statefulset", func() {
		var ocfg *tests.OperatorConfig
		var oa *tests.OperatorActions
		var genericCli client.Client

		ocfg = &tests.OperatorConfig{
			Namespace:      ns,
			ReleaseName:    "operator",
			Image:          cfg.OperatorImage,
			Tag:            cfg.OperatorTag,
			SchedulerImage: "k8s.gcr.io/kube-scheduler",
			Features: []string{
				"StableScheduling=true",
				"AdvancedStatefulSet=false",
			},
			LogLevel:        "4",
			ImagePullPolicy: v1.PullIfNotPresent,
			TestMode:        true,
		}
		oa = tests.NewOperatorActions(cli, c, asCli, aggrCli, apiExtCli, tests.DefaultPollInterval, ocfg, e2econfig.TestConfig, nil, fw, f)
		ginkgo.By("Installing CRDs")
		oa.CleanCRDOrDie()
		oa.InstallCRDOrDie(ocfg)
		ginkgo.By("Installing tidb-operator without AdvancedStatefulSet feature")
		oa.CleanOperatorOrDie(ocfg)
		oa.DeployOperatorOrDie(ocfg)
		var err error
		genericCli, err = client.New(config, client.Options{Scheme: scheme.Scheme})
		framework.ExpectNoError(err, "failed to create clientset")

		defer func() {
			ginkgo.By("Uninstall tidb-operator")
			oa.CleanOperatorOrDie(ocfg)
			ginkgo.By("Uninstalling CRDs")
			oa.CleanCRDOrDie()
		}()

		tc := fixture.GetTidbCluster(ns, "sts", utilimage.TiDBV5)
		err = genericCli.Create(context.TODO(), tc)
		framework.ExpectNoError(err, "failed to create TidbCluster: %v", tc)
		err = oa.WaitForTidbClusterReady(tc, 30*time.Minute, 15*time.Second)
		framework.ExpectNoError(err, "failed to wait for TidbCluster ready: %v", tc)

		listOption := metav1.ListOptions{
			LabelSelector: labels.SelectorFromSet(map[string]string{
				label.InstanceLabelKey: tc.Name,
			}).String(),
		}
		stsList, err := c.AppsV1().StatefulSets(tc.Namespace).List(listOption)
		framework.ExpectNoError(err, "failed to list statefulsets in ns %s: %v", tc.Namespace, listOption)
		if len(stsList.Items) < 3 {
			log.Failf("at least 3 statefulsets must be created, got %d", len(stsList.Items))
		}

		podListBeforeUpgrade, err := c.CoreV1().Pods(tc.Namespace).List(listOption)
		framework.ExpectNoError(err, "failed to list pods in ns %s: %v", tc.Namespace, listOption)

		ginkgo.By("Upgrading tidb-operator with AdvancedStatefulSet feature")
		ocfg.Features = []string{
			"StableScheduling=true",
			"AdvancedStatefulSet=true",
		}
		oa.InstallCRDOrDie(ocfg)
		oa.UpgradeOperatorOrDie(ocfg)

		ginkgo.By("Wait for the advanced statefulsets are created and Kubernetes statfulsets are deleted")
		err = wait.PollImmediate(time.Second*5, time.Minute*5, func() (bool, error) {
			advancedStsList, err := asCli.AppsV1().StatefulSets(tc.Namespace).List(listOption)
			if err != nil {
				return false, nil
			}
			if len(advancedStsList.Items) != len(stsList.Items) {
				log.Logf("advanced statefulsets got %d, expect %d", len(advancedStsList.Items), len(stsList.Items))
				return false, nil
			}
			stsListAfterUpgrade, err := c.AppsV1().StatefulSets(tc.Namespace).List(listOption)
			if err != nil {
				return false, nil
			}
			if len(stsListAfterUpgrade.Items) != 0 {
				log.Logf("Kubernetes statefulsets got %d, expect %d", len(stsListAfterUpgrade.Items), 0)
				return false, nil
			}
			return true, nil
		})
		framework.ExpectNoError(err, "failed to wait for the advanced statefulsets are created and Kubernetes statfulsets are deleted")

		ginkgo.By("Make sure pods are not changed")
		err = utilpod.WaitForPodsAreChanged(c, podListBeforeUpgrade.Items, time.Minute*3)
		framework.ExpectEqual(err, wait.ErrWaitTimeout, "Pods are changed after the operator is upgraded")
	})

	ginkgo.It("[Feature: AdvancedStatefulSet] Upgrading tidb cluster while pods are not consecutive", func() {
		var ocfg *tests.OperatorConfig
		var oa *tests.OperatorActions
		var genericCli client.Client

		ocfg = &tests.OperatorConfig{
			Namespace:      ns,
			ReleaseName:    "operator",
			Image:          cfg.OperatorImage,
			Tag:            cfg.OperatorTag,
			SchedulerImage: "k8s.gcr.io/kube-scheduler",
			Features: []string{
				"StableScheduling=true",
				"AdvancedStatefulSet=false",
			},
			LogLevel:        "4",
			ImagePullPolicy: v1.PullIfNotPresent,
			TestMode:        true,
		}
		oa = tests.NewOperatorActions(cli, c, asCli, aggrCli, apiExtCli, tests.DefaultPollInterval, ocfg, e2econfig.TestConfig, nil, fw, f)
		ginkgo.By("Installing CRDs")
		oa.CleanCRDOrDie()
		oa.InstallCRDOrDie(ocfg)
		ginkgo.By("Installing tidb-operator without AdvancedStatefulSet feature")
		oa.CleanOperatorOrDie(ocfg)
		oa.DeployOperatorOrDie(ocfg)
		var err error
		genericCli, err = client.New(config, client.Options{Scheme: scheme.Scheme})
		framework.ExpectNoError(err, "failed to create clientset")

		defer func() {
			ginkgo.By("Uninstall tidb-operator")
			oa.CleanOperatorOrDie(ocfg)
			ginkgo.By("Uninstalling CRDs")
			oa.CleanCRDOrDie()
		}()

		tc := fixture.GetTidbCluster(ns, "upgrade-cluster", utilimage.TiDBV4Prev)
		tc.Spec.PD.Replicas = 5
		tc.Spec.TiKV.Replicas = 4
		tc.Spec.TiDB.Replicas = 3
		err = genericCli.Create(context.TODO(), tc)
		framework.ExpectNoError(err, "failed to create TidbCluster: %v", tc)
		err = oa.WaitForTidbClusterReady(tc, 30*time.Minute, 15*time.Second)
		framework.ExpectNoError(err, "failed to wait for TidbCluster ready: %v", tc)

		ginkgo.By("Scaling in the cluster by deleting some pods not at the end")
		tc, err = cli.PingcapV1alpha1().TidbClusters(ns).Get(tc.Name, metav1.GetOptions{})
		framework.ExpectNoError(err, "failed to get TidbCluster %s/%s", ns, tc.Name)
		err = controller.GuaranteedUpdate(genericCli, tc, func() error {
			if tc.Annotations == nil {
				tc.Annotations = map[string]string{}
			}
			tc.Annotations[label.AnnPDDeleteSlots] = "[1]"
			tc.Annotations[label.AnnTiKVDeleteSlots] = "[0]"
			tc.Annotations[label.AnnTiDBDeleteSlots] = "[1]"
			tc.Spec.PD.Replicas = 3
			tc.Spec.TiKV.Replicas = 3
			tc.Spec.TiDB.Replicas = 2
			return nil
		})
		framework.ExpectNoError(err, "failed to update TidbCluster %s/%s", ns, tc.Name)
		ginkgo.By("Checking for tidb cluster is ready")
		err = oa.WaitForTidbClusterReady(tc, 30*time.Minute, 15*time.Second)
		framework.ExpectNoError(err, "failed to wait for TidbCluster ready: %v", tc)

		ginkgo.By("Upgrading the cluster")
		err = controller.GuaranteedUpdate(genericCli, tc, func() error {
			tc.Spec.Version = utilimage.TiDBV4
			return nil
		})
		framework.ExpectNoError(err, "failed to upgrade TidbCluster %s/%s", ns, tc.Name)
		ginkgo.By("Checking for tidb cluster is ready")
		err = oa.WaitForTidbClusterReady(tc, 30*time.Minute, 15*time.Second)
		framework.ExpectNoError(err, "failed to wait for TidbCluster ready: %v", tc)
	})
})<|MERGE_RESOLUTION|>--- conflicted
+++ resolved
@@ -141,12 +141,8 @@
 
 		ginkgo.It("Scaling tidb cluster with advanced statefulset", func() {
 			clusterName := "scaling-with-asts"
-<<<<<<< HEAD
-			tc := fixture.GetTidbClusterWithTiFlash(ns, clusterName, utilimage.TiDBV5)
-=======
 			tc := fixture.GetTidbCluster(ns, clusterName, utilimage.TiDBV4)
 			tc = fixture.AddTiFlashForTidbCluster(tc)
->>>>>>> 7147a6f0
 			tc.Spec.PD.Replicas = 3
 			tc.Spec.TiKV.Replicas = 5
 			tc.Spec.TiDB.Replicas = 5
