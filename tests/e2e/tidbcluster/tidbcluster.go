--- conflicted
+++ resolved
@@ -274,17 +274,10 @@
 		webhookPod, err = c.CoreV1().Pods(webhookPod.Namespace).Get(webhookPod.Name, metav1.GetOptions{})
 		framework.ExpectNoError(err, "failed to get pod %s/%s", webhookPod.Namespace, webhookPod.Name)
 		if webhookPod.Status.Phase != v1.PodRunning {
-<<<<<<< HEAD
-			logs, err := e2epod.GetPodLogs(c, webhookPod.Namespace, webhookPod.Name, "webhook")
+			logs, err := pod.GetPodLogs(c, webhookPod.Namespace, webhookPod.Name, "webhook")
 			framework.ExpectNoError(err, "failed to get pod log %s/%s", webhookPod.Namespace, webhookPod.Name)
-			e2elog.Logf("webhook logs: %s", logs)
-			e2elog.Fail("webhook pod is not running")
-=======
-			logs, err := pod.GetPodLogs(c, webhookPod.Namespace, webhookPod.Name, "webhook")
-			framework.ExpectNoError(err)
 			log.Logf("webhook logs: %s", logs)
 			log.Fail("webhook pod is not running")
->>>>>>> 7236eaba
 		}
 
 		oa.CleanWebHookAndServiceOrDie(ocfg.WebhookConfigName)
@@ -381,29 +374,16 @@
 				log.Logf("error get TiDB service: %v", err)
 				return false, nil
 			}
-<<<<<<< HEAD
 			if isEqual, err := gomega.Equal(corev1.ServiceTypeNodePort).Match(svc.Spec.Type); !isEqual {
-				e2elog.Logf("tidb service type is not %s, %v", corev1.ServiceTypeNodePort, err)
+				log.Logf("tidb service type is not %s, %v", corev1.ServiceTypeNodePort, err)
 				return false, nil
 			}
 			if isEqual, err := gomega.Equal(trafficPolicy).Match(svc.Spec.ExternalTrafficPolicy); !isEqual {
-				e2elog.Logf("tidb service traffic policy is not %s, %v", svc.Spec.ExternalTrafficPolicy, err)
+				log.Logf("tidb service traffic policy is not %s, %v", svc.Spec.ExternalTrafficPolicy, err)
 				return false, nil
 			}
 			if haveKV, err := gomega.HaveKeyWithValue("test", "test").Match(svc.Annotations); !haveKV {
-				e2elog.Logf("tidb service has no annotation test=test, %v", err)
-=======
-			if isEqual, err := gomega.Equal(svcType).Match(svc.Spec.Type); !isEqual {
-				log.Logf("tidb service is not synced, %v", err)
-				return false, nil
-			}
-			if isEqual, err := gomega.Equal(trafficPolicy).Match(svc.Spec.ExternalTrafficPolicy); !isEqual {
-				log.Logf("tidb service is not synced, %v", err)
-				return false, nil
-			}
-			if haveKV, err := gomega.HaveKeyWithValue("test", "test").Match(svc.Annotations); !haveKV {
-				log.Logf("tidb service is not synced, %v", err)
->>>>>>> 7236eaba
+				log.Logf("tidb service has no annotation test=test, %v", err)
 				return false, nil
 			}
 
@@ -568,13 +548,8 @@
 		framework.ExpectNoError(err, "failed to get discovery deployment for TidbCluster: %v", tc)
 		WaitObjectToBeControlledByOrDie(genericCli, discoveryDep, tc, 5*time.Minute)
 
-<<<<<<< HEAD
-		err = utils.WaitForDeploymentComplete(c, discoveryDep, e2elog.Logf, 10*time.Second, 5*time.Minute)
+		err = utils.WaitForDeploymentComplete(c, discoveryDep, log.Logf, 10*time.Second, 5*time.Minute)
 		framework.ExpectNoError(err, "waiting for discovery deployment timeout, should be healthy after managed by tidb-operator: %v", discoveryDep)
-=======
-		err = utils.WaitForDeploymentComplete(c, discoveryDep, log.Logf, 10*time.Second, 5*time.Minute)
-		framework.ExpectNoError(err, "Discovery Deployment should be healthy after managed by tidb-operator")
->>>>>>> 7236eaba
 
 		err = genericCli.Delete(context.TODO(), discoveryDep)
 		framework.ExpectNoError(err, "failed to delete discovery deployment: %v", discoveryDep)
