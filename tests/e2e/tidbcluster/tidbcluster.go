// Copyright 2019 PingCAP, Inc.
//
// Licensed under the Apache License, Version 2.0 (the "License");
// you may not use this file except in compliance with the License.
// You may obtain a copy of the License at
//
//     http://www.apache.org/licenses/LICENSE-2.0
//
// Unless required by applicable law or agreed to in writing, software
// distributed under the License is distributed on an "AS IS" BASIS,
// See the License for the specific language governing permissions and
// limitations under the License.

package tidbcluster

import (
	"context"
	"fmt"
	_ "net/http/pprof"
	"strconv"
	"strings"
	"time"

	"github.com/onsi/ginkgo"
	"github.com/onsi/gomega"
	astsHelper "github.com/pingcap/advanced-statefulset/client/apis/apps/v1/helper"
	asclientset "github.com/pingcap/advanced-statefulset/client/client/clientset/versioned"
	corev1 "k8s.io/api/core/v1"
	apiextensionsclientset "k8s.io/apiextensions-apiserver/pkg/client/clientset/clientset"
	"k8s.io/apimachinery/pkg/api/errors"
	apierrors "k8s.io/apimachinery/pkg/api/errors"
	"k8s.io/apimachinery/pkg/api/resource"
	metav1 "k8s.io/apimachinery/pkg/apis/meta/v1"
	"k8s.io/apimachinery/pkg/labels"
	utilversion "k8s.io/apimachinery/pkg/util/version"
	"k8s.io/apimachinery/pkg/util/wait"
	clientset "k8s.io/client-go/kubernetes"
	typedappsv1 "k8s.io/client-go/kubernetes/typed/apps/v1"
	restclient "k8s.io/client-go/rest"
	aggregatorclient "k8s.io/kube-aggregator/pkg/client/clientset_generated/clientset"
	"k8s.io/kubernetes/test/e2e/framework"
	"k8s.io/kubernetes/test/e2e/framework/log"
	"k8s.io/kubernetes/test/e2e/framework/pod"
	"k8s.io/kubernetes/test/utils"
	"k8s.io/utils/pointer"
	ctrlCli "sigs.k8s.io/controller-runtime/pkg/client"

	"github.com/pingcap/tidb-operator/pkg/apis/pingcap/v1alpha1"
	"github.com/pingcap/tidb-operator/pkg/client/clientset/versioned"
	"github.com/pingcap/tidb-operator/pkg/controller"
	"github.com/pingcap/tidb-operator/pkg/features"
	"github.com/pingcap/tidb-operator/pkg/label"
	"github.com/pingcap/tidb-operator/pkg/manager/member"
	"github.com/pingcap/tidb-operator/pkg/monitor/monitor"
	"github.com/pingcap/tidb-operator/pkg/scheme"
	tcconfig "github.com/pingcap/tidb-operator/pkg/util/config"
	"github.com/pingcap/tidb-operator/tests"
	e2econfig "github.com/pingcap/tidb-operator/tests/e2e/config"
	e2eframework "github.com/pingcap/tidb-operator/tests/e2e/framework"
	utilimage "github.com/pingcap/tidb-operator/tests/e2e/util/image"
	utilpod "github.com/pingcap/tidb-operator/tests/e2e/util/pod"
	"github.com/pingcap/tidb-operator/tests/e2e/util/portforward"
	"github.com/pingcap/tidb-operator/tests/e2e/util/proxiedpdclient"
	utiltc "github.com/pingcap/tidb-operator/tests/e2e/util/tidbcluster"
	"github.com/pingcap/tidb-operator/tests/pkg/apimachinery"
	"github.com/pingcap/tidb-operator/tests/pkg/blockwriter"
	"github.com/pingcap/tidb-operator/tests/pkg/fixture"
)

var _ = ginkgo.Describe("TiDBCluster", func() {
	f := e2eframework.NewDefaultFramework("tidb-cluster")

	var ns string
	var c clientset.Interface
	var cli versioned.Interface
	var asCli asclientset.Interface
	var aggrCli aggregatorclient.Interface
	var apiExtCli apiextensionsclientset.Interface
	var oa *tests.OperatorActions
	var cfg *tests.Config
	var config *restclient.Config
	var ocfg *tests.OperatorConfig
	var genericCli ctrlCli.Client
	var fwCancel context.CancelFunc
	var fw portforward.PortForward
	/**
	 * StatefulSet or AdvancedStatefulSet getter interface.
	 */
	var stsGetter typedappsv1.StatefulSetsGetter
	var crdUtil *tests.CrdTestUtil

	ginkgo.BeforeEach(func() {
		ns = f.Namespace.Name
		c = f.ClientSet
		var err error
		config, err = framework.LoadConfig()
		framework.ExpectNoError(err, "failed to load config")
		cli, err = versioned.NewForConfig(config)
		framework.ExpectNoError(err, "failed to create clientset for pingcap")
		asCli, err = asclientset.NewForConfig(config)
		framework.ExpectNoError(err, "failed to create clientset for advanced-statefulset")
		genericCli, err = ctrlCli.New(config, ctrlCli.Options{Scheme: scheme.Scheme})
		framework.ExpectNoError(err, "failed to create clientset for controller-runtime")
		aggrCli, err = aggregatorclient.NewForConfig(config)
		framework.ExpectNoError(err, "failed to create clientset kube-aggregator")
		apiExtCli, err = apiextensionsclientset.NewForConfig(config)
		framework.ExpectNoError(err, "failed to create clientset apiextensions-apiserver")
		clientRawConfig, err := e2econfig.LoadClientRawConfig()
		framework.ExpectNoError(err, "failed to load raw config for tidb-operator")
		ctx, cancel := context.WithCancel(context.Background())
		fw, err = portforward.NewPortForwarder(ctx, e2econfig.NewSimpleRESTClientGetter(clientRawConfig))
		framework.ExpectNoError(err, "failed to create port forwarder")
		fwCancel = cancel
		cfg = e2econfig.TestConfig
		// OperatorFeatures := map[string]bool{"AutoScaling": true}
		// cfg.OperatorFeatures = OperatorFeatures
		ocfg = e2econfig.NewDefaultOperatorConfig(cfg)
		if ocfg.Enabled(features.AdvancedStatefulSet) {
			stsGetter = astsHelper.NewHijackClient(c, asCli).AppsV1()
		} else {
			stsGetter = c.AppsV1()
		}
		oa = tests.NewOperatorActions(cli, c, asCli, aggrCli, apiExtCli, tests.DefaultPollInterval, ocfg, e2econfig.TestConfig, nil, fw, f)
		crdUtil = tests.NewCrdTestUtil(cli, c, asCli, stsGetter)
	})

	ginkgo.AfterEach(func() {
		if fwCancel != nil {
			fwCancel()
		}
	})

	// basic deploy, scale out, scale in, change configuration tests
	ginkgo.Describe("when using version", func() {
		versions := []string{utilimage.TiDBV3, utilimage.TiDBV4, utilimage.TiDBV5}
		for _, version := range versions {
			version := version
			versionDashed := strings.ReplaceAll(version, ".", "-")
			ginkgo.Context(version, func() {
				ginkgo.It("should scale out tc successfully", func() {
					ginkgo.By("Deploy a basic tc")
					tc := fixture.GetTidbCluster(ns, fmt.Sprintf("basic-%s", versionDashed), version)
					tc.Spec.TiDB.Replicas = 1
					tc.Spec.TiKV.SeparateRocksDBLog = pointer.BoolPtr(true)
					tc.Spec.TiKV.SeparateRaftLog = pointer.BoolPtr(true)
					tc.Spec.TiKV.LogTailer = &v1alpha1.LogTailerSpec{
						ResourceRequirements: corev1.ResourceRequirements{
							Requests: corev1.ResourceList{
								corev1.ResourceCPU:    resource.MustParse("100m"),
								corev1.ResourceMemory: resource.MustParse("100Mi"),
							},
							Limits: corev1.ResourceList{
								corev1.ResourceCPU:    resource.MustParse("100m"),
								corev1.ResourceMemory: resource.MustParse("100Mi"),
							},
						},
					}
					_, err := cli.PingcapV1alpha1().TidbClusters(tc.Namespace).Create(tc)
					framework.ExpectNoError(err, "failed to create TidbCluster: %q", tc.Name)
					err = oa.WaitForTidbClusterReady(tc, 30*time.Minute, 30*time.Second)
					framework.ExpectNoError(err, "failed to wait for TidbCluster ready: %q", tc.Name)
					err = crdUtil.CheckDisasterTolerance(tc)
					framework.ExpectNoError(err, "failed to check disaster tolerance for TidbCluster: %q", tc.Name)

					ginkgo.By("scale out tidb, tikv, pd")
					err = controller.GuaranteedUpdate(genericCli, tc, func() error {
						tc.Spec.TiDB.Replicas = 2
						tc.Spec.TiKV.Replicas = 4
						// this must be 5, or one pd pod will not be scheduled, reference: https://docs.pingcap.com/tidb-in-kubernetes/stable/tidb-scheduler#pd-component
						tc.Spec.PD.Replicas = 5
						return nil
					})
					framework.ExpectNoError(err, "failed to scale out TidbCluster: %q", tc.Name)
					err = oa.WaitForTidbClusterReady(tc, 30*time.Minute, 5*time.Second)
					framework.ExpectNoError(err, "failed to wait for TidbCluster ready: %q", tc.Name)
					err = crdUtil.CheckDisasterTolerance(tc)
					framework.ExpectNoError(err, "failed to check disaster tolerance for TidbCluster: %q", tc.Name)
				})

				ginkgo.It("should scale in tc successfully", func() {
					ginkgo.By("Deploy a basic tc")
					tc := fixture.GetTidbCluster(ns, fmt.Sprintf("basic-%s", versionDashed), version)
					tc.Spec.TiKV.Replicas = 4
					tc.Spec.PD.Replicas = 5
					_, err := cli.PingcapV1alpha1().TidbClusters(tc.Namespace).Create(tc)
					framework.ExpectNoError(err, "failed to create TidbCluster: %q", tc.Name)
					err = oa.WaitForTidbClusterReady(tc, 30*time.Minute, 30*time.Second)
					framework.ExpectNoError(err, "failed to wait for TidbCluster ready: %q", tc.Name)
					err = crdUtil.CheckDisasterTolerance(tc)
					framework.ExpectNoError(err, "failed to check disaster tolerance for TidbCluster: %q", tc.Name)

					ginkgo.By("Scale in tidb, tikv, pd")
					err = controller.GuaranteedUpdate(genericCli, tc, func() error {
						tc.Spec.TiDB.Replicas = 1
						tc.Spec.TiKV.Replicas = 3
						tc.Spec.PD.Replicas = 3
						return nil
					})
					framework.ExpectNoError(err, "failed to scale in TidbCluster: %q", tc.Name)
					err = oa.WaitForTidbClusterReady(tc, 30*time.Minute, 5*time.Second)
					framework.ExpectNoError(err, "failed to wait for TidbCluster ready: %q", tc.Name)
					err = crdUtil.CheckDisasterTolerance(tc)
					framework.ExpectNoError(err, "failed to check disaster tolerance for TidbCluster: %q", tc.Name)
				})

				ginkgo.It("should change configurations successfully", func() {
					ginkgo.By("Deploy a basic tc")
					tc := fixture.GetTidbCluster(ns, fmt.Sprintf("basic-%s", versionDashed), version)
					tc.Spec.TiDB.Replicas = 1
					_, err := cli.PingcapV1alpha1().TidbClusters(tc.Namespace).Create(tc)
					framework.ExpectNoError(err, "failed to create TidbCluster: %q", tc.Name)
					err = oa.WaitForTidbClusterReady(tc, 30*time.Minute, 30*time.Second)
					framework.ExpectNoError(err, "failed to wait for TidbCluster ready: %q", tc.Name)
					err = crdUtil.CheckDisasterTolerance(tc)
					framework.ExpectNoError(err, "failed to check disaster tolerance for TidbCluster: %q", tc.Name)

					ginkgo.By("Change configuration")
					err = controller.GuaranteedUpdate(genericCli, tc, func() error {
						tc.Spec.ConfigUpdateStrategy = v1alpha1.ConfigUpdateStrategyRollingUpdate
						tc.Spec.PD.MaxFailoverCount = pointer.Int32Ptr(4)
						tc.Spec.TiKV.MaxFailoverCount = pointer.Int32Ptr(4)
						tc.Spec.TiDB.MaxFailoverCount = pointer.Int32Ptr(4)
						return nil
					})
					framework.ExpectNoError(err, "failed to change configuration of TidbCluster: %q", tc.Name)
					err = oa.WaitForTidbClusterReady(tc, 30*time.Minute, 5*time.Second)
					framework.ExpectNoError(err, "failed to wait for TidbCluster ready: %q", tc.Name)
				})
			})
		}
	})

	/**
	 * This test case switches back and forth between pod network and host network of a single cluster.
	 * Note that only one cluster can run in host network mode at the same time.
	 */
	ginkgo.It("should switch between pod network and host network", func() {
		if !ocfg.Enabled(features.AdvancedStatefulSet) {
			serverVersion, err := c.Discovery().ServerVersion()
			framework.ExpectNoError(err, "failed to fetch Kubernetes version")
			sv := utilversion.MustParseSemantic(serverVersion.GitVersion)
			log.Logf("ServerVersion: %v", serverVersion.String())
			if sv.LessThan(utilversion.MustParseSemantic("v1.13.11")) || // < v1.13.11
				(sv.AtLeast(utilversion.MustParseSemantic("v1.14.0")) && sv.LessThan(utilversion.MustParseSemantic("v1.14.7"))) || // >= v1.14.0 and < v1.14.7
				(sv.AtLeast(utilversion.MustParseSemantic("v1.15.0")) && sv.LessThan(utilversion.MustParseSemantic("v1.15.4"))) { // >= v1.15.0 and < v1.15.4
				// https://github.com/pingcap/tidb-operator/issues/1042#issuecomment-547742565
				framework.Skipf("Skipping HostNetwork test. Kubernetes %v has a bug that StatefulSet may apply revision incorrectly, HostNetwork cannot work well in this cluster", serverVersion)
			}
			log.Logf("Testing HostNetwork feature with Kubernetes %v", serverVersion)
		} else {
			log.Logf("Testing HostNetwork feature with Advanced StatefulSet")
		}

		ginkgo.By("Deploy initial tc")
		clusterName := "host-network"
		tc := fixture.GetTidbCluster(ns, clusterName, utilimage.TiDBV5)
		// Set some properties
		tc.Spec.PD.Replicas = 1
		tc.Spec.TiKV.Replicas = 1
		tc.Spec.TiDB.Replicas = 1
		// Create and wait for tidbcluster ready
		utiltc.MustCreateTCWithComponentsReady(genericCli, oa, tc, 6*time.Minute, 5*time.Second)
		ginkgo.By("Switch to host network")
		// TODO: Considering other components?
		err := controller.GuaranteedUpdate(genericCli, tc, func() error {
			tc.Spec.PD.HostNetwork = pointer.BoolPtr(true)
			tc.Spec.TiKV.HostNetwork = pointer.BoolPtr(true)
			tc.Spec.TiDB.HostNetwork = pointer.BoolPtr(true)
			return nil
		})
		framework.ExpectNoError(err, "failed to switch to host network, TidbCluster: %q", tc.Name)
		err = oa.WaitForTidbClusterReady(tc, 3*time.Minute, 5*time.Second)
		framework.ExpectNoError(err, "failed to wait for TidbCluster ready: %q", tc.Name)

		ginkgo.By("Switch back to pod network")
		err = controller.GuaranteedUpdate(genericCli, tc, func() error {
			tc.Spec.PD.HostNetwork = pointer.BoolPtr(false)
			tc.Spec.TiKV.HostNetwork = pointer.BoolPtr(false)
			tc.Spec.TiDB.HostNetwork = pointer.BoolPtr(false)
			return nil
		})
		framework.ExpectNoError(err, "failed to switch to pod network, TidbCluster: %q", tc.Name)
		err = oa.WaitForTidbClusterReady(tc, 3*time.Minute, 5*time.Second)
		framework.ExpectNoError(err, "failed to wait for TidbCluster ready: %q", tc.Name)
	})

	// TODO: move into Upgrade cases below
	ginkgo.It("should upgrade TidbCluster with webhook enabled", func() {
		ginkgo.By("Creating webhook certs and self signing it")
		svcName := "webhook"
		certCtx, err := apimachinery.SetupServerCert(ns, svcName)
		framework.ExpectNoError(err, "failed to setup certs for apimachinery webservice %s", tests.WebhookServiceName)

		ginkgo.By("Starting webhook pod")
		webhookPod, svc := startWebhook(c, cfg.E2EImage, ns, svcName, certCtx.Cert, certCtx.Key)

		ginkgo.By("Register webhook")
		oa.RegisterWebHookAndServiceOrDie(ocfg.WebhookConfigName, ns, svc.Name, certCtx)

		ginkgo.By("Deploying tidb cluster")
		clusterName := "webhook-upgrade-cluster"
		tc := fixture.GetTidbCluster(ns, clusterName, utilimage.TiDBV4Prev)
		tc.Spec.PD.Replicas = 3
		// Deploy
		utiltc.MustCreateTCWithComponentsReady(genericCli, oa, tc, 6*time.Minute, 5*time.Second)

		ginkgo.By(fmt.Sprintf("Upgrading tidb cluster from %s to %s", tc.Spec.Version, utilimage.TiDBV4))
		err = controller.GuaranteedUpdate(genericCli, tc, func() error {
			tc.Spec.Version = utilimage.TiDBV4
			return nil
		})
		framework.ExpectNoError(err, "failed to upgrade TidbCluster: %q", tc.Name)
		err = oa.WaitForTidbClusterReady(tc, 10*time.Minute, 5*time.Second)
		framework.ExpectNoError(err, "failed to wait for TidbCluster ready: %q", tc.Name)

		ginkgo.By("Check webhook is still running")
		webhookPod, err = c.CoreV1().Pods(webhookPod.Namespace).Get(webhookPod.Name, metav1.GetOptions{})
		framework.ExpectNoError(err, "failed to get webhook pod %s/%s", webhookPod.Namespace, webhookPod.Name)
		if webhookPod.Status.Phase != corev1.PodRunning {
			logs, err := pod.GetPodLogs(c, webhookPod.Namespace, webhookPod.Name, "webhook")
			framework.ExpectNoError(err, "failed to get pod log %s/%s", webhookPod.Namespace, webhookPod.Name)
			log.Logf("webhook logs: %s", logs)
			log.Fail("webhook pod is not running")
		}

		ginkgo.By("Clean up webhook")
		oa.CleanWebHookAndServiceOrDie(ocfg.WebhookConfigName)
	})

	ginkgo.Context("[Feature: Helm Chart migrate to CR]", func() {
		ginkgo.It("should keep tidb service in sync", func() {
			ginkgo.By("Deploy initial tc")
			tcCfg := newTidbClusterConfig(e2econfig.TestConfig, ns, "service", "admin", utilimage.TiDBV5)
			tcCfg.Resources["pd.replicas"] = "1"
			tcCfg.Resources["tidb.replicas"] = "1"
			tcCfg.Resources["tikv.replicas"] = "1"
			oa.DeployTidbClusterOrDie(&tcCfg)
			oa.CheckTidbClusterStatusOrDie(&tcCfg)

			ns := tcCfg.Namespace
			tcName := tcCfg.ClusterName

			oldSvc, err := c.CoreV1().Services(ns).Get(controller.TiDBMemberName(tcName), metav1.GetOptions{})
			framework.ExpectNoError(err, "failed to get service for TidbCluster: %v", tcCfg)
			tc, err := cli.PingcapV1alpha1().TidbClusters(ns).Get(tcName, metav1.GetOptions{})
			framework.ExpectNoError(err, "failed to get TidbCluster: %v", tcCfg)
			// TODO: If use framework.ExpectNoError here, will report error: <*v1.OwnerReference | 0x0>: nil to equal <nil>: nil.
			if isNil, err := gomega.BeNil().Match(metav1.GetControllerOf(oldSvc)); !isNil {
				log.Failf("Expected TiDB service created by helm chart is orphaned: %v", err)
			}

			ginkgo.By("Adopt orphaned service created by helm")
			err = controller.GuaranteedUpdate(genericCli, tc, func() error {
				tc.Spec.TiDB.Service = &v1alpha1.TiDBServiceSpec{}
				return nil
			})
			framework.ExpectNoError(err, "failed to update tidb service of TidbCluster: %q", tc.Name)
			err = wait.PollImmediate(5*time.Second, 2*time.Minute, func() (bool, error) {
				svc, err := c.CoreV1().Services(ns).Get(controller.TiDBMemberName(tcName), metav1.GetOptions{})
				if err != nil {
					if errors.IsNotFound(err) {
						return false, err
					}
					log.Logf("failed to get TiDB service: %v", err)
					return false, nil
				}
				owner := metav1.GetControllerOf(svc)
				if owner == nil {
					log.Logf("tidb service has not been adopted by TidbCluster yet")
					return false, nil
				}
				framework.ExpectEqual(metav1.IsControlledBy(svc, tc), true, "Expected tidb service owner is TidbCluster")
				framework.ExpectEqual(svc.Spec.ClusterIP, oldSvc.Spec.ClusterIP, "tidb service ClusterIP should be stable across adopting and updating")
				return true, nil
			})
			framework.ExpectNoError(err, "failed to wait for TidbCluster managed svc to be ready: %q", tc.Name)

			ginkgo.By("Updating TiDB service")
			trafficPolicy := corev1.ServiceExternalTrafficPolicyTypeLocal
			err = controller.GuaranteedUpdate(genericCli, tc, func() error {
				tc.Spec.TiDB.Service.Type = corev1.ServiceTypeNodePort
				tc.Spec.TiDB.Service.ExternalTrafficPolicy = &trafficPolicy
				tc.Spec.TiDB.Service.Annotations = map[string]string{
					"test": "test",
				}
				return nil
			})
			framework.ExpectNoError(err, "failed to update tidb service of TidbCluster: %q", tc.Name)

			ginkgo.By("Waiting for the TiDB service to be synced")
			err = wait.PollImmediate(5*time.Second, 2*time.Minute, func() (bool, error) {
				svc, err := c.CoreV1().Services(ns).Get(controller.TiDBMemberName(tcName), metav1.GetOptions{})
				if err != nil {
					if errors.IsNotFound(err) {
						return false, err
					}
					log.Logf("error get TiDB service: %v", err)
					return false, nil
				}
				if isEqual, err := gomega.Equal(corev1.ServiceTypeNodePort).Match(svc.Spec.Type); !isEqual {
					log.Logf("tidb service type is not %s, %v", corev1.ServiceTypeNodePort, err)
					return false, nil
				}
				if isEqual, err := gomega.Equal(trafficPolicy).Match(svc.Spec.ExternalTrafficPolicy); !isEqual {
					log.Logf("tidb service traffic policy is not %s, %v", svc.Spec.ExternalTrafficPolicy, err)
					return false, nil
				}
				if haveKV, err := gomega.HaveKeyWithValue("test", "test").Match(svc.Annotations); !haveKV {
					log.Logf("tidb service has no annotation test=test, %v", err)
					return false, nil
				}
				return true, nil
			})
			framework.ExpectNoError(err, "failed to wait for TidbCluster managed svc to be ready: %q", tc.Name)
		})

		// Basic IT for managed in TidbCluster CR
		// TODO: deploy pump through CR in backup and restore
		// TODO: Add pump configmap rolling-update case
		ginkgo.It("should adopt helm created pump with TidbCluster CR", func() {
			ginkgo.By("Deploy initial tc")
			tcCfg := newTidbClusterConfig(e2econfig.TestConfig, ns, "pump", "admin", utilimage.TiDBV5)
			tcCfg.Resources["pd.replicas"] = "1"
			tcCfg.Resources["tikv.replicas"] = "1"
			tcCfg.Resources["tidb.replicas"] = "1"
			oa.DeployTidbClusterOrDie(&tcCfg)
			oa.CheckTidbClusterStatusOrDie(&tcCfg)

			ginkgo.By("Deploy pump using helm")
			err := oa.DeployAndCheckPump(&tcCfg)
			framework.ExpectNoError(err, "failed to deploy pump for TidbCluster: %v", tcCfg)

			tc, err := cli.PingcapV1alpha1().TidbClusters(tcCfg.Namespace).Get(tcCfg.ClusterName, metav1.GetOptions{})
			framework.ExpectNoError(err, "failed to get TidbCluster: %v", tcCfg)

			// If using advanced statefulset, we must upgrade all Kubernetes statefulsets to advanced statefulsets first.
			if ocfg.Enabled(features.AdvancedStatefulSet) {
				log.Logf("advanced statefulset enabled, upgrading all sts to asts")
				stsList, err := c.AppsV1().StatefulSets(ns).List(metav1.ListOptions{})
				framework.ExpectNoError(err, "failed to list statefulsets in ns %s", ns)
				for _, sts := range stsList.Items {
					_, err = astsHelper.Upgrade(c, asCli, &sts)
					framework.ExpectNoError(err, "failed to upgrade statefulset %s/%s", sts.Namespace, sts.Name)
				}
			}

			oldPumpSet, err := stsGetter.StatefulSets(tc.Namespace).Get(controller.PumpMemberName(tc.Name), metav1.GetOptions{})
			framework.ExpectNoError(err, "failed to get statefulset for pump: %q", tc.Name)

			oldRev := oldPumpSet.Status.CurrentRevision
			framework.ExpectEqual(oldPumpSet.Status.UpdateRevision, oldRev, "Expected pump is not upgrading")

			ginkgo.By("Update tc.spec.pump")
			err = controller.GuaranteedUpdate(genericCli, tc, func() error {
				pullPolicy := corev1.PullIfNotPresent
				updateStrategy := v1alpha1.ConfigUpdateStrategyInPlace
				tc.Spec.Pump = &v1alpha1.PumpSpec{
					BaseImage: "pingcap/tidb-binlog",
					ComponentSpec: v1alpha1.ComponentSpec{
						Version:         &tcCfg.ClusterVersion,
						ImagePullPolicy: &pullPolicy,
						Affinity: &corev1.Affinity{
							PodAntiAffinity: &corev1.PodAntiAffinity{
								PreferredDuringSchedulingIgnoredDuringExecution: []corev1.WeightedPodAffinityTerm{
									{
										PodAffinityTerm: corev1.PodAffinityTerm{
											Namespaces:  []string{tcCfg.Namespace},
											TopologyKey: "rack",
										},
										Weight: 50,
									},
								},
							},
						},
						Tolerations: []corev1.Toleration{
							{
								Effect:   corev1.TaintEffectNoSchedule,
								Key:      "node-role",
								Operator: corev1.TolerationOpEqual,
								Value:    "tidb",
							},
						},
						SchedulerName:        pointer.StringPtr("default-scheduler"),
						ConfigUpdateStrategy: &updateStrategy,
					},
					Replicas: 1,
					ResourceRequirements: corev1.ResourceRequirements{
						Requests: corev1.ResourceList{
							corev1.ResourceStorage: resource.MustParse("10Gi"),
						},
					},
					Config: tcconfig.New(map[string]interface{}{
						"addr":               "0.0.0.0:8250",
						"gc":                 7,
						"data-dir":           "/data",
						"heartbeat-interval": 2,
					}),
				}
				return nil
			})
			framework.ExpectNoError(err, "failed to update TidbCluster: %q", tc.Name)

			ginkgo.By("Wait for pump sts to be controlled by tc")
			err = wait.PollImmediate(5*time.Second, 5*time.Minute, func() (bool, error) {
				pumpSet, err := stsGetter.StatefulSets(tc.Namespace).Get(controller.PumpMemberName(tc.Name), metav1.GetOptions{})
				if errors.IsNotFound(err) {
					return false, err
				}
				if err != nil {
					log.Logf("error get pump statefulset: %v", err)
					return false, nil
				}
				if !metav1.IsControlledBy(pumpSet, tc) {
					log.Logf("expect pump statefulset adopted by tidbcluster, still waiting...")
					return false, nil
				}
				// The desired state encoded in CRD should be exactly same with the one created by helm chart
				framework.ExpectEqual(pumpSet.Status.CurrentRevision, oldRev, "Expected no rolling-update when adopting pump statefulset")
				framework.ExpectEqual(pumpSet.Status.UpdateRevision, oldRev, "Expected no rolling-update when adopting pump statefulset")

				cmName := member.FindConfigMapVolume(&pumpSet.Spec.Template.Spec, func(name string) bool {
					return strings.HasPrefix(name, controller.PumpMemberName(tc.Name))
				})
				if cmName == "" {
					log.Fail("cannot find configmap used by pump statefulset")
				}
				pumpConfigMap, err := c.CoreV1().ConfigMaps(tc.Namespace).Get(cmName, metav1.GetOptions{})
				if errors.IsNotFound(err) {
					return false, err
				}
				if err != nil {
					log.Logf("error get pump configmap: %v", err)
					return false, nil
				}
				if !metav1.IsControlledBy(pumpConfigMap, tc) {
					log.Logf("expect pump configmap adopted by tidbcluster, still waiting...")
					return false, nil
				}

				pumpPeerSvc, err := c.CoreV1().Services(tc.Namespace).Get(controller.PumpPeerMemberName(tc.Name), metav1.GetOptions{})
				if errors.IsNotFound(err) {
					return false, err
				}
				if err != nil {
					log.Logf("error get pump peer service: %v", err)
					return false, nil
				}
				if !metav1.IsControlledBy(pumpPeerSvc, tc) {
					log.Logf("expect pump peer service adopted by tidbcluster, still waiting...")
					return false, nil
				}
				return true, nil
			})
			framework.ExpectNoError(err, "failed to wait for pump to be controlled by TidbCluster: %q", tc.Name)
		})

		ginkgo.It("should migrate from helm to CR", func() {
			ginkgo.By("Deploy initial tc")
			tcCfg := newTidbClusterConfig(e2econfig.TestConfig, ns, "helm-migration", "admin", utilimage.TiDBV5)
			tcCfg.Resources["pd.replicas"] = "1"
			tcCfg.Resources["tikv.replicas"] = "1"
			tcCfg.Resources["tidb.replicas"] = "1"
			oa.DeployTidbClusterOrDie(&tcCfg)
			oa.CheckTidbClusterStatusOrDie(&tcCfg)

			tc, err := cli.PingcapV1alpha1().TidbClusters(tcCfg.Namespace).Get(tcCfg.ClusterName, metav1.GetOptions{})
			framework.ExpectNoError(err, "failed to get TidbCluster: %v", tcCfg)

			ginkgo.By("Discovery service should be reconciled by tidb-operator")
			discoveryName := controller.DiscoveryMemberName(tc.Name)
			discoveryDeploy, err := c.AppsV1().Deployments(tc.Namespace).Get(discoveryName, metav1.GetOptions{})
			framework.ExpectNoError(err, "failed to get discovery deployment for TidbCluster: %q", tc.Name)
			WaitObjectToBeControlledByOrDie(genericCli, discoveryDeploy, tc, 5*time.Minute)

			err = utils.WaitForDeploymentComplete(c, discoveryDeploy, log.Logf, 10*time.Second, 5*time.Minute)
			framework.ExpectNoError(err, "waiting for discovery deployment timeout, should be healthy after managed by tidb-operator: %v", discoveryDeploy)

			ginkgo.By("Delete the discovery deployment and wait for recreation by tc")
			err = genericCli.Delete(context.TODO(), discoveryDeploy)
			framework.ExpectNoError(err, "failed to delete discovery deployment: %v", discoveryDeploy)

			err = wait.PollImmediate(5*time.Second, 2*time.Minute, func() (bool, error) {
				_, err := c.AppsV1().Deployments(tc.Namespace).Get(discoveryName, metav1.GetOptions{})
				if err != nil {
					log.Logf("wait discovery deployment get created again: %v", err)
					return false, nil
				}
				return true, nil
			})
			framework.ExpectNoError(err, "Discovery Deployment should be recovered by tidb-operator after deletion")

			ginkgo.By("Change configmaps in TidbCluster CR in-place")
			// TODO: modify other cases to manage TiDB configmap in CRD by default
			setNameToRevision := map[string]string{
				controller.PDMemberName(tc.Name):   "",
				controller.TiKVMemberName(tc.Name): "",
				controller.TiDBMemberName(tc.Name): "",
			}

			for setName := range setNameToRevision {
				oldSet, err := stsGetter.StatefulSets(tc.Namespace).Get(setName, metav1.GetOptions{})
				framework.ExpectNoError(err, "Expected to get statefulset %s", setName)

				oldRev := oldSet.Status.CurrentRevision
				framework.ExpectEqual(oldSet.Status.UpdateRevision, oldRev, "Expected statefulset %s is not upgrading", setName)

				setNameToRevision[setName] = oldRev
			}

			tc, err = cli.PingcapV1alpha1().TidbClusters(tcCfg.Namespace).Get(tcCfg.ClusterName, metav1.GetOptions{})
			framework.ExpectNoError(err, "Expected to get tidbcluster")
			err = controller.GuaranteedUpdate(genericCli, tc, func() error {
				updateStrategy := v1alpha1.ConfigUpdateStrategyInPlace
				tc.Spec.TiDB.Config = v1alpha1.NewTiDBConfig()
				tc.Spec.TiDB.ConfigUpdateStrategy = &updateStrategy
				tc.Spec.TiKV.Config = v1alpha1.NewTiKVConfig()
				tc.Spec.TiKV.ConfigUpdateStrategy = &updateStrategy
				tc.Spec.PD.Config = v1alpha1.NewPDConfig()
				tc.Spec.PD.ConfigUpdateStrategy = &updateStrategy
				return nil
			})
			framework.ExpectNoError(err, "failed to update configs of TidbCluster: %q", tc.Name)

			ginkgo.By("Wait for a while to ensure no rolling-update happens to pd, tikv, tidb sts")
			err = wait.PollImmediate(10*time.Second, 2*time.Minute, func() (bool, error) {
				tc, err := cli.PingcapV1alpha1().TidbClusters(tcCfg.Namespace).Get(tcCfg.ClusterName, metav1.GetOptions{})
				framework.ExpectNoError(err, "Expected get tidbcluster")
				framework.ExpectEqual(tc.Status.PD.Phase, v1alpha1.NormalPhase, "PD should not be updated")
				framework.ExpectEqual(tc.Status.TiKV.Phase, v1alpha1.NormalPhase, "TiKV should not be updated")
				framework.ExpectEqual(tc.Status.TiDB.Phase, v1alpha1.NormalPhase, "TiDB should not be updated")

				for setName, oldRev := range setNameToRevision {
					newSet, err := stsGetter.StatefulSets(tc.Namespace).Get(setName, metav1.GetOptions{})
					framework.ExpectNoError(err, "Expected get tidb statefulset")
					framework.ExpectEqual(newSet.Status.CurrentRevision, oldRev, "Expected no rolling-update of %s when manage config in-place", setName)
					framework.ExpectEqual(newSet.Status.UpdateRevision, oldRev, "Expected no rolling-update of %s when manage config in-place", setName)
				}
				return false, nil
			})
			framework.ExpectEqual(err, wait.ErrWaitTimeout, "Unexpected error when checking tidb statefulset will not get rolling-update: %v", err)

			ginkgo.By("Check configmaps controlled by tc")
			err = wait.PollImmediate(5*time.Second, 3*time.Minute, func() (bool, error) {
				for setName := range setNameToRevision {
					newSet, err := stsGetter.StatefulSets(tc.Namespace).Get(setName, metav1.GetOptions{})
					if err != nil {
						return false, err
					}
					cmName := member.FindConfigMapVolume(&newSet.Spec.Template.Spec, func(name string) bool {
						return strings.HasPrefix(name, setName)
					})
					if cmName == "" {
						log.Failf("cannot find configmap used by sts %s", setName)
					}
					usingCm, err := c.CoreV1().ConfigMaps(tc.Namespace).Get(cmName, metav1.GetOptions{})
					if err != nil {
						return false, err
					}
					if !metav1.IsControlledBy(usingCm, tc) {
						log.Logf("configmap %q of sts %q not controlled by tc %q, still waiting...", usingCm, setName, tc.Name)
						return false, nil
					}
				}
				return true, nil
			})
			framework.ExpectNoError(err, "failed to wait for configmaps to be controlled by TidbCluster")
		})
	})

	// TODO: move into TiDBMonitor specific group
	ginkgo.It("should manage tidb monitor normally", func() {
		ginkgo.By("Deploy initial tc")
		tc := fixture.GetTidbCluster(ns, "monitor-test", utilimage.TiDBV5)
		tc.Spec.PD.Replicas = 1
		tc.Spec.TiKV.Replicas = 1
		tc.Spec.TiDB.Replicas = 1
		tc, err := cli.PingcapV1alpha1().TidbClusters(tc.Namespace).Create(tc)
		framework.ExpectNoError(err, "Expected create tidbcluster")
		err = oa.WaitForTidbClusterReady(tc, 30*time.Minute, 5*time.Second)
		framework.ExpectNoError(err, "Expected get tidbcluster")

		ginkgo.By("Deploy tidbmonitor")
		tm := fixture.NewTidbMonitor("monitor-test", ns, tc, true, true, false)
		pvpDelete := corev1.PersistentVolumeReclaimDelete
		tm.Spec.PVReclaimPolicy = &pvpDelete
		_, err = cli.PingcapV1alpha1().TidbMonitors(ns).Create(tm)
		framework.ExpectNoError(err, "Expected tidbmonitor deployed success")
		err = tests.CheckTidbMonitor(tm, cli, c, fw)
		framework.ExpectNoError(err, "Expected tidbmonitor checked success")

		ginkgo.By("Check tidbmonitor pv label")
		err = wait.Poll(5*time.Second, 2*time.Minute, func() (done bool, err error) {
			pvc, err := c.CoreV1().PersistentVolumeClaims(ns).Get(monitor.GetMonitorFirstPVCName(tm.Name), metav1.GetOptions{})
			if err != nil {
				log.Logf("failed to get monitor pvc")
				return false, nil
			}
			pvName := pvc.Spec.VolumeName
			pv, err := c.CoreV1().PersistentVolumes().Get(pvName, metav1.GetOptions{})
			if err != nil {
				log.Logf("failed to get monitor pv")
				return false, nil
			}

			value, existed := pv.Labels[label.ComponentLabelKey]
			if !existed || value != label.TiDBMonitorVal {
				log.Logf("label %q not synced", label.ComponentLabelKey)
				return false, nil
			}
			value, existed = pv.Labels[label.InstanceLabelKey]
			if !existed || value != "monitor-test" {
				log.Logf("label %q not synced", label.InstanceLabelKey)
				return false, nil
			}
			value, existed = pv.Labels[label.NameLabelKey]
			if !existed || value != "tidb-cluster" {
				log.Logf("label %q not synced", label.NameLabelKey)
				return false, nil
			}
			value, existed = pv.Labels[label.ManagedByLabelKey]
			if !existed || value != label.TiDBOperator {
				log.Logf("label %q not synced", label.ManagedByLabelKey)
				return false, nil
			}
			if pv.Spec.PersistentVolumeReclaimPolicy != corev1.PersistentVolumeReclaimDelete {
				return false, fmt.Errorf("pv[%s]'s policy is not \"Delete\"", pv.Name)
			}
			return true, nil
		})
		framework.ExpectNoError(err, "tidbmonitor pv label error")

		// update TidbMonitor and check whether portName is updated and the nodePort is unchanged
		ginkgo.By("Update tidbmonitor service")
		err = controller.GuaranteedUpdate(genericCli, tm, func() error {
			tm.Spec.Prometheus.Service.Type = corev1.ServiceTypeNodePort
			retainPVP := corev1.PersistentVolumeReclaimRetain
			tm.Spec.PVReclaimPolicy = &retainPVP
			return nil
		})
		framework.ExpectNoError(err, "update tidbmonitor service type error")

		var targetPort int32
		err = wait.Poll(5*time.Second, 3*time.Minute, func() (done bool, err error) {
			prometheusSvc, err := c.CoreV1().Services(ns).Get(fmt.Sprintf("%s-prometheus", tm.Name), metav1.GetOptions{})
			if err != nil {
				return false, nil
			}
			if len(prometheusSvc.Spec.Ports) != 3 {
				return false, nil
			}
			if prometheusSvc.Spec.Type != corev1.ServiceTypeNodePort {
				return false, nil
			}
			targetPort = prometheusSvc.Spec.Ports[0].NodePort
			return true, nil
		})
		framework.ExpectNoError(err, "failed to wait for tidbmonitor service to be changed")

		err = controller.GuaranteedUpdate(genericCli, tm, func() error {
			newPortName := "any-other-word"
			tm.Spec.Prometheus.Service.PortName = &newPortName
			return nil
		})
		framework.ExpectNoError(err, "update tidbmonitor service portName error")

		pvc, err := c.CoreV1().PersistentVolumeClaims(ns).Get(monitor.GetMonitorFirstPVCName(tm.Name), metav1.GetOptions{})
		framework.ExpectNoError(err, "Expected fetch tidbmonitor pvc success")
		pvName := pvc.Spec.VolumeName
		err = wait.Poll(5*time.Second, 3*time.Minute, func() (done bool, err error) {
			prometheusSvc, err := c.CoreV1().Services(ns).Get(fmt.Sprintf("%s-prometheus", tm.Name), metav1.GetOptions{})
			if err != nil {
				return false, nil
			}
			if len(prometheusSvc.Spec.Ports) != 3 {
				return false, nil
			}
			if prometheusSvc.Spec.Type != corev1.ServiceTypeNodePort {
				log.Logf("prometheus service type haven't be changed")
				return false, nil
			}
			if prometheusSvc.Spec.Ports[0].Name != "any-other-word" {
				log.Logf("prometheus port name haven't be changed")
				return false, nil
			}
			if prometheusSvc.Spec.Ports[0].NodePort != targetPort {
				return false, nil
			}
			pv, err := c.CoreV1().PersistentVolumes().Get(pvName, metav1.GetOptions{})
			if err != nil {
				return false, nil
			}
			if pv.Spec.PersistentVolumeReclaimPolicy != corev1.PersistentVolumeReclaimRetain {
				log.Logf("prometheus PersistentVolumeReclaimPolicy haven't be changed")
				return false, nil
			}
			return true, nil
		})
		framework.ExpectNoError(err, "second update tidbmonitor service error")

		ginkgo.By("Verify tidbmonitor and tidbcluster PVReclaimPolicy won't affect each other")
		err = wait.Poll(5*time.Second, 3*time.Minute, func() (done bool, err error) {
			tc, err := cli.PingcapV1alpha1().TidbClusters(tc.Namespace).Get(tc.Name, metav1.GetOptions{})
			if err != nil {
				return false, err
			}
			tm, err = cli.PingcapV1alpha1().TidbMonitors(ns).Get(tm.Name, metav1.GetOptions{})
			if err != nil {
				return false, err
			}
			if *tc.Spec.PVReclaimPolicy != corev1.PersistentVolumeReclaimDelete {
				log.Logf("tidbcluster PVReclaimPolicy changed into %v", *tc.Spec.PVReclaimPolicy)
				return true, nil
			}
			if *tm.Spec.PVReclaimPolicy != corev1.PersistentVolumeReclaimRetain {
				log.Logf("tidbmonitor PVReclaimPolicy changed into %v", *tm.Spec.PVReclaimPolicy)
				return true, nil
			}
			return false, nil
		})
		framework.ExpectEqual(err, wait.ErrWaitTimeout, "tidbmonitor and tidbcluster PVReclaimPolicy should not affect each other")

		ginkgo.By("Delete tidbmonitor")
		err = cli.PingcapV1alpha1().TidbMonitors(tm.Namespace).Delete(tm.Name, &metav1.DeleteOptions{})
		framework.ExpectNoError(err, "delete tidbmonitor failed")
	})

	ginkgo.It("can be paused and resumed", func() {
		ginkgo.By("Deploy initial tc")
		tcName := "paused"
		tc := fixture.GetTidbCluster(ns, tcName, utilimage.TiDBV4Prev)
		tc.Spec.PD.Replicas = 1
		tc.Spec.TiKV.Replicas = 1
		tc.Spec.TiDB.Replicas = 1
		utiltc.MustCreateTCWithComponentsReady(genericCli, oa, tc, 30*time.Minute, 5*time.Second)

		podListBeforePaused, err := c.CoreV1().Pods(ns).List(metav1.ListOptions{})
		framework.ExpectNoError(err, "failed to list pods in ns %s", ns)

		ginkgo.By("Pause the tidb cluster")
		err = controller.GuaranteedUpdate(genericCli, tc, func() error {
			tc.Spec.Paused = true
			return nil
		})
		framework.ExpectNoError(err, "failed to pause TidbCluster: %q", tc.Name)

		ginkgo.By(fmt.Sprintf("upgrade tc version to %q", utilimage.TiDBV4))
		err = controller.GuaranteedUpdate(genericCli, tc, func() error {
			tc.Spec.Version = utilimage.TiDBV4
			return nil
		})
		framework.ExpectNoError(err, "failed to upgrade TidbCluster version: %q", tc.Name)

		ginkgo.By("Check pods are not changed when the tidb cluster is paused for 3 min")
		err = utilpod.WaitForPodsAreChanged(c, podListBeforePaused.Items, 3*time.Minute)
		framework.ExpectEqual(err, wait.ErrWaitTimeout, "Pods are changed when the tidb cluster is paused")

		ginkgo.By("Resume the tidb cluster")
		err = controller.GuaranteedUpdate(genericCli, tc, func() error {
			tc.Spec.Paused = false
			return nil
		})
		framework.ExpectNoError(err, "failed to resume TidbCluster: %q", tc.Name)

		ginkgo.By("Check the tidb cluster will be upgraded")
		listOptions := metav1.ListOptions{
			LabelSelector: labels.SelectorFromSet(label.New().Instance(tcName).Component(label.TiKVLabelVal).Labels()).String(),
		}
		err = wait.PollImmediate(10*time.Second, 10*time.Minute, func() (bool, error) {
			podList, err := c.CoreV1().Pods(ns).List(listOptions)
			if err != nil && !apierrors.IsNotFound(err) {
				log.Logf("failed to list pods: %+v", err)
				return false, err
			}
			for _, pod := range podList.Items {
				for _, c := range pod.Spec.Containers {
					if c.Name == v1alpha1.TiKVMemberType.String() {
						log.Logf("c.Image: %s", c.Image)
						if c.Image == tc.TiKVImage() {
							return true, nil
						}
					}
				}
			}
			return false, nil
		})
		framework.ExpectNoError(err, "failed to wait for tikv upgraded: %q", tc.Name)
	})

	ginkgo.Context("[Feature: AutoFailover]", func() {
		// TODO: explain purpose of this case
		ginkgo.It("should clear TiDB failureMembers when scale TiDB to zero", func() {
			ginkgo.By("Deploy initial tc")
			tc := fixture.GetTidbCluster(ns, "tidb-scale", utilimage.TiDBV5)
			tc.Spec.PD.Replicas = 1
			tc.Spec.TiKV.Replicas = 1
			tc.Spec.TiDB.Replicas = 1
			tc.Spec.TiDB.Config.Set("log.file.max-size", "300")
			// Deploy
			err := genericCli.Create(context.TODO(), tc)
			framework.ExpectNoError(err, "Expected TiDB cluster created")

			ginkgo.By("check tidb failure member count")
			ns := tc.Namespace
			tcName := tc.Name

			err = wait.PollImmediate(5*time.Second, 10*time.Minute, func() (bool, error) {
				var tc *v1alpha1.TidbCluster
				var err error
				if tc, err = cli.PingcapV1alpha1().TidbClusters(ns).Get(tcName, metav1.GetOptions{}); err != nil {
					log.Logf("failed to get tidbcluster: %s/%s, %v", ns, tcName, err)
					return false, nil
				}
				if len(tc.Status.TiDB.FailureMembers) == 1 {
					return true, nil
				}
				log.Logf("the number of failed tidb member is not 1 (current: %d)", len(tc.Status.TiDB.FailureMembers))
				return false, nil
			})
			framework.ExpectNoError(err, "expect tidb failure member count = 1")

			ginkgo.By("Scale tidb to 0")
			err = controller.GuaranteedUpdate(genericCli, tc, func() error {
				tc.Spec.TiDB.Replicas = 0
				return nil
			})
			framework.ExpectNoError(err, "failed to scale tidb to 0, TidbCluster: %q", tc.Name)

			err = wait.PollImmediate(5*time.Second, 3*time.Minute, func() (bool, error) {
				var tc *v1alpha1.TidbCluster
				var err error
				if tc, err = cli.PingcapV1alpha1().TidbClusters(ns).Get(tcName, metav1.GetOptions{}); err != nil {
					log.Logf("failed to get tidbcluster: %s/%s, %v", ns, tcName, err)
					return false, nil
				}
				if tc.Status.TiDB.StatefulSet.Replicas != 0 {
					log.Logf("failed to scale tidb member to zero (current: %d)", tc.Status.TiDB.StatefulSet.Replicas)
					return false, nil
				}
				if len(tc.Status.TiDB.FailureMembers) != 0 {
					log.Logf("failed to clear fail member (current: %d)", len(tc.Status.TiDB.FailureMembers))
					return false, nil
				}
				log.Logf("scale tidb member to zero successfully")
				return true, nil
			})
			framework.ExpectNoError(err, "not clear TiDB failureMembers when scale TiDB to zero")
		})
	})

	ginkgo.Context("[Feature: TLS]", func() {
		ginkgo.It("should enable TLS for MySQL Client and between TiDB components", func() {
			tcName := "tls"

			ginkgo.By("Installing tidb CA certificate")
			err := installTiDBIssuer(ns, tcName)
			framework.ExpectNoError(err, "failed to install CA certificate")

			ginkgo.By("Installing tidb server and client certificate")
			err = installTiDBCertificates(ns, tcName)
			framework.ExpectNoError(err, "failed to install tidb server and client certificate")

			ginkgo.By("Installing tidbInitializer client certificate")
			err = installTiDBInitializerCertificates(ns, tcName)
			framework.ExpectNoError(err, "failed to install tidbInitializer client certificate")

			ginkgo.By("Installing dashboard client certificate")
			err = installPDDashboardCertificates(ns, tcName)
			framework.ExpectNoError(err, "failed to install dashboard client certificate")

			ginkgo.By("Installing tidb components certificates")
			err = installTiDBComponentsCertificates(ns, tcName)
			framework.ExpectNoError(err, "failed to install tidb components certificates")

			ginkgo.By("Creating tidb cluster with TLS enabled")
			dashTLSName := fmt.Sprintf("%s-dashboard-tls", tcName)
			tc := fixture.GetTidbCluster(ns, tcName, utilimage.TiDBV4Prev)
			tc.Spec.PD.Replicas = 3
			tc.Spec.PD.TLSClientSecretName = &dashTLSName
			tc.Spec.TiKV.Replicas = 3
			tc.Spec.TiDB.Replicas = 2
			tc.Spec.TiDB.TLSClient = &v1alpha1.TiDBTLSClient{Enabled: true}
			tc.Spec.TLSCluster = &v1alpha1.TLSCluster{Enabled: true}
			tc.Spec.Pump = &v1alpha1.PumpSpec{
				Replicas:             1,
				BaseImage:            "pingcap/tidb-binlog",
				ResourceRequirements: fixture.WithStorage(fixture.BurstableSmall, "1Gi"),
				Config: tcconfig.New(map[string]interface{}{
					"addr": "0.0.0.0:8250",
				}),
			}
			err = genericCli.Create(context.TODO(), tc)
			framework.ExpectNoError(err, "failed to create TidbCluster: %q", tc.Name)
			err = oa.WaitForTidbClusterReady(tc, 30*time.Minute, 5*time.Second)
			framework.ExpectNoError(err, "wait for TidbCluster ready timeout: %q", tc.Name)

			ginkgo.By("Ensure Dashboard use custom secret")
			foundSecretName := false
			pdSts, err := stsGetter.StatefulSets(ns).Get(controller.PDMemberName(tcName), metav1.GetOptions{})
			framework.ExpectNoError(err, "failed to get statefulsets for pd: %q", tc.Name)
			for _, vol := range pdSts.Spec.Template.Spec.Volumes {
				if vol.Name == "tidb-client-tls" {
					foundSecretName = true
					framework.ExpectEqual(vol.Secret.SecretName, dashTLSName)
				}
			}
			framework.ExpectEqual(foundSecretName, true)

			ginkgo.By("Creating tidb initializer")
			passwd := "admin"
			initName := fmt.Sprintf("%s-initializer", tcName)
			initPassWDName := fmt.Sprintf("%s-initializer-passwd", tcName)
			initTLSName := fmt.Sprintf("%s-initializer-tls", tcName)
			initSecret := fixture.GetInitializerSecret(tc, initPassWDName, passwd)
			_, err = c.CoreV1().Secrets(ns).Create(initSecret)
			framework.ExpectNoError(err, "failed to create secret for TidbInitializer: %v", initSecret)

			ti := fixture.GetTidbInitializer(ns, tcName, initName, initPassWDName, initTLSName)
			err = genericCli.Create(context.TODO(), ti)
			framework.ExpectNoError(err, "failed to create TidbInitializer: %v", ti)

			source := &tests.TidbClusterConfig{
				Namespace:      ns,
				ClusterName:    tcName,
				OperatorTag:    cfg.OperatorTag,
				ClusterVersion: utilimage.TiDBV4,
			}
			targetTcName := "tls-target"
			targetTc := fixture.GetTidbCluster(ns, targetTcName, utilimage.TiDBV4)
			targetTc.Spec.PD.Replicas = 1
			targetTc.Spec.TiKV.Replicas = 1
			targetTc.Spec.TiDB.Replicas = 1
			err = genericCli.Create(context.TODO(), targetTc)
			framework.ExpectNoError(err, "failed to create TidbCluster: %v", targetTc)
			err = oa.WaitForTidbClusterReady(targetTc, 30*time.Minute, 5*time.Second)
			framework.ExpectNoError(err, "wait for TidbCluster timeout: %v", targetTc)

			drainerConfig := &tests.DrainerConfig{
				DrainerName:       "tls-drainer",
				OperatorTag:       cfg.OperatorTag,
				SourceClusterName: tcName,
				Namespace:         ns,
				DbType:            tests.DbTypeTiDB,
				Host:              fmt.Sprintf("%s-tidb.%s.svc.cluster.local", targetTcName, ns),
				Port:              "4000",
				TLSCluster:        true,
				User:              "root",
				Password:          "",
			}

			ginkgo.By("Deploying tidb drainer")
			err = oa.DeployDrainer(drainerConfig, source)
			framework.ExpectNoError(err, "failed to deploy drainer: %v", drainerConfig)
			err = oa.CheckDrainer(drainerConfig, source)
			framework.ExpectNoError(err, "failed to check drainer: %v", drainerConfig)

			ginkgo.By("Inserting data into source db")
			err = wait.PollImmediate(time.Second*5, time.Minute*5, insertIntoDataToSourceDB(fw, c, ns, tcName, passwd, true))
			framework.ExpectNoError(err, "insert data into source db timeout")

			ginkgo.By("Checking tidb-binlog works as expected")
			err = wait.PollImmediate(time.Second*5, time.Minute*5, dataInClusterIsCorrect(fw, c, ns, targetTcName, "", false))
			framework.ExpectNoError(err, "check data correct timeout")

			ginkgo.By("Connecting to tidb server to verify the connection is TLS enabled")
			err = wait.PollImmediate(time.Second*5, time.Minute*5, tidbIsTLSEnabled(fw, c, ns, tcName, passwd))
			framework.ExpectNoError(err, "connect to TLS tidb timeout")

			ginkgo.By("Scaling out tidb cluster")
			err = controller.GuaranteedUpdate(genericCli, tc, func() error {
				tc.Spec.PD.Replicas = 5
				tc.Spec.TiKV.Replicas = 5
				tc.Spec.TiDB.Replicas = 3
				return nil
			})
			framework.ExpectNoError(err, "failed to update TidbCluster: %q", tc.Name)
			err = oa.WaitForTidbClusterReady(tc, 30*time.Minute, 5*time.Second)
			framework.ExpectNoError(err, "wait for TidbCluster ready timeout: %q", tc.Name)

			ginkgo.By("Scaling in tidb cluster")
			err = controller.GuaranteedUpdate(genericCli, tc, func() error {
				tc.Spec.PD.Replicas = 3
				tc.Spec.TiKV.Replicas = 3
				tc.Spec.TiDB.Replicas = 2
				return nil
			})
			framework.ExpectNoError(err, "failed to update TidbCluster: %q", tc.Name)
			err = oa.WaitForTidbClusterReady(tc, 30*time.Minute, 5*time.Second)
			framework.ExpectNoError(err, "wait for TidbCluster ready timeout: %q", tc.Name)

			ginkgo.By("Upgrading tidb cluster")
			err = controller.GuaranteedUpdate(genericCli, tc, func() error {
				tc.Spec.Version = utilimage.TiDBV4
				return nil
			})
			framework.ExpectNoError(err, "failed to update TidbCluster: %q", tc.Name)
			err = oa.WaitForTidbClusterReady(tc, 30*time.Minute, 5*time.Second)
			framework.ExpectNoError(err, "wait for TidbCluster ready timeout: %q", tc.Name)
		})

		ginkgo.It("should enable TLS for MySQL Client and between Heterogeneous TiDB components", func() {
			tcName := "origintls"
			heterogeneousTcName := "heterogeneoustls"

			ginkgo.By("Installing tidb CA certificate")
			err := installTiDBIssuer(ns, tcName)
			framework.ExpectNoError(err, "failed to generate tidb issuer template")

			ginkgo.By("Installing tidb server and client certificate")
			err = installTiDBCertificates(ns, tcName)
			framework.ExpectNoError(err, "failed to install tidb server and client certificate")

			ginkgo.By("Installing heterogeneous tidb server and client certificate")
			err = installHeterogeneousTiDBCertificates(ns, heterogeneousTcName, tcName)
			framework.ExpectNoError(err, "failed to install heterogeneous tidb server and client certificate")

			ginkgo.By("Installing separate tidbInitializer client certificate")
			err = installTiDBInitializerCertificates(ns, tcName)
			framework.ExpectNoError(err, "failed to install separate tidbInitializer client certificate")

			ginkgo.By("Installing separate dashboard client certificate")
			err = installPDDashboardCertificates(ns, tcName)
			framework.ExpectNoError(err, "failed to install separate dashboard client certificate")

			ginkgo.By("Installing tidb components certificates")
			err = installTiDBComponentsCertificates(ns, tcName)
			framework.ExpectNoError(err, "failed to install tidb components certificates")
			err = installHeterogeneousTiDBComponentsCertificates(ns, heterogeneousTcName, tcName)
			framework.ExpectNoError(err, "failed to install heterogeneous tidb components certificates")

			ginkgo.By("Creating tidb cluster")
			dashTLSName := fmt.Sprintf("%s-dashboard-tls", tcName)
			tc := fixture.GetTidbCluster(ns, tcName, utilimage.TiDBV5)
			tc.Spec.PD.Replicas = 1
			tc.Spec.PD.TLSClientSecretName = &dashTLSName
			tc.Spec.TiKV.Replicas = 1
			tc.Spec.TiDB.Replicas = 1
			tc.Spec.TiDB.TLSClient = &v1alpha1.TiDBTLSClient{Enabled: true}
			tc.Spec.TLSCluster = &v1alpha1.TLSCluster{Enabled: true}
			tc.Spec.Pump = &v1alpha1.PumpSpec{
				Replicas:             1,
				BaseImage:            "pingcap/tidb-binlog",
				ResourceRequirements: fixture.WithStorage(fixture.BurstableSmall, "1Gi"),
				Config: tcconfig.New(map[string]interface{}{
					"addr": "0.0.0.0:8250",
				}),
			}
			err = genericCli.Create(context.TODO(), tc)
			framework.ExpectNoError(err, "failed to create TidbCluster: %q", tc.Name)
			err = oa.WaitForTidbClusterReady(tc, 30*time.Minute, 5*time.Second)
			framework.ExpectNoError(err, "wait for TidbCluster ready timeout: %q", tc.Name)

			ginkgo.By("Creating heterogeneous tidb cluster")
<<<<<<< HEAD
			heterogeneousTc := fixture.GetTidbCluster(ns, heterogeneousTcName, utilimage.TiDBV5)
=======
			heterogeneousTc := fixture.GetTidbCluster(ns, heterogeneousTcName, utilimage.TiDBV4)
			heterogeneousTc = fixture.AddTiFlashForTidbCluster(heterogeneousTc)

>>>>>>> 7147a6f0
			heterogeneousTc.Spec.PD = nil
			heterogeneousTc.Spec.TiKV.Replicas = 1
			heterogeneousTc.Spec.TiDB.Replicas = 1
			heterogeneousTc.Spec.Cluster = &v1alpha1.TidbClusterRef{
				Name: tcName,
			}

			heterogeneousTc.Spec.TiDB.TLSClient = &v1alpha1.TiDBTLSClient{Enabled: true}
			heterogeneousTc.Spec.TLSCluster = &v1alpha1.TLSCluster{Enabled: true}
			err = genericCli.Create(context.TODO(), heterogeneousTc)
			framework.ExpectNoError(err, "failed to create heterogeneous TidbCluster: %v", heterogeneousTc)

			ginkgo.By("Waiting heterogeneous tls tidb cluster ready")
			err = oa.WaitForTidbClusterReady(heterogeneousTc, 30*time.Minute, 5*time.Second)
			framework.ExpectNoError(err, "wait for TidbCluster ready timeout: %q", tc.Name)

			ginkgo.By("Checking heterogeneous tls tidb cluster status")
			err = wait.PollImmediate(5*time.Second, 10*time.Minute, func() (bool, error) {
				var err error
				if _, err = cli.PingcapV1alpha1().TidbClusters(ns).Get(heterogeneousTc.Name, metav1.GetOptions{}); err != nil {
					log.Logf("failed to get tidbcluster: %s/%s, %v", ns, heterogeneousTc.Name, err)
					return false, nil
				}
				log.Logf("start check heterogeneous cluster storeInfo: %s/%s", ns, heterogeneousTc.Name)
				pdClient, cancel, err := proxiedpdclient.NewProxiedPDClient(c, fw, ns, tcName, true)
				framework.ExpectNoError(err, "create pdClient error")
				defer cancel()
				storeInfo, err := pdClient.GetStores()
				if err != nil {
					log.Logf("failed to get stores, %v", err)
				}
				if storeInfo.Count != 3 {
					log.Logf("failed to check stores (current: %d)", storeInfo.Count)
					return false, nil
				}
				log.Logf("check heterogeneous tc successfully")
				return true, nil
			})
			framework.ExpectNoError(err, "check heterogeneous TidbCluster timeout: %v", heterogeneousTc)

			ginkgo.By("Ensure Dashboard use custom secret")
			foundSecretName := false
			pdSts, err := stsGetter.StatefulSets(ns).Get(controller.PDMemberName(tcName), metav1.GetOptions{})
			framework.ExpectNoError(err, "failed to get statefulsets for pd")
			for _, vol := range pdSts.Spec.Template.Spec.Volumes {
				if vol.Name == "tidb-client-tls" {
					foundSecretName = true
					framework.ExpectEqual(vol.Secret.SecretName, dashTLSName)
				}
			}
			framework.ExpectEqual(foundSecretName, true)

			ginkgo.By("Creating tidb initializer")
			passwd := "admin"
			initName := fmt.Sprintf("%s-initializer", tcName)
			initPassWDName := fmt.Sprintf("%s-initializer-passwd", tcName)
			initTLSName := fmt.Sprintf("%s-initializer-tls", tcName)
			initSecret := fixture.GetInitializerSecret(tc, initPassWDName, passwd)
			_, err = c.CoreV1().Secrets(ns).Create(initSecret)
			framework.ExpectNoError(err, "failed to create secret for TidbInitializer: %v", initSecret)

			ti := fixture.GetTidbInitializer(ns, tcName, initName, initPassWDName, initTLSName)
			err = genericCli.Create(context.TODO(), ti)
			framework.ExpectNoError(err, "failed to create TidbInitializer: %v", ti)

			source := &tests.TidbClusterConfig{
				Namespace:      ns,
				ClusterName:    tcName,
				OperatorTag:    cfg.OperatorTag,
				ClusterVersion: utilimage.TiDBV5,
			}
			targetTcName := "tls-target"
			targetTc := fixture.GetTidbCluster(ns, targetTcName, utilimage.TiDBV5)
			targetTc.Spec.PD.Replicas = 1
			targetTc.Spec.TiKV.Replicas = 1
			targetTc.Spec.TiDB.Replicas = 1
			err = genericCli.Create(context.TODO(), targetTc)
			framework.ExpectNoError(err, "failed to create TidbCluster: %v", targetTc)
			err = oa.WaitForTidbClusterReady(targetTc, 30*time.Minute, 5*time.Second)
			framework.ExpectNoError(err, "wait for TidbCluster ready timeout: %q", tc.Name)

			drainerConfig := &tests.DrainerConfig{
				DrainerName:       "origintls-drainer",
				OperatorTag:       cfg.OperatorTag,
				SourceClusterName: tcName,
				Namespace:         ns,
				DbType:            tests.DbTypeTiDB,
				Host:              fmt.Sprintf("%s-tidb.%s.svc.cluster.local", targetTcName, ns),
				Port:              "4000",
				TLSCluster:        true,
				User:              "root",
				Password:          "",
			}

			ginkgo.By("Deploying tidb drainer")
			err = oa.DeployDrainer(drainerConfig, source)
			framework.ExpectNoError(err, "failed to deploy drainer: %v", drainerConfig)
			err = oa.CheckDrainer(drainerConfig, source)
			framework.ExpectNoError(err, "failed to check drainer: %v", drainerConfig)

			ginkgo.By("Inserting data into source db")
			err = wait.PollImmediate(time.Second*5, time.Minute*5, insertIntoDataToSourceDB(fw, c, ns, tcName, passwd, true))
			framework.ExpectNoError(err, "insert data into source db timeout")

			ginkgo.By("Checking tidb-binlog works as expected")
			err = wait.PollImmediate(time.Second*5, time.Minute*5, dataInClusterIsCorrect(fw, c, ns, targetTcName, "", false))
			framework.ExpectNoError(err, "check data correct timeout")

			ginkgo.By("Connecting to tidb server to verify the connection is TLS enabled")
			err = wait.PollImmediate(time.Second*5, time.Minute*5, tidbIsTLSEnabled(fw, c, ns, tcName, passwd))
			framework.ExpectNoError(err, "connect to TLS tidb timeout")
		})
	})

	// TODO: move into TiDB specific group
	ginkgo.It("should ensure changing TiDB service annotations won't change TiDB service type NodePort", func() {
		ginkgo.By("Deploy initial tc")
		// Create TidbCluster with NodePort to check whether node port would change
		nodeTc := fixture.GetTidbCluster(ns, "nodeport", utilimage.TiDBV5)
		nodeTc.Spec.PD.Replicas = 1
		nodeTc.Spec.TiKV.Replicas = 1
		nodeTc.Spec.TiDB.Replicas = 1
		nodeTc.Spec.TiDB.Service = &v1alpha1.TiDBServiceSpec{
			ServiceSpec: v1alpha1.ServiceSpec{
				Type: corev1.ServiceTypeNodePort,
			},
		}
		err := genericCli.Create(context.TODO(), nodeTc)
		framework.ExpectNoError(err, "Expected TiDB cluster created")
		err = oa.WaitForTidbClusterReady(nodeTc, 30*time.Minute, 5*time.Second)
		framework.ExpectNoError(err, "Expected TiDB cluster ready")

		// expect tidb service type is Nodeport
		// NOTE: should we poll here or just check for once? because tc is ready
		var s *corev1.Service
		err = wait.Poll(5*time.Second, 1*time.Minute, func() (done bool, err error) {
			s, err = c.CoreV1().Services(ns).Get("nodeport-tidb", metav1.GetOptions{})
			if err != nil {
				log.Logf(err.Error())
				return false, nil
			}
			if s.Spec.Type != corev1.ServiceTypeNodePort {
				return false, fmt.Errorf("nodePort tidbcluster tidb service type isn't NodePort")
			}
			return true, nil
		})
		framework.ExpectNoError(err, "wait for tidb service sync timeout")
		oldPorts := s.Spec.Ports

		ensureSvcNodePortUnchangedFor1Min := func() {
			err := wait.Poll(5*time.Second, 1*time.Minute, func() (done bool, err error) {
				s, err := c.CoreV1().Services(ns).Get("nodeport-tidb", metav1.GetOptions{})
				if err != nil {
					return false, err
				}
				if s.Spec.Type != corev1.ServiceTypeNodePort {
					return false, err
				}
				for _, dport := range s.Spec.Ports {
					for _, eport := range oldPorts {
						if dport.Port == eport.Port && dport.NodePort != eport.NodePort {
							return false, fmt.Errorf("nodePort tidbcluster tidb service NodePort changed")
						}
					}
				}
				return false, nil
			})
			framework.ExpectEqual(err, wait.ErrWaitTimeout, "service NodePort should not change in 1 minute")
		}

		ginkgo.By("Make sure tidb service NodePort doesn't changed")
		ensureSvcNodePortUnchangedFor1Min()

		ginkgo.By("Change tidb service annotation")
		nodeTc, err = cli.PingcapV1alpha1().TidbClusters(ns).Get("nodeport", metav1.GetOptions{})
		framework.ExpectNoError(err, "failed to get TidbCluster")
		err = controller.GuaranteedUpdate(genericCli, nodeTc, func() error {
			nodeTc.Spec.TiDB.Service.Annotations = map[string]string{
				"foo": "bar",
			}
			return nil
		})
		framework.ExpectNoError(err, "failed to change tidb service annotation")

		// check whether the tidb svc have updated
		err = wait.Poll(5*time.Second, 1*time.Minute, func() (done bool, err error) {
			s, err := c.CoreV1().Services(ns).Get("nodeport-tidb", metav1.GetOptions{})
			if err != nil {
				return false, err
			}
			if s.Annotations == nil {
				return false, nil
			}
			v, ok := s.Annotations["foo"]
			if !ok {
				return false, nil
			}
			if v != "bar" {
				return false, fmt.Errorf("tidb svc annotation foo not equal bar")
			}
			return true, nil
		})
		framework.ExpectNoError(err, "failed wait for tidb service sync")

		ginkgo.By("Make sure tidb service NodePort doesn't changed")
		// check whether NodePort have changed for 1 min
		ensureSvcNodePortUnchangedFor1Min()
		log.Logf("tidbcluster tidb service NodePort haven't changed after update")
	})

	ginkgo.Context("[Feature: Heterogeneous Cluster]", func() {
		ginkgo.It("should join heterogeneous cluster into an existing cluster", func() {
			// Create TidbCluster with NodePort to check whether node port would change
			ginkgo.By("Deploy origin tc")
			originTc := fixture.GetTidbCluster(ns, "origin", utilimage.TiDBV5)
			originTc.Spec.PD.Replicas = 1
			originTc.Spec.TiKV.Replicas = 1
			originTc.Spec.TiDB.Replicas = 1
			err := genericCli.Create(context.TODO(), originTc)
			framework.ExpectNoError(err, "Expected TiDB cluster created")
			err = oa.WaitForTidbClusterReady(originTc, 30*time.Minute, 5*time.Second)
			framework.ExpectNoError(err, "Expected TiDB cluster ready")

			ginkgo.By("Deploy heterogeneous tc")
<<<<<<< HEAD
			heterogeneousTc := fixture.GetTidbCluster(ns, "heterogeneous", utilimage.TiDBV5)
=======
			heterogeneousTc := fixture.GetTidbCluster(ns, "heterogeneous", utilimage.TiDBV4)
			heterogeneousTc = fixture.AddTiFlashForTidbCluster(heterogeneousTc)

>>>>>>> 7147a6f0
			heterogeneousTc.Spec.PD = nil
			heterogeneousTc.Spec.TiKV.Replicas = 1
			heterogeneousTc.Spec.TiDB.Replicas = 1
			heterogeneousTc.Spec.Cluster = &v1alpha1.TidbClusterRef{
				Name: originTc.Name,
			}

			err = genericCli.Create(context.TODO(), heterogeneousTc)
			framework.ExpectNoError(err, "Expected Heterogeneous TiDB cluster created")
			err = oa.WaitForTidbClusterReady(heterogeneousTc, 30*time.Minute, 15*time.Second)
			framework.ExpectNoError(err, "Expected Heterogeneous TiDB cluster ready")

			ginkgo.By("Wait for heterogeneous tc to join origin tc")
			err = wait.PollImmediate(5*time.Second, 10*time.Minute, func() (bool, error) {
				var err error
				if _, err = cli.PingcapV1alpha1().TidbClusters(ns).Get(heterogeneousTc.Name, metav1.GetOptions{}); err != nil {
					log.Logf("failed to get tidbcluster: %s/%s, %v", ns, heterogeneousTc.Name, err)
					return false, nil
				}
				log.Logf("start check heterogeneous cluster storeInfo: %s/%s", ns, heterogeneousTc.Name)
				pdClient, cancel, err := proxiedpdclient.NewProxiedPDClient(c, fw, ns, originTc.Name, false)
				framework.ExpectNoError(err, "create pdClient error")
				defer cancel()
				storeInfo, err := pdClient.GetStores()
				if err != nil {
					log.Logf("failed to get stores, %v", err)
				}
				if storeInfo.Count != 3 {
					log.Logf("failed to check stores (current: %d)", storeInfo.Count)
					return false, nil
				}
				log.Logf("check heterogeneous tc successfully")
				return true, nil
			})
			framework.ExpectNoError(err, "failed to wait heterogeneous tc to join origin tc")
		})
	})

	ginkgo.It("[Feature: CDC]", func() {
		ginkgo.By("Creating cdc cluster")
<<<<<<< HEAD
		fromTc := fixture.GetTidbCluster(ns, "cdc-source", utilimage.TiDBV5)
=======
		fromTc := fixture.GetTidbCluster(ns, "cdc-source", utilimage.TiDBV4)
		fromTc = fixture.AddTiCDCForTidbCluster(fromTc)

>>>>>>> 7147a6f0
		fromTc.Spec.PD.Replicas = 3
		fromTc.Spec.TiKV.Replicas = 3
		fromTc.Spec.TiDB.Replicas = 2
		fromTc.Spec.TiCDC.Replicas = 3

		err := genericCli.Create(context.TODO(), fromTc)
		framework.ExpectNoError(err, "Expected TiDB cluster created")
		err = oa.WaitForTidbClusterReady(fromTc, 30*time.Minute, 5*time.Second)
		framework.ExpectNoError(err, "Expected TiDB cluster ready")

		ginkgo.By("Creating cdc-sink cluster")
		toTc := fixture.GetTidbCluster(ns, "cdc-sink", utilimage.TiDBV5)
		toTc.Spec.PD.Replicas = 1
		toTc.Spec.TiKV.Replicas = 1
		toTc.Spec.TiDB.Replicas = 1
		err = genericCli.Create(context.TODO(), toTc)
		framework.ExpectNoError(err, "Expected TiDB cluster created")
		err = oa.WaitForTidbClusterReady(toTc, 30*time.Minute, 5*time.Second)
		framework.ExpectNoError(err, "Expected TiDB cluster ready")

		ginkgo.By("Creating change feed task")
		fromTCName := fromTc.Name
		toTCName := toTc.Name
		args := []string{
			"exec", "-n", ns,
			fmt.Sprintf("%s-0", controller.TiCDCMemberName(fromTCName)),
			"--",
			"/cdc", "cli", "changefeed", "create",
			fmt.Sprintf("--sink-uri=tidb://root:@%s:4000/", controller.TiDBMemberName(toTCName)),
			fmt.Sprintf("--pd=http://%s:2379", controller.PDMemberName(fromTCName)),
		}
		data, err := framework.RunKubectl(args...)
		framework.ExpectNoError(err, "failed to create change feed task: %s, %v", string(data), err)

		ginkgo.By("Inserting data to cdc cluster")
		err = wait.PollImmediate(time.Second*5, time.Minute*5, insertIntoDataToSourceDB(fw, c, ns, fromTCName, "", false))
		framework.ExpectNoError(err, "insert data to cdc cluster timeout")

		ginkgo.By("Checking cdc works as expected")
		err = wait.PollImmediate(time.Second*5, time.Minute*5, dataInClusterIsCorrect(fw, c, ns, toTCName, "", false))
		framework.ExpectNoError(err, "check cdc timeout")

		log.Logf("CDC works as expected")
	})

<<<<<<< HEAD
	ginkgo.Context("when stores number is equal to 3", func() {
		ginkgo.It("forbid to scale in TiKV and the state of all stores are up", func() {
			ginkgo.By("Deploy initial tc")
			tc := fixture.GetTidbCluster(ns, "scale-in-tikv", utilimage.TiDBV5)
			tc, err := cli.PingcapV1alpha1().TidbClusters(tc.Namespace).Create(tc)
			framework.ExpectNoError(err, "Expected create tidbcluster")
			err = oa.WaitForTidbClusterReady(tc, 30*time.Minute, 5*time.Second)
			framework.ExpectNoError(err, "Expected get tidbcluster")

			ginkgo.By("Scale in tikv to 2 replicas")
			err = controller.GuaranteedUpdate(genericCli, tc, func() error {
				tc.Spec.TiKV.Replicas = 2
				return nil
			})
			framework.ExpectNoError(err, "failed to scale in tikv")

			ginkgo.By("Expect up stores number stays 3")
			pdClient, cancel, err := proxiedpdclient.NewProxiedPDClient(c, fw, ns, tc.Name, false)
			framework.ExpectNoError(err, "create pdClient error")
			defer cancel()
			storesInfo, err := pdClient.GetStores()
			framework.ExpectNoError(err, "get stores info error")

			_ = wait.PollImmediate(5*time.Second, 3*time.Minute, func() (bool, error) {
				framework.ExpectEqual(storesInfo.Count, 3, "Expect number of stores is 3")
				for _, store := range storesInfo.Stores {
					framework.ExpectEqual(store.Store.StateName, "Up", "Expect state of stores are Up")
				}
				return false, nil
			})
		})
	})

=======
>>>>>>> 7147a6f0
	ginkgo.It("TiKV should mount multiple pvc", func() {
		ginkgo.By("Deploy initial tc with addition")
		clusterName := "tidb-multiple-pvc-scale"
		tc := fixture.GetTidbCluster(ns, clusterName, utilimage.TiDBV5)
		tc.Spec.TiKV.StorageVolumes = []v1alpha1.StorageVolume{
			{
				Name:        "wal",
				StorageSize: "2Gi",
				MountPath:   "/var/lib/wal",
			},
			{
				Name:        "titan",
				StorageSize: "2Gi",
				MountPath:   "/var/lib/titan",
			},
		}
		tc.Spec.TiDB.StorageVolumes = []v1alpha1.StorageVolume{
			{
				Name:        "log",
				StorageSize: "2Gi",
				MountPath:   "/var/log",
			},
		}
		tc.Spec.PD.StorageVolumes = []v1alpha1.StorageVolume{
			{
				Name:        "log",
				StorageSize: "2Gi",
				MountPath:   "/var/log",
			},
		}

		tc.Spec.PD.Config.Set("log.file.filename", "/var/log/tidb/tidb.log")
		tc.Spec.PD.Config.Set("log.level", "warn")
		tc.Spec.TiDB.Config.Set("log.file.max-size", 300)
		tc.Spec.TiDB.Config.Set("log.file.max-days", 1)
		tc.Spec.TiDB.Config.Set("log.file.filename", "/var/log/tidb/tidb.log")
		tc.Spec.TiKV.Config.Set("rocksdb.wal-dir", "/var/lib/wal")
		tc.Spec.TiKV.Config.Set("titan.dirname", "/var/lib/titan")
		tc.Spec.PD.Replicas = 1
		tc.Spec.TiKV.Replicas = 3
		tc.Spec.TiDB.Replicas = 1

		utiltc.MustCreateTCWithComponentsReady(genericCli, oa, tc, 6*time.Minute, 5*time.Second)

		ginkgo.By("Scale out multiple pvc tidb cluster")
		// Scale
		err := controller.GuaranteedUpdate(genericCli, tc, func() error {
			tc.Spec.TiKV.Replicas = 4
			return nil
		})
		framework.ExpectNoError(err, "failed to scale out TiKV, TidbCluster: %q", tc.Name)
		err = oa.WaitForTidbClusterReady(tc, 3*time.Minute, 5*time.Second)
		framework.ExpectNoError(err, "failed to wait for TidbCluster ready: %q", tc.Name)

		ginkgo.By("Scale in multiple pvc tidb cluster")
		// Scale
		err = controller.GuaranteedUpdate(genericCli, tc, func() error {
			tc.Spec.TiKV.Replicas = 3
			return nil
		})
		framework.ExpectNoError(err, "failed to scale in TiKV, TidbCluster: %q", tc.Name)
		err = oa.WaitForTidbClusterReady(tc, 3*time.Minute, 5*time.Second)
		framework.ExpectNoError(err, "failed to wait for TidbCluster ready: %q", tc.Name)
	})

	// test cases for tc upgrade
	ginkgo.Context("upgrade should work correctly", func() {
		ginkgo.It("for tc and components version", func() {
			ginkgo.By("Deploy initial tc")
			tc := fixture.GetTidbCluster(ns, "upgrade-version", utilimage.TiDBV4Prev)
			pvRetain := corev1.PersistentVolumeReclaimRetain
			tc.Spec.PVReclaimPolicy = &pvRetain
			tc.Spec.PD.StorageClassName = pointer.StringPtr("local-storage")
			tc.Spec.TiKV.StorageClassName = pointer.StringPtr("local-storage")
			tc.Spec.TiDB.StorageClassName = pointer.StringPtr("local-storage")
			utiltc.MustCreateTCWithComponentsReady(genericCli, oa, tc, 5*time.Minute, 10*time.Second)

			ginkgo.By("Update tc version")
			err := controller.GuaranteedUpdate(genericCli, tc, func() error {
				tc.Spec.Version = utilimage.TiDBV4
				return nil
			})
			framework.ExpectNoError(err, "failed to update tc version to %q", utilimage.TiDBV4)
			err = oa.WaitForTidbClusterReady(tc, 10*time.Minute, 10*time.Second)
			framework.ExpectNoError(err, "failed to wait for TidbCluster %s/%s components ready", ns, tc.Name)

			ginkgo.By("Update components version")
			componentVersion := utilimage.TiDBV4Prev
			err = controller.GuaranteedUpdate(genericCli, tc, func() error {
				tc.Spec.PD.Version = pointer.StringPtr(componentVersion)
				tc.Spec.TiKV.Version = pointer.StringPtr(componentVersion)
				tc.Spec.TiDB.Version = pointer.StringPtr(componentVersion)
				return nil
			})
			framework.ExpectNoError(err, "failed to update components version to %q", componentVersion)
			err = oa.WaitForTidbClusterReady(tc, 10*time.Minute, 10*time.Second)
			framework.ExpectNoError(err, "failed to wait for TidbCluster %s/%s components ready", ns, tc.Name)

			ginkgo.By("Check components version")
			pdMemberName := controller.PDMemberName(tc.Name)
			pdSts, err := stsGetter.StatefulSets(ns).Get(pdMemberName, metav1.GetOptions{})
			framework.ExpectNoError(err, "failed to get StatefulSet %s/%s", ns, pdMemberName)
			pdImage := fmt.Sprintf("pingcap/pd:%s", componentVersion)
			framework.ExpectEqual(pdSts.Spec.Template.Spec.Containers[0].Image, pdImage, "pd sts image should be %q", pdImage)

			tikvMemberName := controller.TiKVMemberName(tc.Name)
			tikvSts, err := stsGetter.StatefulSets(ns).Get(tikvMemberName, metav1.GetOptions{})
			framework.ExpectNoError(err, "failed to get StatefulSet %s/%s", ns, tikvMemberName)
			tikvImage := fmt.Sprintf("pingcap/tikv:%s", componentVersion)
			framework.ExpectEqual(tikvSts.Spec.Template.Spec.Containers[0].Image, tikvImage, "tikv sts image should be %q", tikvImage)

			tidbMemberName := controller.TiDBMemberName(tc.Name)
			tidbSts, err := stsGetter.StatefulSets(ns).Get(tidbMemberName, metav1.GetOptions{})
			framework.ExpectNoError(err, "failed to get StatefulSet %s/%s", ns, tidbMemberName)
			tidbImage := fmt.Sprintf("pingcap/tidb:%s", componentVersion)
			// the 0th container for tidb pod is slowlog, which runs busybox
			framework.ExpectEqual(tidbSts.Spec.Template.Spec.Containers[1].Image, tidbImage, "tidb sts image should be %q", tidbImage)
		})

		ginkgo.It("for configuration update", func() {
			ginkgo.By("Deploy initial tc")
			tc := fixture.GetTidbCluster(ns, "update-config", utilimage.TiDBV4)
			utiltc.MustCreateTCWithComponentsReady(genericCli, oa, tc, 5*time.Minute, 10*time.Second)

			ginkgo.By("Update components configuration")
			err := controller.GuaranteedUpdate(genericCli, tc, func() error {
				pdCfg := v1alpha1.NewPDConfig()
				tikvCfg := v1alpha1.NewTiKVConfig()
				tidbCfg := v1alpha1.NewTiDBConfig()
				pdCfg.Set("lease", 3)
				tikvCfg.Set("status-thread-pool-size", 1)
				tidbCfg.Set("token-limit", 10000)
				tc.Spec.PD.Config = pdCfg
				tc.Spec.TiKV.Config = tikvCfg
				tc.Spec.TiDB.Config = tidbCfg
				return nil
			})
			framework.ExpectNoError(err, "failed to update components configuration")

			ginkgo.By("Wait for PD to be in UpgradePhase")
			utiltc.MustWaitForPDPhase(cli, tc, v1alpha1.UpgradePhase, 3*time.Minute, 10*time.Second)
			log.Logf("PD is in UpgradePhase")

			ginkgo.By("Wait for tc ready")
			err = oa.WaitForTidbClusterReady(tc, 10*time.Minute, 10*time.Second)
			framework.ExpectNoError(err, "failed to wait for TidbCluster %s/%s components ready", ns, tc.Name)

			ginkgo.By("Check PD configuration")
			pdMemberName := controller.PDMemberName(tc.Name)
			pdSts, err := stsGetter.StatefulSets(ns).Get(pdMemberName, metav1.GetOptions{})
			framework.ExpectNoError(err, "failed to get StatefulSet %s/%s", ns, pdMemberName)
			pdCmName := member.FindConfigMapVolume(&pdSts.Spec.Template.Spec, func(name string) bool {
				return strings.HasPrefix(name, controller.PDMemberName(tc.Name))
			})
			pdCm, err := c.CoreV1().ConfigMaps(ns).Get(pdCmName, metav1.GetOptions{})
			framework.ExpectNoError(err, "failed to get ConfigMap %s/%s", ns, pdCm)
			log.Logf("PD config:\n%s", pdCm.Data["config-file"])
			gomega.Expect(pdCm.Data["config-file"]).To(gomega.ContainSubstring("lease = 3"))

			ginkgo.By("Wait for TiKV to be in UpgradePhase")
			utiltc.MustWaitForTiKVPhase(cli, tc, v1alpha1.UpgradePhase, 3*time.Minute, 10*time.Second)
			log.Logf("TiKV is in UpgradePhase")

			ginkgo.By("Wait for tc ready")
			err = oa.WaitForTidbClusterReady(tc, 10*time.Minute, 10*time.Second)
			framework.ExpectNoError(err, "failed to wait for TidbCluster %s/%s components ready", ns, tc.Name)

			ginkgo.By("Check TiKV configuration")
			tikvMemberName := controller.TiKVMemberName(tc.Name)
			tikvSts, err := stsGetter.StatefulSets(ns).Get(tikvMemberName, metav1.GetOptions{})
			framework.ExpectNoError(err, "failed to get StatefulSet %s/%s", ns, tikvMemberName)
			tikvCmName := member.FindConfigMapVolume(&tikvSts.Spec.Template.Spec, func(name string) bool {
				return strings.HasPrefix(name, controller.TiKVMemberName(tc.Name))
			})
			tikvCm, err := c.CoreV1().ConfigMaps(ns).Get(tikvCmName, metav1.GetOptions{})
			framework.ExpectNoError(err, "failed to get ConfigMap %s/%s", ns, tikvCmName)
			log.Logf("TiKV config:\n%s", tikvCm.Data["config-file"])
			gomega.Expect(tikvCm.Data["config-file"]).To(gomega.ContainSubstring("status-thread-pool-size = 1"))

			ginkgo.By("Wait for TiDB to be in UpgradePhase")
			utiltc.MustWaitForTiDBPhase(cli, tc, v1alpha1.UpgradePhase, 3*time.Minute, 10*time.Second)
			log.Logf("TiDB is in UpgradePhase")

			ginkgo.By("Wait for tc ready")
			err = oa.WaitForTidbClusterReady(tc, 10*time.Minute, 10*time.Second)
			framework.ExpectNoError(err, "failed to wait for TidbCluster %s/%s components ready", ns, tc.Name)

			ginkgo.By("Check TiDB configuration")
			tidbMemberName := controller.TiDBMemberName(tc.Name)
			tidbSts, err := stsGetter.StatefulSets(ns).Get(tidbMemberName, metav1.GetOptions{})
			framework.ExpectNoError(err, "failed to get StatefulSet %s/%s", ns, tidbMemberName)
			tidbCmName := member.FindConfigMapVolume(&tidbSts.Spec.Template.Spec, func(name string) bool {
				return strings.HasPrefix(name, controller.TiDBMemberName(tc.Name))
			})
			tidbCm, err := c.CoreV1().ConfigMaps(ns).Get(tidbCmName, metav1.GetOptions{})
			framework.ExpectNoError(err, "failed to get ConfigMap %s/%s", ns, tidbCmName)
			log.Logf("TiDB config:\n%s", tidbCm.Data["config-file"])
			gomega.Expect(tidbCm.Data["config-file"]).To(gomega.ContainSubstring("token-limit = 10000"))
		})

		// this case merge scale-in/scale-out into one case, may seems a little bit dense
		// when scale-in, replica is first set to 5 and changed to 3
		// when scale-out, replica is first set to 3 and changed to 5
		ginkgo.Context("while concurrently scale PD", func() {
			operation := []string{"in", "out"}
			for _, op := range operation {
				ginkgo.It(op, func() {
					ginkgo.By("Deploy initial tc")
					tcName := fmt.Sprintf("scale-%s-pd-concurrently", op)
					tc := fixture.GetTidbCluster(ns, tcName, utilimage.TiDBV4Prev)
					tc.Spec.PD.StorageClassName = pointer.StringPtr("local-storage")
					if op == "in" {
						tc.Spec.PD.Replicas = 5
					} else {
						tc.Spec.PD.Replicas = 3
					}
					utiltc.MustCreateTCWithComponentsReady(genericCli, oa, tc, 10*time.Minute, 10*time.Second)

					ginkgo.By("Upgrade PD version")
					err := controller.GuaranteedUpdate(genericCli, tc, func() error {
						tc.Spec.PD.Version = pointer.StringPtr(utilimage.TiDBV4)
						return nil
					})
					framework.ExpectNoError(err, "failed to update PD version to %q", utilimage.TiDBV4)

					ginkgo.By(fmt.Sprintf("Wait for PD phase is %q", v1alpha1.UpgradePhase))
					err = wait.PollImmediate(10*time.Second, 3*time.Minute, func() (bool, error) {
						tc, err := cli.PingcapV1alpha1().TidbClusters(ns).Get(tcName, metav1.GetOptions{})
						if err != nil {
							log.Logf("failed to get TidbCluster %s/%s: %v", ns, tcName, err)
							return false, nil
						}
						if tc.Status.PD.Phase != v1alpha1.UpgradePhase {
							log.Logf("tc.Status.PD.Phase = %q, not %q yet", tc.Status.PD.Phase, v1alpha1.UpgradePhase)
							return false, nil
						}
						return true, nil
					})
					framework.ExpectNoError(err, "failed to wait for PD phase")

					ginkgo.By(fmt.Sprintf("Scale %s PD while in %q phase", op, v1alpha1.UpgradePhase))
					err = controller.GuaranteedUpdate(genericCli, tc, func() error {
						if op == "in" {
							tc.Spec.PD.Replicas = 3
						} else {
							tc.Spec.PD.Replicas = 5
						}
						return nil
					})
					framework.ExpectNoError(err, "failed to scale %s PD", op)
					err = oa.WaitForTidbClusterReady(tc, 10*time.Minute, 10*time.Second)
					framework.ExpectNoError(err, "failed to wait for TidbCluster ready: %s/%s", ns, tc.Name)

					ginkgo.By("Check PD replicas")
					tc, err = cli.PingcapV1alpha1().TidbClusters(ns).Get(tcName, metav1.GetOptions{})
					framework.ExpectNoError(err, "failed to get TidbCluster %s/%s: %v", ns, tcName, err)
					if op == "in" {
						framework.ExpectEqual(int(tc.Spec.PD.Replicas), 3)
					} else {
						framework.ExpectEqual(int(tc.Spec.PD.Replicas), 5)
					}
				})
			}
		})

		// similar to PD scale-in/scale-out case above, need to check no evict leader scheduler left
		ginkgo.Context("while concurrently scale TiKV", func() {
			operation := []string{"in", "out"}
			for _, op := range operation {
				ginkgo.It(op, func() {
					ginkgo.By("Deploy initial tc")
					tcName := fmt.Sprintf("scale-%s-tikv-concurrently", op)
					tc := fixture.GetTidbCluster(ns, tcName, utilimage.TiDBV4Prev)
					if op == "in" {
						tc.Spec.TiKV.Replicas = 4
					} else {
						tc.Spec.TiKV.Replicas = 3
					}
					utiltc.MustCreateTCWithComponentsReady(genericCli, oa, tc, 10*time.Minute, 10*time.Second)

					ginkgo.By("Upgrade TiKV version")
					err := controller.GuaranteedUpdate(genericCli, tc, func() error {
						tc.Spec.TiKV.Version = pointer.StringPtr(utilimage.TiDBV4)
						return nil
					})
					framework.ExpectNoError(err, "failed to update TiKV version to %q", utilimage.TiDBV4)

					ginkgo.By(fmt.Sprintf("Wait for TiKV phase is %q", v1alpha1.UpgradePhase))
					err = wait.PollImmediate(10*time.Second, 3*time.Minute, func() (bool, error) {
						tc, err := cli.PingcapV1alpha1().TidbClusters(ns).Get(tcName, metav1.GetOptions{})
						if err != nil {
							log.Logf("failed to get TidbCluster %s/%s: %v", ns, tcName, err)
							return false, nil
						}
						if tc.Status.TiKV.Phase != v1alpha1.UpgradePhase {
							log.Logf("tc.Status.TiKV.Phase = %q, not %q yet", tc.Status.TiKV.Phase, v1alpha1.UpgradePhase)
							return false, nil
						}
						return true, nil
					})
					framework.ExpectNoError(err, "failed to wait for TiKV phase")

					ginkgo.By(fmt.Sprintf("Scale %s TiKV while in %q phase", op, v1alpha1.UpgradePhase))
					err = controller.GuaranteedUpdate(genericCli, tc, func() error {
						if op == "in" {
							tc.Spec.TiKV.Replicas = 3
						} else {
							tc.Spec.TiKV.Replicas = 4
						}
						return nil
					})
					framework.ExpectNoError(err, "failed to scale %s TiKV", op)

					ginkgo.By("Wait for TiKV to be in ScalePhase")
					utiltc.MustWaitForTiKVPhase(cli, tc, v1alpha1.ScalePhase, 3*time.Minute, 10*time.Second)
					log.Logf("TiKV is in ScalePhase")

					ginkgo.By("Wait for tc ready")
					err = oa.WaitForTidbClusterReady(tc, 10*time.Minute, 10*time.Second)
					framework.ExpectNoError(err, "failed to wait for TidbCluster ready: %s/%s", ns, tc.Name)

					ginkgo.By("Check TiKV replicas")
					tc, err = cli.PingcapV1alpha1().TidbClusters(ns).Get(tcName, metav1.GetOptions{})
					framework.ExpectNoError(err, "failed to get TidbCluster %s/%s: %v", ns, tcName, err)
					if op == "in" {
						framework.ExpectEqual(int(tc.Spec.TiKV.Replicas), 3)
					} else {
						framework.ExpectEqual(int(tc.Spec.TiKV.Replicas), 4)
					}
					log.Logf("TiKV replicas number is correct")

					ginkgo.By("Check no evict leader scheduler left")
					pdClient, cancel, err := proxiedpdclient.NewProxiedPDClient(c, fw, ns, tc.Name, false)
					framework.ExpectNoError(err, "create pdClient error")
					defer cancel()
					err = wait.Poll(5*time.Second, 3*time.Minute, func() (bool, error) {
						schedulers, err := pdClient.GetEvictLeaderSchedulers()
						framework.ExpectNoError(err, "failed to get evict leader schedulers")
						if len(schedulers) != 0 {
							log.Logf("there are %d evict leader left, expect 0", len(schedulers))
							return false, nil
						}
						return true, nil
					})
					framework.ExpectNoError(err, "failed to wait for evict leader schedulers to become 0")
				})
			}
		})

		ginkgo.It("with bad PD config, then recover after force upgrading PD", func() {
			ginkgo.By("Deploy initial tc with incorrect PD image")
			tc := fixture.GetTidbCluster(ns, "force-upgrade-pd", utilimage.TiDBV4Prev)
			tc.Spec.PD.BaseImage = "wrong-pd-image"
			err := genericCli.Create(context.TODO(), tc)
			framework.ExpectNoError(err, "failed to create TidbCluster %s/%s", ns, tc.Name)

			ginkgo.By("Wait for 1 min and ensure no healthy PD Pod exist")
			err = wait.PollImmediate(5*time.Second, 1*time.Minute, func() (bool, error) {
				listOptions := metav1.ListOptions{
					LabelSelector: labels.SelectorFromSet(label.New().Instance(tc.Name).Component(label.PDLabelVal).Labels()).String(),
				}
				pods, err := c.CoreV1().Pods(ns).List(listOptions)
				framework.ExpectNoError(err, "failed to list Pods with selector %+v", listOptions)
				for _, pod := range pods.Items {
					framework.ExpectNotEqual(pod.Status.Phase, corev1.PodRunning, "expect PD Pod %s/%s not to be running", ns, pod.Name)
				}
				return false, nil
			})
			framework.ExpectEqual(err, wait.ErrWaitTimeout, "no Pod should be found for PD")

			ginkgo.By("Update PD Pod to correct image")
			err = controller.GuaranteedUpdate(genericCli, tc, func() error {
				tc.Spec.PD.BaseImage = "pingcap/pd"
				return nil
			})
			framework.ExpectNoError(err, "failed to change PD Pod image")

			ginkgo.By("Wait for 1 min and ensure no healthy PD Pod exist")
			err = wait.PollImmediate(5*time.Second, 1*time.Minute, func() (bool, error) {
				listOptions := metav1.ListOptions{
					LabelSelector: labels.SelectorFromSet(label.New().Instance(tc.Name).Component(label.PDLabelVal).Labels()).String(),
				}
				pods, err := c.CoreV1().Pods(ns).List(listOptions)
				framework.ExpectNoError(err, "failed to list Pods with selector %+v", listOptions)
				for _, pod := range pods.Items {
					framework.ExpectNotEqual(pod.Status.Phase, corev1.PodRunning, "expect PD Pod %s/%s not to be running", ns, pod.Name)
				}
				return false, nil
			})
			framework.ExpectEqual(err, wait.ErrWaitTimeout, "no Pod should be found for PD")

			ginkgo.By("Annotate TidbCluster for force upgrade")
			err = controller.GuaranteedUpdate(genericCli, tc, func() error {
				if tc.Annotations == nil {
					tc.Annotations = make(map[string]string)
				}
				tc.Annotations["tidb.pingcap.com/force-upgrade"] = "true"
				tc.Spec.PD.BaseImage = "wrong" // we need to make this right later
				return nil
			})
			framework.ExpectNoError(err, "failed to annotate tc for force upgrade")
			err = wait.PollImmediate(5*time.Second, 1*time.Minute, func() (bool, error) {
				tc, err := cli.PingcapV1alpha1().TidbClusters(ns).Get(tc.Name, metav1.GetOptions{})
				framework.ExpectNoError(err, "failed to get TidbCluster %s/%s", ns, tc.Name)
				val, exist := tc.Annotations["tidb.pingcap.com/force-upgrade"]
				if !exist {
					log.Logf("annotation tidb.pingcap.com/force-upgrade not exist in tc")
					return false, nil
				}
				framework.ExpectEqual(val, "true", "tc annotation tidb.pingcap.com/force-upgrade is not \"true\", but %q", val)
				return true, nil
			})
			framework.ExpectNoError(err, "failed to wait for annotation tidb.pingcap.com/force-upgrade")

			ginkgo.By("Update PD Pod to correct image")
			err = controller.GuaranteedUpdate(genericCli, tc, func() error {
				tc.Spec.PD.BaseImage = "pingcap/pd"
				return nil
			})
			framework.ExpectNoError(err, "failed to change PD Pod image")
			err = oa.WaitForTidbClusterReady(tc, 10*time.Minute, 10*time.Second)
			framework.ExpectNoError(err, "failed to wait for TidbCluster ready: %q", tc.Name)
		})
	})

	ginkgo.It("Deleted objects controlled by TidbCluster will be recovered by Operator", func() {
		ginkgo.By("Deploy initial tc")
		tc := fixture.GetTidbCluster(ns, "delete-objects", utilimage.TiDBV5)
		utiltc.MustCreateTCWithComponentsReady(genericCli, oa, tc, 5*time.Minute, 10*time.Second)

		ginkgo.By("Delete StatefulSet/ConfigMap/Service of PD")
		listOptions := metav1.ListOptions{
			LabelSelector: labels.SelectorFromSet(label.New().Instance(tc.Name).Labels()).String(),
		}
		stsList, err := stsGetter.StatefulSets(ns).List(listOptions)
		framework.ExpectNoError(err, "failed to list StatefulSet with option: %+v", listOptions)
		for _, sts := range stsList.Items {
			err := stsGetter.StatefulSets(ns).Delete(sts.Name, &metav1.DeleteOptions{})
			framework.ExpectNoError(err, "failed to delete StatefulSet %s/%s", ns, sts.Name)
		}
		cmList, err := c.CoreV1().ConfigMaps(ns).List(listOptions)
		framework.ExpectNoError(err, "failed to list ConfigMap with option: %+v", listOptions)
		for _, cm := range cmList.Items {
			err := c.CoreV1().ConfigMaps(ns).Delete(cm.Name, &metav1.DeleteOptions{})
			framework.ExpectNoError(err, "failed to delete ConfigMap %s/%s", ns, cm.Name)
		}
		svcList, err := c.CoreV1().Services(ns).List(listOptions)
		framework.ExpectNoError(err, "failed to list Service with option: %+v", listOptions)
		for _, svc := range svcList.Items {
			err := c.CoreV1().Services(ns).Delete(svc.Name, &metav1.DeleteOptions{})
			framework.ExpectNoError(err, "failed to delete Service %s/%s", ns, svc.Name)
		}

		ginkgo.By("Wait for TidbCluster components ready again")
		err = oa.WaitForTidbClusterReady(tc, 10*time.Minute, 10*time.Second)
		framework.ExpectNoError(err, "failed to wait for TidbCluster %s/%s components ready", tc.Namespace, tc.Name)
	})

	ginkgo.Context("Scale in", func() {
		ginkgo.Context("and then scale out", func() {
			components := []v1alpha1.MemberType{"pd", "tikv", "tidb"}
			// TODO: refactor fixture.GetTidbCluster to support all the components through parameters more easily
			// components := []string{"PD", "TiKV", "TiFlash", "TiDB", "TiCDC", "Pump"}
			for _, comp := range components {
				comp := comp
				var replicasLarge, replicasSmall int32
				switch comp {
				case v1alpha1.PDMemberType:
					replicasLarge = 5
					replicasSmall = 3
				case v1alpha1.TiKVMemberType:
					replicasLarge = 4
					replicasSmall = 3
				case v1alpha1.TiDBMemberType:
					replicasLarge = 3
					replicasSmall = 2
				}
				ginkgo.It(fmt.Sprintf("should work for %s", comp), func() {
					ginkgo.By("Deploy initial tc")
					tc := fixture.GetTidbCluster(ns, fmt.Sprintf("scale-out-scale-in-%s", comp), utilimage.TiDBV4)
					switch comp {
					case v1alpha1.PDMemberType:
						tc.Spec.PD.Replicas = replicasLarge
					case v1alpha1.TiKVMemberType:
						tc.Spec.TiKV.Replicas = replicasLarge
					case v1alpha1.TiDBMemberType:
						tc.Spec.TiDB.Replicas = replicasLarge
					}
					utiltc.MustCreateTCWithComponentsReady(genericCli, oa, tc, 5*time.Minute, 10*time.Second)

					ginkgo.By(fmt.Sprintf("Scale in %s", comp))
					err := controller.GuaranteedUpdate(genericCli, tc, func() error {
						switch comp {
						case v1alpha1.PDMemberType:
							tc.Spec.PD.Replicas = replicasSmall
						case v1alpha1.TiKVMemberType:
							tc.Spec.TiKV.Replicas = replicasSmall
						case v1alpha1.TiDBMemberType:
							tc.Spec.TiDB.Replicas = replicasSmall
						}
						return nil
					})
					framework.ExpectNoError(err, "failed to scale in %s for TidbCluster %s/%s", comp, ns, tc.Name)
					ginkgo.By(fmt.Sprintf("Wait for %s to be in ScalePhase", comp))
					utiltc.MustWaitForComponentPhase(cli, tc, comp, v1alpha1.ScalePhase, 3*time.Minute, 10*time.Second)
					log.Logf(fmt.Sprintf("%s is in ScalePhase", comp))
					ginkgo.By("Wait for tc ready")
					err = oa.WaitForTidbClusterReady(tc, 3*time.Minute, 10*time.Second)
					framework.ExpectNoError(err, "failed to wait for TidbCluster %s/%s ready after scale in %s", ns, tc.Name, comp)
					log.Logf("tc is ready")

					pvcUIDs := make(map[string]string)
					ginkgo.By("Check PVC annotation tidb.pingcap.com/pvc-defer-deleting")
					err = wait.Poll(10*time.Second, 3*time.Minute, func() (done bool, err error) {
						for ordinal := replicasSmall; ordinal < replicasLarge; ordinal++ {
							var pvcSelector labels.Selector
							pvcSelector, err = member.GetPVCSelectorForPod(tc, comp, int32(ordinal))
							framework.ExpectNoError(err, "failed to get PVC selector for tc %s/%s", tc.GetNamespace(), tc.GetName())
							pvcs, err := c.CoreV1().PersistentVolumeClaims(ns).List(metav1.ListOptions{LabelSelector: pvcSelector.String()})
							framework.ExpectNoError(err, "failed to list PVCs with selector: %v", pvcSelector)
							if comp == v1alpha1.PDMemberType || comp == v1alpha1.TiKVMemberType {
								framework.ExpectNotEqual(len(pvcs.Items), 0, "expect at least one PVCs for %s", comp)
							}
							for _, pvc := range pvcs.Items {
								annotations := pvc.GetObjectMeta().GetAnnotations()
								log.Logf("pvc annotations: %+v", annotations)
								_, ok := annotations["tidb.pingcap.com/pvc-defer-deleting"]
								if !ok {
									log.Logf("PVC %s/%s does not have annotation tidb.pingcap.com/pvc-defer-deleting", pvc.GetNamespace(), pvc.GetName())
									return false, nil
								}
								pvcUIDs[pvc.Name] = string(pvc.UID)
							}
						}
						return true, nil
					})
					framework.ExpectNoError(err, "expect PVCs of scaled in Pods to have annotation tidb.pingcap.com/pvc-defer-deleting")

					ginkgo.By(fmt.Sprintf("Scale out %s", comp))
					err = controller.GuaranteedUpdate(genericCli, tc, func() error {
						switch comp {
						case v1alpha1.PDMemberType:
							tc.Spec.PD.Replicas = replicasLarge
						case v1alpha1.TiKVMemberType:
							tc.Spec.TiKV.Replicas = replicasLarge
						case v1alpha1.TiDBMemberType:
							tc.Spec.TiDB.Replicas = replicasLarge
						}
						return nil
					})
					framework.ExpectNoError(err, "failed to scale out %s for TidbCluster %s/%s", comp, ns, tc.Name)
					ginkgo.By(fmt.Sprintf("Wait for %s to be in ScalePhase", comp))
					utiltc.MustWaitForComponentPhase(cli, tc, comp, v1alpha1.ScalePhase, 3*time.Minute, 10*time.Second)
					log.Logf(fmt.Sprintf("%s is in ScalePhase", comp))
					ginkgo.By("Wait for tc ready")
					err = oa.WaitForTidbClusterReady(tc, 3*time.Minute, 10*time.Second)
					framework.ExpectNoError(err, "failed to wait for TidbCluster %s/%s ready after scale out %s", ns, tc.Name, comp)

					ginkgo.By(fmt.Sprintf("Check PVCs are recreated for newly scaled out %s", comp))
					for ordinal := replicasSmall; ordinal < replicasLarge; ordinal++ {
						var pvcSelector labels.Selector
						pvcSelector, err = member.GetPVCSelectorForPod(tc, comp, int32(ordinal))
						framework.ExpectNoError(err, "failed to get PVC selector for tc %s/%s", tc.GetNamespace(), tc.GetName())
						pvcs, err := c.CoreV1().PersistentVolumeClaims(ns).List(metav1.ListOptions{LabelSelector: pvcSelector.String()})
						framework.ExpectNoError(err, "failed to list PVCs with selector: %v", pvcSelector)
						if comp == v1alpha1.PDMemberType || comp == v1alpha1.TiKVMemberType {
							framework.ExpectNotEqual(len(pvcs.Items), 0, "expect at least one PVCs for %s", comp)
						}
						for _, pvc := range pvcs.Items {
							annotations := pvc.GetObjectMeta().GetAnnotations()
							log.Logf("pvc annotations: %+v", annotations)
							_, ok := annotations["tidb.pingcap.com/pvc-defer-deleting"]
							framework.ExpectEqual(ok, false, "expect PVC %s/%s not to have annotation tidb.pingcap.com/pvc-defer-deleting", pvc.GetNamespace(), pvc.GetName())
							pvcUIDString := pvcUIDs[pvc.Name]
							framework.ExpectNotEqual(string(pvc.UID), pvcUIDString)
						}
					}
				})
			}
		})

		ginkgo.Context("while concurrently upgrade", func() {
			components := []v1alpha1.MemberType{"pd", "tikv", "tidb"}
			for _, comp := range components {
				comp := comp
				var replicasLarge, replicasSmall int32
				switch comp {
				case v1alpha1.PDMemberType:
					replicasLarge = 5
					replicasSmall = 3
				case v1alpha1.TiKVMemberType:
					replicasLarge = 4
					replicasSmall = 3
				case v1alpha1.TiDBMemberType:
					replicasLarge = 3
					replicasSmall = 2
				}
				ginkgo.It(fmt.Sprintf("should work for %s", comp), func() {
					ginkgo.By("Deploy initial tc")
					tc := fixture.GetTidbCluster(ns, fmt.Sprintf("scale-in-upgrade-%s", comp), utilimage.TiDBV4Prev)
					switch comp {
					case v1alpha1.PDMemberType:
						tc.Spec.PD.Replicas = replicasLarge
					case v1alpha1.TiKVMemberType:
						tc.Spec.TiKV.Replicas = replicasLarge
					case v1alpha1.TiDBMemberType:
						tc.Spec.TiDB.Replicas = replicasLarge
					}
					utiltc.MustCreateTCWithComponentsReady(genericCli, oa, tc, 5*time.Minute, 10*time.Second)

					ginkgo.By(fmt.Sprintf("Scale in %s to %d replicas", comp, replicasSmall))
					err := controller.GuaranteedUpdate(genericCli, tc, func() error {
						switch comp {
						case v1alpha1.PDMemberType:
							tc.Spec.PD.Replicas = replicasSmall
						case v1alpha1.TiKVMemberType:
							tc.Spec.TiKV.Replicas = replicasSmall
						case v1alpha1.TiDBMemberType:
							tc.Spec.TiDB.Replicas = replicasSmall
						}
						return nil
					})
					framework.ExpectNoError(err, "failed to scale in %s for TidbCluster %s/%s", comp, ns, tc.Name)

					ginkgo.By(fmt.Sprintf("Wait for %s to be in ScalePhase", comp))
					utiltc.MustWaitForComponentPhase(cli, tc, comp, v1alpha1.ScalePhase, 3*time.Minute, 10*time.Second)

					ginkgo.By(fmt.Sprintf("Upgrade %s version concurrently", comp))
					err = controller.GuaranteedUpdate(genericCli, tc, func() error {
						switch comp {
						case v1alpha1.PDMemberType:
							tc.Spec.PD.Version = pointer.StringPtr(utilimage.TiDBV4)
						case v1alpha1.TiKVMemberType:
							tc.Spec.TiKV.Version = pointer.StringPtr(utilimage.TiDBV4)
						case v1alpha1.TiDBMemberType:
							tc.Spec.TiDB.Version = pointer.StringPtr(utilimage.TiDBV4)
						}
						return nil
					})
					framework.ExpectNoError(err, "failed to upgrade %s for TidbCluster %s/%s", comp, ns, tc.Name)

					ginkgo.By("Wait for tc ready")
					err = oa.WaitForTidbClusterReady(tc, 10*time.Minute, 10*time.Second)
					framework.ExpectNoError(err, "failed to wait for TidbCluster %s/%s ready after scale in %s", ns, tc.Name, comp)

					ginkgo.By(fmt.Sprintf("Check %s Pods", comp))
					var labelSelector string
					switch comp {
					case v1alpha1.PDMemberType:
						labelSelector = labels.SelectorFromSet(label.New().Instance(tc.Name).PD().Labels()).String()
					case v1alpha1.TiKVMemberType:
						labelSelector = labels.SelectorFromSet(label.New().Instance(tc.Name).TiKV().Labels()).String()
					case v1alpha1.TiDBMemberType:
						labelSelector = labels.SelectorFromSet(label.New().Instance(tc.Name).TiDB().Labels()).String()
					}
					listOptions := metav1.ListOptions{
						LabelSelector: labelSelector,
					}
					pods, err := c.CoreV1().Pods(ns).List(listOptions)
					framework.ExpectNoError(err, "failed to list %s Pods with options: %+v", comp, listOptions)
					framework.ExpectEqual(len(pods.Items), int(replicasSmall), "there should be %d %s Pods", replicasSmall, comp)
					for _, pod := range pods.Items {
						// some pods may have multiple containers
						wrongImage := true
						for _, c := range pod.Spec.Containers {
							log.Logf("container image: %s", c.Image)
							if fmt.Sprintf("pingcap/%s:%s", comp, utilimage.TiDBV4) == c.Image {
								wrongImage = false
								break
							}
						}
						if wrongImage {
							log.Failf("%s Pod has wrong image, expected %s", comp, utilimage.TiDBV4)
						}
					}
				})
			}
		})

		ginkgo.It("PD to 0 is forbidden while other components are running", func() {
			ginkgo.By("Deploy initial tc")
			tc := fixture.GetTidbCluster(ns, "scale-pd-to-0", utilimage.TiDBV4)
			tc.Spec.PD.Replicas = 1
			utiltc.MustCreateTCWithComponentsReady(genericCli, oa, tc, 5*time.Minute, 10*time.Second)

			ginkgo.By("Scale in PD to 0 replicas")
			err := controller.GuaranteedUpdate(genericCli, tc, func() error {
				tc.Spec.PD.Replicas = 0
				return nil
			})
			framework.ExpectNoError(err, "failed to scale in PD for TidbCluster %s/%s", ns, tc.Name)

			ginkgo.By("Wait for PD to be in ScalePhase")
			utiltc.MustWaitForComponentPhase(cli, tc, v1alpha1.PDMemberType, v1alpha1.ScalePhase, 3*time.Minute, 10*time.Second)

			ginkgo.By("Check for FailedScaleIn event")
			// LAST SEEN   TYPE      REASON          OBJECT              MESSAGE
			// 25s         Warning   FailedScaleIn   tidbcluster/basic   The PD is in use by TidbCluster [pingcap/basic], can't scale in PD, podname basic-pd-0
			err = wait.Poll(5*time.Second, 1*time.Minute, func() (done bool, err error) {
				options := metav1.ListOptions{
					FieldSelector: fmt.Sprintf("involvedObject.name=%s,involvedObject.kind=TidbCluster", tc.Name),
				}
				event, err := c.CoreV1().Events(ns).List(options)
				if err != nil {
					log.Logf("failed to list events with options: +%v", options)
					return false, nil
				}
				for _, event := range event.Items {
					log.Logf("found event: %+v", event)
					if event.Reason == "FailedScaleIn" && strings.Contains(event.Message, "PD") {
						return true, nil
					}
				}
				return false, nil
			})
			framework.ExpectNoError(err, "failed to wait for FailedScaleIn event")
		})

		ginkgo.It("TiKV from >=3 replicas to <3 should be forbidden", func() {
			ginkgo.By("Deploy initial tc")
			tc := fixture.GetTidbCluster(ns, "scale-in-tikv", utilimage.TiDBV4)
			tc, err := cli.PingcapV1alpha1().TidbClusters(tc.Namespace).Create(tc)
			framework.ExpectNoError(err, "Expected create tidbcluster")
			err = oa.WaitForTidbClusterReady(tc, 30*time.Minute, 5*time.Second)
			framework.ExpectNoError(err, "Expected tidbcluster ready")

			ginkgo.By("Scale in tikv to 2 replicas")
			err = controller.GuaranteedUpdate(genericCli, tc, func() error {
				tc.Spec.TiKV.Replicas = 2
				return nil
			})
			framework.ExpectNoError(err, "failed to scale in tikv")

			ginkgo.By("Expect up stores number stays 3")
			pdClient, cancel, err := proxiedpdclient.NewProxiedPDClient(c, fw, ns, tc.Name, false)
			framework.ExpectNoError(err, "create pdClient error")
			defer cancel()

			_ = wait.PollImmediate(15*time.Second, 3*time.Minute, func() (bool, error) {
				storesInfo, err := pdClient.GetStores()
				framework.ExpectNoError(err, "get stores info error")
				framework.ExpectEqual(storesInfo.Count, 3, "Expect number of stores is 3")
				for _, store := range storesInfo.Stores {
					framework.ExpectEqual(store.Store.StateName, "Up", "Expect state of stores are Up")
				}
				return false, nil
			})
		})
	})

	ginkgo.Describe("[Feature]: PodSecurityContext", func() {
		ginkgo.It("TidbCluster global pod security context", func() {
			ginkgo.By("Deploy tidbCluster")
			userID := int64(1000)
			groupID := int64(2000)
			tc := fixture.GetTidbCluster(ns, "run-as-non-root", utilimage.TiDBV4)
			tc = fixture.AddTiFlashForTidbCluster(tc)
			tc = fixture.AddTiCDCForTidbCluster(tc)
			tc = fixture.AddPumpForTidbCluster(tc)

			tc.Spec.PD.Replicas = 1
			tc.Spec.TiDB.Replicas = 1
			tc.Spec.TiKV.Replicas = 1

			tc.Spec.PodSecurityContext = &corev1.PodSecurityContext{
				RunAsUser:  &userID,
				RunAsGroup: &groupID,
				FSGroup:    &groupID,
			}

			utiltc.MustCreateTCWithComponentsReady(genericCli, oa, tc, 5*time.Minute, 10*time.Second)
			podList, err := c.CoreV1().Pods(ns).List(metav1.ListOptions{})
			framework.ExpectNoError(err, "failed to list pods: %+v")
			for i := range podList.Items {
				framework.ExpectNotEqual(podList.Items[i].Spec.SecurityContext, nil, "Expected security context is not nil")
				framework.ExpectEqual(podList.Items[i].Spec.SecurityContext.RunAsUser, &userID, "Expected run as user ", userID)
				framework.ExpectEqual(podList.Items[i].Spec.SecurityContext.RunAsGroup, &groupID, "Expected run as group ", groupID)
				framework.ExpectEqual(podList.Items[i].Spec.SecurityContext.FSGroup, &groupID, "Expected fs group ", groupID)
			}
		})
	})

	ginkgo.Describe("[Feature]: TopologySpreadConstraint", func() {
		nodeZoneMap := map[string]string{}

		ginkgo.BeforeEach(func() {
			nodeList, err := c.CoreV1().Nodes().List(metav1.ListOptions{})
			framework.ExpectNoError(err, "failed to list nodes: %+v")
			for i := range nodeList.Items {
				node := &nodeList.Items[i]
				zone, ok := node.Labels[tests.LabelKeyTestingZone]
				framework.ExpectEqual(ok, true, "label %s should exist", tests.LabelKeyTestingZone)
				nodeZoneMap[node.Name] = zone
			}
		})

		ginkgo.It("TidbCluster global topology spread contraint", func() {
			ginkgo.By("Deploy tidbCluster")
			tc := fixture.GetTidbCluster(ns, "topology-test", utilimage.TiDBV4)
			tc.Spec.TopologySpreadConstraints = []v1alpha1.TopologySpreadConstraint{
				{
					TopologyKey: tests.LabelKeyTestingZone,
				},
			}
			// change to use default scheduler
			tc.Spec.SchedulerName = "default-scheduler"
			tc.Spec.PD.Replicas = 3
			tc.Spec.TiDB.Replicas = 2
			tc.Spec.TiKV.Replicas = 2

			tc = fixture.AddTiFlashForTidbCluster(tc)
			tc = fixture.AddTiCDCForTidbCluster(tc)
			tc = fixture.AddPumpForTidbCluster(tc)

			tc.Spec.TiFlash.Replicas = 2
			tc.Spec.TiCDC.Replicas = 2
			tc.Spec.Pump.Replicas = 2

			utiltc.MustCreateTCWithComponentsReady(genericCli, oa, tc, 5*time.Minute, 10*time.Second)
			podList, err := c.CoreV1().Pods(ns).List(metav1.ListOptions{})
			framework.ExpectNoError(err, "failed to list pods: %+v")

			err = validatePodSpread(podList.Items, nodeZoneMap, []string{label.PDLabelVal}, 1)
			framework.ExpectNoError(err, "failed even spread pd pods: %v")

			err = validatePodSpread(podList.Items, nodeZoneMap, []string{
				label.TiDBLabelVal,
				label.TiKVLabelVal,
				label.TiFlashLabelVal,
				label.TiCDCLabelVal,
				label.PumpLabelVal,
			}, 0)
			framework.ExpectNoError(err, "failed even spread pods: %v")
		})
	})
})

func validatePodSpread(pods []corev1.Pod, nodeZoneMap map[string]string, componentLabels []string, maxSkew int) error {
	zones := make([][2]int, len(componentLabels))
	for i := range pods {
		pod := &pods[i]
		framework.ExpectEqual(len(pod.Spec.TopologySpreadConstraints), 1, "Expected pod topology spread constraints are set")

		c, ok := pod.Labels[label.ComponentLabelKey]
		if !ok {
			continue
		}

		zone, ok := nodeZoneMap[pod.Spec.NodeName]
		if !ok {
			return fmt.Errorf("node %s has no zone label", pod.Spec.NodeName)
		}

		zoneId := 0
		switch zone {
		case "zone-0":
			zoneId = 0
		case "zone-1":
			zoneId = 1
		}

		for i, componentLabel := range componentLabels {
			if c == componentLabel {
				zones[i][zoneId]++
			}
		}
	}
	for i, componentLabel := range componentLabels {
		skew := zones[i][0] - zones[i][1]
		if skew < 0 {
			skew = -skew
		}
		if skew > maxSkew {
			return fmt.Errorf("%s pods are not even spread", componentLabel)
		}
	}
	return nil
}

// TODO: deprecate this
func newTidbClusterConfig(cfg *tests.Config, ns, clusterName, password, tcVersion string) tests.TidbClusterConfig {
	return tests.TidbClusterConfig{
		Namespace:   ns,
		ClusterName: clusterName,

		EnablePVReclaim:  false,
		OperatorTag:      cfg.OperatorTag,
		PDImage:          fmt.Sprintf("pingcap/pd:%s", tcVersion),
		TiKVImage:        fmt.Sprintf("pingcap/tikv:%s", tcVersion),
		TiDBImage:        fmt.Sprintf("pingcap/tidb:%s", tcVersion),
		PumpImage:        fmt.Sprintf("pingcap/tidb-binlog:%s", tcVersion),
		Password:         password,
		UserName:         "root",
		InitSecretName:   fmt.Sprintf("%s-set-secret", clusterName),
		BackupSecretName: fmt.Sprintf("%s-backup-secret", clusterName),
		BackupName:       "backup",
		Resources: map[string]string{
			"discovery.resources.limits.cpu":      "1000m",
			"discovery.resources.limits.memory":   "2Gi",
			"discovery.resources.requests.cpu":    "20m",
			"discovery.resources.requests.memory": "20Mi",
			"pd.resources.limits.cpu":             "1000m",
			"pd.resources.limits.memory":          "2Gi",
			"pd.resources.requests.cpu":           "20m",
			"pd.resources.requests.memory":        "20Mi",
			"tikv.resources.limits.cpu":           "2000m",
			"tikv.resources.limits.memory":        "4Gi",
			"tikv.resources.requests.cpu":         "20m",
			"tikv.resources.requests.memory":      "20Mi",
			"tidb.resources.limits.cpu":           "2000m",
			"tidb.resources.limits.memory":        "4Gi",
			"tidb.resources.requests.cpu":         "20m",
			"tidb.resources.requests.memory":      "20Mi",
			"pvReclaimPolicy":                     "Delete",
			"tidb.initSql":                        strconv.Quote("create database e2e;"),
			"discovery.image":                     cfg.OperatorImage,
		},
		Args:    map[string]string{},
		Monitor: true,
		BlockWriteConfig: blockwriter.Config{
			TableNum:    1,
			Concurrency: 1,
			BatchSize:   1,
			RawSize:     1,
		},
		TopologyKey:            "rack",
		EnableConfigMapRollout: true,
		ClusterVersion:         tcVersion,
	}
}<|MERGE_RESOLUTION|>--- conflicted
+++ resolved
@@ -1150,13 +1150,8 @@
 			framework.ExpectNoError(err, "wait for TidbCluster ready timeout: %q", tc.Name)
 
 			ginkgo.By("Creating heterogeneous tidb cluster")
-<<<<<<< HEAD
-			heterogeneousTc := fixture.GetTidbCluster(ns, heterogeneousTcName, utilimage.TiDBV5)
-=======
 			heterogeneousTc := fixture.GetTidbCluster(ns, heterogeneousTcName, utilimage.TiDBV4)
 			heterogeneousTc = fixture.AddTiFlashForTidbCluster(heterogeneousTc)
-
->>>>>>> 7147a6f0
 			heterogeneousTc.Spec.PD = nil
 			heterogeneousTc.Spec.TiKV.Replicas = 1
 			heterogeneousTc.Spec.TiDB.Replicas = 1
@@ -1381,13 +1376,9 @@
 			framework.ExpectNoError(err, "Expected TiDB cluster ready")
 
 			ginkgo.By("Deploy heterogeneous tc")
-<<<<<<< HEAD
-			heterogeneousTc := fixture.GetTidbCluster(ns, "heterogeneous", utilimage.TiDBV5)
-=======
 			heterogeneousTc := fixture.GetTidbCluster(ns, "heterogeneous", utilimage.TiDBV4)
 			heterogeneousTc = fixture.AddTiFlashForTidbCluster(heterogeneousTc)
 
->>>>>>> 7147a6f0
 			heterogeneousTc.Spec.PD = nil
 			heterogeneousTc.Spec.TiKV.Replicas = 1
 			heterogeneousTc.Spec.TiDB.Replicas = 1
@@ -1428,13 +1419,9 @@
 
 	ginkgo.It("[Feature: CDC]", func() {
 		ginkgo.By("Creating cdc cluster")
-<<<<<<< HEAD
-		fromTc := fixture.GetTidbCluster(ns, "cdc-source", utilimage.TiDBV5)
-=======
 		fromTc := fixture.GetTidbCluster(ns, "cdc-source", utilimage.TiDBV4)
 		fromTc = fixture.AddTiCDCForTidbCluster(fromTc)
 
->>>>>>> 7147a6f0
 		fromTc.Spec.PD.Replicas = 3
 		fromTc.Spec.TiKV.Replicas = 3
 		fromTc.Spec.TiDB.Replicas = 2
@@ -1480,42 +1467,6 @@
 		log.Logf("CDC works as expected")
 	})
 
-<<<<<<< HEAD
-	ginkgo.Context("when stores number is equal to 3", func() {
-		ginkgo.It("forbid to scale in TiKV and the state of all stores are up", func() {
-			ginkgo.By("Deploy initial tc")
-			tc := fixture.GetTidbCluster(ns, "scale-in-tikv", utilimage.TiDBV5)
-			tc, err := cli.PingcapV1alpha1().TidbClusters(tc.Namespace).Create(tc)
-			framework.ExpectNoError(err, "Expected create tidbcluster")
-			err = oa.WaitForTidbClusterReady(tc, 30*time.Minute, 5*time.Second)
-			framework.ExpectNoError(err, "Expected get tidbcluster")
-
-			ginkgo.By("Scale in tikv to 2 replicas")
-			err = controller.GuaranteedUpdate(genericCli, tc, func() error {
-				tc.Spec.TiKV.Replicas = 2
-				return nil
-			})
-			framework.ExpectNoError(err, "failed to scale in tikv")
-
-			ginkgo.By("Expect up stores number stays 3")
-			pdClient, cancel, err := proxiedpdclient.NewProxiedPDClient(c, fw, ns, tc.Name, false)
-			framework.ExpectNoError(err, "create pdClient error")
-			defer cancel()
-			storesInfo, err := pdClient.GetStores()
-			framework.ExpectNoError(err, "get stores info error")
-
-			_ = wait.PollImmediate(5*time.Second, 3*time.Minute, func() (bool, error) {
-				framework.ExpectEqual(storesInfo.Count, 3, "Expect number of stores is 3")
-				for _, store := range storesInfo.Stores {
-					framework.ExpectEqual(store.Store.StateName, "Up", "Expect state of stores are Up")
-				}
-				return false, nil
-			})
-		})
-	})
-
-=======
->>>>>>> 7147a6f0
 	ginkgo.It("TiKV should mount multiple pvc", func() {
 		ginkgo.By("Deploy initial tc with addition")
 		clusterName := "tidb-multiple-pvc-scale"
