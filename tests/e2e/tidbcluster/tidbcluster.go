// Copyright 2019 PingCAP, Inc.
//
// Licensed under the Apache License, Version 2.0 (the "License");
// you may not use this file except in compliance with the License.
// You may obtain a copy of the License at
//
//     http://www.apache.org/licenses/LICENSE-2.0
//
// Unless required by applicable law or agreed to in writing, software
// distributed under the License is distributed on an "AS IS" BASIS,
// See the License for the specific language governing permissions and
// limitations under the License.

package tidbcluster

import (
	"context"
	"fmt"
	_ "net/http/pprof"
	"strconv"
	"strings"
	"time"

	"github.com/onsi/ginkgo"
	"github.com/onsi/gomega"
	astsHelper "github.com/pingcap/advanced-statefulset/client/apis/apps/v1/helper"
	asclientset "github.com/pingcap/advanced-statefulset/client/client/clientset/versioned"
	"github.com/pingcap/tidb-operator/pkg/apis/pingcap/v1alpha1"
	"github.com/pingcap/tidb-operator/pkg/client/clientset/versioned"
	"github.com/pingcap/tidb-operator/pkg/controller"
	"github.com/pingcap/tidb-operator/pkg/features"
	"github.com/pingcap/tidb-operator/pkg/label"
	"github.com/pingcap/tidb-operator/pkg/manager/member"
	"github.com/pingcap/tidb-operator/pkg/monitor/monitor"
	"github.com/pingcap/tidb-operator/pkg/scheme"
	tcconfig "github.com/pingcap/tidb-operator/pkg/util/config"
	"github.com/pingcap/tidb-operator/tests"
	e2econfig "github.com/pingcap/tidb-operator/tests/e2e/config"
	e2eframework "github.com/pingcap/tidb-operator/tests/e2e/framework"
	utilimage "github.com/pingcap/tidb-operator/tests/e2e/util/image"
	utilpod "github.com/pingcap/tidb-operator/tests/e2e/util/pod"
	"github.com/pingcap/tidb-operator/tests/e2e/util/portforward"
	"github.com/pingcap/tidb-operator/tests/e2e/util/proxiedpdclient"
	utiltc "github.com/pingcap/tidb-operator/tests/e2e/util/tidbcluster"
	"github.com/pingcap/tidb-operator/tests/pkg/apimachinery"
	"github.com/pingcap/tidb-operator/tests/pkg/blockwriter"
	"github.com/pingcap/tidb-operator/tests/pkg/fixture"
	corev1 "k8s.io/api/core/v1"
	apiextensionsclientset "k8s.io/apiextensions-apiserver/pkg/client/clientset/clientset"
	"k8s.io/apimachinery/pkg/api/errors"
	apierrors "k8s.io/apimachinery/pkg/api/errors"
	"k8s.io/apimachinery/pkg/api/resource"
	metav1 "k8s.io/apimachinery/pkg/apis/meta/v1"
	"k8s.io/apimachinery/pkg/labels"
	utilversion "k8s.io/apimachinery/pkg/util/version"
	"k8s.io/apimachinery/pkg/util/wait"
	clientset "k8s.io/client-go/kubernetes"
	typedappsv1 "k8s.io/client-go/kubernetes/typed/apps/v1"
	restclient "k8s.io/client-go/rest"
	aggregatorclient "k8s.io/kube-aggregator/pkg/client/clientset_generated/clientset"
	"k8s.io/kubernetes/test/e2e/framework"
	"k8s.io/kubernetes/test/e2e/framework/log"
	"k8s.io/kubernetes/test/e2e/framework/pod"
	"k8s.io/kubernetes/test/utils"
	"k8s.io/utils/pointer"
	ctrlCli "sigs.k8s.io/controller-runtime/pkg/client"
)

var _ = ginkgo.Describe("TiDBCluster", func() {
	f := e2eframework.NewDefaultFramework("tidb-cluster")

	var ns string
	var c clientset.Interface
	var cli versioned.Interface
	var asCli asclientset.Interface
	var aggrCli aggregatorclient.Interface
	var apiExtCli apiextensionsclientset.Interface
	var oa *tests.OperatorActions
	var cfg *tests.Config
	var config *restclient.Config
	var ocfg *tests.OperatorConfig
	var genericCli ctrlCli.Client
	var fwCancel context.CancelFunc
	var fw portforward.PortForward
	/**
	 * StatefulSet or AdvancedStatefulSet getter interface.
	 */
	var stsGetter typedappsv1.StatefulSetsGetter
	var crdUtil *tests.CrdTestUtil

	ginkgo.BeforeEach(func() {
		ns = f.Namespace.Name
		c = f.ClientSet
		var err error
		config, err = framework.LoadConfig()
		framework.ExpectNoError(err, "failed to load config")
		cli, err = versioned.NewForConfig(config)
		framework.ExpectNoError(err, "failed to create clientset for pingcap")
		asCli, err = asclientset.NewForConfig(config)
		framework.ExpectNoError(err, "failed to create clientset for advanced-statefulset")
		genericCli, err = ctrlCli.New(config, ctrlCli.Options{Scheme: scheme.Scheme})
		framework.ExpectNoError(err, "failed to create clientset for controller-runtime")
		aggrCli, err = aggregatorclient.NewForConfig(config)
		framework.ExpectNoError(err, "failed to create clientset kube-aggregator")
		apiExtCli, err = apiextensionsclientset.NewForConfig(config)
		framework.ExpectNoError(err, "failed to create clientset apiextensions-apiserver")
		clientRawConfig, err := e2econfig.LoadClientRawConfig()
		framework.ExpectNoError(err, "failed to load raw config for tidb-operator")
		ctx, cancel := context.WithCancel(context.Background())
		fw, err = portforward.NewPortForwarder(ctx, e2econfig.NewSimpleRESTClientGetter(clientRawConfig))
		framework.ExpectNoError(err, "failed to create port forwarder")
		fwCancel = cancel
		cfg = e2econfig.TestConfig
		// OperatorFeatures := map[string]bool{"AutoScaling": true}
		// cfg.OperatorFeatures = OperatorFeatures
		ocfg = e2econfig.NewDefaultOperatorConfig(cfg)
		if ocfg.Enabled(features.AdvancedStatefulSet) {
			stsGetter = astsHelper.NewHijackClient(c, asCli).AppsV1()
		} else {
			stsGetter = c.AppsV1()
		}
		oa = tests.NewOperatorActions(cli, c, asCli, aggrCli, apiExtCli, tests.DefaultPollInterval, ocfg, e2econfig.TestConfig, nil, fw, f)
		crdUtil = tests.NewCrdTestUtil(cli, c, asCli, stsGetter)
	})

	ginkgo.AfterEach(func() {
		if fwCancel != nil {
			fwCancel()
		}
	})

	// basic deploy, scale out, scale in, change configuration tests
	ginkgo.Describe("when using version", func() {
		versions := []string{utilimage.TiDBV3, utilimage.TiDBV4}
		for _, version := range versions {
			version := version
			versionDashed := strings.ReplaceAll(version, ".", "-")
			ginkgo.Context(version, func() {
				ginkgo.It("should scale out tc successfully", func() {
					ginkgo.By("Deploy a basic tc")
					tc := fixture.GetTidbCluster(ns, fmt.Sprintf("basic-%s", versionDashed), version)
					tc.Spec.TiDB.Replicas = 1
					tc.Spec.TiKV.SeparateRocksDBLog = pointer.BoolPtr(true)
					tc.Spec.TiKV.SeparateRaftLog = pointer.BoolPtr(true)
					tc.Spec.TiKV.LogTailer = &v1alpha1.LogTailerSpec{
						ResourceRequirements: corev1.ResourceRequirements{
							Requests: corev1.ResourceList{
								corev1.ResourceCPU:    resource.MustParse("100m"),
								corev1.ResourceMemory: resource.MustParse("100Mi"),
							},
							Limits: corev1.ResourceList{
								corev1.ResourceCPU:    resource.MustParse("100m"),
								corev1.ResourceMemory: resource.MustParse("100Mi"),
							},
						},
					}
					_, err := cli.PingcapV1alpha1().TidbClusters(tc.Namespace).Create(tc)
					framework.ExpectNoError(err, "failed to create TidbCluster: %q", tc.Name)
					err = oa.WaitForTidbClusterReady(tc, 30*time.Minute, 30*time.Second)
					framework.ExpectNoError(err, "failed to wait for TidbCluster ready: %q", tc.Name)
					err = crdUtil.CheckDisasterTolerance(tc)
					framework.ExpectNoError(err, "failed to check disaster tolerance for TidbCluster: %q", tc.Name)

					ginkgo.By("scale out tidb, tikv, pd")
					err = controller.GuaranteedUpdate(genericCli, tc, func() error {
						tc.Spec.TiDB.Replicas = 2
						tc.Spec.TiKV.Replicas = 4
						// this must be 5, or one pd pod will not be scheduled, reference: https://docs.pingcap.com/tidb-in-kubernetes/stable/tidb-scheduler#pd-component
						tc.Spec.PD.Replicas = 5
						return nil
					})
					framework.ExpectNoError(err, "failed to scale out TidbCluster: %q", tc.Name)
					err = oa.WaitForTidbClusterReady(tc, 30*time.Minute, 5*time.Second)
					framework.ExpectNoError(err, "failed to wait for TidbCluster ready: %q", tc.Name)
					err = crdUtil.CheckDisasterTolerance(tc)
					framework.ExpectNoError(err, "failed to check disaster tolerance for TidbCluster: %q", tc.Name)
				})

				ginkgo.It("should scale in tc successfully", func() {
					ginkgo.By("Deploy a basic tc")
					tc := fixture.GetTidbCluster(ns, fmt.Sprintf("basic-%s", versionDashed), version)
					tc.Spec.TiKV.Replicas = 4
					tc.Spec.PD.Replicas = 5
					_, err := cli.PingcapV1alpha1().TidbClusters(tc.Namespace).Create(tc)
					framework.ExpectNoError(err, "failed to create TidbCluster: %q", tc.Name)
					err = oa.WaitForTidbClusterReady(tc, 30*time.Minute, 30*time.Second)
					framework.ExpectNoError(err, "failed to wait for TidbCluster ready: %q", tc.Name)
					err = crdUtil.CheckDisasterTolerance(tc)
					framework.ExpectNoError(err, "failed to check disaster tolerance for TidbCluster: %q", tc.Name)

					ginkgo.By("Scale in tidb, tikv, pd")
					err = controller.GuaranteedUpdate(genericCli, tc, func() error {
						tc.Spec.TiDB.Replicas = 1
						tc.Spec.TiKV.Replicas = 3
						tc.Spec.PD.Replicas = 3
						return nil
					})
					framework.ExpectNoError(err, "failed to scale in TidbCluster: %q", tc.Name)
					err = oa.WaitForTidbClusterReady(tc, 30*time.Minute, 5*time.Second)
					framework.ExpectNoError(err, "failed to wait for TidbCluster ready: %q", tc.Name)
					err = crdUtil.CheckDisasterTolerance(tc)
					framework.ExpectNoError(err, "failed to check disaster tolerance for TidbCluster: %q", tc.Name)
				})

				ginkgo.It("should change configurations successfully", func() {
					ginkgo.By("Deploy a basic tc")
					tc := fixture.GetTidbCluster(ns, fmt.Sprintf("basic-%s", versionDashed), version)
					tc.Spec.TiDB.Replicas = 1
					_, err := cli.PingcapV1alpha1().TidbClusters(tc.Namespace).Create(tc)
					framework.ExpectNoError(err, "failed to create TidbCluster: %q", tc.Name)
					err = oa.WaitForTidbClusterReady(tc, 30*time.Minute, 30*time.Second)
					framework.ExpectNoError(err, "failed to wait for TidbCluster ready: %q", tc.Name)
					err = crdUtil.CheckDisasterTolerance(tc)
					framework.ExpectNoError(err, "failed to check disaster tolerance for TidbCluster: %q", tc.Name)

					ginkgo.By("Change configuration")
					err = controller.GuaranteedUpdate(genericCli, tc, func() error {
						tc.Spec.ConfigUpdateStrategy = v1alpha1.ConfigUpdateStrategyRollingUpdate
						tc.Spec.PD.MaxFailoverCount = pointer.Int32Ptr(4)
						tc.Spec.TiKV.MaxFailoverCount = pointer.Int32Ptr(4)
						tc.Spec.TiDB.MaxFailoverCount = pointer.Int32Ptr(4)
						return nil
					})
					framework.ExpectNoError(err, "failed to change configuration of TidbCluster: %q", tc.Name)
					err = oa.WaitForTidbClusterReady(tc, 30*time.Minute, 5*time.Second)
					framework.ExpectNoError(err, "failed to wait for TidbCluster ready: %q", tc.Name)
				})
			})
		}
	})

	/**
	 * This test case switches back and forth between pod network and host network of a single cluster.
	 * Note that only one cluster can run in host network mode at the same time.
	 */
	ginkgo.It("should switch between pod network and host network", func() {
		if !ocfg.Enabled(features.AdvancedStatefulSet) {
			serverVersion, err := c.Discovery().ServerVersion()
			framework.ExpectNoError(err, "failed to fetch Kubernetes version")
			sv := utilversion.MustParseSemantic(serverVersion.GitVersion)
			log.Logf("ServerVersion: %v", serverVersion.String())
			if sv.LessThan(utilversion.MustParseSemantic("v1.13.11")) || // < v1.13.11
				(sv.AtLeast(utilversion.MustParseSemantic("v1.14.0")) && sv.LessThan(utilversion.MustParseSemantic("v1.14.7"))) || // >= v1.14.0 and < v1.14.7
				(sv.AtLeast(utilversion.MustParseSemantic("v1.15.0")) && sv.LessThan(utilversion.MustParseSemantic("v1.15.4"))) { // >= v1.15.0 and < v1.15.4
				// https://github.com/pingcap/tidb-operator/issues/1042#issuecomment-547742565
				framework.Skipf("Skipping HostNetwork test. Kubernetes %v has a bug that StatefulSet may apply revision incorrectly, HostNetwork cannot work well in this cluster", serverVersion)
			}
			log.Logf("Testing HostNetwork feature with Kubernetes %v", serverVersion)
		} else {
			log.Logf("Testing HostNetwork feature with Advanced StatefulSet")
		}

		ginkgo.By("Deploy initial tc")
		clusterName := "host-network"
		tc := fixture.GetTidbCluster(ns, clusterName, utilimage.TiDBV4)
		// Set some properties
		tc.Spec.PD.Replicas = 1
		tc.Spec.TiKV.Replicas = 1
		tc.Spec.TiDB.Replicas = 1
		// Create and wait for tidbcluster ready
		utiltc.MustCreateTCWithComponentsReady(genericCli, oa, tc, 6*time.Minute, 5*time.Second)
		ginkgo.By("Switch to host network")
		// TODO: Considering other components?
		err := controller.GuaranteedUpdate(genericCli, tc, func() error {
			tc.Spec.PD.HostNetwork = pointer.BoolPtr(true)
			tc.Spec.TiKV.HostNetwork = pointer.BoolPtr(true)
			tc.Spec.TiDB.HostNetwork = pointer.BoolPtr(true)
			return nil
		})
		framework.ExpectNoError(err, "failed to switch to host network, TidbCluster: %q", tc.Name)
		err = oa.WaitForTidbClusterReady(tc, 3*time.Minute, 5*time.Second)
		framework.ExpectNoError(err, "failed to wait for TidbCluster ready: %q", tc.Name)

		ginkgo.By("Switch back to pod network")
		err = controller.GuaranteedUpdate(genericCli, tc, func() error {
			tc.Spec.PD.HostNetwork = pointer.BoolPtr(false)
			tc.Spec.TiKV.HostNetwork = pointer.BoolPtr(false)
			tc.Spec.TiDB.HostNetwork = pointer.BoolPtr(false)
			return nil
		})
		framework.ExpectNoError(err, "failed to switch to pod network, TidbCluster: %q", tc.Name)
		err = oa.WaitForTidbClusterReady(tc, 3*time.Minute, 5*time.Second)
		framework.ExpectNoError(err, "failed to wait for TidbCluster ready: %q", tc.Name)
	})

	ginkgo.It("should upgrade TidbCluster with webhook enabled", func() {
		ginkgo.By("Creating webhook certs and self signing it")
		svcName := "webhook"
		certCtx, err := apimachinery.SetupServerCert(ns, svcName)
		framework.ExpectNoError(err, "failed to setup certs for apimachinery webservice %s", tests.WebhookServiceName)

		ginkgo.By("Starting webhook pod")
		webhookPod, svc := startWebhook(c, cfg.E2EImage, ns, svcName, certCtx.Cert, certCtx.Key)

		ginkgo.By("Register webhook")
		oa.RegisterWebHookAndServiceOrDie(ocfg.WebhookConfigName, ns, svc.Name, certCtx)

		ginkgo.By("Deploying tidb cluster")
		clusterName := "webhook-upgrade-cluster"
		tc := fixture.GetTidbCluster(ns, clusterName, utilimage.TiDBV4Prev)
		tc.Spec.PD.Replicas = 3
		// Deploy
		utiltc.MustCreateTCWithComponentsReady(genericCli, oa, tc, 6*time.Minute, 5*time.Second)

		ginkgo.By(fmt.Sprintf("Upgrading tidb cluster from %s to %s", tc.Spec.Version, utilimage.TiDBV4))
		err = controller.GuaranteedUpdate(genericCli, tc, func() error {
			tc.Spec.Version = utilimage.TiDBV4
			return nil
		})
		framework.ExpectNoError(err, "failed to upgrade TidbCluster: %q", tc.Name)
		err = oa.WaitForTidbClusterReady(tc, 10*time.Minute, 5*time.Second)
		framework.ExpectNoError(err, "failed to wait for TidbCluster ready: %q", tc.Name)

		ginkgo.By("Check webhook is still running")
		webhookPod, err = c.CoreV1().Pods(webhookPod.Namespace).Get(webhookPod.Name, metav1.GetOptions{})
		framework.ExpectNoError(err, "failed to get webhook pod %s/%s", webhookPod.Namespace, webhookPod.Name)
		if webhookPod.Status.Phase != corev1.PodRunning {
			logs, err := pod.GetPodLogs(c, webhookPod.Namespace, webhookPod.Name, "webhook")
			framework.ExpectNoError(err, "failed to get pod log %s/%s", webhookPod.Namespace, webhookPod.Name)
			log.Logf("webhook logs: %s", logs)
			log.Fail("webhook pod is not running")
		}

		ginkgo.By("Clean up webhook")
		oa.CleanWebHookAndServiceOrDie(ocfg.WebhookConfigName)
	})

	ginkgo.Context("[Feature: Helm Chart migrate to CR]", func() {
		ginkgo.It("should keep tidb service in sync", func() {
			ginkgo.By("Deploy initial tc")
			tcCfg := newTidbClusterConfig(e2econfig.TestConfig, ns, "service", "admin", utilimage.TiDBV4)
			tcCfg.Resources["pd.replicas"] = "1"
			tcCfg.Resources["tidb.replicas"] = "1"
			tcCfg.Resources["tikv.replicas"] = "1"
			oa.DeployTidbClusterOrDie(&tcCfg)
			oa.CheckTidbClusterStatusOrDie(&tcCfg)

			ns := tcCfg.Namespace
			tcName := tcCfg.ClusterName

			oldSvc, err := c.CoreV1().Services(ns).Get(controller.TiDBMemberName(tcName), metav1.GetOptions{})
			framework.ExpectNoError(err, "failed to get service for TidbCluster: %v", tcCfg)
			tc, err := cli.PingcapV1alpha1().TidbClusters(ns).Get(tcName, metav1.GetOptions{})
			framework.ExpectNoError(err, "failed to get TidbCluster: %v", tcCfg)
			// TODO: If use framework.ExpectNoError here, will report error: <*v1.OwnerReference | 0x0>: nil to equal <nil>: nil.
			if isNil, err := gomega.BeNil().Match(metav1.GetControllerOf(oldSvc)); !isNil {
				log.Failf("Expected TiDB service created by helm chart is orphaned: %v", err)
			}

			ginkgo.By("Adopt orphaned service created by helm")
			err = controller.GuaranteedUpdate(genericCli, tc, func() error {
				tc.Spec.TiDB.Service = &v1alpha1.TiDBServiceSpec{}
				return nil
			})
			framework.ExpectNoError(err, "failed to update tidb service of TidbCluster: %q", tc.Name)
			err = wait.PollImmediate(5*time.Second, 2*time.Minute, func() (bool, error) {
				svc, err := c.CoreV1().Services(ns).Get(controller.TiDBMemberName(tcName), metav1.GetOptions{})
				if err != nil {
					if errors.IsNotFound(err) {
						return false, err
					}
					log.Logf("failed to get TiDB service: %v", err)
					return false, nil
				}
				owner := metav1.GetControllerOf(svc)
				if owner == nil {
					log.Logf("tidb service has not been adopted by TidbCluster yet")
					return false, nil
				}
				framework.ExpectEqual(metav1.IsControlledBy(svc, tc), true, "Expected tidb service owner is TidbCluster")
				framework.ExpectEqual(svc.Spec.ClusterIP, oldSvc.Spec.ClusterIP, "tidb service ClusterIP should be stable across adopting and updating")
				return true, nil
			})
			framework.ExpectNoError(err, "failed to wait for TidbCluster managed svc to be ready: %q", tc.Name)

			ginkgo.By("Updating TiDB service")
			trafficPolicy := corev1.ServiceExternalTrafficPolicyTypeLocal
			err = controller.GuaranteedUpdate(genericCli, tc, func() error {
				tc.Spec.TiDB.Service.Type = corev1.ServiceTypeNodePort
				tc.Spec.TiDB.Service.ExternalTrafficPolicy = &trafficPolicy
				tc.Spec.TiDB.Service.Annotations = map[string]string{
					"test": "test",
				}
				return nil
			})
			framework.ExpectNoError(err, "failed to update tidb service of TidbCluster: %q", tc.Name)

			ginkgo.By("Waiting for the TiDB service to be synced")
			err = wait.PollImmediate(5*time.Second, 2*time.Minute, func() (bool, error) {
				svc, err := c.CoreV1().Services(ns).Get(controller.TiDBMemberName(tcName), metav1.GetOptions{})
				if err != nil {
					if errors.IsNotFound(err) {
						return false, err
					}
					log.Logf("error get TiDB service: %v", err)
					return false, nil
				}
				if isEqual, err := gomega.Equal(corev1.ServiceTypeNodePort).Match(svc.Spec.Type); !isEqual {
					log.Logf("tidb service type is not %s, %v", corev1.ServiceTypeNodePort, err)
					return false, nil
				}
				if isEqual, err := gomega.Equal(trafficPolicy).Match(svc.Spec.ExternalTrafficPolicy); !isEqual {
					log.Logf("tidb service traffic policy is not %s, %v", svc.Spec.ExternalTrafficPolicy, err)
					return false, nil
				}
				if haveKV, err := gomega.HaveKeyWithValue("test", "test").Match(svc.Annotations); !haveKV {
					log.Logf("tidb service has no annotation test=test, %v", err)
					return false, nil
				}
				return true, nil
			})
			framework.ExpectNoError(err, "failed to wait for TidbCluster managed svc to be ready: %q", tc.Name)
		})
		// Basic IT for managed in TidbCluster CR
		// TODO: deploy pump through CR in backup and restore
		// TODO: Add pump configmap rolling-update case
		ginkgo.It("should adopt helm created pump with TidbCluster CR", func() {
			ginkgo.By("Deploy initial tc")
			tcCfg := newTidbClusterConfig(e2econfig.TestConfig, ns, "pump", "admin", utilimage.TiDBV4)
			tcCfg.Resources["pd.replicas"] = "1"
			tcCfg.Resources["tikv.replicas"] = "1"
			tcCfg.Resources["tidb.replicas"] = "1"
			oa.DeployTidbClusterOrDie(&tcCfg)
			oa.CheckTidbClusterStatusOrDie(&tcCfg)

			ginkgo.By("Deploy pump using helm")
			err := oa.DeployAndCheckPump(&tcCfg)
			framework.ExpectNoError(err, "failed to deploy pump for TidbCluster: %v", tcCfg)

			tc, err := cli.PingcapV1alpha1().TidbClusters(tcCfg.Namespace).Get(tcCfg.ClusterName, metav1.GetOptions{})
			framework.ExpectNoError(err, "failed to get TidbCluster: %v", tcCfg)

			// If using advanced statefulset, we must upgrade all Kubernetes statefulsets to advanced statefulsets first.
			if ocfg.Enabled(features.AdvancedStatefulSet) {
				log.Logf("advanced statefulset enabled, upgrading all sts to asts")
				stsList, err := c.AppsV1().StatefulSets(ns).List(metav1.ListOptions{})
				framework.ExpectNoError(err, "failed to list statefulsets in ns %s", ns)
				for _, sts := range stsList.Items {
					_, err = astsHelper.Upgrade(c, asCli, &sts)
					framework.ExpectNoError(err, "failed to upgrade statefulset %s/%s", sts.Namespace, sts.Name)
				}
			}

			oldPumpSet, err := stsGetter.StatefulSets(tc.Namespace).Get(controller.PumpMemberName(tc.Name), metav1.GetOptions{})
			framework.ExpectNoError(err, "failed to get statefulset for pump: %q", tc.Name)

			oldRev := oldPumpSet.Status.CurrentRevision
			framework.ExpectEqual(oldPumpSet.Status.UpdateRevision, oldRev, "Expected pump is not upgrading")

			ginkgo.By("Update tc.spec.pump")
			err = controller.GuaranteedUpdate(genericCli, tc, func() error {
				pullPolicy := corev1.PullIfNotPresent
				updateStrategy := v1alpha1.ConfigUpdateStrategyInPlace
				tc.Spec.Pump = &v1alpha1.PumpSpec{
					BaseImage: "pingcap/tidb-binlog",
					ComponentSpec: v1alpha1.ComponentSpec{
						Version:         &tcCfg.ClusterVersion,
						ImagePullPolicy: &pullPolicy,
						Affinity: &corev1.Affinity{
							PodAntiAffinity: &corev1.PodAntiAffinity{
								PreferredDuringSchedulingIgnoredDuringExecution: []corev1.WeightedPodAffinityTerm{
									{
										PodAffinityTerm: corev1.PodAffinityTerm{
											Namespaces:  []string{tcCfg.Namespace},
											TopologyKey: "rack",
										},
										Weight: 50,
									},
								},
							},
						},
						Tolerations: []corev1.Toleration{
							{
								Effect:   corev1.TaintEffectNoSchedule,
								Key:      "node-role",
								Operator: corev1.TolerationOpEqual,
								Value:    "tidb",
							},
						},
						SchedulerName:        pointer.StringPtr("default-scheduler"),
						ConfigUpdateStrategy: &updateStrategy,
					},
					Replicas: 1,
					ResourceRequirements: corev1.ResourceRequirements{
						Requests: corev1.ResourceList{
							corev1.ResourceStorage: resource.MustParse("10Gi"),
						},
					},
					Config: tcconfig.New(map[string]interface{}{
						"addr":               "0.0.0.0:8250",
						"gc":                 7,
						"data-dir":           "/data",
						"heartbeat-interval": 2,
					}),
				}
				return nil
			})
			framework.ExpectNoError(err, "failed to update TidbCluster: %q", tc.Name)

			ginkgo.By("Wait for pump sts to be controlled by tc")
			err = wait.PollImmediate(5*time.Second, 5*time.Minute, func() (bool, error) {
				pumpSet, err := stsGetter.StatefulSets(tc.Namespace).Get(controller.PumpMemberName(tc.Name), metav1.GetOptions{})
				if errors.IsNotFound(err) {
					return false, err
				}
				if err != nil {
					log.Logf("error get pump statefulset: %v", err)
					return false, nil
				}
				if !metav1.IsControlledBy(pumpSet, tc) {
					log.Logf("expect pump statefulset adopted by tidbcluster, still waiting...")
					return false, nil
				}
				// The desired state encoded in CRD should be exactly same with the one created by helm chart
				framework.ExpectEqual(pumpSet.Status.CurrentRevision, oldRev, "Expected no rolling-update when adopting pump statefulset")
				framework.ExpectEqual(pumpSet.Status.UpdateRevision, oldRev, "Expected no rolling-update when adopting pump statefulset")

				cmName := member.FindConfigMapVolume(&pumpSet.Spec.Template.Spec, func(name string) bool {
					return strings.HasPrefix(name, controller.PumpMemberName(tc.Name))
				})
				if cmName == "" {
					log.Fail("cannot find configmap used by pump statefulset")
				}
				pumpConfigMap, err := c.CoreV1().ConfigMaps(tc.Namespace).Get(cmName, metav1.GetOptions{})
				if errors.IsNotFound(err) {
					return false, err
				}
				if err != nil {
					log.Logf("error get pump configmap: %v", err)
					return false, nil
				}
				if !metav1.IsControlledBy(pumpConfigMap, tc) {
					log.Logf("expect pump configmap adopted by tidbcluster, still waiting...")
					return false, nil
				}

				pumpPeerSvc, err := c.CoreV1().Services(tc.Namespace).Get(controller.PumpPeerMemberName(tc.Name), metav1.GetOptions{})
				if errors.IsNotFound(err) {
					return false, err
				}
				if err != nil {
					log.Logf("error get pump peer service: %v", err)
					return false, nil
				}
				if !metav1.IsControlledBy(pumpPeerSvc, tc) {
					log.Logf("expect pump peer service adopted by tidbcluster, still waiting...")
					return false, nil
				}
				return true, nil
			})
			framework.ExpectNoError(err, "failed to wait for pump to be controlled by TidbCluster: %q", tc.Name)
		})

		ginkgo.It("should migrate from helm to CR", func() {
			ginkgo.By("Deploy initial tc")
			tcCfg := newTidbClusterConfig(e2econfig.TestConfig, ns, "helm-migration", "admin", utilimage.TiDBV4)
			tcCfg.Resources["pd.replicas"] = "1"
			tcCfg.Resources["tikv.replicas"] = "1"
			tcCfg.Resources["tidb.replicas"] = "1"
			oa.DeployTidbClusterOrDie(&tcCfg)
			oa.CheckTidbClusterStatusOrDie(&tcCfg)

			tc, err := cli.PingcapV1alpha1().TidbClusters(tcCfg.Namespace).Get(tcCfg.ClusterName, metav1.GetOptions{})
			framework.ExpectNoError(err, "failed to get TidbCluster: %v", tcCfg)

			ginkgo.By("Discovery service should be reconciled by tidb-operator")
			discoveryName := controller.DiscoveryMemberName(tc.Name)
			discoveryDeploy, err := c.AppsV1().Deployments(tc.Namespace).Get(discoveryName, metav1.GetOptions{})
			framework.ExpectNoError(err, "failed to get discovery deployment for TidbCluster: %q", tc.Name)
			WaitObjectToBeControlledByOrDie(genericCli, discoveryDeploy, tc, 5*time.Minute)

			err = utils.WaitForDeploymentComplete(c, discoveryDeploy, log.Logf, 10*time.Second, 5*time.Minute)
			framework.ExpectNoError(err, "waiting for discovery deployment timeout, should be healthy after managed by tidb-operator: %v", discoveryDeploy)

			ginkgo.By("Delete the discovery deployment and wait for recreation by tc")
			err = genericCli.Delete(context.TODO(), discoveryDeploy)
			framework.ExpectNoError(err, "failed to delete discovery deployment: %v", discoveryDeploy)

			err = wait.PollImmediate(5*time.Second, 2*time.Minute, func() (bool, error) {
				_, err := c.AppsV1().Deployments(tc.Namespace).Get(discoveryName, metav1.GetOptions{})
				if err != nil {
					log.Logf("wait discovery deployment get created again: %v", err)
					return false, nil
				}
				return true, nil
			})
			framework.ExpectNoError(err, "Discovery Deployment should be recovered by tidb-operator after deletion")

			ginkgo.By("Change configmaps in TidbCluster CR in-place")
			// TODO: modify other cases to manage TiDB configmap in CRD by default
			setNameToRevision := map[string]string{
				controller.PDMemberName(tc.Name):   "",
				controller.TiKVMemberName(tc.Name): "",
				controller.TiDBMemberName(tc.Name): "",
			}

			for setName := range setNameToRevision {
				oldSet, err := stsGetter.StatefulSets(tc.Namespace).Get(setName, metav1.GetOptions{})
				framework.ExpectNoError(err, "Expected to get statefulset %s", setName)

				oldRev := oldSet.Status.CurrentRevision
				framework.ExpectEqual(oldSet.Status.UpdateRevision, oldRev, "Expected statefulset %s is not upgrading", setName)

				setNameToRevision[setName] = oldRev
			}

			tc, err = cli.PingcapV1alpha1().TidbClusters(tcCfg.Namespace).Get(tcCfg.ClusterName, metav1.GetOptions{})
			framework.ExpectNoError(err, "Expected to get tidbcluster")
			err = controller.GuaranteedUpdate(genericCli, tc, func() error {
				updateStrategy := v1alpha1.ConfigUpdateStrategyInPlace
				tc.Spec.TiDB.Config = v1alpha1.NewTiDBConfig()
				tc.Spec.TiDB.ConfigUpdateStrategy = &updateStrategy
				tc.Spec.TiKV.Config = v1alpha1.NewTiKVConfig()
				tc.Spec.TiKV.ConfigUpdateStrategy = &updateStrategy
				tc.Spec.PD.Config = v1alpha1.NewPDConfig()
				tc.Spec.PD.ConfigUpdateStrategy = &updateStrategy
				return nil
			})
			framework.ExpectNoError(err, "failed to update configs of TidbCluster: %q", tc.Name)

			ginkgo.By("Wait for a while to ensure no rolling-update happens to pd, tikv, tidb sts")
			err = wait.PollImmediate(10*time.Second, 2*time.Minute, func() (bool, error) {
				tc, err := cli.PingcapV1alpha1().TidbClusters(tcCfg.Namespace).Get(tcCfg.ClusterName, metav1.GetOptions{})
				framework.ExpectNoError(err, "Expected get tidbcluster")
				framework.ExpectEqual(tc.Status.PD.Phase, v1alpha1.NormalPhase, "PD should not be updated")
				framework.ExpectEqual(tc.Status.TiKV.Phase, v1alpha1.NormalPhase, "TiKV should not be updated")
				framework.ExpectEqual(tc.Status.TiDB.Phase, v1alpha1.NormalPhase, "TiDB should not be updated")

				for setName, oldRev := range setNameToRevision {
					newSet, err := stsGetter.StatefulSets(tc.Namespace).Get(setName, metav1.GetOptions{})
					framework.ExpectNoError(err, "Expected get tidb statefulset")
					framework.ExpectEqual(newSet.Status.CurrentRevision, oldRev, "Expected no rolling-update of %s when manage config in-place", setName)
					framework.ExpectEqual(newSet.Status.UpdateRevision, oldRev, "Expected no rolling-update of %s when manage config in-place", setName)
				}
				return false, nil
			})
			framework.ExpectEqual(err, wait.ErrWaitTimeout, "Unexpected error when checking tidb statefulset will not get rolling-update: %v", err)

			ginkgo.By("Check configmaps controlled by tc")
			err = wait.PollImmediate(5*time.Second, 3*time.Minute, func() (bool, error) {
				for setName := range setNameToRevision {
					newSet, err := stsGetter.StatefulSets(tc.Namespace).Get(setName, metav1.GetOptions{})
					if err != nil {
						return false, err
					}
					cmName := member.FindConfigMapVolume(&newSet.Spec.Template.Spec, func(name string) bool {
						return strings.HasPrefix(name, setName)
					})
					if cmName == "" {
						log.Failf("cannot find configmap used by sts %s", setName)
					}
					usingCm, err := c.CoreV1().ConfigMaps(tc.Namespace).Get(cmName, metav1.GetOptions{})
					if err != nil {
						return false, err
					}
					if !metav1.IsControlledBy(usingCm, tc) {
						log.Logf("configmap %q of sts %q not controlled by tc %q, still waiting...", usingCm, setName, tc.Name)
						return false, nil
					}
				}
				return true, nil
			})
			framework.ExpectNoError(err, "failed to wait for configmaps to be controlled by TidbCluster")
		})
	})

	ginkgo.It("should manage tidb monitor normally", func() {
		ginkgo.By("Deploy initial tc")
		tc := fixture.GetTidbCluster(ns, "monitor-test", utilimage.TiDBV4)
		tc.Spec.PD.Replicas = 1
		tc.Spec.TiKV.Replicas = 1
		tc.Spec.TiDB.Replicas = 1
		tc, err := cli.PingcapV1alpha1().TidbClusters(tc.Namespace).Create(tc)
		framework.ExpectNoError(err, "Expected create tidbcluster")
		err = oa.WaitForTidbClusterReady(tc, 30*time.Minute, 5*time.Second)
		framework.ExpectNoError(err, "Expected get tidbcluster")

		ginkgo.By("Deploy tidbmonitor")
		tm := fixture.NewTidbMonitor("monitor-test", ns, tc, true, true, false)
		pvpDelete := corev1.PersistentVolumeReclaimDelete
		tm.Spec.PVReclaimPolicy = &pvpDelete
		_, err = cli.PingcapV1alpha1().TidbMonitors(ns).Create(tm)
		framework.ExpectNoError(err, "Expected tidbmonitor deployed success")
		err = tests.CheckTidbMonitor(tm, cli, c, fw)
		framework.ExpectNoError(err, "Expected tidbmonitor checked success")

		ginkgo.By("Check tidbmonitor pv label")
		err = wait.Poll(5*time.Second, 2*time.Minute, func() (done bool, err error) {
			pvc, err := c.CoreV1().PersistentVolumeClaims(ns).Get(monitor.GetMonitorFirstPVCName(tm.Name), metav1.GetOptions{})
			if err != nil {
				log.Logf("failed to get monitor pvc")
				return false, nil
			}
			pvName := pvc.Spec.VolumeName
			pv, err := c.CoreV1().PersistentVolumes().Get(pvName, metav1.GetOptions{})
			if err != nil {
				log.Logf("failed to get monitor pv")
				return false, nil
			}

			value, existed := pv.Labels[label.ComponentLabelKey]
			if !existed || value != label.TiDBMonitorVal {
				log.Logf("label %q not synced", label.ComponentLabelKey)
				return false, nil
			}
			value, existed = pv.Labels[label.InstanceLabelKey]
			if !existed || value != "monitor-test" {
				log.Logf("label %q not synced", label.InstanceLabelKey)
				return false, nil
			}
			value, existed = pv.Labels[label.NameLabelKey]
			if !existed || value != "tidb-cluster" {
				log.Logf("label %q not synced", label.NameLabelKey)
				return false, nil
			}
			value, existed = pv.Labels[label.ManagedByLabelKey]
			if !existed || value != label.TiDBOperator {
				log.Logf("label %q not synced", label.ManagedByLabelKey)
				return false, nil
			}
			if pv.Spec.PersistentVolumeReclaimPolicy != corev1.PersistentVolumeReclaimDelete {
				return false, fmt.Errorf("pv[%s]'s policy is not \"Delete\"", pv.Name)
			}
			return true, nil
		})
		framework.ExpectNoError(err, "tidbmonitor pv label error")

		// update TidbMonitor and check whether portName is updated and the nodePort is unchanged
		ginkgo.By("Update tidbmonitor service")
		err = controller.GuaranteedUpdate(genericCli, tm, func() error {
			tm.Spec.Prometheus.Service.Type = corev1.ServiceTypeNodePort
			retainPVP := corev1.PersistentVolumeReclaimRetain
			tm.Spec.PVReclaimPolicy = &retainPVP
			return nil
		})
		framework.ExpectNoError(err, "update tidbmonitor service type error")

		var targetPort int32
		err = wait.Poll(5*time.Second, 3*time.Minute, func() (done bool, err error) {
			prometheusSvc, err := c.CoreV1().Services(ns).Get(fmt.Sprintf("%s-prometheus", tm.Name), metav1.GetOptions{})
			if err != nil {
				return false, nil
			}
			if len(prometheusSvc.Spec.Ports) != 3 {
				return false, nil
			}
			if prometheusSvc.Spec.Type != corev1.ServiceTypeNodePort {
				return false, nil
			}
			targetPort = prometheusSvc.Spec.Ports[0].NodePort
			return true, nil
		})
		framework.ExpectNoError(err, "failed to wait for tidbmonitor service to be changed")

		err = controller.GuaranteedUpdate(genericCli, tm, func() error {
			newPortName := "any-other-word"
			tm.Spec.Prometheus.Service.PortName = &newPortName
			return nil
		})
		framework.ExpectNoError(err, "update tidbmonitor service portName error")

		pvc, err := c.CoreV1().PersistentVolumeClaims(ns).Get(monitor.GetMonitorFirstPVCName(tm.Name), metav1.GetOptions{})
		framework.ExpectNoError(err, "Expected fetch tidbmonitor pvc success")
		pvName := pvc.Spec.VolumeName
		err = wait.Poll(5*time.Second, 3*time.Minute, func() (done bool, err error) {
			prometheusSvc, err := c.CoreV1().Services(ns).Get(fmt.Sprintf("%s-prometheus", tm.Name), metav1.GetOptions{})
			if err != nil {
				return false, nil
			}
			if len(prometheusSvc.Spec.Ports) != 3 {
				return false, nil
			}
			if prometheusSvc.Spec.Type != corev1.ServiceTypeNodePort {
				log.Logf("prometheus service type haven't be changed")
				return false, nil
			}
			if prometheusSvc.Spec.Ports[0].Name != "any-other-word" {
				log.Logf("prometheus port name haven't be changed")
				return false, nil
			}
			if prometheusSvc.Spec.Ports[0].NodePort != targetPort {
				return false, nil
			}
			pv, err := c.CoreV1().PersistentVolumes().Get(pvName, metav1.GetOptions{})
			if err != nil {
				return false, nil
			}
			if pv.Spec.PersistentVolumeReclaimPolicy != corev1.PersistentVolumeReclaimRetain {
				log.Logf("prometheus PersistentVolumeReclaimPolicy haven't be changed")
				return false, nil
			}
			return true, nil
		})
		framework.ExpectNoError(err, "second update tidbmonitor service error")

		ginkgo.By("Verify tidbmonitor and tidbcluster PVReclaimPolicy won't affect each other")
		err = wait.Poll(5*time.Second, 3*time.Minute, func() (done bool, err error) {
			tc, err := cli.PingcapV1alpha1().TidbClusters(tc.Namespace).Get(tc.Name, metav1.GetOptions{})
			if err != nil {
				return false, err
			}
			tm, err = cli.PingcapV1alpha1().TidbMonitors(ns).Get(tm.Name, metav1.GetOptions{})
			if err != nil {
				return false, err
			}
			if *tc.Spec.PVReclaimPolicy != corev1.PersistentVolumeReclaimDelete {
				log.Logf("tidbcluster PVReclaimPolicy changed into %v", *tc.Spec.PVReclaimPolicy)
				return true, nil
			}
			if *tm.Spec.PVReclaimPolicy != corev1.PersistentVolumeReclaimRetain {
				log.Logf("tidbmonitor PVReclaimPolicy changed into %v", *tm.Spec.PVReclaimPolicy)
				return true, nil
			}
			return false, nil
		})
		framework.ExpectEqual(err, wait.ErrWaitTimeout, "tidbmonitor and tidbcluster PVReclaimPolicy should not affect each other")

		ginkgo.By("Delete tidbmonitor")
		err = cli.PingcapV1alpha1().TidbMonitors(tm.Namespace).Delete(tm.Name, &metav1.DeleteOptions{})
		framework.ExpectNoError(err, "delete tidbmonitor failed")
		err = wait.Poll(5*time.Second, 3*time.Minute, func() (done bool, err error) {
			tc, err := cli.PingcapV1alpha1().TidbClusters(tc.Namespace).Get(tc.Name, metav1.GetOptions{})
			if err != nil {
				return false, err
			}
			if tc.Status.Monitor != nil {
				return false, nil
			}
			return true, nil
		})
		framework.ExpectNoError(err, "tc monitorRef status failed to clean after monitor deleted")
	})

	ginkgo.It("can be paused and resumed", func() {
		ginkgo.By("Deploy initial tc")
		tcName := "paused"
		tc := fixture.GetTidbCluster(ns, tcName, utilimage.TiDBV4Prev)
		tc.Spec.PD.Replicas = 1
		tc.Spec.TiKV.Replicas = 1
		tc.Spec.TiDB.Replicas = 1
		utiltc.MustCreateTCWithComponentsReady(genericCli, oa, tc, 30*time.Minute, 5*time.Second)

		podListBeforePaused, err := c.CoreV1().Pods(ns).List(metav1.ListOptions{})
		framework.ExpectNoError(err, "failed to list pods in ns %s", ns)

		ginkgo.By("Pause the tidb cluster")
		err = controller.GuaranteedUpdate(genericCli, tc, func() error {
			tc.Spec.Paused = true
			return nil
		})
		framework.ExpectNoError(err, "failed to pause TidbCluster: %q", tc.Name)

		ginkgo.By(fmt.Sprintf("upgrade tc version to %q", utilimage.TiDBV4))
		err = controller.GuaranteedUpdate(genericCli, tc, func() error {
			tc.Spec.Version = utilimage.TiDBV4
			return nil
		})
		framework.ExpectNoError(err, "failed to upgrade TidbCluster version: %q", tc.Name)

		ginkgo.By("Check pods are not changed when the tidb cluster is paused for 3 min")
		err = utilpod.WaitForPodsAreChanged(c, podListBeforePaused.Items, 3*time.Minute)
		framework.ExpectEqual(err, wait.ErrWaitTimeout, "Pods are changed when the tidb cluster is paused")

		ginkgo.By("Resume the tidb cluster")
		err = controller.GuaranteedUpdate(genericCli, tc, func() error {
			tc.Spec.Paused = false
			return nil
		})
		framework.ExpectNoError(err, "failed to resume TidbCluster: %q", tc.Name)

		ginkgo.By("Check the tidb cluster will be upgraded")
<<<<<<< HEAD
		err = wait.PollImmediate(5*time.Second, 5*time.Minute, func() (bool, error) {
			listOptions := metav1.ListOptions{
				LabelSelector: labels.SelectorFromSet(label.New().Instance(tcName).Component(label.TiKVLabelVal).Labels()).String(),
			}
=======
		listOptions := metav1.ListOptions{
			LabelSelector: labels.SelectorFromSet(label.New().Instance(tcName).Component(label.TiKVLabelVal).Labels()).String(),
		}
		err = wait.PollImmediate(10*time.Second, 5*time.Minute, func() (bool, error) {
>>>>>>> bdff17ac
			podList, err := c.CoreV1().Pods(ns).List(listOptions)
			if err != nil && !apierrors.IsNotFound(err) {
				log.Logf("failed to list pods: %+v", err)
				return false, err
			}
			for _, pod := range podList.Items {
				for _, c := range pod.Spec.Containers {
					if c.Name == v1alpha1.TiKVMemberType.String() {
						log.Logf("c.Image: %s", c.Image)
						if c.Image == tc.TiKVImage() {
							return true, nil
						}
					}
				}
			}
			return false, nil
		})
		framework.ExpectNoError(err, "failed to wait for tikv upgraded: %q", tc.Name)
	})

	ginkgo.Context("[Feature: AutoFailover]", func() {
		// TODO: explain purpose of this case
		ginkgo.It("should clear TiDB failureMembers when scale TiDB to zero", func() {
			ginkgo.By("Deploy initial tc")
			tc := fixture.GetTidbCluster(ns, "tidb-scale", utilimage.TiDBV4)
			tc.Spec.PD.Replicas = 1
			tc.Spec.TiKV.Replicas = 1
			tc.Spec.TiDB.Replicas = 1
			tc.Spec.TiDB.Config.Set("log.file.max-size", "300")
			// Deploy
			err := genericCli.Create(context.TODO(), tc)
			framework.ExpectNoError(err, "Expected TiDB cluster created")

			ginkgo.By("check tidb failure member count")
			ns := tc.Namespace
			tcName := tc.Name

			err = wait.PollImmediate(5*time.Second, 10*time.Minute, func() (bool, error) {
				var tc *v1alpha1.TidbCluster
				var err error
				if tc, err = cli.PingcapV1alpha1().TidbClusters(ns).Get(tcName, metav1.GetOptions{}); err != nil {
					log.Logf("failed to get tidbcluster: %s/%s, %v", ns, tcName, err)
					return false, nil
				}
				if len(tc.Status.TiDB.FailureMembers) == 1 {
					return true, nil
				}
				log.Logf("the number of failed tidb member is not 1 (current: %d)", len(tc.Status.TiDB.FailureMembers))
				return false, nil
			})
			framework.ExpectNoError(err, "expect tidb failure member count = 1")

			ginkgo.By("Scale tidb to 0")
			err = controller.GuaranteedUpdate(genericCli, tc, func() error {
				tc.Spec.TiDB.Replicas = 0
				return nil
			})
			framework.ExpectNoError(err, "failed to scale tidb to 0, TidbCluster: %q", tc.Name)

			err = wait.PollImmediate(5*time.Second, 3*time.Minute, func() (bool, error) {
				var tc *v1alpha1.TidbCluster
				var err error
				if tc, err = cli.PingcapV1alpha1().TidbClusters(ns).Get(tcName, metav1.GetOptions{}); err != nil {
					log.Logf("failed to get tidbcluster: %s/%s, %v", ns, tcName, err)
					return false, nil
				}
				if tc.Status.TiDB.StatefulSet.Replicas != 0 {
					log.Logf("failed to scale tidb member to zero (current: %d)", tc.Status.TiDB.StatefulSet.Replicas)
					return false, nil
				}
				if len(tc.Status.TiDB.FailureMembers) != 0 {
					log.Logf("failed to clear fail member (current: %d)", len(tc.Status.TiDB.FailureMembers))
					return false, nil
				}
				log.Logf("scale tidb member to zero successfully")
				return true, nil
			})
			framework.ExpectNoError(err, "not clear TiDB failureMembers when scale TiDB to zero")
		})
	})

	ginkgo.Context("[Feature: TLS]", func() {
		ginkgo.It("should enable TLS for MySQL Client and between TiDB components", func() {
			tcName := "tls"

			ginkgo.By("Installing tidb CA certificate")
			err := installTiDBIssuer(ns, tcName)
			framework.ExpectNoError(err, "failed to install CA certificate")

			ginkgo.By("Installing tidb server and client certificate")
			err = installTiDBCertificates(ns, tcName)
			framework.ExpectNoError(err, "failed to install tidb server and client certificate")

			ginkgo.By("Installing tidbInitializer client certificate")
			err = installTiDBInitializerCertificates(ns, tcName)
			framework.ExpectNoError(err, "failed to install tidbInitializer client certificate")

			ginkgo.By("Installing dashboard client certificate")
			err = installPDDashboardCertificates(ns, tcName)
			framework.ExpectNoError(err, "failed to install dashboard client certificate")

			ginkgo.By("Installing tidb components certificates")
			err = installTiDBComponentsCertificates(ns, tcName)
			framework.ExpectNoError(err, "failed to install tidb components certificates")

			ginkgo.By("Creating tidb cluster with TLS enabled")
			dashTLSName := fmt.Sprintf("%s-dashboard-tls", tcName)
			tc := fixture.GetTidbCluster(ns, tcName, utilimage.TiDBV4Prev)
			tc.Spec.PD.Replicas = 3
			tc.Spec.PD.TLSClientSecretName = &dashTLSName
			tc.Spec.TiKV.Replicas = 3
			tc.Spec.TiDB.Replicas = 2
			tc.Spec.TiDB.TLSClient = &v1alpha1.TiDBTLSClient{Enabled: true}
			tc.Spec.TLSCluster = &v1alpha1.TLSCluster{Enabled: true}
			tc.Spec.Pump = &v1alpha1.PumpSpec{
				Replicas:             1,
				BaseImage:            "pingcap/tidb-binlog",
				ResourceRequirements: fixture.WithStorage(fixture.BurstableSmall, "1Gi"),
				Config: tcconfig.New(map[string]interface{}{
					"addr": "0.0.0.0:8250",
				}),
			}
			err = genericCli.Create(context.TODO(), tc)
			framework.ExpectNoError(err, "failed to create TidbCluster: %q", tc.Name)
			err = oa.WaitForTidbClusterReady(tc, 30*time.Minute, 5*time.Second)
			framework.ExpectNoError(err, "wait for TidbCluster ready timeout: %q", tc.Name)

			ginkgo.By("Ensure Dashboard use custom secret")
			foundSecretName := false
			pdSts, err := stsGetter.StatefulSets(ns).Get(controller.PDMemberName(tcName), metav1.GetOptions{})
			framework.ExpectNoError(err, "failed to get statefulsets for pd: %q", tc.Name)
			for _, vol := range pdSts.Spec.Template.Spec.Volumes {
				if vol.Name == "tidb-client-tls" {
					foundSecretName = true
					framework.ExpectEqual(vol.Secret.SecretName, dashTLSName)
				}
			}
			framework.ExpectEqual(foundSecretName, true)

			ginkgo.By("Creating tidb initializer")
			passwd := "admin"
			initName := fmt.Sprintf("%s-initializer", tcName)
			initPassWDName := fmt.Sprintf("%s-initializer-passwd", tcName)
			initTLSName := fmt.Sprintf("%s-initializer-tls", tcName)
			initSecret := fixture.GetInitializerSecret(tc, initPassWDName, passwd)
			_, err = c.CoreV1().Secrets(ns).Create(initSecret)
			framework.ExpectNoError(err, "failed to create secret for TidbInitializer: %v", initSecret)

			ti := fixture.GetTidbInitializer(ns, tcName, initName, initPassWDName, initTLSName)
			err = genericCli.Create(context.TODO(), ti)
			framework.ExpectNoError(err, "failed to create TidbInitializer: %v", ti)

			source := &tests.TidbClusterConfig{
				Namespace:      ns,
				ClusterName:    tcName,
				OperatorTag:    cfg.OperatorTag,
				ClusterVersion: utilimage.TiDBV4,
			}
			targetTcName := "tls-target"
			targetTc := fixture.GetTidbCluster(ns, targetTcName, utilimage.TiDBV4)
			targetTc.Spec.PD.Replicas = 1
			targetTc.Spec.TiKV.Replicas = 1
			targetTc.Spec.TiDB.Replicas = 1
			err = genericCli.Create(context.TODO(), targetTc)
			framework.ExpectNoError(err, "failed to create TidbCluster: %v", targetTc)
			err = oa.WaitForTidbClusterReady(targetTc, 30*time.Minute, 5*time.Second)
			framework.ExpectNoError(err, "wait for TidbCluster timeout: %v", targetTc)

			drainerConfig := &tests.DrainerConfig{
				DrainerName:       "tls-drainer",
				OperatorTag:       cfg.OperatorTag,
				SourceClusterName: tcName,
				Namespace:         ns,
				DbType:            tests.DbTypeTiDB,
				Host:              fmt.Sprintf("%s-tidb.%s.svc.cluster.local", targetTcName, ns),
				Port:              "4000",
				TLSCluster:        true,
				User:              "root",
				Password:          "",
			}

			ginkgo.By("Deploying tidb drainer")
			err = oa.DeployDrainer(drainerConfig, source)
			framework.ExpectNoError(err, "failed to deploy drainer: %v", drainerConfig)
			err = oa.CheckDrainer(drainerConfig, source)
			framework.ExpectNoError(err, "failed to check drainer: %v", drainerConfig)

			ginkgo.By("Inserting data into source db")
			err = wait.PollImmediate(time.Second*5, time.Minute*5, insertIntoDataToSourceDB(fw, c, ns, tcName, passwd, true))
			framework.ExpectNoError(err, "insert data into source db timeout")

			ginkgo.By("Checking tidb-binlog works as expected")
			err = wait.PollImmediate(time.Second*5, time.Minute*5, dataInClusterIsCorrect(fw, c, ns, targetTcName, "", false))
			framework.ExpectNoError(err, "check data correct timeout")

			ginkgo.By("Connecting to tidb server to verify the connection is TLS enabled")
			err = wait.PollImmediate(time.Second*5, time.Minute*5, tidbIsTLSEnabled(fw, c, ns, tcName, passwd))
			framework.ExpectNoError(err, "connect to TLS tidb timeout")

			ginkgo.By("Scaling out tidb cluster")
			err = controller.GuaranteedUpdate(genericCli, tc, func() error {
				tc.Spec.PD.Replicas = 5
				tc.Spec.TiKV.Replicas = 5
				tc.Spec.TiDB.Replicas = 3
				return nil
			})
			framework.ExpectNoError(err, "failed to update TidbCluster: %q", tc.Name)
			err = oa.WaitForTidbClusterReady(tc, 30*time.Minute, 5*time.Second)
			framework.ExpectNoError(err, "wait for TidbCluster ready timeout: %q", tc.Name)

			ginkgo.By("Scaling in tidb cluster")
			err = controller.GuaranteedUpdate(genericCli, tc, func() error {
				tc.Spec.PD.Replicas = 3
				tc.Spec.TiKV.Replicas = 3
				tc.Spec.TiDB.Replicas = 2
				return nil
			})
			framework.ExpectNoError(err, "failed to update TidbCluster: %q", tc.Name)
			err = oa.WaitForTidbClusterReady(tc, 30*time.Minute, 5*time.Second)
			framework.ExpectNoError(err, "wait for TidbCluster ready timeout: %q", tc.Name)

			ginkgo.By("Upgrading tidb cluster")
			err = controller.GuaranteedUpdate(genericCli, tc, func() error {
				tc.Spec.Version = utilimage.TiDBV4
				return nil
			})
			framework.ExpectNoError(err, "failed to update TidbCluster: %q", tc.Name)
			err = oa.WaitForTidbClusterReady(tc, 30*time.Minute, 5*time.Second)
			framework.ExpectNoError(err, "wait for TidbCluster ready timeout: %q", tc.Name)
		})

		ginkgo.It("should enable TLS for MySQL Client and between Heterogeneous TiDB components", func() {
			tcName := "origintls"
			heterogeneousTcName := "heterogeneoustls"

			ginkgo.By("Installing tidb CA certificate")
			err := installTiDBIssuer(ns, tcName)
			framework.ExpectNoError(err, "failed to generate tidb issuer template")

			ginkgo.By("Installing tidb server and client certificate")
			err = installTiDBCertificates(ns, tcName)
			framework.ExpectNoError(err, "failed to install tidb server and client certificate")

			ginkgo.By("Installing heterogeneous tidb server and client certificate")
			err = installHeterogeneousTiDBCertificates(ns, heterogeneousTcName, tcName)
			framework.ExpectNoError(err, "failed to install heterogeneous tidb server and client certificate")

			ginkgo.By("Installing separate tidbInitializer client certificate")
			err = installTiDBInitializerCertificates(ns, tcName)
			framework.ExpectNoError(err, "failed to install separate tidbInitializer client certificate")

			ginkgo.By("Installing separate dashboard client certificate")
			err = installPDDashboardCertificates(ns, tcName)
			framework.ExpectNoError(err, "failed to install separate dashboard client certificate")

			ginkgo.By("Installing tidb components certificates")
			err = installTiDBComponentsCertificates(ns, tcName)
			framework.ExpectNoError(err, "failed to install tidb components certificates")
			err = installHeterogeneousTiDBComponentsCertificates(ns, heterogeneousTcName, tcName)
			framework.ExpectNoError(err, "failed to install heterogeneous tidb components certificates")

			ginkgo.By("Creating tidb cluster")
			dashTLSName := fmt.Sprintf("%s-dashboard-tls", tcName)
			tc := fixture.GetTidbCluster(ns, tcName, utilimage.TiDBV4)
			tc.Spec.PD.Replicas = 1
			tc.Spec.PD.TLSClientSecretName = &dashTLSName
			tc.Spec.TiKV.Replicas = 1
			tc.Spec.TiDB.Replicas = 1
			tc.Spec.TiDB.TLSClient = &v1alpha1.TiDBTLSClient{Enabled: true}
			tc.Spec.TLSCluster = &v1alpha1.TLSCluster{Enabled: true}
			tc.Spec.Pump = &v1alpha1.PumpSpec{
				Replicas:             1,
				BaseImage:            "pingcap/tidb-binlog",
				ResourceRequirements: fixture.WithStorage(fixture.BurstableSmall, "1Gi"),
				Config: tcconfig.New(map[string]interface{}{
					"addr": "0.0.0.0:8250",
				}),
			}
			err = genericCli.Create(context.TODO(), tc)
			framework.ExpectNoError(err, "failed to create TidbCluster: %q", tc.Name)
			err = oa.WaitForTidbClusterReady(tc, 30*time.Minute, 5*time.Second)
			framework.ExpectNoError(err, "wait for TidbCluster ready timeout: %q", tc.Name)

			ginkgo.By("Creating heterogeneous tidb cluster")
			heterogeneousTc := fixture.GetTidbCluster(ns, heterogeneousTcName, utilimage.TiDBV4)
			heterogeneousTc.Spec.PD = nil
			heterogeneousTc.Spec.TiKV.Replicas = 1
			heterogeneousTc.Spec.TiDB.Replicas = 1
			heterogeneousTc.Spec.TiFlash = &v1alpha1.TiFlashSpec{Replicas: 1,
				BaseImage: "pingcap/tiflash", StorageClaims: []v1alpha1.StorageClaim{
					{Resources: corev1.ResourceRequirements{
						Requests: corev1.ResourceList{
							corev1.ResourceStorage: resource.MustParse("10G"),
						},
					}},
				}}
			heterogeneousTc.Spec.Cluster = &v1alpha1.TidbClusterRef{
				Name: tcName,
			}

			heterogeneousTc.Spec.TiDB.TLSClient = &v1alpha1.TiDBTLSClient{Enabled: true}
			heterogeneousTc.Spec.TLSCluster = &v1alpha1.TLSCluster{Enabled: true}
			err = genericCli.Create(context.TODO(), heterogeneousTc)
			framework.ExpectNoError(err, "failed to create heterogeneous TidbCluster: %v", heterogeneousTc)

			ginkgo.By("Waiting heterogeneous tls tidb cluster ready")
			err = oa.WaitForTidbClusterReady(heterogeneousTc, 30*time.Minute, 5*time.Second)
			framework.ExpectNoError(err, "wait for TidbCluster ready timeout: %q", tc.Name)

			ginkgo.By("Checking heterogeneous tls tidb cluster status")
			err = wait.PollImmediate(5*time.Second, 10*time.Minute, func() (bool, error) {
				var err error
				if _, err = cli.PingcapV1alpha1().TidbClusters(ns).Get(heterogeneousTc.Name, metav1.GetOptions{}); err != nil {
					log.Logf("failed to get tidbcluster: %s/%s, %v", ns, heterogeneousTc.Name, err)
					return false, nil
				}
				log.Logf("start check heterogeneous cluster storeInfo: %s/%s", ns, heterogeneousTc.Name)
				pdClient, cancel, err := proxiedpdclient.NewProxiedPDClient(c, fw, ns, tcName, true)
				framework.ExpectNoError(err, "create pdClient error")
				defer cancel()
				storeInfo, err := pdClient.GetStores()
				if err != nil {
					log.Logf("failed to get stores, %v", err)
				}
				if storeInfo.Count != 3 {
					log.Logf("failed to check stores (current: %d)", storeInfo.Count)
					return false, nil
				}
				log.Logf("check heterogeneous tc successfully")
				return true, nil
			})
			framework.ExpectNoError(err, "check heterogeneous TidbCluster timeout: %v", heterogeneousTc)

			ginkgo.By("Ensure Dashboard use custom secret")
			foundSecretName := false
			pdSts, err := stsGetter.StatefulSets(ns).Get(controller.PDMemberName(tcName), metav1.GetOptions{})
			framework.ExpectNoError(err, "failed to get statefulsets for pd")
			for _, vol := range pdSts.Spec.Template.Spec.Volumes {
				if vol.Name == "tidb-client-tls" {
					foundSecretName = true
					framework.ExpectEqual(vol.Secret.SecretName, dashTLSName)
				}
			}
			framework.ExpectEqual(foundSecretName, true)

			ginkgo.By("Creating tidb initializer")
			passwd := "admin"
			initName := fmt.Sprintf("%s-initializer", tcName)
			initPassWDName := fmt.Sprintf("%s-initializer-passwd", tcName)
			initTLSName := fmt.Sprintf("%s-initializer-tls", tcName)
			initSecret := fixture.GetInitializerSecret(tc, initPassWDName, passwd)
			_, err = c.CoreV1().Secrets(ns).Create(initSecret)
			framework.ExpectNoError(err, "failed to create secret for TidbInitializer: %v", initSecret)

			ti := fixture.GetTidbInitializer(ns, tcName, initName, initPassWDName, initTLSName)
			err = genericCli.Create(context.TODO(), ti)
			framework.ExpectNoError(err, "failed to create TidbInitializer: %v", ti)

			source := &tests.TidbClusterConfig{
				Namespace:      ns,
				ClusterName:    tcName,
				OperatorTag:    cfg.OperatorTag,
				ClusterVersion: utilimage.TiDBV4,
			}
			targetTcName := "tls-target"
			targetTc := fixture.GetTidbCluster(ns, targetTcName, utilimage.TiDBV4)
			targetTc.Spec.PD.Replicas = 1
			targetTc.Spec.TiKV.Replicas = 1
			targetTc.Spec.TiDB.Replicas = 1
			err = genericCli.Create(context.TODO(), targetTc)
			framework.ExpectNoError(err, "failed to create TidbCluster: %v", targetTc)
			err = oa.WaitForTidbClusterReady(targetTc, 30*time.Minute, 5*time.Second)
			framework.ExpectNoError(err, "wait for TidbCluster ready timeout: %q", tc.Name)

			drainerConfig := &tests.DrainerConfig{
				DrainerName:       "origintls-drainer",
				OperatorTag:       cfg.OperatorTag,
				SourceClusterName: tcName,
				Namespace:         ns,
				DbType:            tests.DbTypeTiDB,
				Host:              fmt.Sprintf("%s-tidb.%s.svc.cluster.local", targetTcName, ns),
				Port:              "4000",
				TLSCluster:        true,
				User:              "root",
				Password:          "",
			}

			ginkgo.By("Deploying tidb drainer")
			err = oa.DeployDrainer(drainerConfig, source)
			framework.ExpectNoError(err, "failed to deploy drainer: %v", drainerConfig)
			err = oa.CheckDrainer(drainerConfig, source)
			framework.ExpectNoError(err, "failed to check drainer: %v", drainerConfig)

			ginkgo.By("Inserting data into source db")
			err = wait.PollImmediate(time.Second*5, time.Minute*5, insertIntoDataToSourceDB(fw, c, ns, tcName, passwd, true))
			framework.ExpectNoError(err, "insert data into source db timeout")

			ginkgo.By("Checking tidb-binlog works as expected")
			err = wait.PollImmediate(time.Second*5, time.Minute*5, dataInClusterIsCorrect(fw, c, ns, targetTcName, "", false))
			framework.ExpectNoError(err, "check data correct timeout")

			ginkgo.By("Connecting to tidb server to verify the connection is TLS enabled")
			err = wait.PollImmediate(time.Second*5, time.Minute*5, tidbIsTLSEnabled(fw, c, ns, tcName, passwd))
			framework.ExpectNoError(err, "connect to TLS tidb timeout")
		})
	})

	ginkgo.It("should ensure changing TiDB service annotations won't change TiDB service type NodePort", func() {
		ginkgo.By("Deploy initial tc")
		// Create TidbCluster with NodePort to check whether node port would change
		nodeTc := fixture.GetTidbCluster(ns, "nodeport", utilimage.TiDBV4)
		nodeTc.Spec.PD.Replicas = 1
		nodeTc.Spec.TiKV.Replicas = 1
		nodeTc.Spec.TiDB.Replicas = 1
		nodeTc.Spec.TiDB.Service = &v1alpha1.TiDBServiceSpec{
			ServiceSpec: v1alpha1.ServiceSpec{
				Type: corev1.ServiceTypeNodePort,
			},
		}
		err := genericCli.Create(context.TODO(), nodeTc)
		framework.ExpectNoError(err, "Expected TiDB cluster created")
		err = oa.WaitForTidbClusterReady(nodeTc, 30*time.Minute, 5*time.Second)
		framework.ExpectNoError(err, "Expected TiDB cluster ready")

		// expect tidb service type is Nodeport
		// NOTE: should we poll here or just check for once? because tc is ready
		var s *corev1.Service
		err = wait.Poll(5*time.Second, 1*time.Minute, func() (done bool, err error) {
			s, err = c.CoreV1().Services(ns).Get("nodeport-tidb", metav1.GetOptions{})
			if err != nil {
				log.Logf(err.Error())
				return false, nil
			}
			if s.Spec.Type != corev1.ServiceTypeNodePort {
				return false, fmt.Errorf("nodePort tidbcluster tidb service type isn't NodePort")
			}
			return true, nil
		})
		framework.ExpectNoError(err, "wait for tidb service sync timeout")
		oldPorts := s.Spec.Ports

		ensureSvcNodePortUnchangedFor1Min := func() {
			err := wait.Poll(5*time.Second, 1*time.Minute, func() (done bool, err error) {
				s, err := c.CoreV1().Services(ns).Get("nodeport-tidb", metav1.GetOptions{})
				if err != nil {
					return false, err
				}
				if s.Spec.Type != corev1.ServiceTypeNodePort {
					return false, err
				}
				for _, dport := range s.Spec.Ports {
					for _, eport := range oldPorts {
						if dport.Port == eport.Port && dport.NodePort != eport.NodePort {
							return false, fmt.Errorf("nodePort tidbcluster tidb service NodePort changed")
						}
					}
				}
				return false, nil
			})
			framework.ExpectEqual(err, wait.ErrWaitTimeout, "service NodePort should not change in 1 minute")
		}

		ginkgo.By("Make sure tidb service NodePort doesn't changed")
		ensureSvcNodePortUnchangedFor1Min()

		ginkgo.By("Change tidb service annotation")
		nodeTc, err = cli.PingcapV1alpha1().TidbClusters(ns).Get("nodeport", metav1.GetOptions{})
		framework.ExpectNoError(err, "failed to get TidbCluster")
		err = controller.GuaranteedUpdate(genericCli, nodeTc, func() error {
			nodeTc.Spec.TiDB.Service.Annotations = map[string]string{
				"foo": "bar",
			}
			return nil
		})
		framework.ExpectNoError(err, "failed to change tidb service annotation")

		// check whether the tidb svc have updated
		err = wait.Poll(5*time.Second, 1*time.Minute, func() (done bool, err error) {
			s, err := c.CoreV1().Services(ns).Get("nodeport-tidb", metav1.GetOptions{})
			if err != nil {
				return false, err
			}
			if s.Annotations == nil {
				return false, nil
			}
			v, ok := s.Annotations["foo"]
			if !ok {
				return false, nil
			}
			if v != "bar" {
				return false, fmt.Errorf("tidb svc annotation foo not equal bar")
			}
			return true, nil
		})
		framework.ExpectNoError(err, "failed wait for tidb service sync")

		ginkgo.By("Make sure tidb service NodePort doesn't changed")
		// check whether NodePort have changed for 1 min
		ensureSvcNodePortUnchangedFor1Min()
		log.Logf("tidbcluster tidb service NodePort haven't changed after update")
	})

	ginkgo.Context("[Feature: Heterogeneous Cluster]", func() {
		ginkgo.It("should join heterogeneous cluster into an existing cluster", func() {
			// Create TidbCluster with NodePort to check whether node port would change
			ginkgo.By("Deploy origin tc")
			originTc := fixture.GetTidbCluster(ns, "origin", utilimage.TiDBV4)
			originTc.Spec.PD.Replicas = 1
			originTc.Spec.TiKV.Replicas = 1
			originTc.Spec.TiDB.Replicas = 1
			err := genericCli.Create(context.TODO(), originTc)
			framework.ExpectNoError(err, "Expected TiDB cluster created")
			err = oa.WaitForTidbClusterReady(originTc, 30*time.Minute, 5*time.Second)
			framework.ExpectNoError(err, "Expected TiDB cluster ready")

			ginkgo.By("Deploy heterogeneous tc")
			heterogeneousTc := fixture.GetTidbCluster(ns, "heterogeneous", utilimage.TiDBV4)
			heterogeneousTc.Spec.PD = nil
			heterogeneousTc.Spec.TiKV.Replicas = 1
			heterogeneousTc.Spec.TiDB.Replicas = 1
			heterogeneousTc.Spec.TiFlash = &v1alpha1.TiFlashSpec{Replicas: 1,
				BaseImage: "pingcap/tiflash", StorageClaims: []v1alpha1.StorageClaim{
					{Resources: corev1.ResourceRequirements{
						Requests: corev1.ResourceList{
							corev1.ResourceStorage: resource.MustParse("10G"),
						},
					}},
				}}
			heterogeneousTc.Spec.Cluster = &v1alpha1.TidbClusterRef{
				Name: originTc.Name,
			}
			err = genericCli.Create(context.TODO(), heterogeneousTc)
			framework.ExpectNoError(err, "Expected Heterogeneous TiDB cluster created")
			err = oa.WaitForTidbClusterReady(heterogeneousTc, 30*time.Minute, 15*time.Second)
			framework.ExpectNoError(err, "Expected Heterogeneous TiDB cluster ready")

			ginkgo.By("Wait for heterogeneous tc to join origin tc")
			err = wait.PollImmediate(5*time.Second, 10*time.Minute, func() (bool, error) {
				var err error
				if _, err = cli.PingcapV1alpha1().TidbClusters(ns).Get(heterogeneousTc.Name, metav1.GetOptions{}); err != nil {
					log.Logf("failed to get tidbcluster: %s/%s, %v", ns, heterogeneousTc.Name, err)
					return false, nil
				}
				log.Logf("start check heterogeneous cluster storeInfo: %s/%s", ns, heterogeneousTc.Name)
				pdClient, cancel, err := proxiedpdclient.NewProxiedPDClient(c, fw, ns, originTc.Name, false)
				framework.ExpectNoError(err, "create pdClient error")
				defer cancel()
				storeInfo, err := pdClient.GetStores()
				if err != nil {
					log.Logf("failed to get stores, %v", err)
				}
				if storeInfo.Count != 3 {
					log.Logf("failed to check stores (current: %d)", storeInfo.Count)
					return false, nil
				}
				log.Logf("check heterogeneous tc successfully")
				return true, nil
			})
			framework.ExpectNoError(err, "failed to wait heterogeneous tc to join origin tc")
		})
	})

	ginkgo.It("[Feature: CDC]", func() {
		ginkgo.By("Creating cdc cluster")
		fromTc := fixture.GetTidbCluster(ns, "cdc-source", utilimage.TiDBV4)
		fromTc.Spec.PD.Replicas = 3
		fromTc.Spec.TiKV.Replicas = 3
		fromTc.Spec.TiDB.Replicas = 2
		fromTc.Spec.TiCDC = &v1alpha1.TiCDCSpec{
			BaseImage: "pingcap/ticdc",
			Replicas:  3,
		}
		err := genericCli.Create(context.TODO(), fromTc)
		framework.ExpectNoError(err, "Expected TiDB cluster created")
		err = oa.WaitForTidbClusterReady(fromTc, 30*time.Minute, 5*time.Second)
		framework.ExpectNoError(err, "Expected TiDB cluster ready")

		ginkgo.By("Creating cdc-sink cluster")
		toTc := fixture.GetTidbCluster(ns, "cdc-sink", utilimage.TiDBV4)
		toTc.Spec.PD.Replicas = 1
		toTc.Spec.TiKV.Replicas = 1
		toTc.Spec.TiDB.Replicas = 1
		err = genericCli.Create(context.TODO(), toTc)
		framework.ExpectNoError(err, "Expected TiDB cluster created")
		err = oa.WaitForTidbClusterReady(toTc, 30*time.Minute, 5*time.Second)
		framework.ExpectNoError(err, "Expected TiDB cluster ready")

		ginkgo.By("Creating change feed task")
		fromTCName := fromTc.Name
		toTCName := toTc.Name
		args := []string{
			"exec", "-n", ns,
			fmt.Sprintf("%s-0", controller.TiCDCMemberName(fromTCName)),
			"--",
			"/cdc", "cli", "changefeed", "create",
			fmt.Sprintf("--sink-uri=tidb://root:@%s:4000/", controller.TiDBMemberName(toTCName)),
			fmt.Sprintf("--pd=http://%s:2379", controller.PDMemberName(fromTCName)),
		}
		data, err := framework.RunKubectl(args...)
		framework.ExpectNoError(err, "failed to create change feed task: %s, %v", string(data), err)

		ginkgo.By("Inserting data to cdc cluster")
		err = wait.PollImmediate(time.Second*5, time.Minute*5, insertIntoDataToSourceDB(fw, c, ns, fromTCName, "", false))
		framework.ExpectNoError(err, "insert data to cdc cluster timeout")

		ginkgo.By("Checking cdc works as expected")
		err = wait.PollImmediate(time.Second*5, time.Minute*5, dataInClusterIsCorrect(fw, c, ns, toTCName, "", false))
		framework.ExpectNoError(err, "check cdc timeout")

		log.Logf("CDC works as expected")
	})

	ginkgo.Context("when stores number is equal to 3", func() {
		ginkgo.It("forbid to scale in TiKV and the state of all stores are up", func() {
			ginkgo.By("Deploy initial tc")
			tc := fixture.GetTidbCluster(ns, "scale-in-tikv", utilimage.TiDBV4)
			tc, err := cli.PingcapV1alpha1().TidbClusters(tc.Namespace).Create(tc)
			framework.ExpectNoError(err, "Expected create tidbcluster")
			err = oa.WaitForTidbClusterReady(tc, 30*time.Minute, 5*time.Second)
			framework.ExpectNoError(err, "Expected get tidbcluster")

			ginkgo.By("Scale in tikv to 2 replicas")
			err = controller.GuaranteedUpdate(genericCli, tc, func() error {
				tc.Spec.TiKV.Replicas = 2
				return nil
			})
			framework.ExpectNoError(err, "failed to scale in tikv")

			ginkgo.By("Expect up stores number stays 3")
			pdClient, cancel, err := proxiedpdclient.NewProxiedPDClient(c, fw, ns, tc.Name, false)
			framework.ExpectNoError(err, "create pdClient error")
			defer cancel()
			storesInfo, err := pdClient.GetStores()
			framework.ExpectNoError(err, "get stores info error")

			_ = wait.PollImmediate(5*time.Second, 3*time.Minute, func() (bool, error) {
				framework.ExpectEqual(storesInfo.Count, 3, "Expect number of stores is 3")
				for _, store := range storesInfo.Stores {
					framework.ExpectEqual(store.Store.StateName, "Up", "Expect state of stores are Up")
				}
				return false, nil
			})
		})
	})

	ginkgo.It("TiKV should mount multiple pvc", func() {
		ginkgo.By("Deploy initial tc with addition")
		clusterName := "tidb-multiple-pvc-scale"
		tc := fixture.GetTidbCluster(ns, clusterName, utilimage.TiDBV4)
		tc.Spec.TiKV.StorageVolumes = []v1alpha1.StorageVolume{
			{
				Name:        "wal",
				StorageSize: "2Gi",
				MountPath:   "/var/lib/wal",
			},
			{
				Name:        "titan",
				StorageSize: "2Gi",
				MountPath:   "/var/lib/titan",
			},
		}
		tc.Spec.TiDB.StorageVolumes = []v1alpha1.StorageVolume{
			{
				Name:        "log",
				StorageSize: "2Gi",
				MountPath:   "/var/log",
			},
		}
		tc.Spec.PD.StorageVolumes = []v1alpha1.StorageVolume{
			{
				Name:        "log",
				StorageSize: "2Gi",
				MountPath:   "/var/log",
			},
		}

		tc.Spec.PD.Config.Set("log.file.filename", "/var/log/tidb/tidb.log")
		tc.Spec.PD.Config.Set("log.level", "warn")
		tc.Spec.TiDB.Config.Set("log.file.max-size", 300)
		tc.Spec.TiDB.Config.Set("log.file.max-days", 1)
		tc.Spec.TiDB.Config.Set("log.file.filename", "/var/log/tidb/tidb.log")
		tc.Spec.TiKV.Config.Set("rocksdb.wal-dir", "/var/lib/wal")
		tc.Spec.TiKV.Config.Set("titan.dirname", "/var/lib/titan")
		tc.Spec.PD.Replicas = 1
		tc.Spec.TiKV.Replicas = 3
		tc.Spec.TiDB.Replicas = 1

		utiltc.MustCreateTCWithComponentsReady(genericCli, oa, tc, 6*time.Minute, 5*time.Second)

		ginkgo.By("Scale out multiple pvc tidb cluster")
		// Scale
		err := controller.GuaranteedUpdate(genericCli, tc, func() error {
			tc.Spec.TiKV.Replicas = 4
			return nil
		})
		framework.ExpectNoError(err, "failed to scale out TiKV, TidbCluster: %q", tc.Name)
		err = oa.WaitForTidbClusterReady(tc, 3*time.Minute, 5*time.Second)
		framework.ExpectNoError(err, "failed to wait for TidbCluster ready: %q", tc.Name)

		ginkgo.By("Scale in multiple pvc tidb cluster")
		// Scale
		err = controller.GuaranteedUpdate(genericCli, tc, func() error {
			tc.Spec.TiKV.Replicas = 3
			return nil
		})
		framework.ExpectNoError(err, "failed to scale in TiKV, TidbCluster: %q", tc.Name)
		err = oa.WaitForTidbClusterReady(tc, 3*time.Minute, 5*time.Second)
		framework.ExpectNoError(err, "failed to wait for TidbCluster ready: %q", tc.Name)
	})

	// test cases for tc upgrade
	ginkgo.Context("upgrade should work correctly", func() {
		ginkgo.It("for tc and components version", func() {
			ginkgo.By("Deploy initial tc")
			tc := fixture.GetTidbCluster(ns, "upgrade-version", utilimage.TiDBV4Prev)
			pvRetain := corev1.PersistentVolumeReclaimRetain
			tc.Spec.PVReclaimPolicy = &pvRetain
			tc.Spec.PD.StorageClassName = pointer.StringPtr("local-storage")
			tc.Spec.TiKV.StorageClassName = pointer.StringPtr("local-storage")
			tc.Spec.TiDB.StorageClassName = pointer.StringPtr("local-storage")
			utiltc.MustCreateTCWithComponentsReady(genericCli, oa, tc, 5*time.Minute, 10*time.Second)

			ginkgo.By("Update tc version")
			err := controller.GuaranteedUpdate(genericCli, tc, func() error {
				tc.Spec.Version = utilimage.TiDBV4
				return nil
			})
			framework.ExpectNoError(err, "failed to update tc version to %q", utilimage.TiDBV4)
			err = oa.WaitForTidbClusterReady(tc, 10*time.Minute, 10*time.Second)
			framework.ExpectNoError(err, "failed to wait for TidbCluster %s/%s components ready", ns, tc.Name)

			ginkgo.By("Update components version")
			componentVersion := utilimage.TiDBV4Prev
			err = controller.GuaranteedUpdate(genericCli, tc, func() error {
				tc.Spec.PD.Version = pointer.StringPtr(componentVersion)
				tc.Spec.TiKV.Version = pointer.StringPtr(componentVersion)
				tc.Spec.TiDB.Version = pointer.StringPtr(componentVersion)
				return nil
			})
			framework.ExpectNoError(err, "failed to update components version to %q", componentVersion)
			err = oa.WaitForTidbClusterReady(tc, 10*time.Minute, 10*time.Second)
			framework.ExpectNoError(err, "failed to wait for TidbCluster %s/%s components ready", ns, tc.Name)

			ginkgo.By("Check components version")
			pdMemberName := controller.PDMemberName(tc.Name)
			pdSts, err := stsGetter.StatefulSets(ns).Get(pdMemberName, metav1.GetOptions{})
			framework.ExpectNoError(err, "failed to get StatefulSet %s/%s", ns, pdMemberName)
			pdImage := fmt.Sprintf("pingcap/pd:%s", componentVersion)
			framework.ExpectEqual(pdSts.Spec.Template.Spec.Containers[0].Image, pdImage, "pd sts image should be %q", pdImage)

			tikvMemberName := controller.TiKVMemberName(tc.Name)
			tikvSts, err := stsGetter.StatefulSets(ns).Get(tikvMemberName, metav1.GetOptions{})
			framework.ExpectNoError(err, "failed to get StatefulSet %s/%s", ns, tikvMemberName)
			tikvImage := fmt.Sprintf("pingcap/tikv:%s", componentVersion)
			framework.ExpectEqual(tikvSts.Spec.Template.Spec.Containers[0].Image, tikvImage, "tikv sts image should be %q", tikvImage)

			tidbMemberName := controller.TiDBMemberName(tc.Name)
			tidbSts, err := stsGetter.StatefulSets(ns).Get(tidbMemberName, metav1.GetOptions{})
			framework.ExpectNoError(err, "failed to get StatefulSet %s/%s", ns, tidbMemberName)
			tidbImage := fmt.Sprintf("pingcap/tidb:%s", componentVersion)
			// the 0th container for tidb pod is slowlog, which runs busybox
			framework.ExpectEqual(tidbSts.Spec.Template.Spec.Containers[1].Image, tidbImage, "tidb sts image should be %q", tidbImage)
		})

		ginkgo.It("for configuration update", func() {
			ginkgo.By("Deploy initial tc")
			tc := fixture.GetTidbCluster(ns, "update-config", utilimage.TiDBV4)
			utiltc.MustCreateTCWithComponentsReady(genericCli, oa, tc, 5*time.Minute, 10*time.Second)

			ginkgo.By("Update components configuration")
			err := controller.GuaranteedUpdate(genericCli, tc, func() error {
				pdCfg := v1alpha1.NewPDConfig()
				tikvCfg := v1alpha1.NewTiKVConfig()
				tidbCfg := v1alpha1.NewTiDBConfig()
				pdCfg.Set("enable-prevote", "true")
				tikvCfg.Set("prevote", "true")
				tidbCfg.Set("enable-timestamp", "true")
				tc.Spec.PD.Config = pdCfg
				tc.Spec.TiKV.Config = tikvCfg
				tc.Spec.TiDB.Config = tidbCfg
				return nil
			})
			framework.ExpectNoError(err, "failed to update components configuration")
			err = oa.WaitForTidbClusterReady(tc, 10*time.Minute, 10*time.Second)
			framework.ExpectNoError(err, "failed to wait for TidbCluster %s/%s components ready", ns, tc.Name)

			ginkgo.By("Check components configuration")
			pdMemberName := controller.PDMemberName(tc.Name)
			pdSts, err := stsGetter.StatefulSets(ns).Get(pdMemberName, metav1.GetOptions{})
			framework.ExpectNoError(err, "failed to get StatefulSet %s/%s", ns, pdMemberName)
			pdCmName := member.FindConfigMapVolume(&pdSts.Spec.Template.Spec, func(name string) bool {
				return strings.HasPrefix(name, controller.PDMemberName(tc.Name))
			})
			pdCm, err := c.CoreV1().ConfigMaps(ns).Get(pdCmName, metav1.GetOptions{})
			framework.ExpectNoError(err, "failed to get ConfigMap %s/%s", ns, pdCm)
			gomega.Expect(pdCm.Data["config-file"]).To(gomega.ContainSubstring("enable-prevote = \"true\""))

			tikvMemberName := controller.TiKVMemberName(tc.Name)
			tikvSts, err := stsGetter.StatefulSets(ns).Get(tikvMemberName, metav1.GetOptions{})
			framework.ExpectNoError(err, "failed to get StatefulSet %s/%s", ns, tikvMemberName)
			tikvCmName := member.FindConfigMapVolume(&tikvSts.Spec.Template.Spec, func(name string) bool {
				return strings.HasPrefix(name, controller.TiKVMemberName(tc.Name))
			})
			tikvCm, err := c.CoreV1().ConfigMaps(ns).Get(tikvCmName, metav1.GetOptions{})
			framework.ExpectNoError(err, "failed to get ConfigMap %s/%s", ns, tikvCmName)
			gomega.Expect(tikvCm.Data["config-file"]).To(gomega.ContainSubstring("prevote = \"true\""))

			tidbMemberName := controller.TiDBMemberName(tc.Name)
			tidbSts, err := stsGetter.StatefulSets(ns).Get(tidbMemberName, metav1.GetOptions{})
			framework.ExpectNoError(err, "failed to get StatefulSet %s/%s", ns, tidbMemberName)
			tidbCmName := member.FindConfigMapVolume(&tidbSts.Spec.Template.Spec, func(name string) bool {
				return strings.HasPrefix(name, controller.TiDBMemberName(tc.Name))
			})
			tidbCm, err := c.CoreV1().ConfigMaps(ns).Get(tidbCmName, metav1.GetOptions{})
			framework.ExpectNoError(err, "failed to get ConfigMap %s/%s", ns, tidbCmName)
			gomega.Expect(tidbCm.Data["config-file"]).To(gomega.ContainSubstring("enable-timestamp = \"true\""))
		})

		// this case merge scale-in/scale-out into one case, may seems a little bit dense
		// when scale-in, replica is first set to 5 and changed to 3
		// when scale-out, replica is first set to 3 and changed to 5
		ginkgo.Context("while concurrently scale PD", func() {
			operation := []string{"in", "out"}
			for _, op := range operation {
				ginkgo.It(op, func() {
					ginkgo.By("Deploy initial tc")
					tcName := fmt.Sprintf("scale-%s-pd-concurrently", op)
					tc := fixture.GetTidbCluster(ns, tcName, utilimage.TiDBV4Prev)
					if op == "in" {
						tc.Spec.PD.Replicas = 5
					} else {
						tc.Spec.PD.Replicas = 3
					}
					utiltc.MustCreateTCWithComponentsReady(genericCli, oa, tc, 5*time.Minute, 10*time.Second)

					ginkgo.By("Upgrade PD version")
					err := controller.GuaranteedUpdate(genericCli, tc, func() error {
						tc.Spec.PD.Version = pointer.StringPtr(utilimage.TiDBV4)
						return nil
					})
					framework.ExpectNoError(err, "failed to update PD version to %q", utilimage.TiDBV4)

					ginkgo.By(fmt.Sprintf("Wait for PD phase is %q", v1alpha1.UpgradePhase))
					err = wait.PollImmediate(10*time.Second, 3*time.Minute, func() (bool, error) {
						tc, err := cli.PingcapV1alpha1().TidbClusters(ns).Get(tcName, metav1.GetOptions{})
						if err != nil {
							log.Logf("failed to get TidbCluster %s/%s: %v", ns, tcName, err)
							return false, nil
						}
						if tc.Status.PD.Phase != v1alpha1.UpgradePhase {
							log.Logf("tc.Status.PD.Phase = %q, not %q yet", tc.Status.PD.Phase, v1alpha1.UpgradePhase)
							return false, nil
						}
						return true, nil
					})
					framework.ExpectNoError(err, "failed to wait for PD phase")

					ginkgo.By(fmt.Sprintf("Scale %s PD while in %q phase", op, v1alpha1.UpgradePhase))
					err = controller.GuaranteedUpdate(genericCli, tc, func() error {
						if op == "in" {
							tc.Spec.PD.Replicas = 3
						} else {
							tc.Spec.PD.Replicas = 5
						}
						return nil
					})
					framework.ExpectNoError(err, "failed to scale %s PD", op)
					err = oa.WaitForTidbClusterReady(tc, 10*time.Minute, 10*time.Second)
					framework.ExpectNoError(err, "failed to wait for TidbCluster ready: %s/%s", ns, tc.Name)

					ginkgo.By("Check PD replicas")
					tc, err = cli.PingcapV1alpha1().TidbClusters(ns).Get(tcName, metav1.GetOptions{})
					framework.ExpectNoError(err, "failed to get TidbCluster %s/%s: %v", ns, tcName, err)
					if op == "in" {
						framework.ExpectEqual(int(tc.Spec.PD.Replicas), 3)
					} else {
						framework.ExpectEqual(int(tc.Spec.PD.Replicas), 5)
					}
				})
			}
		})

		// similar to PD scale-in/scale-out case above, need to check no evict leader scheduler left
		ginkgo.Context("while concurrently scale TiKV", func() {
			operation := []string{"in", "out"}
			for _, op := range operation {
				ginkgo.It(op, func() {
					ginkgo.By("Deploy initial tc")
					tcName := fmt.Sprintf("scale-%s-tikv-concurrently", op)
					tc := fixture.GetTidbCluster(ns, tcName, utilimage.TiDBV4Prev)
					if op == "in" {
						tc.Spec.TiKV.Replicas = 4
					} else {
						tc.Spec.TiKV.Replicas = 3
					}
					utiltc.MustCreateTCWithComponentsReady(genericCli, oa, tc, 5*time.Minute, 10*time.Second)

					ginkgo.By("Upgrade TiKV version")
					err := controller.GuaranteedUpdate(genericCli, tc, func() error {
						tc.Spec.TiKV.Version = pointer.StringPtr(utilimage.TiDBV4)
						return nil
					})
					framework.ExpectNoError(err, "failed to update TiKV version to %q", utilimage.TiDBV4)

					ginkgo.By(fmt.Sprintf("Wait for TiKV phase is %q", v1alpha1.UpgradePhase))
					err = wait.PollImmediate(10*time.Second, 3*time.Minute, func() (bool, error) {
						tc, err := cli.PingcapV1alpha1().TidbClusters(ns).Get(tcName, metav1.GetOptions{})
						if err != nil {
							log.Logf("failed to get TidbCluster %s/%s: %v", ns, tcName, err)
							return false, nil
						}
						if tc.Status.TiKV.Phase != v1alpha1.UpgradePhase {
							log.Logf("tc.Status.TiKV.Phase = %q, not %q yet", tc.Status.TiKV.Phase, v1alpha1.UpgradePhase)
							return false, nil
						}
						return true, nil
					})
					framework.ExpectNoError(err, "failed to wait for TiKV phase")

					ginkgo.By(fmt.Sprintf("Scale %s TiKV while in %q phase", op, v1alpha1.UpgradePhase))
					err = controller.GuaranteedUpdate(genericCli, tc, func() error {
						if op == "in" {
							tc.Spec.TiKV.Replicas = 3
						} else {
							tc.Spec.TiKV.Replicas = 4
						}
						return nil
					})
					framework.ExpectNoError(err, "failed to scale %s TiKV", op)
					err = oa.WaitForTidbClusterReady(tc, 10*time.Minute, 10*time.Second)
					framework.ExpectNoError(err, "failed to wait for TidbCluster ready: %s/%s", ns, tc.Name)

					ginkgo.By("Check TiKV replicas")
					tc, err = cli.PingcapV1alpha1().TidbClusters(ns).Get(tcName, metav1.GetOptions{})
					framework.ExpectNoError(err, "failed to get TidbCluster %s/%s: %v", ns, tcName, err)
					if op == "in" {
						framework.ExpectEqual(int(tc.Spec.TiKV.Replicas), 3)
					} else {
						framework.ExpectEqual(int(tc.Spec.TiKV.Replicas), 4)
					}

					ginkgo.By("Check no evict leader scheduler left")
					pdClient, cancel, err := proxiedpdclient.NewProxiedPDClient(c, fw, ns, tc.Name, false)
					framework.ExpectNoError(err, "create pdClient error")
					defer cancel()
					schedulers, err := pdClient.GetEvictLeaderSchedulers()
					framework.ExpectNoError(err, "failed to get evict leader schedulers")
					framework.ExpectEqual(len(schedulers), 0, "there are %d evict leader left, expect 0", len(schedulers))
				})
			}
		})

		ginkgo.It("with bad PD config, then recover after force upgrading PD", func() {
			ginkgo.By("Deploy initial tc with incorrect PD image")
			tc := fixture.GetTidbCluster(ns, "force-upgrade-pd", utilimage.TiDBV4Prev)
			tc.Spec.PD.BaseImage = "wrong-pd-image"
			err := genericCli.Create(context.TODO(), tc)
			framework.ExpectNoError(err, "failed to create TidbCluster %s/%s", ns, tc.Name)

			ginkgo.By("Wait for 1 min and ensure no PD Pod exist")
			err = wait.PollImmediate(5*time.Second, 1*time.Minute, func() (bool, error) {
				listOptions := metav1.ListOptions{
					LabelSelector: labels.SelectorFromSet(label.New().Instance(tc.Name).Component(label.PDLabelVal).Labels()).String(),
				}
				_, err := c.CoreV1().Pods(ns).List(listOptions)
				if err != nil && apierrors.IsNotFound(err) {
					log.Logf("failed to get Pods with selector %+v: %v", listOptions, err)
					return false, nil
				}
				return true, nil
			})
			framework.ExpectEqual(err, wait.ErrWaitTimeout, "no Pod should be found for PD")

			ginkgo.By("Update PD Pod to correct image")
			err = controller.GuaranteedUpdate(genericCli, tc, func() error {
				tc.Spec.PD.BaseImage = "pingcap/pd"
				return nil
			})
			framework.ExpectNoError(err, "failed to change PD Pod image")

			ginkgo.By("Wait for 1 min and ensure no PD Pod exist")
			err = wait.PollImmediate(5*time.Second, 1*time.Minute, func() (bool, error) {
				listOptions := metav1.ListOptions{
					LabelSelector: labels.SelectorFromSet(label.New().Instance(tc.Name).Component(label.PDLabelVal).Labels()).String(),
				}
				_, err := c.CoreV1().Pods(ns).List(listOptions)
				if err != nil && apierrors.IsNotFound(err) {
					log.Logf("failed to get Pods with selector %+v: %v", listOptions, err)
					return false, nil
				}
				return true, nil
			})
			framework.ExpectEqual(err, wait.ErrWaitTimeout, "no Pod should be found for PD")

			ginkgo.By("Annotate TidbCluster for force upgrade")
			err = controller.GuaranteedUpdate(genericCli, tc, func() error {
				if tc.Annotations == nil {
					tc.Annotations = make(map[string]string)
				}
				tc.Annotations["tidb.pingcap.com/force-upgrade"] = "true"
				tc.Spec.PD.BaseImage = "wrong" // we need to make this right later
				return nil
			})
			framework.ExpectNoError(err, "failed to annotate tc for force upgrade")
			err = wait.PollImmediate(5*time.Second, 1*time.Minute, func() (bool, error) {
				tc, err := cli.PingcapV1alpha1().TidbClusters(ns).Get(tc.Name, metav1.GetOptions{})
				framework.ExpectNoError(err, "failed to get TidbCluster %s/%s", ns, tc.Name)
				val, exist := tc.Annotations["tidb.pingcap.com/force-upgrade"]
				if !exist {
					log.Logf("annotation tidb.pingcap.com/force-upgrade not exist in tc")
					return false, nil
				}
				framework.ExpectEqual(val, "true", "tc annotation tidb.pingcap.com/force-upgrade is not \"true\", but %q", val)
				return true, nil
			})
			framework.ExpectNoError(err, "failed to wait for annotation tidb.pingcap.com/force-upgrade")

			ginkgo.By("Update PD Pod to correct image")
			err = controller.GuaranteedUpdate(genericCli, tc, func() error {
				tc.Spec.PD.BaseImage = "pingcap/pd"
				return nil
			})
			framework.ExpectNoError(err, "failed to change PD Pod image")
			err = oa.WaitForTidbClusterReady(tc, 10*time.Minute, 10*time.Second)
			framework.ExpectNoError(err, "failed to wait for TidbCluster ready: %q", tc.Name)
		})
	})

	ginkgo.It("Deleted objects controlled by TidbCluster will be recovered by Operator", func() {
		ginkgo.By("Deploy initial tc")
		tc := fixture.GetTidbCluster(ns, "delete-objects", utilimage.TiDBV4)
		utiltc.MustCreateTCWithComponentsReady(genericCli, oa, tc, 5*time.Minute, 10*time.Second)

		ginkgo.By("Delete StatefulSet/ConfigMap/Service of PD")
		listOptions := metav1.ListOptions{
			LabelSelector: labels.SelectorFromSet(label.New().Instance(tc.Name).Labels()).String(),
		}
		stsList, err := stsGetter.StatefulSets(ns).List(listOptions)
		framework.ExpectNoError(err, "failed to list StatefulSet with option: %+v", listOptions)
		for _, sts := range stsList.Items {
			err := stsGetter.StatefulSets(ns).Delete(sts.Name, &metav1.DeleteOptions{})
			framework.ExpectNoError(err, "failed to delete StatefulSet %s/%s", ns, sts.Name)
		}
		cmList, err := c.CoreV1().ConfigMaps(ns).List(listOptions)
		framework.ExpectNoError(err, "failed to list ConfigMap with option: %+v", listOptions)
		for _, cm := range cmList.Items {
			err := c.CoreV1().ConfigMaps(ns).Delete(cm.Name, &metav1.DeleteOptions{})
			framework.ExpectNoError(err, "failed to delete ConfigMap %s/%s", ns, cm.Name)
		}
		svcList, err := c.CoreV1().Services(ns).List(listOptions)
		framework.ExpectNoError(err, "failed to list Service with option: %+v", listOptions)
		for _, svc := range svcList.Items {
			err := c.CoreV1().Services(ns).Delete(svc.Name, &metav1.DeleteOptions{})
			framework.ExpectNoError(err, "failed to delete Service %s/%s", ns, svc.Name)
		}

		ginkgo.By("Wait for TidbCluster components ready again")
		err = oa.WaitForTidbClusterReady(tc, 10*time.Minute, 10*time.Second)
		framework.ExpectNoError(err, "failed to wait for TidbCluster %s/%s components ready", tc.Namespace, tc.Name)
	})
})

// TODO: deprecate this
func newTidbClusterConfig(cfg *tests.Config, ns, clusterName, password, tcVersion string) tests.TidbClusterConfig {
	return tests.TidbClusterConfig{
		Namespace:        ns,
		ClusterName:      clusterName,
		EnablePVReclaim:  false,
		OperatorTag:      cfg.OperatorTag,
		PDImage:          fmt.Sprintf("pingcap/pd:%s", tcVersion),
		TiKVImage:        fmt.Sprintf("pingcap/tikv:%s", tcVersion),
		TiDBImage:        fmt.Sprintf("pingcap/tidb:%s", tcVersion),
		PumpImage:        fmt.Sprintf("pingcap/tidb-binlog:%s", tcVersion),
		Password:         password,
		UserName:         "root",
		InitSecretName:   fmt.Sprintf("%s-set-secret", clusterName),
		BackupSecretName: fmt.Sprintf("%s-backup-secret", clusterName),
		BackupName:       "backup",
		Resources: map[string]string{
			"discovery.resources.limits.cpu":      "1000m",
			"discovery.resources.limits.memory":   "2Gi",
			"discovery.resources.requests.cpu":    "20m",
			"discovery.resources.requests.memory": "20Mi",
			"pd.resources.limits.cpu":             "1000m",
			"pd.resources.limits.memory":          "2Gi",
			"pd.resources.requests.cpu":           "20m",
			"pd.resources.requests.memory":        "20Mi",
			"tikv.resources.limits.cpu":           "2000m",
			"tikv.resources.limits.memory":        "4Gi",
			"tikv.resources.requests.cpu":         "20m",
			"tikv.resources.requests.memory":      "20Mi",
			"tidb.resources.limits.cpu":           "2000m",
			"tidb.resources.limits.memory":        "4Gi",
			"tidb.resources.requests.cpu":         "20m",
			"tidb.resources.requests.memory":      "20Mi",
			"pvReclaimPolicy":                     "Delete",
			"tidb.initSql":                        strconv.Quote("create database e2e;"),
			"discovery.image":                     cfg.OperatorImage,
		},
		Args:    map[string]string{},
		Monitor: true,
		BlockWriteConfig: blockwriter.Config{
			TableNum:    1,
			Concurrency: 1,
			BatchSize:   1,
			RawSize:     1,
		},
		TopologyKey:            "rack",
		EnableConfigMapRollout: true,
		ClusterVersion:         tcVersion,
	}
}<|MERGE_RESOLUTION|>--- conflicted
+++ resolved
@@ -869,17 +869,10 @@
 		framework.ExpectNoError(err, "failed to resume TidbCluster: %q", tc.Name)
 
 		ginkgo.By("Check the tidb cluster will be upgraded")
-<<<<<<< HEAD
-		err = wait.PollImmediate(5*time.Second, 5*time.Minute, func() (bool, error) {
-			listOptions := metav1.ListOptions{
-				LabelSelector: labels.SelectorFromSet(label.New().Instance(tcName).Component(label.TiKVLabelVal).Labels()).String(),
-			}
-=======
 		listOptions := metav1.ListOptions{
 			LabelSelector: labels.SelectorFromSet(label.New().Instance(tcName).Component(label.TiKVLabelVal).Labels()).String(),
 		}
 		err = wait.PollImmediate(10*time.Second, 5*time.Minute, func() (bool, error) {
->>>>>>> bdff17ac
 			podList, err := c.CoreV1().Pods(ns).List(listOptions)
 			if err != nil && !apierrors.IsNotFound(err) {
 				log.Logf("failed to list pods: %+v", err)
