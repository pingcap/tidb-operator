--- conflicted
+++ resolved
@@ -63,10 +63,6 @@
 	"k8s.io/kubernetes/test/e2e/framework/pod"
 	"k8s.io/kubernetes/test/utils"
 	"k8s.io/utils/pointer"
-<<<<<<< HEAD
-	"sigs.k8s.io/controller-runtime/pkg/client"
-=======
->>>>>>> 30aa9a43
 	ctrlCli "sigs.k8s.io/controller-runtime/pkg/client"
 )
 
@@ -1562,7 +1558,6 @@
 		oa.CheckTidbClusterStatusOrDie(&tcCfg)
 	})
 
-<<<<<<< HEAD
 	// test cases for tc upgrade
 	ginkgo.Context("upgrade should work correctly", func() {
 		ginkgo.It("for tc and components version", func() {
@@ -1879,7 +1874,8 @@
 			err = oa.WaitForTidbClusterReady(tc, 10*time.Minute, 10*time.Second)
 			framework.ExpectNoError(err, "failed to wait for TidbCluster ready: %q", tc.Name)
 		})
-=======
+	})
+
 	ginkgo.It("Deleted objects controlled by TidbCluster will be recovered by Operator", func() {
 		ginkgo.By("Deploy initial tc")
 		tc := fixture.GetTidbCluster(ns, "delete-objects", utilimage.TiDBV4)
@@ -1911,7 +1907,6 @@
 		ginkgo.By("Wait for TidbCluster components ready again")
 		err = oa.WaitForTidbClusterReady(tc, 10*time.Minute, 10*time.Second)
 		framework.ExpectNoError(err, "failed to wait for TidbCluster %s/%s components ready", tc.Namespace, tc.Name)
->>>>>>> 30aa9a43
 	})
 })
 
