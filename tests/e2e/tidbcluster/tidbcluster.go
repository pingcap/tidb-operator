--- conflicted
+++ resolved
@@ -776,7 +776,50 @@
 		framework.ExpectEqual(value, label.TiDBOperator)
 	})
 
-<<<<<<< HEAD
+	ginkgo.It("[Feature: AdvancedStatefulSet] Upgrading tidb cluster while pods are not consecutive", func() {
+		if !ocfg.Enabled(features.AdvancedStatefulSet) {
+			framework.Skipf("AdvancedStatefulSet feature of default operator is not enabled, skipping")
+		}
+		tc := fixture.GetTidbCluster(ns, "upgrade-cluster", utilimage.TiDBV3Version)
+		tc.Spec.PD.Replicas = 5
+		tc.Spec.TiKV.Replicas = 4
+		tc.Spec.TiDB.Replicas = 3
+		err := genericCli.Create(context.TODO(), tc)
+		framework.ExpectNoError(err)
+		err = oa.WaitForTidbClusterReady(tc, 30*time.Minute, 15*time.Second)
+		framework.ExpectNoError(err)
+
+		ginkgo.By("Scaling in the cluster by deleting some pods not at the end")
+		tc, err = cli.PingcapV1alpha1().TidbClusters(ns).Get(tc.Name, metav1.GetOptions{})
+		framework.ExpectNoError(err)
+		err = controller.GuaranteedUpdate(genericCli, tc, func() error {
+			if tc.Annotations == nil {
+				tc.Annotations = map[string]string{}
+			}
+			tc.Annotations[label.AnnPDDeleteSlots] = "[1]"
+			tc.Annotations[label.AnnTiKVDeleteSlots] = "[0]"
+			tc.Annotations[label.AnnTiDBDeleteSlots] = "[1]"
+			tc.Spec.PD.Replicas = 3
+			tc.Spec.TiKV.Replicas = 3
+			tc.Spec.TiDB.Replicas = 2
+			return nil
+		})
+		framework.ExpectNoError(err)
+		ginkgo.By("Checking for tidb cluster is ready")
+		err = oa.WaitForTidbClusterReady(tc, 30*time.Minute, 15*time.Second)
+		framework.ExpectNoError(err)
+
+		ginkgo.By("Upgrding the cluster")
+		err = controller.GuaranteedUpdate(genericCli, tc, func() error {
+			tc.Spec.Version = utilimage.TiDBV3UpgradeVersion
+			return nil
+		})
+		framework.ExpectNoError(err)
+		ginkgo.By("Checking for tidb cluster is ready")
+		err = oa.WaitForTidbClusterReady(tc, 30*time.Minute, 15*time.Second)
+		framework.ExpectNoError(err)
+	})
+
 	ginkgo.It("tidb-scale: clear TiDB failureMembers when scale TiDB to zero", func() {
 		cluster := newTidbClusterConfig(e2econfig.TestConfig, ns, "tidb-scale", "admin", "")
 		cluster.Resources["pd.replicas"] = "3"
@@ -828,50 +871,6 @@
 			return true, nil
 		})
 		framework.ExpectError(err, "not clear TiDB failureMembers when scale TiDB to zero")
-=======
-	ginkgo.It("[Feature: AdvancedStatefulSet] Upgrading tidb cluster while pods are not consecutive", func() {
-		if !ocfg.Enabled(features.AdvancedStatefulSet) {
-			framework.Skipf("AdvancedStatefulSet feature of default operator is not enabled, skipping")
-		}
-		tc := fixture.GetTidbCluster(ns, "upgrade-cluster", utilimage.TiDBV3Version)
-		tc.Spec.PD.Replicas = 5
-		tc.Spec.TiKV.Replicas = 4
-		tc.Spec.TiDB.Replicas = 3
-		err := genericCli.Create(context.TODO(), tc)
-		framework.ExpectNoError(err)
-		err = oa.WaitForTidbClusterReady(tc, 30*time.Minute, 15*time.Second)
-		framework.ExpectNoError(err)
-
-		ginkgo.By("Scaling in the cluster by deleting some pods not at the end")
-		tc, err = cli.PingcapV1alpha1().TidbClusters(ns).Get(tc.Name, metav1.GetOptions{})
-		framework.ExpectNoError(err)
-		err = controller.GuaranteedUpdate(genericCli, tc, func() error {
-			if tc.Annotations == nil {
-				tc.Annotations = map[string]string{}
-			}
-			tc.Annotations[label.AnnPDDeleteSlots] = "[1]"
-			tc.Annotations[label.AnnTiKVDeleteSlots] = "[0]"
-			tc.Annotations[label.AnnTiDBDeleteSlots] = "[1]"
-			tc.Spec.PD.Replicas = 3
-			tc.Spec.TiKV.Replicas = 3
-			tc.Spec.TiDB.Replicas = 2
-			return nil
-		})
-		framework.ExpectNoError(err)
-		ginkgo.By("Checking for tidb cluster is ready")
-		err = oa.WaitForTidbClusterReady(tc, 30*time.Minute, 15*time.Second)
-		framework.ExpectNoError(err)
-
-		ginkgo.By("Upgrding the cluster")
-		err = controller.GuaranteedUpdate(genericCli, tc, func() error {
-			tc.Spec.Version = utilimage.TiDBV3UpgradeVersion
-			return nil
-		})
-		framework.ExpectNoError(err)
-		ginkgo.By("Checking for tidb cluster is ready")
-		err = oa.WaitForTidbClusterReady(tc, 30*time.Minute, 15*time.Second)
-		framework.ExpectNoError(err)
->>>>>>> cfc73d99
 	})
 })
 
