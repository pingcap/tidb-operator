// Copyright 2019 PingCAP, Inc.
//
// Licensed under the Apache License, Version 2.0 (the "License");
// you may not use this file except in compliance with the License.
// You may obtain a copy of the License at
//
//     http://www.apache.org/licenses/LICENSE-2.0
//
// Unless required by applicable law or agreed to in writing, software
// distributed under the License is distributed on an "AS IS" BASIS,
// See the License for the specific language governing permissions and
// limitations under the License.

package tidbcluster

import (
	"context"
	"fmt"
	_ "net/http/pprof"
	"strconv"
	"strings"
	"time"

	"github.com/onsi/ginkgo"
	"github.com/onsi/gomega"
	astsHelper "github.com/pingcap/advanced-statefulset/client/apis/apps/v1/helper"
	asclientset "github.com/pingcap/advanced-statefulset/client/client/clientset/versioned"
	"github.com/pingcap/tidb-operator/pkg/apis/pingcap/v1alpha1"
	"github.com/pingcap/tidb-operator/pkg/client/clientset/versioned"
	"github.com/pingcap/tidb-operator/pkg/controller"
	"github.com/pingcap/tidb-operator/pkg/features"
	"github.com/pingcap/tidb-operator/pkg/label"
	"github.com/pingcap/tidb-operator/pkg/manager/member"
	"github.com/pingcap/tidb-operator/pkg/monitor/monitor"
	"github.com/pingcap/tidb-operator/pkg/scheme"
	tcconfig "github.com/pingcap/tidb-operator/pkg/util/config"
	"github.com/pingcap/tidb-operator/tests"
	e2econfig "github.com/pingcap/tidb-operator/tests/e2e/config"
	e2eframework "github.com/pingcap/tidb-operator/tests/e2e/framework"
	utilimage "github.com/pingcap/tidb-operator/tests/e2e/util/image"
	utilpod "github.com/pingcap/tidb-operator/tests/e2e/util/pod"
	"github.com/pingcap/tidb-operator/tests/e2e/util/portforward"
	"github.com/pingcap/tidb-operator/tests/e2e/util/proxiedpdclient"
	"github.com/pingcap/tidb-operator/tests/pkg/apimachinery"
	"github.com/pingcap/tidb-operator/tests/pkg/blockwriter"
	"github.com/pingcap/tidb-operator/tests/pkg/fixture"
	corev1 "k8s.io/api/core/v1"
	v1 "k8s.io/api/core/v1"
	apiextensionsclientset "k8s.io/apiextensions-apiserver/pkg/client/clientset/clientset"
	"k8s.io/apimachinery/pkg/api/errors"
	apierrors "k8s.io/apimachinery/pkg/api/errors"
	"k8s.io/apimachinery/pkg/api/resource"
	metav1 "k8s.io/apimachinery/pkg/apis/meta/v1"
	"k8s.io/apimachinery/pkg/labels"
	utilversion "k8s.io/apimachinery/pkg/util/version"
	"k8s.io/apimachinery/pkg/util/wait"
	clientset "k8s.io/client-go/kubernetes"
	typedappsv1 "k8s.io/client-go/kubernetes/typed/apps/v1"
	restclient "k8s.io/client-go/rest"
	aggregatorclient "k8s.io/kube-aggregator/pkg/client/clientset_generated/clientset"
	"k8s.io/kubernetes/test/e2e/framework"
	"k8s.io/kubernetes/test/e2e/framework/log"
	"k8s.io/kubernetes/test/e2e/framework/pod"
	"k8s.io/kubernetes/test/utils"
	"k8s.io/utils/pointer"
	"sigs.k8s.io/controller-runtime/pkg/client"
)

var _ = ginkgo.Describe("TiDBCluster", func() {
	f := e2eframework.NewDefaultFramework("tidb-cluster")

	var ns string
	var c clientset.Interface
	var cli versioned.Interface
	var asCli asclientset.Interface
	var aggrCli aggregatorclient.Interface
	var apiExtCli apiextensionsclientset.Interface
	var oa tests.OperatorActions
	var cfg *tests.Config
	var config *restclient.Config
	var ocfg *tests.OperatorConfig
	var genericCli client.Client
	var fwCancel context.CancelFunc
	var fw portforward.PortForward
	/**
	 * StatefulSet or AdvancedStatefulSet getter interface.
	 */
	var stsGetter typedappsv1.StatefulSetsGetter
	var crdUtil *tests.CrdTestUtil

	ginkgo.BeforeEach(func() {
		ns = f.Namespace.Name
		c = f.ClientSet
		var err error
		config, err = framework.LoadConfig()
		framework.ExpectNoError(err, "failed to load config")
		cli, err = versioned.NewForConfig(config)
		framework.ExpectNoError(err, "failed to create clientset for pingcap")
		asCli, err = asclientset.NewForConfig(config)
		framework.ExpectNoError(err, "failed to create clientset for advanced-statefulset")
		genericCli, err = client.New(config, client.Options{Scheme: scheme.Scheme})
		framework.ExpectNoError(err, "failed to create clientset for controller-runtime")
		aggrCli, err = aggregatorclient.NewForConfig(config)
		framework.ExpectNoError(err, "failed to create clientset kube-aggregator")
		apiExtCli, err = apiextensionsclientset.NewForConfig(config)
		framework.ExpectNoError(err, "failed to create clientset apiextensions-apiserver")
		clientRawConfig, err := e2econfig.LoadClientRawConfig()
		framework.ExpectNoError(err, "failed to load raw config for tidb-operator")
		ctx, cancel := context.WithCancel(context.Background())
		fw, err = portforward.NewPortForwarder(ctx, e2econfig.NewSimpleRESTClientGetter(clientRawConfig))
		framework.ExpectNoError(err, "failed to create port forwarder")
		fwCancel = cancel
		cfg = e2econfig.TestConfig
		// OperatorFeatures := map[string]bool{"AutoScaling": true}
		// cfg.OperatorFeatures = OperatorFeatures
		ocfg = e2econfig.NewDefaultOperatorConfig(cfg)
		if ocfg.Enabled(features.AdvancedStatefulSet) {
			stsGetter = astsHelper.NewHijackClient(c, asCli).AppsV1()
		} else {
			stsGetter = c.AppsV1()
		}
		oa = tests.NewOperatorActions(cli, c, asCli, aggrCli, apiExtCli, tests.DefaultPollInterval, ocfg, e2econfig.TestConfig, nil, fw, f)
		crdUtil = tests.NewCrdTestUtil(cli, c, asCli, stsGetter)
	})

	ginkgo.AfterEach(func() {
		if fwCancel != nil {
			fwCancel()
		}
	})

	// basic deploy, scale out, scale in, change configuration tests
	ginkgo.Describe("when using version", func() {
		versions := []string{utilimage.TiDBV3, utilimage.TiDBV4}
		for _, version := range versions {
			version := version
			versionDashed := strings.ReplaceAll(version, ".", "-")
			ginkgo.Context(version, func() {
				ginkgo.It("should scale out tc successfully", func() {
					ginkgo.By("Deploy a basic tc")
					tc := fixture.GetTidbCluster(ns, fmt.Sprintf("basic-%s", versionDashed), version)
					tc.Spec.TiDB.Replicas = 1
					tc.Spec.TiKV.SeparateRocksDBLog = pointer.BoolPtr(true)
					tc.Spec.TiKV.SeparateRaftLog = pointer.BoolPtr(true)
					tc.Spec.TiKV.LogTailer = &v1alpha1.LogTailerSpec{
						ResourceRequirements: corev1.ResourceRequirements{
							Requests: corev1.ResourceList{
								corev1.ResourceCPU:    resource.MustParse("100m"),
								corev1.ResourceMemory: resource.MustParse("100Mi"),
							},
							Limits: corev1.ResourceList{
								corev1.ResourceCPU:    resource.MustParse("100m"),
								corev1.ResourceMemory: resource.MustParse("100Mi"),
							},
						},
					}
					_, err := cli.PingcapV1alpha1().TidbClusters(tc.Namespace).Create(tc)
					framework.ExpectNoError(err, "failed to create TidbCluster: %q", tc.Name)
					err = oa.WaitForTidbClusterReady(tc, 30*time.Minute, 30*time.Second)
					framework.ExpectNoError(err, "failed to wait for TidbCluster ready: %q", tc.Name)
					err = crdUtil.CheckDisasterTolerance(tc)
					framework.ExpectNoError(err, "failed to check disaster tolerance for TidbCluster: %q", tc.Name)

					ginkgo.By("scale out tidb, tikv, pd")
					err = controller.GuaranteedUpdate(genericCli, tc, func() error {
						tc.Spec.TiDB.Replicas = 2
						tc.Spec.TiKV.Replicas = 4
						// this must be 5, or one pd pod will not be scheduled, reference: https://docs.pingcap.com/tidb-in-kubernetes/stable/tidb-scheduler#pd-component
						tc.Spec.PD.Replicas = 5
						return nil
					})
					framework.ExpectNoError(err, "failed to scale out TidbCluster: %q", tc.Name)
					err = oa.WaitForTidbClusterReady(tc, 30*time.Minute, 5*time.Second)
					framework.ExpectNoError(err, "failed to wait for TidbCluster ready: %q", tc.Name)
					err = crdUtil.CheckDisasterTolerance(tc)
					framework.ExpectNoError(err, "failed to check disaster tolerance for TidbCluster: %q", tc.Name)
				})

				ginkgo.It("should scale in tc successfully", func() {
					ginkgo.By("Deploy a basic tc")
					tc := fixture.GetTidbCluster(ns, fmt.Sprintf("basic-%s", versionDashed), version)
					tc.Spec.TiKV.Replicas = 4
					tc.Spec.PD.Replicas = 5
					_, err := cli.PingcapV1alpha1().TidbClusters(tc.Namespace).Create(tc)
					framework.ExpectNoError(err, "failed to create TidbCluster: %q", tc.Name)
					err = oa.WaitForTidbClusterReady(tc, 30*time.Minute, 30*time.Second)
					framework.ExpectNoError(err, "failed to wait for TidbCluster ready: %q", tc.Name)
					err = crdUtil.CheckDisasterTolerance(tc)
					framework.ExpectNoError(err, "failed to check disaster tolerance for TidbCluster: %q", tc.Name)

					ginkgo.By("Scale in tidb, tikv, pd")
					err = controller.GuaranteedUpdate(genericCli, tc, func() error {
						tc.Spec.TiDB.Replicas = 1
						tc.Spec.TiKV.Replicas = 3
						tc.Spec.PD.Replicas = 3
						return nil
					})
					framework.ExpectNoError(err, "failed to scale in TidbCluster: %q", tc.Name)
					err = oa.WaitForTidbClusterReady(tc, 30*time.Minute, 5*time.Second)
					framework.ExpectNoError(err, "failed to wait for TidbCluster ready: %q", tc.Name)
					err = crdUtil.CheckDisasterTolerance(tc)
					framework.ExpectNoError(err, "failed to check disaster tolerance for TidbCluster: %q", tc.Name)
				})

				ginkgo.It("should change configurations successfully", func() {
					ginkgo.By("Deploy a basic tc")
					tc := fixture.GetTidbCluster(ns, fmt.Sprintf("basic-%s", versionDashed), version)
					tc.Spec.TiDB.Replicas = 1
					_, err := cli.PingcapV1alpha1().TidbClusters(tc.Namespace).Create(tc)
					framework.ExpectNoError(err, "failed to create TidbCluster: %q", tc.Name)
					err = oa.WaitForTidbClusterReady(tc, 30*time.Minute, 30*time.Second)
					framework.ExpectNoError(err, "failed to wait for TidbCluster ready: %q", tc.Name)
					err = crdUtil.CheckDisasterTolerance(tc)
					framework.ExpectNoError(err, "failed to check disaster tolerance for TidbCluster: %q", tc.Name)

					ginkgo.By("Change configuration")
					err = controller.GuaranteedUpdate(genericCli, tc, func() error {
						tc.Spec.ConfigUpdateStrategy = v1alpha1.ConfigUpdateStrategyRollingUpdate
						tc.Spec.PD.MaxFailoverCount = pointer.Int32Ptr(4)
						tc.Spec.TiKV.MaxFailoverCount = pointer.Int32Ptr(4)
						tc.Spec.TiDB.MaxFailoverCount = pointer.Int32Ptr(4)
						return nil
					})
					framework.ExpectNoError(err, "failed to change configuration of TidbCluster: %q", tc.Name)
					err = crdUtil.WaitForTidbClusterReady(tc, 30*time.Minute, 5*time.Second)
					framework.ExpectNoError(err, "failed to wait for TidbCluster ready: %q", tc.Name)
				})
			})
		}
	})

	/**
	 * This test case switches back and forth between pod network and host network of a single cluster.
	 * Note that only one cluster can run in host network mode at the same time.
	 */
	ginkgo.It("should switch between pod network and host network", func() {
		if !ocfg.Enabled(features.AdvancedStatefulSet) {
			serverVersion, err := c.Discovery().ServerVersion()
			framework.ExpectNoError(err, "failed to fetch Kubernetes version")
			sv := utilversion.MustParseSemantic(serverVersion.GitVersion)
			log.Logf("ServerVersion: %v", serverVersion.String())
			if sv.LessThan(utilversion.MustParseSemantic("v1.13.11")) || // < v1.13.11
				(sv.AtLeast(utilversion.MustParseSemantic("v1.14.0")) && sv.LessThan(utilversion.MustParseSemantic("v1.14.7"))) || // >= v1.14.0 and < v1.14.7
				(sv.AtLeast(utilversion.MustParseSemantic("v1.15.0")) && sv.LessThan(utilversion.MustParseSemantic("v1.15.4"))) { // >= v1.15.0 and < v1.15.4
				// https://github.com/pingcap/tidb-operator/issues/1042#issuecomment-547742565
				framework.Skipf("Skipping HostNetwork test. Kubernetes %v has a bug that StatefulSet may apply revision incorrectly, HostNetwork cannot work well in this cluster", serverVersion)
			}
			log.Logf("Testing HostNetwork feature with Kubernetes %v", serverVersion)
		} else {
			log.Logf("Testing HostNetwork feature with Advanced StatefulSet")
		}

		ginkgo.By("Deploy initial tc")
		tcCfg := newTidbClusterConfig(e2econfig.TestConfig, ns, "host-network", "", utilimage.TiDBV4)
		tcCfg.Resources["pd.replicas"] = "1"
		tcCfg.Resources["tidb.replicas"] = "1"
		tcCfg.Resources["tikv.replicas"] = "1"
		oa.DeployTidbClusterOrDie(&tcCfg)

		ginkgo.By("Switch to host network")
		tcCfg.SetHostNetwork(true)
		oa.UpgradeTidbClusterOrDie(&tcCfg)
		oa.CheckTidbClusterStatusOrDie(&tcCfg)

		ginkgo.By("Switch back to pod network")
		tcCfg.SetHostNetwork(false)
		oa.UpgradeTidbClusterOrDie(&tcCfg)
		oa.CheckTidbClusterStatusOrDie(&tcCfg)
	})

	ginkgo.It("should upgrade TidbCluster with webhook enabled", func() {
		tcCfg := newTidbClusterConfig(e2econfig.TestConfig, ns, "cluster", "admin", utilimage.TiDBV4Prev)
		tcCfg.Resources["pd.replicas"] = "3"

		ginkgo.By("Creating webhook certs and self signing it")
		svcName := "webhook"
		certCtx, err := apimachinery.SetupServerCert(ns, svcName)
		framework.ExpectNoError(err, "failed to setup certs for apimachinery webservice %s", tests.WebhookServiceName)

		ginkgo.By("Starting webhook pod")
		webhookPod, svc := startWebhook(c, cfg.E2EImage, ns, svcName, certCtx.Cert, certCtx.Key)

		ginkgo.By("Register webhook")
		oa.RegisterWebHookAndServiceOrDie(ocfg.WebhookConfigName, ns, svc.Name, certCtx)

		ginkgo.By(fmt.Sprintf("Deploying tidb cluster %s", tcCfg.ClusterVersion))
		oa.DeployTidbClusterOrDie(&tcCfg)
		oa.CheckTidbClusterStatusOrDie(&tcCfg)
		oa.CheckDisasterToleranceOrDie(&tcCfg)

		ginkgo.By(fmt.Sprintf("Upgrading tidb cluster from %s to %s", tcCfg.ClusterVersion, utilimage.TiDBV4))
		ctx, cancel := context.WithCancel(context.Background())
		tcCfg.UpgradeAll(utilimage.TiDBV4)
		oa.UpgradeTidbClusterOrDie(&tcCfg)
		oa.CheckUpgradeOrDie(ctx, &tcCfg)
		oa.CheckTidbClusterStatusOrDie(&tcCfg)
		cancel()

		ginkgo.By("Check webhook is still running")
		webhookPod, err = c.CoreV1().Pods(webhookPod.Namespace).Get(webhookPod.Name, metav1.GetOptions{})
		framework.ExpectNoError(err, "failed to get webhook pod %s/%s", webhookPod.Namespace, webhookPod.Name)
		if webhookPod.Status.Phase != v1.PodRunning {
			logs, err := pod.GetPodLogs(c, webhookPod.Namespace, webhookPod.Name, "webhook")
			framework.ExpectNoError(err, "failed to get pod log %s/%s", webhookPod.Namespace, webhookPod.Name)
			log.Logf("webhook logs: %s", logs)
			log.Fail("webhook pod is not running")
		}

		ginkgo.By("Clean up webhook")
		oa.CleanWebHookAndServiceOrDie(ocfg.WebhookConfigName)
	})

	ginkgo.It("should keep tidb service in sync", func() {
		ginkgo.By("Deploy initial tc")
		tcCfg := newTidbClusterConfig(e2econfig.TestConfig, ns, "service", "admin", utilimage.TiDBV4)
		tcCfg.Resources["pd.replicas"] = "1"
		tcCfg.Resources["tidb.replicas"] = "1"
		tcCfg.Resources["tikv.replicas"] = "1"
		oa.DeployTidbClusterOrDie(&tcCfg)
		oa.CheckTidbClusterStatusOrDie(&tcCfg)

		ns := tcCfg.Namespace
		tcName := tcCfg.ClusterName

		oldSvc, err := c.CoreV1().Services(ns).Get(controller.TiDBMemberName(tcName), metav1.GetOptions{})
		framework.ExpectNoError(err, "failed to get service for TidbCluster: %v", tcCfg)
		tc, err := cli.PingcapV1alpha1().TidbClusters(ns).Get(tcName, metav1.GetOptions{})
		framework.ExpectNoError(err, "failed to get TidbCluster: %v", tcCfg)
		if isNil, err := gomega.BeNil().Match(metav1.GetControllerOf(oldSvc)); !isNil {
			log.Failf("Expected TiDB service created by helm chart is orphaned: %v", err)
		}

		ginkgo.By("Adopt orphaned service created by helm")
		err = controller.GuaranteedUpdate(genericCli, tc, func() error {
			tc.Spec.TiDB.Service = &v1alpha1.TiDBServiceSpec{}
			return nil
		})
		framework.ExpectNoError(err, "failed to update tidb service of TidbCluster: %q", tc.Name)
		err = wait.PollImmediate(5*time.Second, 2*time.Minute, func() (bool, error) {
			svc, err := c.CoreV1().Services(ns).Get(controller.TiDBMemberName(tcName), metav1.GetOptions{})
			if err != nil {
				if errors.IsNotFound(err) {
					return false, err
				}
				log.Logf("failed to get TiDB service: %v", err)
				return false, nil
			}
			owner := metav1.GetControllerOf(svc)
			if owner == nil {
				log.Logf("tidb service has not been adopted by TidbCluster yet")
				return false, nil
			}
			framework.ExpectEqual(metav1.IsControlledBy(svc, tc), true, "Expected tidb service owner is TidbCluster")
			framework.ExpectEqual(svc.Spec.ClusterIP, oldSvc.Spec.ClusterIP, "tidb service ClusterIP should be stable across adopting and updating")
			return true, nil
		})
		framework.ExpectNoError(err, "failed to wait for TidbCluster managed svc to be ready: %q", tc.Name)

		ginkgo.By("Updating TiDB service")
		trafficPolicy := corev1.ServiceExternalTrafficPolicyTypeLocal
		err = controller.GuaranteedUpdate(genericCli, tc, func() error {
			tc.Spec.TiDB.Service.Type = corev1.ServiceTypeNodePort
			tc.Spec.TiDB.Service.ExternalTrafficPolicy = &trafficPolicy
			tc.Spec.TiDB.Service.Annotations = map[string]string{
				"test": "test",
			}
			return nil
		})
		framework.ExpectNoError(err, "failed to update tidb service of TidbCluster: %q", tc.Name)

		ginkgo.By("Waiting for the TiDB service to be synced")
		err = wait.PollImmediate(5*time.Second, 2*time.Minute, func() (bool, error) {
			svc, err := c.CoreV1().Services(ns).Get(controller.TiDBMemberName(tcName), metav1.GetOptions{})
			if err != nil {
				if errors.IsNotFound(err) {
					return false, err
				}
				log.Logf("error get TiDB service: %v", err)
				return false, nil
			}
			if isEqual, err := gomega.Equal(corev1.ServiceTypeNodePort).Match(svc.Spec.Type); !isEqual {
				log.Logf("tidb service type is not %s, %v", corev1.ServiceTypeNodePort, err)
				return false, nil
			}
			if isEqual, err := gomega.Equal(trafficPolicy).Match(svc.Spec.ExternalTrafficPolicy); !isEqual {
				log.Logf("tidb service traffic policy is not %s, %v", svc.Spec.ExternalTrafficPolicy, err)
				return false, nil
			}
			if haveKV, err := gomega.HaveKeyWithValue("test", "test").Match(svc.Annotations); !haveKV {
				log.Logf("tidb service has no annotation test=test, %v", err)
				return false, nil
			}
			return true, nil
		})
		framework.ExpectNoError(err, "failed to wait for TidbCluster managed svc to be ready: %q", tc.Name)
	})

	// Basic IT for managed in TidbCluster CR
	// TODO: deploy pump through CR in backup and restore
	// TODO: Add pump configmap rolling-update case
	ginkgo.It("should adopt helm created pump with TidbCluster CR", func() {
		ginkgo.By("Deploy initial tc")
		tcCfg := newTidbClusterConfig(e2econfig.TestConfig, ns, "pump", "admin", utilimage.TiDBV4)
		tcCfg.Resources["pd.replicas"] = "1"
		tcCfg.Resources["tikv.replicas"] = "1"
		tcCfg.Resources["tidb.replicas"] = "1"
		oa.DeployTidbClusterOrDie(&tcCfg)
		oa.CheckTidbClusterStatusOrDie(&tcCfg)

		ginkgo.By("Deploy pump using helm")
		err := oa.DeployAndCheckPump(&tcCfg)
		framework.ExpectNoError(err, "failed to deploy pump for TidbCluster: %v", tcCfg)

		tc, err := cli.PingcapV1alpha1().TidbClusters(tcCfg.Namespace).Get(tcCfg.ClusterName, metav1.GetOptions{})
		framework.ExpectNoError(err, "failed to get TidbCluster: %v", tcCfg)

		// If using advanced statefulset, we must upgrade all Kubernetes statefulsets to advanced statefulsets first.
		if ocfg.Enabled(features.AdvancedStatefulSet) {
			log.Logf("advanced statefulset enabled, upgrading all sts to asts")
			stsList, err := c.AppsV1().StatefulSets(ns).List(metav1.ListOptions{})
			framework.ExpectNoError(err, "failed to list statefulsets in ns %s", ns)
			for _, sts := range stsList.Items {
				_, err = astsHelper.Upgrade(c, asCli, &sts)
				framework.ExpectNoError(err, "failed to upgrade statefulset %s/%s", sts.Namespace, sts.Name)
			}
		}

		oldPumpSet, err := stsGetter.StatefulSets(tc.Namespace).Get(controller.PumpMemberName(tc.Name), metav1.GetOptions{})
		framework.ExpectNoError(err, "failed to get statefulset for pump: %q", tc.Name)

		oldRev := oldPumpSet.Status.CurrentRevision
		framework.ExpectEqual(oldPumpSet.Status.UpdateRevision, oldRev, "Expected pump is not upgrading")

		ginkgo.By("Update tc.spec.pump")
		err = controller.GuaranteedUpdate(genericCli, tc, func() error {
			pullPolicy := corev1.PullIfNotPresent
			updateStrategy := v1alpha1.ConfigUpdateStrategyInPlace
			tc.Spec.Pump = &v1alpha1.PumpSpec{
				BaseImage: "pingcap/tidb-binlog",
				ComponentSpec: v1alpha1.ComponentSpec{
					Version:         &tcCfg.ClusterVersion,
					ImagePullPolicy: &pullPolicy,
					Affinity: &corev1.Affinity{
						PodAntiAffinity: &corev1.PodAntiAffinity{
							PreferredDuringSchedulingIgnoredDuringExecution: []corev1.WeightedPodAffinityTerm{
								{
									PodAffinityTerm: corev1.PodAffinityTerm{
										Namespaces:  []string{tcCfg.Namespace},
										TopologyKey: "rack",
									},
									Weight: 50,
								},
							},
						},
					},
					Tolerations: []corev1.Toleration{
						{
							Effect:   corev1.TaintEffectNoSchedule,
							Key:      "node-role",
							Operator: corev1.TolerationOpEqual,
							Value:    "tidb",
						},
					},
					SchedulerName:        pointer.StringPtr("default-scheduler"),
					ConfigUpdateStrategy: &updateStrategy,
				},
				Replicas:         1,
				StorageClassName: pointer.StringPtr("standard"),
				ResourceRequirements: corev1.ResourceRequirements{
					Requests: corev1.ResourceList{
						corev1.ResourceStorage: resource.MustParse("10Gi"),
					},
				},
				Config: tcconfig.New(map[string]interface{}{
					"addr":               "0.0.0.0:8250",
					"gc":                 7,
					"data-dir":           "/data",
					"heartbeat-interval": 2,
				}),
			}
			return nil
		})
		framework.ExpectNoError(err, "failed to update TidbCluster: %q", tc.Name)

		ginkgo.By("Wait for pump sts to be controlled by tc")
		err = wait.PollImmediate(5*time.Second, 5*time.Minute, func() (bool, error) {
			pumpSet, err := stsGetter.StatefulSets(tc.Namespace).Get(controller.PumpMemberName(tc.Name), metav1.GetOptions{})
			if errors.IsNotFound(err) {
				return false, err
			}
			if err != nil {
				log.Logf("error get pump statefulset: %v", err)
				return false, nil
			}
			if !metav1.IsControlledBy(pumpSet, tc) {
				log.Logf("expect pump statefulset adopted by tidbcluster, still waiting...")
				return false, nil
			}
			// The desired state encoded in CRD should be exactly same with the one created by helm chart
			framework.ExpectEqual(pumpSet.Status.CurrentRevision, oldRev, "Expected no rolling-update when adopting pump statefulset")
			framework.ExpectEqual(pumpSet.Status.UpdateRevision, oldRev, "Expected no rolling-update when adopting pump statefulset")

			cmName := member.FindConfigMapVolume(&pumpSet.Spec.Template.Spec, func(name string) bool {
				return strings.HasPrefix(name, controller.PumpMemberName(tc.Name))
			})
			if cmName == "" {
				log.Fail("cannot find configmap used by pump statefulset")
			}
			pumpConfigMap, err := c.CoreV1().ConfigMaps(tc.Namespace).Get(cmName, metav1.GetOptions{})
			if errors.IsNotFound(err) {
				return false, err
			}
			if err != nil {
				log.Logf("error get pump configmap: %v", err)
				return false, nil
			}
			if !metav1.IsControlledBy(pumpConfigMap, tc) {
				log.Logf("expect pump configmap adopted by tidbcluster, still waiting...")
				return false, nil
			}

			pumpPeerSvc, err := c.CoreV1().Services(tc.Namespace).Get(controller.PumpPeerMemberName(tc.Name), metav1.GetOptions{})
			if errors.IsNotFound(err) {
				return false, err
			}
			if err != nil {
				log.Logf("error get pump peer service: %v", err)
				return false, nil
			}
			if !metav1.IsControlledBy(pumpPeerSvc, tc) {
				log.Logf("expect pump peer service adopted by tidbcluster, still waiting...")
				return false, nil
			}
			return true, nil
		})
		framework.ExpectNoError(err, "failed to wait for pump to be controlled by TidbCluster: %q", tc.Name)
	})

	ginkgo.It("should migrate from helm to CR", func() {
		ginkgo.By("Deploy initial tc")
		tcCfg := newTidbClusterConfig(e2econfig.TestConfig, ns, "helm-migration", "admin", utilimage.TiDBV4)
		tcCfg.Resources["pd.replicas"] = "1"
		tcCfg.Resources["tikv.replicas"] = "1"
		tcCfg.Resources["tidb.replicas"] = "1"
		oa.DeployTidbClusterOrDie(&tcCfg)
		oa.CheckTidbClusterStatusOrDie(&tcCfg)

		tc, err := cli.PingcapV1alpha1().TidbClusters(tcCfg.Namespace).Get(tcCfg.ClusterName, metav1.GetOptions{})
		framework.ExpectNoError(err, "failed to get TidbCluster: %v", tcCfg)

		ginkgo.By("Discovery service should be reconciled by tidb-operator")
		discoveryName := controller.DiscoveryMemberName(tc.Name)
		discoveryDeploy, err := c.AppsV1().Deployments(tc.Namespace).Get(discoveryName, metav1.GetOptions{})
		framework.ExpectNoError(err, "failed to get discovery deployment for TidbCluster: %q", tc.Name)
		WaitObjectToBeControlledByOrDie(genericCli, discoveryDeploy, tc, 5*time.Minute)

		err = utils.WaitForDeploymentComplete(c, discoveryDeploy, log.Logf, 10*time.Second, 5*time.Minute)
		framework.ExpectNoError(err, "waiting for discovery deployment timeout, should be healthy after managed by tidb-operator: %v", discoveryDeploy)

		ginkgo.By("Delete the discovery deployment and wait for recreation by tc")
		err = genericCli.Delete(context.TODO(), discoveryDeploy)
		framework.ExpectNoError(err, "failed to delete discovery deployment: %v", discoveryDeploy)

		err = wait.PollImmediate(5*time.Second, 2*time.Minute, func() (bool, error) {
			_, err := c.AppsV1().Deployments(tc.Namespace).Get(discoveryName, metav1.GetOptions{})
			if err != nil {
				log.Logf("wait discovery deployment get created again: %v", err)
				return false, nil
			}
			return true, nil
		})
		framework.ExpectNoError(err, "Discovery Deployment should be recovered by tidb-operator after deletion")

		ginkgo.By("Change configmaps in TidbCluster CR in-place")
		// TODO: modify other cases to manage TiDB configmap in CRD by default
		setNameToRevision := map[string]string{
			controller.PDMemberName(tc.Name):   "",
			controller.TiKVMemberName(tc.Name): "",
			controller.TiDBMemberName(tc.Name): "",
		}

		for setName := range setNameToRevision {
			oldSet, err := stsGetter.StatefulSets(tc.Namespace).Get(setName, metav1.GetOptions{})
			framework.ExpectNoError(err, "Expected to get statefulset %s", setName)

			oldRev := oldSet.Status.CurrentRevision
			framework.ExpectEqual(oldSet.Status.UpdateRevision, oldRev, "Expected statefulset %s is not upgrading", setName)

			setNameToRevision[setName] = oldRev
		}

		tc, err = cli.PingcapV1alpha1().TidbClusters(tcCfg.Namespace).Get(tcCfg.ClusterName, metav1.GetOptions{})
		framework.ExpectNoError(err, "Expected to get tidbcluster")
		err = controller.GuaranteedUpdate(genericCli, tc, func() error {
			updateStrategy := v1alpha1.ConfigUpdateStrategyInPlace
			tc.Spec.TiDB.Config = v1alpha1.NewTiDBConfig()
			tc.Spec.TiDB.ConfigUpdateStrategy = &updateStrategy
			tc.Spec.TiKV.Config = v1alpha1.NewTiKVConfig()
			tc.Spec.TiKV.ConfigUpdateStrategy = &updateStrategy
			tc.Spec.PD.Config = v1alpha1.NewPDConfig()
			tc.Spec.PD.ConfigUpdateStrategy = &updateStrategy
			return nil
		})
		framework.ExpectNoError(err, "failed to update configs of TidbCluster: %q", tc.Name)

		ginkgo.By("Wait for a while to ensure no rolling-update happens to pd, tikv, tidb sts")
		err = wait.PollImmediate(10*time.Second, 2*time.Minute, func() (bool, error) {
			tc, err := cli.PingcapV1alpha1().TidbClusters(tcCfg.Namespace).Get(tcCfg.ClusterName, metav1.GetOptions{})
			framework.ExpectNoError(err, "Expected get tidbcluster")
			framework.ExpectEqual(tc.Status.PD.Phase, v1alpha1.NormalPhase, "PD should not be updated")
			framework.ExpectEqual(tc.Status.TiKV.Phase, v1alpha1.NormalPhase, "TiKV should not be updated")
			framework.ExpectEqual(tc.Status.TiDB.Phase, v1alpha1.NormalPhase, "TiDB should not be updated")

			for setName, oldRev := range setNameToRevision {
				newSet, err := stsGetter.StatefulSets(tc.Namespace).Get(setName, metav1.GetOptions{})
				framework.ExpectNoError(err, "Expected get tidb statefulset")
				framework.ExpectEqual(newSet.Status.CurrentRevision, oldRev, "Expected no rolling-update of %s when manage config in-place", setName)
				framework.ExpectEqual(newSet.Status.UpdateRevision, oldRev, "Expected no rolling-update of %s when manage config in-place", setName)
			}
			return false, nil
		})
		framework.ExpectEqual(err, wait.ErrWaitTimeout, "Unexpected error when checking tidb statefulset will not get rolling-update: %v", err)

		ginkgo.By("Check configmaps controlled by tc")
		err = wait.PollImmediate(5*time.Second, 3*time.Minute, func() (bool, error) {
			for setName := range setNameToRevision {
				newSet, err := stsGetter.StatefulSets(tc.Namespace).Get(setName, metav1.GetOptions{})
				if err != nil {
					return false, err
				}
				cmName := member.FindConfigMapVolume(&newSet.Spec.Template.Spec, func(name string) bool {
					return strings.HasPrefix(name, setName)
				})
				if cmName == "" {
					log.Failf("cannot find configmap used by sts %s", setName)
				}
				usingCm, err := c.CoreV1().ConfigMaps(tc.Namespace).Get(cmName, metav1.GetOptions{})
				if err != nil {
					return false, err
				}
				if !metav1.IsControlledBy(usingCm, tc) {
					log.Logf("configmap %q of sts %q not controlled by tc %q, still waiting...", usingCm, setName, tc.Name)
					return false, nil
				}
			}
			return true, nil
		})
		framework.ExpectNoError(err, "failed to wait for configmaps to be controlled by TidbCluster")
	})

	ginkgo.It("should manage tidb monitor normally", func() {
		ginkgo.By("Deploy initial tc")
		tc := fixture.GetTidbCluster(ns, "monitor-test", utilimage.TiDBV4)
		tc.Spec.PD.Replicas = 1
		tc.Spec.TiKV.Replicas = 1
		tc.Spec.TiDB.Replicas = 1
		tc, err := cli.PingcapV1alpha1().TidbClusters(tc.Namespace).Create(tc)
		framework.ExpectNoError(err, "Expected create tidbcluster")
		err = oa.WaitForTidbClusterReady(tc, 30*time.Minute, 5*time.Second)
		framework.ExpectNoError(err, "Expected get tidbcluster")

		ginkgo.By("Deploy tidbmonitor")
		tm := fixture.NewTidbMonitor("monitor-test", ns, tc, true, true, false)
		pvpDelete := corev1.PersistentVolumeReclaimDelete
		tm.Spec.PVReclaimPolicy = &pvpDelete
		_, err = cli.PingcapV1alpha1().TidbMonitors(ns).Create(tm)
		framework.ExpectNoError(err, "Expected tidbmonitor deployed success")
		err = tests.CheckTidbMonitor(tm, cli, c, fw)
		framework.ExpectNoError(err, "Expected tidbmonitor checked success")

		ginkgo.By("Check tidbmonitor pv label")
		err = wait.Poll(5*time.Second, 2*time.Minute, func() (done bool, err error) {
			pvc, err := c.CoreV1().PersistentVolumeClaims(ns).Get(monitor.GetMonitorFirstPVCName(tm.Name), metav1.GetOptions{})
			if err != nil {
				log.Logf("failed to get monitor pvc")
				return false, nil
			}
			pvName := pvc.Spec.VolumeName
			pv, err := c.CoreV1().PersistentVolumes().Get(pvName, metav1.GetOptions{})
			if err != nil {
				log.Logf("failed to get monitor pv")
				return false, nil
			}

			value, existed := pv.Labels[label.ComponentLabelKey]
			if !existed || value != label.TiDBMonitorVal {
				log.Logf("label %q not synced", label.ComponentLabelKey)
				return false, nil
			}
			value, existed = pv.Labels[label.InstanceLabelKey]
			if !existed || value != "monitor-test" {
				log.Logf("label %q not synced", label.InstanceLabelKey)
				return false, nil
			}
			value, existed = pv.Labels[label.NameLabelKey]
			if !existed || value != "tidb-cluster" {
				log.Logf("label %q not synced", label.NameLabelKey)
				return false, nil
			}
			value, existed = pv.Labels[label.ManagedByLabelKey]
			if !existed || value != label.TiDBOperator {
				log.Logf("label %q not synced", label.ManagedByLabelKey)
				return false, nil
			}
			if pv.Spec.PersistentVolumeReclaimPolicy != corev1.PersistentVolumeReclaimDelete {
				return false, fmt.Errorf("pv[%s]'s policy is not \"Delete\"", pv.Name)
			}
			return true, nil
		})
		framework.ExpectNoError(err, "tidbmonitor pv label error")

		// update TidbMonitor and check whether portName is updated and the nodePort is unchanged
		ginkgo.By("Update tidbmonitor service")
		err = controller.GuaranteedUpdate(genericCli, tm, func() error {
			tm.Spec.Prometheus.Service.Type = corev1.ServiceTypeNodePort
			retainPVP := corev1.PersistentVolumeReclaimRetain
			tm.Spec.PVReclaimPolicy = &retainPVP
			return nil
		})
		framework.ExpectNoError(err, "update tidbmonitor service type error")

		var targetPort int32
		err = wait.Poll(5*time.Second, 3*time.Minute, func() (done bool, err error) {
			prometheusSvc, err := c.CoreV1().Services(ns).Get(fmt.Sprintf("%s-prometheus", tm.Name), metav1.GetOptions{})
			if err != nil {
				return false, nil
			}
			if len(prometheusSvc.Spec.Ports) != 3 {
				return false, nil
			}
			if prometheusSvc.Spec.Type != corev1.ServiceTypeNodePort {
				return false, nil
			}
			targetPort = prometheusSvc.Spec.Ports[0].NodePort
			return true, nil
		})
		framework.ExpectNoError(err, "failed to wait for tidbmonitor service to be changed")

		err = controller.GuaranteedUpdate(genericCli, tm, func() error {
			newPortName := "any-other-word"
			tm.Spec.Prometheus.Service.PortName = &newPortName
			return nil
		})
		framework.ExpectNoError(err, "update tidbmonitor service portName error")

		pvc, err := c.CoreV1().PersistentVolumeClaims(ns).Get(monitor.GetMonitorFirstPVCName(tm.Name), metav1.GetOptions{})
		framework.ExpectNoError(err, "Expected fetch tidbmonitor pvc success")
		pvName := pvc.Spec.VolumeName
		err = wait.Poll(5*time.Second, 3*time.Minute, func() (done bool, err error) {
			prometheusSvc, err := c.CoreV1().Services(ns).Get(fmt.Sprintf("%s-prometheus", tm.Name), metav1.GetOptions{})
			if err != nil {
				return false, nil
			}
			if len(prometheusSvc.Spec.Ports) != 3 {
				return false, nil
			}
			if prometheusSvc.Spec.Type != corev1.ServiceTypeNodePort {
				log.Logf("prometheus service type haven't be changed")
				return false, nil
			}
			if prometheusSvc.Spec.Ports[0].Name != "any-other-word" {
				log.Logf("prometheus port name haven't be changed")
				return false, nil
			}
			if prometheusSvc.Spec.Ports[0].NodePort != targetPort {
				return false, nil
			}
			pv, err := c.CoreV1().PersistentVolumes().Get(pvName, metav1.GetOptions{})
			if err != nil {
				return false, nil
			}
			if pv.Spec.PersistentVolumeReclaimPolicy != corev1.PersistentVolumeReclaimRetain {
				log.Logf("prometheus PersistentVolumeReclaimPolicy haven't be changed")
				return false, nil
			}
			return true, nil
		})
		framework.ExpectNoError(err, "second update tidbmonitor service error")

		ginkgo.By("Verify tidbmonitor and tidbcluster PVReclaimPolicy won't affect each other")
		err = wait.Poll(5*time.Second, 3*time.Minute, func() (done bool, err error) {
			tc, err := cli.PingcapV1alpha1().TidbClusters(tc.Namespace).Get(tc.Name, metav1.GetOptions{})
			if err != nil {
				return false, err
			}
			tm, err = cli.PingcapV1alpha1().TidbMonitors(ns).Get(tm.Name, metav1.GetOptions{})
			if err != nil {
				return false, err
			}
			if *tc.Spec.PVReclaimPolicy != corev1.PersistentVolumeReclaimDelete {
				log.Logf("tidbcluster PVReclaimPolicy changed into %v", *tc.Spec.PVReclaimPolicy)
				return true, nil
			}
			if *tm.Spec.PVReclaimPolicy != corev1.PersistentVolumeReclaimRetain {
				log.Logf("tidbmonitor PVReclaimPolicy changed into %v", *tm.Spec.PVReclaimPolicy)
				return true, nil
			}
			return false, nil
		})
		framework.ExpectEqual(err, wait.ErrWaitTimeout, "tidbmonitor and tidbcluster PVReclaimPolicy should not affect each other")

		ginkgo.By("Delete tidbmonitor")
		err = cli.PingcapV1alpha1().TidbMonitors(tm.Namespace).Delete(tm.Name, &metav1.DeleteOptions{})
		framework.ExpectNoError(err, "delete tidbmonitor failed")
		err = wait.Poll(5*time.Second, 3*time.Minute, func() (done bool, err error) {
			tc, err := cli.PingcapV1alpha1().TidbClusters(tc.Namespace).Get(tc.Name, metav1.GetOptions{})
			if err != nil {
				return false, err
			}
			if tc.Status.Monitor != nil {
				return false, nil
			}
			return true, nil
		})
		framework.ExpectNoError(err, "tc monitorRef status failed to clean after monitor deleted")
	})

	ginkgo.It("can be paused and resumed", func() {
		ginkgo.By("Deploy initial tc")
		tcName := "paused"
		tc := fixture.GetTidbCluster(ns, tcName, utilimage.TiDBV4Prev)
		tc.Spec.PD.Replicas = 1
		tc.Spec.TiKV.Replicas = 1
		tc.Spec.TiDB.Replicas = 1
		err := genericCli.Create(context.TODO(), tc)
		framework.ExpectNoError(err, "failed to create TidbCluster: %q", tc.Name)
		err = oa.WaitForTidbClusterReady(tc, 30*time.Minute, 5*time.Second)
		framework.ExpectNoError(err, "wait for TidbCluster ready timeout: %q", tc.Name)

		podListBeforePaused, err := c.CoreV1().Pods(ns).List(metav1.ListOptions{})
		framework.ExpectNoError(err, "failed to list pods in ns %s", ns)

		ginkgo.By("Pause the tidb cluster")
		err = controller.GuaranteedUpdate(genericCli, tc, func() error {
			tc.Spec.Paused = true
			return nil
		})
		framework.ExpectNoError(err, "failed to pause TidbCluster: %q", tc.Name)

		ginkgo.By(fmt.Sprintf("upgrade tc version to %q", utilimage.TiDBV4))
		err = controller.GuaranteedUpdate(genericCli, tc, func() error {
			tc.Spec.Version = utilimage.TiDBV4
			return nil
		})
		framework.ExpectNoError(err, "failed to upgrade TidbCluster version: %q", tc.Name)

		ginkgo.By("Check pods are not changed when the tidb cluster is paused for 3 min")
		err = utilpod.WaitForPodsAreChanged(c, podListBeforePaused.Items, 3*time.Minute)
		framework.ExpectEqual(err, wait.ErrWaitTimeout, "Pods are changed when the tidb cluster is paused")

		ginkgo.By("Resume the tidb cluster")
		err = controller.GuaranteedUpdate(genericCli, tc, func() error {
			tc.Spec.Paused = false
			return nil
		})
		framework.ExpectNoError(err, "failed to resume TidbCluster: %q", tc.Name)

		ginkgo.By("Check the tidb cluster will be upgraded")
		listOptions := metav1.ListOptions{
			LabelSelector: labels.SelectorFromSet(label.New().Instance(tcName).Component(label.TiKVLabelVal).Labels()).String(),
		}
		err = wait.PollImmediate(5*time.Second, 5*time.Minute, func() (bool, error) {
			podList, err := c.CoreV1().Pods(ns).List(listOptions)
			if err != nil && !apierrors.IsNotFound(err) {
				return false, err
			}
			for _, pod := range podList.Items {
				for _, c := range pod.Spec.Containers {
					if c.Name == v1alpha1.TiKVMemberType.String() {
						if c.Image == tc.TiKVImage() {
							return true, nil
						}
					}
				}
			}
			return false, nil
		})
		framework.ExpectNoError(err, "failed to wait for tikv upgraded: %q", tc.Name)
	})

	ginkgo.Context("[Feature: AutoFailover]", func() {
		// TODO: explain purpose of this case
		ginkgo.It("should clear TiDB failureMembers when scale TiDB to zero", func() {
			ginkgo.By("Deploy initial tc with bad tidb pre-start script")
			tcCfg := newTidbClusterConfig(e2econfig.TestConfig, ns, "tidb-scale", "admin", utilimage.TiDBV4)
			tcCfg.Resources["pd.replicas"] = "3"
			tcCfg.Resources["tikv.replicas"] = "1"
			tcCfg.Resources["tidb.replicas"] = "1"

			tcCfg.TiDBPreStartScript = strconv.Quote("exit 1")
			oa.DeployTidbClusterOrDie(&tcCfg)

			ginkgo.By("check tidb failure member count")
			ns := tcCfg.Namespace
			tcName := tcCfg.ClusterName
			err := wait.PollImmediate(5*time.Second, 10*time.Minute, func() (bool, error) {
				var tc *v1alpha1.TidbCluster
				var err error
				if tc, err = cli.PingcapV1alpha1().TidbClusters(ns).Get(tcName, metav1.GetOptions{}); err != nil {
					log.Logf("failed to get tidbcluster: %s/%s, %v", ns, tcName, err)
					return false, nil
				}
				if len(tc.Status.TiDB.FailureMembers) == 1 {
					return true, nil
				}
				log.Logf("the number of failed tidb member is not 1 (current: %d)", len(tc.Status.TiDB.FailureMembers))
				return false, nil
			})
			framework.ExpectNoError(err, "expect tidb failure member count = 1")

			ginkgo.By("Scale tidb to 0")
			tcCfg.ScaleTiDB(0)
			oa.ScaleTidbClusterOrDie(&tcCfg)
			err = wait.PollImmediate(5*time.Second, 3*time.Minute, func() (bool, error) {
				var tc *v1alpha1.TidbCluster
				var err error
				if tc, err = cli.PingcapV1alpha1().TidbClusters(ns).Get(tcName, metav1.GetOptions{}); err != nil {
					log.Logf("failed to get tidbcluster: %s/%s, %v", ns, tcName, err)
					return false, nil
				}
				if tc.Status.TiDB.StatefulSet.Replicas != 0 {
					log.Logf("failed to scale tidb member to zero (current: %d)", tc.Status.TiDB.StatefulSet.Replicas)
					return false, nil
				}
				if len(tc.Status.TiDB.FailureMembers) != 0 {
					log.Logf("failed to clear fail member (current: %d)", len(tc.Status.TiDB.FailureMembers))
					return false, nil
				}
				log.Logf("scale tidb member to zero successfully")
				return true, nil
			})
			framework.ExpectNoError(err, "not clear TiDB failureMembers when scale TiDB to zero")
		})
	})

	ginkgo.Context("[Feature: TLS]", func() {
		ginkgo.It("should enable TLS for MySQL Client and between TiDB components", func() {
			tcName := "tls"

			ginkgo.By("Installing tidb CA certificate")
			err := installTiDBIssuer(ns, tcName)
			framework.ExpectNoError(err, "failed to install CA certificate")

			ginkgo.By("Installing tidb server and client certificate")
			err = installTiDBCertificates(ns, tcName)
			framework.ExpectNoError(err, "failed to install tidb server and client certificate")

			ginkgo.By("Installing tidbInitializer client certificate")
			err = installTiDBInitializerCertificates(ns, tcName)
			framework.ExpectNoError(err, "failed to install tidbInitializer client certificate")

			ginkgo.By("Installing dashboard client certificate")
			err = installPDDashboardCertificates(ns, tcName)
			framework.ExpectNoError(err, "failed to install dashboard client certificate")

			ginkgo.By("Installing tidb components certificates")
			err = installTiDBComponentsCertificates(ns, tcName)
			framework.ExpectNoError(err, "failed to install tidb components certificates")

			ginkgo.By("Creating tidb cluster with TLS enabled")
			dashTLSName := fmt.Sprintf("%s-dashboard-tls", tcName)
			tc := fixture.GetTidbCluster(ns, tcName, utilimage.TiDBV4Prev)
			tc.Spec.PD.Replicas = 3
			tc.Spec.PD.TLSClientSecretName = &dashTLSName
			tc.Spec.TiKV.Replicas = 3
			tc.Spec.TiDB.Replicas = 2
			tc.Spec.TiDB.TLSClient = &v1alpha1.TiDBTLSClient{Enabled: true}
			tc.Spec.TLSCluster = &v1alpha1.TLSCluster{Enabled: true}
			tc.Spec.Pump = &v1alpha1.PumpSpec{
				Replicas:             1,
				BaseImage:            "pingcap/tidb-binlog",
<<<<<<< HEAD
				StorageClassName:     pointer.StringPtr("standard"),
				ResourceRequirements: fixture.WithStorage(fixture.BurstbleSmall, "1Gi"),
=======
				ResourceRequirements: fixture.WithStorage(fixture.BurstableSmall, "1Gi"),
>>>>>>> 95672c73
				Config: tcconfig.New(map[string]interface{}{
					"addr": "0.0.0.0:8250",
				}),
			}
			err = genericCli.Create(context.TODO(), tc)
			framework.ExpectNoError(err, "failed to create TidbCluster: %q", tc.Name)
			err = oa.WaitForTidbClusterReady(tc, 30*time.Minute, 5*time.Second)
			framework.ExpectNoError(err, "wait for TidbCluster ready timeout: %q", tc.Name)

			ginkgo.By("Ensure Dashboard use custom secret")
			foundSecretName := false
			pdSts, err := stsGetter.StatefulSets(ns).Get(controller.PDMemberName(tcName), metav1.GetOptions{})
			framework.ExpectNoError(err, "failed to get statefulsets for pd: %q", tc.Name)
			for _, vol := range pdSts.Spec.Template.Spec.Volumes {
				if vol.Name == "tidb-client-tls" {
					foundSecretName = true
					framework.ExpectEqual(vol.Secret.SecretName, dashTLSName)
				}
			}
			framework.ExpectEqual(foundSecretName, true)

			ginkgo.By("Creating tidb initializer")
			passwd := "admin"
			initName := fmt.Sprintf("%s-initializer", tcName)
			initPassWDName := fmt.Sprintf("%s-initializer-passwd", tcName)
			initTLSName := fmt.Sprintf("%s-initializer-tls", tcName)
			initSecret := fixture.GetInitializerSecret(tc, initPassWDName, passwd)
			_, err = c.CoreV1().Secrets(ns).Create(initSecret)
			framework.ExpectNoError(err, "failed to create secret for TidbInitializer: %v", initSecret)

			ti := fixture.GetTidbInitializer(ns, tcName, initName, initPassWDName, initTLSName)
			err = genericCli.Create(context.TODO(), ti)
			framework.ExpectNoError(err, "failed to create TidbInitializer: %v", ti)

			source := &tests.TidbClusterConfig{
				Namespace:      ns,
				ClusterName:    tcName,
				OperatorTag:    cfg.OperatorTag,
				ClusterVersion: utilimage.TiDBV4,
			}
			targetTcName := "tls-target"
			targetTc := fixture.GetTidbCluster(ns, targetTcName, utilimage.TiDBV4)
			targetTc.Spec.PD.Replicas = 1
			targetTc.Spec.TiKV.Replicas = 1
			targetTc.Spec.TiDB.Replicas = 1
			err = genericCli.Create(context.TODO(), targetTc)
			framework.ExpectNoError(err, "failed to create TidbCluster: %v", targetTc)
			err = oa.WaitForTidbClusterReady(targetTc, 30*time.Minute, 5*time.Second)
			framework.ExpectNoError(err, "wait for TidbCluster timeout: %v", targetTc)

			drainerConfig := &tests.DrainerConfig{
				DrainerName:       "tls-drainer",
				OperatorTag:       cfg.OperatorTag,
				SourceClusterName: tcName,
				Namespace:         ns,
				DbType:            tests.DbTypeTiDB,
				Host:              fmt.Sprintf("%s-tidb.%s.svc.cluster.local", targetTcName, ns),
				Port:              "4000",
				TLSCluster:        true,
				User:              "root",
				Password:          "",
			}

			ginkgo.By("Deploying tidb drainer")
			err = oa.DeployDrainer(drainerConfig, source)
			framework.ExpectNoError(err, "failed to deploy drainer: %v", drainerConfig)
			err = oa.CheckDrainer(drainerConfig, source)
			framework.ExpectNoError(err, "failed to check drainer: %v", drainerConfig)

			ginkgo.By("Inserting data into source db")
			err = wait.PollImmediate(time.Second*5, time.Minute*5, insertIntoDataToSourceDB(fw, c, ns, tcName, passwd, true))
			framework.ExpectNoError(err, "insert data into source db timeout")

			ginkgo.By("Checking tidb-binlog works as expected")
			err = wait.PollImmediate(time.Second*5, time.Minute*5, dataInClusterIsCorrect(fw, c, ns, targetTcName, "", false))
			framework.ExpectNoError(err, "check data correct timeout")

			ginkgo.By("Connecting to tidb server to verify the connection is TLS enabled")
			err = wait.PollImmediate(time.Second*5, time.Minute*5, tidbIsTLSEnabled(fw, c, ns, tcName, passwd))
			framework.ExpectNoError(err, "connect to TLS tidb timeout")

			ginkgo.By("Scaling out tidb cluster")
			err = controller.GuaranteedUpdate(genericCli, tc, func() error {
				tc.Spec.PD.Replicas = 5
				tc.Spec.TiKV.Replicas = 5
				tc.Spec.TiDB.Replicas = 3
				return nil
			})
			framework.ExpectNoError(err, "failed to update TidbCluster: %q", tc.Name)
			err = oa.WaitForTidbClusterReady(tc, 30*time.Minute, 5*time.Second)
			framework.ExpectNoError(err, "wait for TidbCluster ready timeout: %q", tc.Name)

			ginkgo.By("Scaling in tidb cluster")
			err = controller.GuaranteedUpdate(genericCli, tc, func() error {
				tc.Spec.PD.Replicas = 3
				tc.Spec.TiKV.Replicas = 3
				tc.Spec.TiDB.Replicas = 2
				return nil
			})
			framework.ExpectNoError(err, "failed to update TidbCluster: %q", tc.Name)
			err = oa.WaitForTidbClusterReady(tc, 30*time.Minute, 5*time.Second)
			framework.ExpectNoError(err, "wait for TidbCluster ready timeout: %q", tc.Name)

			ginkgo.By("Upgrading tidb cluster")
			err = controller.GuaranteedUpdate(genericCli, tc, func() error {
				tc.Spec.Version = utilimage.TiDBV4
				return nil
			})
			framework.ExpectNoError(err, "failed to update TidbCluster: %q", tc.Name)
			err = oa.WaitForTidbClusterReady(tc, 30*time.Minute, 5*time.Second)
			framework.ExpectNoError(err, "wait for TidbCluster ready timeout: %q", tc.Name)
		})

		ginkgo.It("should enable TLS for MySQL Client and between Heterogeneous TiDB components", func() {
			tcName := "origintls"
			heterogeneousTcName := "heterogeneoustls"

			ginkgo.By("Installing tidb CA certificate")
			err := installTiDBIssuer(ns, tcName)
			framework.ExpectNoError(err, "failed to generate tidb issuer template")

			ginkgo.By("Installing tidb server and client certificate")
			err = installTiDBCertificates(ns, tcName)
			framework.ExpectNoError(err, "failed to install tidb server and client certificate")

			ginkgo.By("Installing heterogeneous tidb server and client certificate")
			err = installHeterogeneousTiDBCertificates(ns, heterogeneousTcName, tcName)
			framework.ExpectNoError(err, "failed to install heterogeneous tidb server and client certificate")

			ginkgo.By("Installing separate tidbInitializer client certificate")
			err = installTiDBInitializerCertificates(ns, tcName)
			framework.ExpectNoError(err, "failed to install separate tidbInitializer client certificate")

			ginkgo.By("Installing separate dashboard client certificate")
			err = installPDDashboardCertificates(ns, tcName)
			framework.ExpectNoError(err, "failed to install separate dashboard client certificate")

			ginkgo.By("Installing tidb components certificates")
			err = installTiDBComponentsCertificates(ns, tcName)
			framework.ExpectNoError(err, "failed to install tidb components certificates")
			err = installHeterogeneousTiDBComponentsCertificates(ns, heterogeneousTcName, tcName)
			framework.ExpectNoError(err, "failed to install heterogeneous tidb components certificates")

			ginkgo.By("Creating tidb cluster")
			dashTLSName := fmt.Sprintf("%s-dashboard-tls", tcName)
			tc := fixture.GetTidbCluster(ns, tcName, utilimage.TiDBV4)
			tc.Spec.PD.Replicas = 1
			tc.Spec.PD.TLSClientSecretName = &dashTLSName
			tc.Spec.TiKV.Replicas = 1
			tc.Spec.TiDB.Replicas = 1
			tc.Spec.TiDB.TLSClient = &v1alpha1.TiDBTLSClient{Enabled: true}
			tc.Spec.TLSCluster = &v1alpha1.TLSCluster{Enabled: true}
			tc.Spec.Pump = &v1alpha1.PumpSpec{
				Replicas:             1,
				BaseImage:            "pingcap/tidb-binlog",
<<<<<<< HEAD
				StorageClassName:     pointer.StringPtr("standard"),
				ResourceRequirements: fixture.WithStorage(fixture.BurstbleSmall, "1Gi"),
=======
				ResourceRequirements: fixture.WithStorage(fixture.BurstableSmall, "1Gi"),
>>>>>>> 95672c73
				Config: tcconfig.New(map[string]interface{}{
					"addr": "0.0.0.0:8250",
				}),
			}
			err = genericCli.Create(context.TODO(), tc)
			framework.ExpectNoError(err, "failed to create TidbCluster: %q", tc.Name)
			err = oa.WaitForTidbClusterReady(tc, 30*time.Minute, 5*time.Second)
			framework.ExpectNoError(err, "wait for TidbCluster ready timeout: %q", tc.Name)

			ginkgo.By("Creating heterogeneous tidb cluster")
			heterogeneousTc := fixture.GetTidbCluster(ns, heterogeneousTcName, utilimage.TiDBV4)
			heterogeneousTc.Spec.PD = nil
			heterogeneousTc.Spec.TiKV.Replicas = 1
			heterogeneousTc.Spec.TiDB.Replicas = 1
			heterogeneousTc.Spec.TiFlash = &v1alpha1.TiFlashSpec{Replicas: 1,
				BaseImage: "pingcap/tiflash", StorageClaims: []v1alpha1.StorageClaim{
					{Resources: v1.ResourceRequirements{
						Requests: v1.ResourceList{
							v1.ResourceStorage: resource.MustParse("10G"),
						},
					}},
				}}
			heterogeneousTc.Spec.Cluster = &v1alpha1.TidbClusterRef{
				Name: tcName,
			}

			heterogeneousTc.Spec.TiDB.TLSClient = &v1alpha1.TiDBTLSClient{Enabled: true}
			heterogeneousTc.Spec.TLSCluster = &v1alpha1.TLSCluster{Enabled: true}
			err = genericCli.Create(context.TODO(), heterogeneousTc)
			framework.ExpectNoError(err, "failed to create heterogeneous TidbCluster: %v", heterogeneousTc)

			ginkgo.By("Waiting heterogeneous tls tidb cluster ready")
			err = oa.WaitForTidbClusterReady(heterogeneousTc, 30*time.Minute, 5*time.Second)
			framework.ExpectNoError(err, "wait for TidbCluster ready timeout: %q", tc.Name)

			ginkgo.By("Checking heterogeneous tls tidb cluster status")
			err = wait.PollImmediate(5*time.Second, 10*time.Minute, func() (bool, error) {
				var err error
				if _, err = cli.PingcapV1alpha1().TidbClusters(ns).Get(heterogeneousTc.Name, metav1.GetOptions{}); err != nil {
					log.Logf("failed to get tidbcluster: %s/%s, %v", ns, heterogeneousTc.Name, err)
					return false, nil
				}
				log.Logf("start check heterogeneous cluster storeInfo: %s/%s", ns, heterogeneousTc.Name)
				pdClient, cancel, err := proxiedpdclient.NewProxiedPDClient(c, fw, ns, tcName, true)
				framework.ExpectNoError(err, "create pdClient error")
				defer cancel()
				storeInfo, err := pdClient.GetStores()
				if err != nil {
					log.Logf("failed to get stores, %v", err)
				}
				if storeInfo.Count != 3 {
					log.Logf("failed to check stores (current: %d)", storeInfo.Count)
					return false, nil
				}
				log.Logf("check heterogeneous tc successfully")
				return true, nil
			})
			framework.ExpectNoError(err, "check heterogeneous TidbCluster timeout: %v", heterogeneousTc)

			ginkgo.By("Ensure Dashboard use custom secret")
			foundSecretName := false
			pdSts, err := stsGetter.StatefulSets(ns).Get(controller.PDMemberName(tcName), metav1.GetOptions{})
			framework.ExpectNoError(err, "failed to get statefulsets for pd")
			for _, vol := range pdSts.Spec.Template.Spec.Volumes {
				if vol.Name == "tidb-client-tls" {
					foundSecretName = true
					framework.ExpectEqual(vol.Secret.SecretName, dashTLSName)
				}
			}
			framework.ExpectEqual(foundSecretName, true)

			ginkgo.By("Creating tidb initializer")
			passwd := "admin"
			initName := fmt.Sprintf("%s-initializer", tcName)
			initPassWDName := fmt.Sprintf("%s-initializer-passwd", tcName)
			initTLSName := fmt.Sprintf("%s-initializer-tls", tcName)
			initSecret := fixture.GetInitializerSecret(tc, initPassWDName, passwd)
			_, err = c.CoreV1().Secrets(ns).Create(initSecret)
			framework.ExpectNoError(err, "failed to create secret for TidbInitializer: %v", initSecret)

			ti := fixture.GetTidbInitializer(ns, tcName, initName, initPassWDName, initTLSName)
			err = genericCli.Create(context.TODO(), ti)
			framework.ExpectNoError(err, "failed to create TidbInitializer: %v", ti)

			source := &tests.TidbClusterConfig{
				Namespace:      ns,
				ClusterName:    tcName,
				OperatorTag:    cfg.OperatorTag,
				ClusterVersion: utilimage.TiDBV4,
			}
			targetTcName := "tls-target"
			targetTc := fixture.GetTidbCluster(ns, targetTcName, utilimage.TiDBV4)
			targetTc.Spec.PD.Replicas = 1
			targetTc.Spec.TiKV.Replicas = 1
			targetTc.Spec.TiDB.Replicas = 1
			err = genericCli.Create(context.TODO(), targetTc)
			framework.ExpectNoError(err, "failed to create TidbCluster: %v", targetTc)
			err = oa.WaitForTidbClusterReady(targetTc, 30*time.Minute, 5*time.Second)
			framework.ExpectNoError(err, "wait for TidbCluster ready timeout: %q", tc.Name)

			drainerConfig := &tests.DrainerConfig{
				DrainerName:       "origintls-drainer",
				OperatorTag:       cfg.OperatorTag,
				SourceClusterName: tcName,
				Namespace:         ns,
				DbType:            tests.DbTypeTiDB,
				Host:              fmt.Sprintf("%s-tidb.%s.svc.cluster.local", targetTcName, ns),
				Port:              "4000",
				TLSCluster:        true,
				User:              "root",
				Password:          "",
			}

			ginkgo.By("Deploying tidb drainer")
			err = oa.DeployDrainer(drainerConfig, source)
			framework.ExpectNoError(err, "failed to deploy drainer: %v", drainerConfig)
			err = oa.CheckDrainer(drainerConfig, source)
			framework.ExpectNoError(err, "failed to check drainer: %v", drainerConfig)

			ginkgo.By("Inserting data into source db")
			err = wait.PollImmediate(time.Second*5, time.Minute*5, insertIntoDataToSourceDB(fw, c, ns, tcName, passwd, true))
			framework.ExpectNoError(err, "insert data into source db timeout")

			ginkgo.By("Checking tidb-binlog works as expected")
			err = wait.PollImmediate(time.Second*5, time.Minute*5, dataInClusterIsCorrect(fw, c, ns, targetTcName, "", false))
			framework.ExpectNoError(err, "check data correct timeout")

			ginkgo.By("Connecting to tidb server to verify the connection is TLS enabled")
			err = wait.PollImmediate(time.Second*5, time.Minute*5, tidbIsTLSEnabled(fw, c, ns, tcName, passwd))
			framework.ExpectNoError(err, "connect to TLS tidb timeout")
		})
	})

	ginkgo.It("should ensure changing TiDB service annotations won't change TiDB service type NodePort", func() {
		ginkgo.By("Deploy initial tc")
		// Create TidbCluster with NodePort to check whether node port would change
		nodeTc := fixture.GetTidbCluster(ns, "nodeport", utilimage.TiDBV4)
		nodeTc.Spec.PD.Replicas = 1
		nodeTc.Spec.TiKV.Replicas = 1
		nodeTc.Spec.TiDB.Replicas = 1
		nodeTc.Spec.TiDB.Service = &v1alpha1.TiDBServiceSpec{
			ServiceSpec: v1alpha1.ServiceSpec{
				Type: corev1.ServiceTypeNodePort,
			},
		}
		err := genericCli.Create(context.TODO(), nodeTc)
		framework.ExpectNoError(err, "Expected TiDB cluster created")
		err = oa.WaitForTidbClusterReady(nodeTc, 30*time.Minute, 5*time.Second)
		framework.ExpectNoError(err, "Expected TiDB cluster ready")

		// expect tidb service type is Nodeport
		// NOTE: should we poll here or just check for once? because tc is ready
		var s *corev1.Service
		err = wait.Poll(5*time.Second, 1*time.Minute, func() (done bool, err error) {
			s, err = c.CoreV1().Services(ns).Get("nodeport-tidb", metav1.GetOptions{})
			if err != nil {
				log.Logf(err.Error())
				return false, nil
			}
			if s.Spec.Type != corev1.ServiceTypeNodePort {
				return false, fmt.Errorf("nodePort tidbcluster tidb service type isn't NodePort")
			}
			return true, nil
		})
		framework.ExpectNoError(err, "wait for tidb service sync timeout")
		oldPorts := s.Spec.Ports

		ensureSvcNodePortUnchangedFor1Min := func() {
			err := wait.Poll(5*time.Second, 1*time.Minute, func() (done bool, err error) {
				s, err := c.CoreV1().Services(ns).Get("nodeport-tidb", metav1.GetOptions{})
				if err != nil {
					return false, err
				}
				if s.Spec.Type != corev1.ServiceTypeNodePort {
					return false, err
				}
				for _, dport := range s.Spec.Ports {
					for _, eport := range oldPorts {
						if dport.Port == eport.Port && dport.NodePort != eport.NodePort {
							return false, fmt.Errorf("nodePort tidbcluster tidb service NodePort changed")
						}
					}
				}
				return false, nil
			})
			framework.ExpectEqual(err, wait.ErrWaitTimeout, "service NodePort should not change in 1 minute")
		}

		ginkgo.By("Make sure tidb service NodePort doesn't changed")
		ensureSvcNodePortUnchangedFor1Min()

		ginkgo.By("Change tidb service annotation")
		nodeTc, err = cli.PingcapV1alpha1().TidbClusters(ns).Get("nodeport", metav1.GetOptions{})
		framework.ExpectNoError(err, "failed to get TidbCluster")
		err = controller.GuaranteedUpdate(genericCli, nodeTc, func() error {
			nodeTc.Spec.TiDB.Service.Annotations = map[string]string{
				"foo": "bar",
			}
			return nil
		})
		framework.ExpectNoError(err, "failed to change tidb service annotation")

		// check whether the tidb svc have updated
		err = wait.Poll(5*time.Second, 1*time.Minute, func() (done bool, err error) {
			s, err := c.CoreV1().Services(ns).Get("nodeport-tidb", metav1.GetOptions{})
			if err != nil {
				return false, err
			}
			if s.Annotations == nil {
				return false, nil
			}
			v, ok := s.Annotations["foo"]
			if !ok {
				return false, nil
			}
			if v != "bar" {
				return false, fmt.Errorf("tidb svc annotation foo not equal bar")
			}
			return true, nil
		})
		framework.ExpectNoError(err, "failed wait for tidb service sync")

		ginkgo.By("Make sure tidb service NodePort doesn't changed")
		// check whether NodePort have changed for 1 min
		ensureSvcNodePortUnchangedFor1Min()
		log.Logf("tidbcluster tidb service NodePort haven't changed after update")
	})

	ginkgo.Context("[Feature: Heterogeneous Cluster]", func() {
		ginkgo.It("should join heterogeneous cluster into an existing cluster", func() {
			// Create TidbCluster with NodePort to check whether node port would change
			ginkgo.By("Deploy origin tc")
			originTc := fixture.GetTidbCluster(ns, "origin", utilimage.TiDBV4)
			originTc.Spec.PD.Replicas = 1
			originTc.Spec.TiKV.Replicas = 1
			originTc.Spec.TiDB.Replicas = 1
			err := genericCli.Create(context.TODO(), originTc)
			framework.ExpectNoError(err, "Expected TiDB cluster created")
			err = oa.WaitForTidbClusterReady(originTc, 30*time.Minute, 5*time.Second)
			framework.ExpectNoError(err, "Expected TiDB cluster ready")

			ginkgo.By("Deploy heterogeneous tc")
			heterogeneousTc := fixture.GetTidbCluster(ns, "heterogeneous", utilimage.TiDBV4)
			heterogeneousTc.Spec.PD = nil
			heterogeneousTc.Spec.TiKV.Replicas = 1
			heterogeneousTc.Spec.TiDB.Replicas = 1
			heterogeneousTc.Spec.TiFlash = &v1alpha1.TiFlashSpec{Replicas: 1,
				BaseImage: "pingcap/tiflash", StorageClaims: []v1alpha1.StorageClaim{
					{Resources: v1.ResourceRequirements{
						Requests: v1.ResourceList{
							v1.ResourceStorage: resource.MustParse("10G"),
						},
					}},
				}}
			heterogeneousTc.Spec.Cluster = &v1alpha1.TidbClusterRef{
				Name: originTc.Name,
			}
			err = genericCli.Create(context.TODO(), heterogeneousTc)
			framework.ExpectNoError(err, "Expected Heterogeneous TiDB cluster created")
			err = oa.WaitForTidbClusterReady(heterogeneousTc, 30*time.Minute, 15*time.Second)
			framework.ExpectNoError(err, "Expected Heterogeneous TiDB cluster ready")

			ginkgo.By("Wait for heterogeneous tc to join origin tc")
			err = wait.PollImmediate(5*time.Second, 10*time.Minute, func() (bool, error) {
				var err error
				if _, err = cli.PingcapV1alpha1().TidbClusters(ns).Get(heterogeneousTc.Name, metav1.GetOptions{}); err != nil {
					log.Logf("failed to get tidbcluster: %s/%s, %v", ns, heterogeneousTc.Name, err)
					return false, nil
				}
				log.Logf("start check heterogeneous cluster storeInfo: %s/%s", ns, heterogeneousTc.Name)
				pdClient, cancel, err := proxiedpdclient.NewProxiedPDClient(c, fw, ns, originTc.Name, false)
				framework.ExpectNoError(err, "create pdClient error")
				defer cancel()
				storeInfo, err := pdClient.GetStores()
				if err != nil {
					log.Logf("failed to get stores, %v", err)
				}
				if storeInfo.Count != 3 {
					log.Logf("failed to check stores (current: %d)", storeInfo.Count)
					return false, nil
				}
				log.Logf("check heterogeneous tc successfully")
				return true, nil
			})
			framework.ExpectNoError(err, "failed to wait heterogeneous tc to join origin tc")
		})
	})

	ginkgo.It("[Feature: CDC]", func() {
		ginkgo.By("Creating cdc cluster")
		fromTc := fixture.GetTidbCluster(ns, "cdc-source", utilimage.TiDBV4)
		fromTc.Spec.PD.Replicas = 3
		fromTc.Spec.TiKV.Replicas = 3
		fromTc.Spec.TiDB.Replicas = 2
		fromTc.Spec.TiCDC = &v1alpha1.TiCDCSpec{
			BaseImage: "pingcap/ticdc",
			Replicas:  3,
		}
		err := genericCli.Create(context.TODO(), fromTc)
		framework.ExpectNoError(err, "Expected TiDB cluster created")
		err = oa.WaitForTidbClusterReady(fromTc, 30*time.Minute, 5*time.Second)
		framework.ExpectNoError(err, "Expected TiDB cluster ready")

		ginkgo.By("Creating cdc-sink cluster")
		toTc := fixture.GetTidbCluster(ns, "cdc-sink", utilimage.TiDBV4)
		toTc.Spec.PD.Replicas = 1
		toTc.Spec.TiKV.Replicas = 1
		toTc.Spec.TiDB.Replicas = 1
		err = genericCli.Create(context.TODO(), toTc)
		framework.ExpectNoError(err, "Expected TiDB cluster created")
		err = oa.WaitForTidbClusterReady(toTc, 30*time.Minute, 5*time.Second)
		framework.ExpectNoError(err, "Expected TiDB cluster ready")

		ginkgo.By("Creating change feed task")
		fromTCName := fromTc.Name
		toTCName := toTc.Name
		args := []string{
			"exec", "-n", ns,
			fmt.Sprintf("%s-0", controller.TiCDCMemberName(fromTCName)),
			"--",
			"/cdc", "cli", "changefeed", "create",
			fmt.Sprintf("--sink-uri=tidb://root:@%s:4000/", controller.TiDBMemberName(toTCName)),
			fmt.Sprintf("--pd=http://%s:2379", controller.PDMemberName(fromTCName)),
		}
		data, err := framework.RunKubectl(args...)
		framework.ExpectNoError(err, "failed to create change feed task: %s, %v", string(data), err)

		ginkgo.By("Inserting data to cdc cluster")
		err = wait.PollImmediate(time.Second*5, time.Minute*5, insertIntoDataToSourceDB(fw, c, ns, fromTCName, "", false))
		framework.ExpectNoError(err, "insert data to cdc cluster timeout")

		ginkgo.By("Checking cdc works as expected")
		err = wait.PollImmediate(time.Second*5, time.Minute*5, dataInClusterIsCorrect(fw, c, ns, toTCName, "", false))
		framework.ExpectNoError(err, "check cdc timeout")

		log.Logf("CDC works as expected")
	})

	ginkgo.Context("when stores number is equal to 3", func() {
		ginkgo.It("forbid to scale in TiKV and the state of all stores are up", func() {
			ginkgo.By("Deploy initial tc")
			tc := fixture.GetTidbCluster(ns, "scale-in-tikv", utilimage.TiDBV4)
			tc, err := cli.PingcapV1alpha1().TidbClusters(tc.Namespace).Create(tc)
			framework.ExpectNoError(err, "Expected create tidbcluster")
			err = oa.WaitForTidbClusterReady(tc, 30*time.Minute, 5*time.Second)
			framework.ExpectNoError(err, "Expected get tidbcluster")

			ginkgo.By("Scale in tikv to 2 replicas")
			err = controller.GuaranteedUpdate(genericCli, tc, func() error {
				tc.Spec.TiKV.Replicas = 2
				return nil
			})
			framework.ExpectNoError(err, "failed to scale in tikv")

			ginkgo.By("Expect up stores number stays 3")
			pdClient, cancel, err := proxiedpdclient.NewProxiedPDClient(c, fw, ns, tc.Name, false)
			framework.ExpectNoError(err, "create pdClient error")
			defer cancel()
			storesInfo, err := pdClient.GetStores()
			framework.ExpectNoError(err, "get stores info error")

			_ = wait.PollImmediate(5*time.Second, 3*time.Minute, func() (bool, error) {
				framework.ExpectEqual(storesInfo.Count, 3, "Expect number of stores is 3")
				for _, store := range storesInfo.Stores {
					framework.ExpectEqual(store.Store.StateName, "Up", "Expect state of stores are Up")
				}
				return false, nil
			})
		})
	})

	ginkgo.It("TiKV should mount multiple pvc", func() {
		ginkgo.By("Deploy initial tc with addition")
		clusterName := "tidb-multiple-pvc-scale"
		tc := fixture.GetTidbCluster(ns, clusterName, utilimage.TiDBV4)
		tc.Spec.TiKV.StorageVolumes = []v1alpha1.StorageVolume{
			{
				Name:        "wal",
				StorageSize: "2Gi",
				MountPath:   "/var/lib/wal",
			},
			{
				Name:        "titan",
				StorageSize: "2Gi",
				MountPath:   "/var/lib/titan",
			},
		}
		tc.Spec.TiDB.StorageVolumes = []v1alpha1.StorageVolume{
			{
				Name:        "log",
				StorageSize: "2Gi",
				MountPath:   "/var/log",
			},
		}
		tc.Spec.PD.StorageVolumes = []v1alpha1.StorageVolume{
			{
				Name:        "log",
				StorageSize: "2Gi",
				MountPath:   "/var/log",
			},
		}

		tc.Spec.PD.Config.Set("log.file.filename", "/var/log/tidb/tidb.log")
		tc.Spec.PD.Config.Set("log.level", "warn")
		tc.Spec.TiDB.Config.Set("log.file.max-size", "300")
		tc.Spec.TiDB.Config.Set("log.file.max-days", "1")
		tc.Spec.TiDB.Config.Set("log.file.filename", "/var/log/tidb/tidb.log")
		tc.Spec.TiDB.Config.Set("log.level", "warn")
		tc.Spec.TiDB.Config.Set("log.file.max-size", "300")
		tc.Spec.TiDB.Config.Set("log.file.max-days", "1")
		tc.Spec.TiKV.Config.Set("rocksdb.wal-dir", "/var/lib/wal")
		tc.Spec.TiKV.Config.Set("titan.dirname", "/var/lib/titan")
		tcCfg := newTidbClusterConfig(e2econfig.TestConfig, ns, clusterName, "admin", utilimage.TiDBV4)
		tcCfg.Resources["pd.replicas"] = "1"
		tcCfg.Resources["tikv.replicas"] = "4"
		tcCfg.Resources["tidb.replicas"] = "1"
		tcCfg.Clustrer = tc

		log.Logf("deploying tidb cluster [%s/%s]", tcCfg.Namespace, tcCfg.ClusterName)
		oa.DeployTidbClusterOrDie(&tcCfg)
		oa.CheckTidbClusterStatusOrDie(&tcCfg)

		ginkgo.By("Scale multiple pvc tidb cluster")
		tcCfg.ScaleTiKV(3)
		oa.UpgradeTidbClusterOrDie(&tcCfg)
		oa.CheckTidbClusterStatusOrDie(&tcCfg)

		ginkgo.By("Scale out multiple pvc tidb cluster")
		tcCfg.ScaleTiKV(4)
		oa.UpgradeTidbClusterOrDie(&tcCfg)
		oa.CheckTidbClusterStatusOrDie(&tcCfg)
	})
})

func newTidbClusterConfig(cfg *tests.Config, ns, clusterName, password, tcVersion string) tests.TidbClusterConfig {
	return tests.TidbClusterConfig{
		Namespace:        ns,
		ClusterName:      clusterName,
		EnablePVReclaim:  false,
		OperatorTag:      cfg.OperatorTag,
		PDImage:          fmt.Sprintf("pingcap/pd:%s", tcVersion),
		TiKVImage:        fmt.Sprintf("pingcap/tikv:%s", tcVersion),
		TiDBImage:        fmt.Sprintf("pingcap/tidb:%s", tcVersion),
		PumpImage:        fmt.Sprintf("pingcap/tidb-binlog:%s", tcVersion),
		StorageClassName: "standard",
		Password:         password,
		UserName:         "root",
		InitSecretName:   fmt.Sprintf("%s-set-secret", clusterName),
		BackupSecretName: fmt.Sprintf("%s-backup-secret", clusterName),
		BackupName:       "backup",
		Resources: map[string]string{
			"discovery.resources.limits.cpu":      "1000m",
			"discovery.resources.limits.memory":   "2Gi",
			"discovery.resources.requests.cpu":    "20m",
			"discovery.resources.requests.memory": "20Mi",
			"pd.resources.limits.cpu":             "1000m",
			"pd.resources.limits.memory":          "2Gi",
			"pd.resources.requests.cpu":           "20m",
			"pd.resources.requests.memory":        "20Mi",
			"tikv.resources.limits.cpu":           "2000m",
			"tikv.resources.limits.memory":        "4Gi",
			"tikv.resources.requests.cpu":         "20m",
			"tikv.resources.requests.memory":      "20Mi",
			"tidb.resources.limits.cpu":           "2000m",
			"tidb.resources.limits.memory":        "4Gi",
			"tidb.resources.requests.cpu":         "20m",
			"tidb.resources.requests.memory":      "20Mi",
			"pvReclaimPolicy":                     "Delete",
			"tidb.initSql":                        strconv.Quote("create database e2e;"),
			"discovery.image":                     cfg.OperatorImage,
		},
		Args:    map[string]string{},
		Monitor: true,
		BlockWriteConfig: blockwriter.Config{
			TableNum:    1,
			Concurrency: 1,
			BatchSize:   1,
			RawSize:     1,
		},
		TopologyKey:            "rack",
		EnableConfigMapRollout: true,
		ClusterVersion:         tcVersion,
	}
}<|MERGE_RESOLUTION|>--- conflicted
+++ resolved
@@ -969,12 +969,8 @@
 			tc.Spec.Pump = &v1alpha1.PumpSpec{
 				Replicas:             1,
 				BaseImage:            "pingcap/tidb-binlog",
-<<<<<<< HEAD
 				StorageClassName:     pointer.StringPtr("standard"),
-				ResourceRequirements: fixture.WithStorage(fixture.BurstbleSmall, "1Gi"),
-=======
 				ResourceRequirements: fixture.WithStorage(fixture.BurstableSmall, "1Gi"),
->>>>>>> 95672c73
 				Config: tcconfig.New(map[string]interface{}{
 					"addr": "0.0.0.0:8250",
 				}),
@@ -1130,12 +1126,8 @@
 			tc.Spec.Pump = &v1alpha1.PumpSpec{
 				Replicas:             1,
 				BaseImage:            "pingcap/tidb-binlog",
-<<<<<<< HEAD
 				StorageClassName:     pointer.StringPtr("standard"),
-				ResourceRequirements: fixture.WithStorage(fixture.BurstbleSmall, "1Gi"),
-=======
 				ResourceRequirements: fixture.WithStorage(fixture.BurstableSmall, "1Gi"),
->>>>>>> 95672c73
 				Config: tcconfig.New(map[string]interface{}{
 					"addr": "0.0.0.0:8250",
 				}),
