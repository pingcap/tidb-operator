// Copyright 2019 PingCAP, Inc.
//
// Licensed under the Apache License, Version 2.0 (the "License");
// you may not use this file except in compliance with the License.
// You may obtain a copy of the License at
//
//     http://www.apache.org/licenses/LICENSE-2.0
//
// Unless required by applicable law or agreed to in writing, software
// distributed under the License is distributed on an "AS IS" BASIS,
// See the License for the specific language governing permissions and
// limitations under the License.

package tidbcluster

import (
	"context"
	"fmt"
	_ "net/http/pprof"
	"strconv"
	"strings"
	"time"

	"github.com/onsi/ginkgo"
	"github.com/onsi/gomega"
	astsHelper "github.com/pingcap/advanced-statefulset/client/apis/apps/v1/helper"
	asclientset "github.com/pingcap/advanced-statefulset/client/client/clientset/versioned"
	v1 "k8s.io/api/apps/v1"
	corev1 "k8s.io/api/core/v1"
	apiextensionsclientset "k8s.io/apiextensions-apiserver/pkg/client/clientset/clientset"
	apierrors "k8s.io/apimachinery/pkg/api/errors"
	"k8s.io/apimachinery/pkg/api/resource"
	metav1 "k8s.io/apimachinery/pkg/apis/meta/v1"
	"k8s.io/apimachinery/pkg/labels"
	utilversion "k8s.io/apimachinery/pkg/util/version"
	"k8s.io/apimachinery/pkg/util/wait"
	clientset "k8s.io/client-go/kubernetes"
	k8sScheme "k8s.io/client-go/kubernetes/scheme"
	typedappsv1 "k8s.io/client-go/kubernetes/typed/apps/v1"
	corelisterv1 "k8s.io/client-go/listers/core/v1"
	restclient "k8s.io/client-go/rest"
	aggregatorclient "k8s.io/kube-aggregator/pkg/client/clientset_generated/clientset"
	"k8s.io/utils/pointer"
	ctrlCli "sigs.k8s.io/controller-runtime/pkg/client"

	"github.com/pingcap/tidb-operator/pkg/apis/label"
	"github.com/pingcap/tidb-operator/pkg/apis/pingcap/v1alpha1"
	tcconfig "github.com/pingcap/tidb-operator/pkg/apis/util/config"
	"github.com/pingcap/tidb-operator/pkg/client/clientset/versioned"
	"github.com/pingcap/tidb-operator/pkg/controller"
	"github.com/pingcap/tidb-operator/pkg/features"
	"github.com/pingcap/tidb-operator/pkg/manager/member"
	mngerutils "github.com/pingcap/tidb-operator/pkg/manager/utils"
	"github.com/pingcap/tidb-operator/pkg/monitor/monitor"
	"github.com/pingcap/tidb-operator/pkg/scheme"
	"github.com/pingcap/tidb-operator/tests"
	e2econfig "github.com/pingcap/tidb-operator/tests/e2e/config"
	e2eframework "github.com/pingcap/tidb-operator/tests/e2e/framework"
	remotewrite "github.com/pingcap/tidb-operator/tests/e2e/remotewrite"
	utile2e "github.com/pingcap/tidb-operator/tests/e2e/util"
	utilginkgo "github.com/pingcap/tidb-operator/tests/e2e/util/ginkgo"
	utilimage "github.com/pingcap/tidb-operator/tests/e2e/util/image"
	utilpod "github.com/pingcap/tidb-operator/tests/e2e/util/pod"
	"github.com/pingcap/tidb-operator/tests/e2e/util/portforward"
	"github.com/pingcap/tidb-operator/tests/e2e/util/proxiedpdclient"
	utiltc "github.com/pingcap/tidb-operator/tests/e2e/util/tidbcluster"
	"github.com/pingcap/tidb-operator/tests/pkg/fixture"
	framework "github.com/pingcap/tidb-operator/tests/third_party/k8s"
	"github.com/pingcap/tidb-operator/tests/third_party/k8s/log"
	e2eskipper "github.com/pingcap/tidb-operator/tests/third_party/k8s/skipper"
)

var _ = ginkgo.Describe("TiDBCluster", func() {
	f := e2eframework.NewDefaultFramework("tidb-cluster")

	var ns string
	var c clientset.Interface
	var cli versioned.Interface
	var asCli asclientset.Interface
	var aggrCli aggregatorclient.Interface
	var apiExtCli apiextensionsclientset.Interface
	var oa *tests.OperatorActions
	var cfg *tests.Config
	var config *restclient.Config
	var ocfg *tests.OperatorConfig
	var genericCli ctrlCli.Client
	var fwCancel context.CancelFunc
	var fw portforward.PortForward
	var secretLister corelisterv1.SecretLister
	/**
	 * StatefulSet or AdvancedStatefulSet getter interface.
	 */
	var stsGetter typedappsv1.StatefulSetsGetter
	var crdUtil *tests.CrdTestUtil

	ginkgo.BeforeEach(func() {
		ns = f.Namespace.Name
		c = f.ClientSet
		secretLister = tests.GetSecretListerWithCacheSynced(c, 10*time.Second)

		var err error
		config, err = framework.LoadConfig()
		framework.ExpectNoError(err, "failed to load config")
		cli, err = versioned.NewForConfig(config)
		framework.ExpectNoError(err, "failed to create clientset for pingcap")
		asCli, err = asclientset.NewForConfig(config)
		framework.ExpectNoError(err, "failed to create clientset for advanced-statefulset")
		genericCli, err = ctrlCli.New(config, ctrlCli.Options{Scheme: scheme.Scheme})
		framework.ExpectNoError(err, "failed to create clientset for controller-runtime")
		aggrCli, err = aggregatorclient.NewForConfig(config)
		framework.ExpectNoError(err, "failed to create clientset kube-aggregator")
		apiExtCli, err = apiextensionsclientset.NewForConfig(config)
		framework.ExpectNoError(err, "failed to create clientset apiextensions-apiserver")
		clientRawConfig, err := e2econfig.LoadClientRawConfig()
		framework.ExpectNoError(err, "failed to load raw config for tidb-operator")
		ctx, cancel := context.WithCancel(context.Background())
		fw, err = portforward.NewPortForwarder(ctx, e2econfig.NewSimpleRESTClientGetter(clientRawConfig))
		framework.ExpectNoError(err, "failed to create port forwarder")
		fwCancel = cancel
		cfg = e2econfig.TestConfig
		// OperatorFeatures := map[string]bool{"AutoScaling": true}
		// cfg.OperatorFeatures = OperatorFeatures
		ocfg = e2econfig.NewDefaultOperatorConfig(cfg)
		if ocfg.Enabled(features.AdvancedStatefulSet) {
			stsGetter = astsHelper.NewHijackClient(c, asCli).AppsV1()
		} else {
			stsGetter = c.AppsV1()
		}
		oa = tests.NewOperatorActions(cli, c, asCli, aggrCli, apiExtCli, tests.DefaultPollInterval, ocfg, e2econfig.TestConfig, fw, f)
		crdUtil = tests.NewCrdTestUtil(cli, c, asCli, stsGetter)
	})

	ginkgo.AfterEach(func() {
		if fwCancel != nil {
			fwCancel()
		}
	})

	// basic deploy, scale out, scale in, change configuration tests
	ginkgo.Context("[TiDBCluster: Basic]", func() {
		versions := []string{utilimage.TiDBLatest}
		versions = append(versions, utilimage.TiDBPreviousVersions...)
		for _, version := range versions {
			version := version
			versionDashed := strings.ReplaceAll(version, ".", "-")
			ginkgo.Context(fmt.Sprintf("[Version: %s]", version), func() {
				ginkgo.It("should scale out tc successfully", func() {
					ginkgo.By("Deploy a basic tc")
					tc := fixture.GetTidbCluster(ns, fmt.Sprintf("basic-%s", versionDashed), version)
					tc.Spec.TiDB.Replicas = 1
					tc.Spec.TiKV.SeparateRocksDBLog = pointer.BoolPtr(true)
					tc.Spec.TiKV.SeparateRaftLog = pointer.BoolPtr(true)
					tc.Spec.TiKV.LogTailer = &v1alpha1.LogTailerSpec{
						ResourceRequirements: corev1.ResourceRequirements{
							Requests: corev1.ResourceList{
								corev1.ResourceCPU:    resource.MustParse("100m"),
								corev1.ResourceMemory: resource.MustParse("100Mi"),
							},
							Limits: corev1.ResourceList{
								corev1.ResourceCPU:    resource.MustParse("100m"),
								corev1.ResourceMemory: resource.MustParse("100Mi"),
							},
						},
					}
					_, err := cli.PingcapV1alpha1().TidbClusters(tc.Namespace).Create(context.TODO(), tc, metav1.CreateOptions{})
					framework.ExpectNoError(err, "failed to create TidbCluster: %q", tc.Name)
					err = oa.WaitForTidbClusterReady(tc, 30*time.Minute, 30*time.Second)
					framework.ExpectNoError(err, "failed to wait for TidbCluster ready: %q", tc.Name)
					err = crdUtil.CheckDisasterTolerance(tc)
					framework.ExpectNoError(err, "failed to check disaster tolerance for TidbCluster: %q", tc.Name)

					ginkgo.By("scale out tidb, tikv, pd")
					err = controller.GuaranteedUpdate(genericCli, tc, func() error {
						tc.Spec.TiDB.Replicas = 2
						tc.Spec.TiKV.Replicas = 4
						// this must be 5, or one pd pod will not be scheduled, reference: https://docs.pingcap.com/tidb-in-kubernetes/stable/tidb-scheduler#pd-component
						tc.Spec.PD.Replicas = 5
						return nil
					})
					framework.ExpectNoError(err, "failed to scale out TidbCluster: %q", tc.Name)
					err = oa.WaitForTidbClusterReady(tc, 30*time.Minute, 5*time.Second)
					framework.ExpectNoError(err, "failed to wait for TidbCluster ready: %q", tc.Name)
					err = crdUtil.CheckDisasterTolerance(tc)
					framework.ExpectNoError(err, "failed to check disaster tolerance for TidbCluster: %q", tc.Name)
				})

				ginkgo.It("should scale in tc successfully", func() {
					ginkgo.By("Deploy a basic tc")
					tc := fixture.GetTidbCluster(ns, fmt.Sprintf("basic-%s", versionDashed), version)
					tc.Spec.TiKV.Replicas = 4
					tc.Spec.PD.Replicas = 5
					_, err := cli.PingcapV1alpha1().TidbClusters(tc.Namespace).Create(context.TODO(), tc, metav1.CreateOptions{})
					framework.ExpectNoError(err, "failed to create TidbCluster: %q", tc.Name)
					err = oa.WaitForTidbClusterReady(tc, 30*time.Minute, 30*time.Second)
					framework.ExpectNoError(err, "failed to wait for TidbCluster ready: %q", tc.Name)
					err = crdUtil.CheckDisasterTolerance(tc)
					framework.ExpectNoError(err, "failed to check disaster tolerance for TidbCluster: %q", tc.Name)

					ginkgo.By("Scale in tidb, tikv, pd")
					err = controller.GuaranteedUpdate(genericCli, tc, func() error {
						tc.Spec.TiDB.Replicas = 1
						tc.Spec.TiKV.Replicas = 3
						tc.Spec.PD.Replicas = 3
						return nil
					})
					framework.ExpectNoError(err, "failed to scale in TidbCluster: %q", tc.Name)
					err = oa.WaitForTidbClusterReady(tc, 30*time.Minute, 5*time.Second)
					framework.ExpectNoError(err, "failed to wait for TidbCluster ready: %q", tc.Name)
					err = crdUtil.CheckDisasterTolerance(tc)
					framework.ExpectNoError(err, "failed to check disaster tolerance for TidbCluster: %q", tc.Name)
				})

				// only test with the latest version for avoid too much cases.
				if version == utilimage.TiDBLatest {
					ginkgo.It("should enable and disable binlog normal", func() {
						ginkgo.By("Deploy a basic tc")
						tc := fixture.GetTidbCluster(ns, fmt.Sprintf("basic-%s", versionDashed), version)
						_, err := cli.PingcapV1alpha1().TidbClusters(tc.Namespace).Create(context.TODO(), tc, metav1.CreateOptions{})
						framework.ExpectNoError(err, "failed to create TidbCluster: %q", tc.Name)
						err = oa.WaitForTidbClusterReady(tc, 30*time.Minute, 30*time.Second)
						framework.ExpectNoError(err, "failed to wait for TidbCluster ready: %q", tc.Name)
						err = crdUtil.CheckDisasterTolerance(tc)
						framework.ExpectNoError(err, "failed to check disaster tolerance for TidbCluster: %q", tc.Name)

						testBinlog(oa, tc, genericCli, cli)
					})
				}

				ginkgo.It("should change configurations successfully", func() {
					ginkgo.By("Deploy a basic tc")
					tc := fixture.GetTidbCluster(ns, fmt.Sprintf("basic-%s", versionDashed), version)
					tc.Spec.TiDB.Replicas = 1
					_, err := cli.PingcapV1alpha1().TidbClusters(tc.Namespace).Create(context.TODO(), tc, metav1.CreateOptions{})
					framework.ExpectNoError(err, "failed to create TidbCluster: %q", tc.Name)
					err = oa.WaitForTidbClusterReady(tc, 30*time.Minute, 30*time.Second)
					framework.ExpectNoError(err, "failed to wait for TidbCluster ready: %q", tc.Name)
					err = crdUtil.CheckDisasterTolerance(tc)
					framework.ExpectNoError(err, "failed to check disaster tolerance for TidbCluster: %q", tc.Name)

					ginkgo.By("Change configuration")
					err = controller.GuaranteedUpdate(genericCli, tc, func() error {
						tc.Spec.ConfigUpdateStrategy = v1alpha1.ConfigUpdateStrategyRollingUpdate
						tc.Spec.PD.MaxFailoverCount = pointer.Int32Ptr(4)
						tc.Spec.TiKV.MaxFailoverCount = pointer.Int32Ptr(4)
						tc.Spec.TiDB.MaxFailoverCount = pointer.Int32Ptr(4)
						return nil
					})
					framework.ExpectNoError(err, "failed to change configuration of TidbCluster: %q", tc.Name)
					err = oa.WaitForTidbClusterReady(tc, 30*time.Minute, 5*time.Second)
					framework.ExpectNoError(err, "failed to wait for TidbCluster ready: %q", tc.Name)

					ginkgo.By("Check custom labels and annotations will not lost")
					framework.ExpectNoError(checkCustomLabelAndAnn(tc, c, tc.Spec.Labels[fixture.ClusterCustomKey], time.Minute, 10*time.Second), "failed to check labels and annotations")

					ginkgo.By("Change labels and annotations")
					newValue := "new-value"
					err = controller.GuaranteedUpdate(genericCli, tc, func() error {
						tc.Spec.Labels[fixture.ClusterCustomKey] = newValue
						tc.Spec.Annotations[fixture.ClusterCustomKey] = newValue
						tc.Spec.PD.ComponentSpec.Labels[fixture.ComponentCustomKey] = newValue
						tc.Spec.PD.ComponentSpec.Annotations[fixture.ComponentCustomKey] = newValue
						tc.Spec.TiKV.ComponentSpec.Labels[fixture.ComponentCustomKey] = newValue
						tc.Spec.TiKV.ComponentSpec.Annotations[fixture.ComponentCustomKey] = newValue
						tc.Spec.TiDB.ComponentSpec.Labels[fixture.ComponentCustomKey] = newValue
						tc.Spec.TiDB.ComponentSpec.Annotations[fixture.ComponentCustomKey] = newValue
						tc.Spec.TiDB.Service.Labels[fixture.ComponentCustomKey] = newValue
						tc.Spec.TiDB.Service.Annotations[fixture.ComponentCustomKey] = newValue
						return nil
					})
					framework.ExpectNoError(err, "failed to change configuration of TidbCluster: %q", tc.Name)
					err = oa.WaitForTidbClusterReady(tc, 30*time.Minute, 5*time.Second)
					framework.ExpectNoError(err, "failed to wait for TidbCluster ready: %q", tc.Name)

					ginkgo.By("Check custom labels and annotations changed")
					framework.ExpectNoError(checkCustomLabelAndAnn(tc, c, newValue, 10*time.Minute, 10*time.Second), "failed to check labels and annotations")
				})
			})
		}
	})

	/**
	 * This test case switches back and forth between pod network and host network of a single cluster.
	 * Note that only one cluster can run in host network mode at the same time.
	 */
	ginkgo.It("should switch between pod network and host network", func() {
		if !ocfg.Enabled(features.AdvancedStatefulSet) {
			serverVersion, err := c.Discovery().ServerVersion()
			framework.ExpectNoError(err, "failed to fetch Kubernetes version")
			sv := utilversion.MustParseSemantic(serverVersion.GitVersion)
			log.Logf("ServerVersion: %v", serverVersion.String())
			if sv.LessThan(utilversion.MustParseSemantic("v1.13.11")) || // < v1.13.11
				(sv.AtLeast(utilversion.MustParseSemantic("v1.14.0")) && sv.LessThan(utilversion.MustParseSemantic("v1.14.7"))) || // >= v1.14.0 and < v1.14.7
				(sv.AtLeast(utilversion.MustParseSemantic("v1.15.0")) && sv.LessThan(utilversion.MustParseSemantic("v1.15.4"))) { // >= v1.15.0 and < v1.15.4
				// https://github.com/pingcap/tidb-operator/issues/1042#issuecomment-547742565
				e2eskipper.Skipf("Skipping HostNetwork test. Kubernetes %v has a bug that StatefulSet may apply revision incorrectly, HostNetwork cannot work well in this cluster", serverVersion)
			}
			log.Logf("Testing HostNetwork feature with Kubernetes %v", serverVersion)
		} else {
			log.Logf("Testing HostNetwork feature with Advanced StatefulSet")
		}

		ginkgo.By("Deploy initial tc")
		clusterName := "host-network"
		tc := fixture.GetTidbCluster(ns, clusterName, utilimage.TiDBLatest)
		tc = fixture.AddTiFlashForTidbCluster(tc)
		tc = fixture.AddTiCDCForTidbCluster(tc)
		tc = fixture.AddPumpForTidbCluster(tc)

		// Set some properties
		tc.Spec.PD.Replicas = 1
		tc.Spec.TiKV.Replicas = 1
		tc.Spec.TiDB.Replicas = 1
		// Create and wait for tidbcluster ready
		utiltc.MustCreateTCWithComponentsReady(genericCli, oa, tc, 10*time.Minute, 5*time.Second)
		ginkgo.By("Switch to host network")
		// TODO: Considering other components?
		err := controller.GuaranteedUpdate(genericCli, tc, func() error {
			tc.Spec.HostNetwork = pointer.BoolPtr(true)
			tc.Spec.PD.HostNetwork = pointer.BoolPtr(true)
			tc.Spec.TiKV.HostNetwork = pointer.BoolPtr(true)
			tc.Spec.TiDB.HostNetwork = pointer.BoolPtr(true)
			return nil
		})
		framework.ExpectNoError(err, "failed to switch to host network, TidbCluster: %q", tc.Name)
		err = oa.WaitForTidbClusterReady(tc, 3*time.Minute, 5*time.Second)
		framework.ExpectNoError(err, "failed to wait for TidbCluster ready: %q", tc.Name)

		ginkgo.By("Switch back to pod network")
		err = controller.GuaranteedUpdate(genericCli, tc, func() error {
			tc.Spec.HostNetwork = pointer.BoolPtr(false)
			tc.Spec.PD.HostNetwork = pointer.BoolPtr(false)
			tc.Spec.TiKV.HostNetwork = pointer.BoolPtr(false)
			tc.Spec.TiDB.HostNetwork = pointer.BoolPtr(false)
			return nil
		})
		framework.ExpectNoError(err, "failed to switch to pod network, TidbCluster: %q", tc.Name)
		err = oa.WaitForTidbClusterReady(tc, 3*time.Minute, 5*time.Second)
		framework.ExpectNoError(err, "failed to wait for TidbCluster ready: %q", tc.Name)
	})

	ginkgo.It("should direct upgrade tc successfully when PD replicas less than 2.", func() {
		clusterName := "upgrade-cluster-pd-1"
		tc := fixture.GetTidbCluster(ns, clusterName, utilimage.TiDBLatestPrev)
		tc.Spec.PD.Replicas = 1
		tc.Spec.TiDB.Replicas = 1
		tc.Spec.TiKV.Replicas = 1
		tc.Spec.PD.BaseImage = "pingcap/pd-not-exist"
		// Deploy
		err := genericCli.Create(context.TODO(), tc)
		framework.ExpectNoError(err, "failed to create TidbCluster %s/%s", tc.Namespace, tc.Name)

		err = utiltc.WaitForTCCondition(cli, tc.Namespace, tc.Name, time.Minute*5, time.Second*10,
			func(tc *v1alpha1.TidbCluster) (bool, error) {
				if len(tc.Status.Conditions) < 1 {
					return false, nil
				}
				if tc.Status.Conditions[0].Reason == "PDUnhealthy" &&
					tc.Status.PD.StatefulSet.CurrentReplicas == tc.Status.PD.StatefulSet.Replicas {
					return true, nil
				}
				return false, nil
			})
		framework.ExpectNoError(err)

		ginkgo.By("Force Upgrading tidb cluster ignoring PD error")
		err = controller.GuaranteedUpdate(genericCli, tc, func() error {
			tc.Spec.PD.BaseImage = "pingcap/pd"
			return nil
		})
		framework.ExpectNoError(err, "failed to upgrade TidbCluster: %q", tc.Name)
		err = oa.WaitForTidbClusterReady(tc, 10*time.Minute, 5*time.Second)

		framework.ExpectNoError(err, "failed to wait for TidbCluster ready: %q", tc.Name)
	})

	ginkgo.It("should direct upgrade tc successfully when TiKV replicas less than 2.", func() {
		clusterName := "upgrade-cluster-tikv-1"
		tc := fixture.GetTidbCluster(ns, clusterName, utilimage.TiDBLatest)
		tc.Spec.PD.Replicas = 1
		tc.Spec.TiDB.Replicas = 1
		tc.Spec.TiKV.Version = pointer.StringPtr(utilimage.TiDBLatestPrev)
		tc.Spec.TiKV.Replicas = 1
		tc.Spec.TiKV.EvictLeaderTimeout = pointer.StringPtr("10m")
		// Deploy
		utiltc.MustCreateTCWithComponentsReady(genericCli, oa, tc, 10*time.Minute, 5*time.Second)
		ginkgo.By(fmt.Sprintf("Upgrading tidb cluster from %s to %s", tc.Spec.Version, utilimage.TiDBLatest))
		err := controller.GuaranteedUpdate(genericCli, tc, func() error {
			tc.Spec.Version = utilimage.TiDBLatest
			return nil
		})
		framework.ExpectNoError(err, "failed to upgrade TidbCluster: %q", tc.Name)
		err = oa.WaitForTidbClusterReady(tc, 7*time.Minute, 5*time.Second)

		framework.ExpectNoError(err, "failed to wait for TidbCluster ready: %q", tc.Name)
		pdClient, cancel, err := proxiedpdclient.NewProxiedPDClient(secretLister, fw, ns, tc.Name, false)
		framework.ExpectNoError(err, "failed to create proxied PD client")
		defer cancel()

		evictLeaderSchedulers, err := pdClient.GetEvictLeaderSchedulers()
		framework.ExpectNoError(err, "failed to get EvictLeader")
		res := utiltc.MustPDHasScheduler(evictLeaderSchedulers, "evict-leader-scheduler")
		framework.ExpectEqual(res, false)
	})

	// TODO: move into TiDBMonitor specific group
	ginkgo.It("should manage tidb monitor normally", func() {
		ginkgo.By("Deploy initial tc")
		tc := fixture.GetTidbCluster(ns, "monitor-test", utilimage.TiDBLatest)
		tc.Spec.PD.Replicas = 1
		tc.Spec.TiKV.Replicas = 1
		tc.Spec.TiDB.Replicas = 1
		tc, err := cli.PingcapV1alpha1().TidbClusters(tc.Namespace).Create(context.TODO(), tc, metav1.CreateOptions{})
		framework.ExpectNoError(err, "Expected create tidbcluster")
		err = oa.WaitForTidbClusterReady(tc, 30*time.Minute, 5*time.Second)
		framework.ExpectNoError(err, "Expected get tidbcluster")

		ginkgo.By("Deploy tidbmonitor")
		tm := fixture.NewTidbMonitor("monitor-test", ns, tc, true, true, false)
		pvpDelete := corev1.PersistentVolumeReclaimDelete
		tm.Spec.PVReclaimPolicy = &pvpDelete
		_, err = cli.PingcapV1alpha1().TidbMonitors(ns).Create(context.TODO(), tm, metav1.CreateOptions{})
		framework.ExpectNoError(err, "Expected tidbmonitor deployed success")
		err = tests.CheckTidbMonitor(tm, cli, c, fw)
		framework.ExpectNoError(err, "Expected tidbmonitor checked success")

		ginkgo.By("Check tidbmonitor pv label")
		err = wait.Poll(5*time.Second, 2*time.Minute, func() (done bool, err error) {
			pvc, err := c.CoreV1().PersistentVolumeClaims(ns).Get(context.TODO(), monitor.GetMonitorFirstPVCName(tm.Name), metav1.GetOptions{})
			if err != nil {
				log.Logf("failed to get monitor pvc")
				return false, nil
			}
			pvName := pvc.Spec.VolumeName
			pv, err := c.CoreV1().PersistentVolumes().Get(context.TODO(), pvName, metav1.GetOptions{})
			if err != nil {
				log.Logf("failed to get monitor pv")
				return false, nil
			}

			value, existed := pv.Labels[label.ComponentLabelKey]
			if !existed || value != label.TiDBMonitorVal {
				log.Logf("label %q not synced", label.ComponentLabelKey)
				return false, nil
			}
			value, existed = pv.Labels[label.InstanceLabelKey]
			if !existed || value != "monitor-test" {
				log.Logf("label %q not synced", label.InstanceLabelKey)
				return false, nil
			}
			value, existed = pv.Labels[label.NameLabelKey]
			if !existed || value != "tidb-cluster" {
				log.Logf("label %q not synced", label.NameLabelKey)
				return false, nil
			}
			value, existed = pv.Labels[label.ManagedByLabelKey]
			if !existed || value != label.TiDBOperator {
				log.Logf("label %q not synced", label.ManagedByLabelKey)
				return false, nil
			}
			if pv.Spec.PersistentVolumeReclaimPolicy != corev1.PersistentVolumeReclaimDelete {
				return false, fmt.Errorf("pv[%s]'s policy is not \"Delete\"", pv.Name)
			}
			return true, nil
		})
		framework.ExpectNoError(err, "tidbmonitor pv label error")

		// update TidbMonitor and check whether portName is updated and the nodePort is unchanged
		ginkgo.By("Update tidbmonitor service")
		err = controller.GuaranteedUpdate(genericCli, tm, func() error {
			tm.Spec.Prometheus.Service.Type = corev1.ServiceTypeNodePort
			retainPVP := corev1.PersistentVolumeReclaimRetain
			tm.Spec.PVReclaimPolicy = &retainPVP
			return nil
		})
		framework.ExpectNoError(err, "update tidbmonitor service type error")

		var targetPort int32
		err = wait.Poll(5*time.Second, 3*time.Minute, func() (done bool, err error) {
			prometheusSvc, err := c.CoreV1().Services(ns).Get(context.TODO(), fmt.Sprintf("%s-prometheus", tm.Name), metav1.GetOptions{})
			if err != nil {
				return false, nil
			}
			if len(prometheusSvc.Spec.Ports) != 3 {
				return false, nil
			}
			if prometheusSvc.Spec.Type != corev1.ServiceTypeNodePort {
				return false, nil
			}
			targetPort = prometheusSvc.Spec.Ports[0].NodePort
			return true, nil
		})
		framework.ExpectNoError(err, "failed to wait for tidbmonitor service to be changed")

		err = controller.GuaranteedUpdate(genericCli, tm, func() error {
			newPortName := "any-other-word"
			tm.Spec.Prometheus.Service.PortName = &newPortName
			return nil
		})
		framework.ExpectNoError(err, "update tidbmonitor service portName error")

		pvc, err := c.CoreV1().PersistentVolumeClaims(ns).Get(context.TODO(), monitor.GetMonitorFirstPVCName(tm.Name), metav1.GetOptions{})
		framework.ExpectNoError(err, "Expected fetch tidbmonitor pvc success")
		pvName := pvc.Spec.VolumeName
		err = wait.Poll(5*time.Second, 3*time.Minute, func() (done bool, err error) {
			prometheusSvc, err := c.CoreV1().Services(ns).Get(context.TODO(), fmt.Sprintf("%s-prometheus", tm.Name), metav1.GetOptions{})
			if err != nil {
				return false, nil
			}
			if len(prometheusSvc.Spec.Ports) != 3 {
				return false, nil
			}
			if prometheusSvc.Spec.Type != corev1.ServiceTypeNodePort {
				log.Logf("prometheus service type haven't be changed")
				return false, nil
			}
			if prometheusSvc.Spec.Ports[0].Name != "any-other-word" {
				log.Logf("prometheus port name haven't be changed")
				return false, nil
			}
			if prometheusSvc.Spec.Ports[0].NodePort != targetPort {
				return false, nil
			}
			pv, err := c.CoreV1().PersistentVolumes().Get(context.TODO(), pvName, metav1.GetOptions{})
			if err != nil {
				return false, nil
			}
			if pv.Spec.PersistentVolumeReclaimPolicy != corev1.PersistentVolumeReclaimRetain {
				log.Logf("prometheus PersistentVolumeReclaimPolicy haven't be changed")
				return false, nil
			}
			return true, nil
		})
		framework.ExpectNoError(err, "second update tidbmonitor service error")

		ginkgo.By("Verify tidbmonitor and tidbcluster PVReclaimPolicy won't affect each other")
		err = wait.Poll(5*time.Second, 3*time.Minute, func() (done bool, err error) {
			tc, err := cli.PingcapV1alpha1().TidbClusters(tc.Namespace).Get(context.TODO(), tc.Name, metav1.GetOptions{})
			if err != nil {
				return false, err
			}
			tm, err = cli.PingcapV1alpha1().TidbMonitors(ns).Get(context.TODO(), tm.Name, metav1.GetOptions{})
			if err != nil {
				return false, err
			}
			if *tc.Spec.PVReclaimPolicy != corev1.PersistentVolumeReclaimDelete {
				log.Logf("tidbcluster PVReclaimPolicy changed into %v", *tc.Spec.PVReclaimPolicy)
				return true, nil
			}
			if *tm.Spec.PVReclaimPolicy != corev1.PersistentVolumeReclaimRetain {
				log.Logf("tidbmonitor PVReclaimPolicy changed into %v", *tm.Spec.PVReclaimPolicy)
				return true, nil
			}
			return false, nil
		})
		framework.ExpectEqual(err, wait.ErrWaitTimeout, "tidbmonitor and tidbcluster PVReclaimPolicy should not affect each other")

		ginkgo.By("Check custom labels and annotations")
		checkMonitorCustomLabelAndAnn(tm, c)

		ginkgo.By("enable dynamic configuration update")
		err = controller.GuaranteedUpdate(genericCli, tm, func() error {
			tm.Spec.PrometheusReloader = &v1alpha1.PrometheusReloaderSpec{
				MonitorContainer: v1alpha1.MonitorContainer{
					BaseImage: "quay.io/prometheus-operator/prometheus-config-reloader",
					Version:   "v0.49.0",
				},
			}
			return nil
		})
		framework.ExpectNoError(err, "enable tidbmonitor dynamic configuration error")

		secondTc := fixture.GetTidbCluster(ns, "monitor-test-second", utilimage.TiDBLatest)
		secondTc.Spec.PD.Replicas = 1
		secondTc.Spec.TiKV.Replicas = 1
		secondTc.Spec.TiDB.Replicas = 1
		secondTc, err = cli.PingcapV1alpha1().TidbClusters(secondTc.Namespace).Create(context.TODO(), secondTc, metav1.CreateOptions{})
		framework.ExpectNoError(err, "Expected create tidbcluster")
		err = oa.WaitForTidbClusterReady(secondTc, 30*time.Minute, 5*time.Second)
		framework.ExpectNoError(err, "Expected get secondTc tidbcluster")
		ginkgo.By("update tidbmonitor cluster spec")
		err = controller.GuaranteedUpdate(genericCli, tm, func() error {
			tm.Spec.Clusters = []v1alpha1.TidbClusterRef{
				{
					Name: "monitor-test",
				},
				{
					Name: "monitor-test-second",
				},
			}
			return nil
		})
		framework.ExpectNoError(err, "update tidbmonitor cluster spec error")
		err = tests.CheckTidbMonitorConfigurationUpdate(tm, c, fw, 5)
		framework.ExpectNoError(err, "Expected tidbmonitor dynamic configuration checked success")

		ginkgo.By("Delete tidbmonitor")
		err = cli.PingcapV1alpha1().TidbMonitors(tm.Namespace).Delete(context.TODO(), tm.Name, metav1.DeleteOptions{})
		framework.ExpectNoError(err, "delete tidbmonitor failed")
	})

	ginkgo.It("can be paused and resumed", func() {
		ginkgo.By("Deploy initial tc")
		tcName := "paused"
		tc := fixture.GetTidbCluster(ns, tcName, utilimage.TiDBLatestPrev)
		tc.Spec.PD.Replicas = 1
		tc.Spec.TiKV.Replicas = 1
		tc.Spec.TiDB.Replicas = 1
		utiltc.MustCreateTCWithComponentsReady(genericCli, oa, tc, 30*time.Minute, 5*time.Second)

		podListBeforePaused, err := c.CoreV1().Pods(ns).List(context.TODO(), metav1.ListOptions{})
		framework.ExpectNoError(err, "failed to list pods in ns %s", ns)

		ginkgo.By("Pause the tidb cluster")
		err = controller.GuaranteedUpdate(genericCli, tc, func() error {
			tc.Spec.Paused = true
			return nil
		})
		framework.ExpectNoError(err, "failed to pause TidbCluster: %q", tc.Name)

		ginkgo.By(fmt.Sprintf("upgrade tc version to %q", utilimage.TiDBLatest))
		err = controller.GuaranteedUpdate(genericCli, tc, func() error {
			tc.Spec.Version = utilimage.TiDBLatest
			return nil
		})
		framework.ExpectNoError(err, "failed to upgrade TidbCluster version: %q", tc.Name)

		ginkgo.By("Check pods are not changed when the tidb cluster is paused for 3 min")
		err = utilpod.WaitForPodsAreChanged(c, podListBeforePaused.Items, 3*time.Minute)
		framework.ExpectEqual(err, wait.ErrWaitTimeout, "Pods are changed when the tidb cluster is paused")

		ginkgo.By("Resume the tidb cluster")
		err = controller.GuaranteedUpdate(genericCli, tc, func() error {
			tc.Spec.Paused = false
			return nil
		})
		framework.ExpectNoError(err, "failed to resume TidbCluster: %q", tc.Name)

		ginkgo.By("Check the tidb cluster will be upgraded")
		listOptions := metav1.ListOptions{
			LabelSelector: labels.SelectorFromSet(label.New().Instance(tcName).Component(label.TiKVLabelVal).Labels()).String(),
		}
		err = wait.PollImmediate(10*time.Second, 10*time.Minute, func() (bool, error) {
			podList, err := c.CoreV1().Pods(ns).List(context.TODO(), listOptions)
			if err != nil && !apierrors.IsNotFound(err) {
				log.Logf("failed to list pods: %+v", err)
				return false, err
			}
			for _, pod := range podList.Items {
				for _, c := range pod.Spec.Containers {
					if c.Name == v1alpha1.TiKVMemberType.String() {
						log.Logf("c.Image: %s", c.Image)
						if c.Image == tc.TiKVImage() {
							return true, nil
						}
					}
				}
			}
			return false, nil
		})
		framework.ExpectNoError(err, "failed to wait for tikv upgraded: %q", tc.Name)
	})

	ginkgo.Context("[Feature: AutoFailover]", func() {
		// TODO: explain purpose of this case
		ginkgo.It("should clear TiDB failureMembers when scale TiDB to zero", func() {
			ginkgo.By("Deploy initial tc")
			tc := fixture.GetTidbCluster(ns, "tidb-scale", utilimage.TiDBLatest)
			tc.Spec.PD.Replicas = 1
			tc.Spec.TiKV.Replicas = 1
			tc.Spec.TiDB.Replicas = 1
			tc.Spec.TiDB.Config.Set("log.file.max-size", "300")
			// Deploy
			err := genericCli.Create(context.TODO(), tc)
			framework.ExpectNoError(err, "Expected TiDB cluster created")

			ginkgo.By("check tidb failure member count")
			ns := tc.Namespace
			tcName := tc.Name

			err = wait.PollImmediate(5*time.Second, 10*time.Minute, func() (bool, error) {
				var tc *v1alpha1.TidbCluster
				var err error
				if tc, err = cli.PingcapV1alpha1().TidbClusters(ns).Get(context.TODO(), tcName, metav1.GetOptions{}); err != nil {
					log.Logf("failed to get tidbcluster: %s/%s, %v", ns, tcName, err)
					return false, nil
				}
				if len(tc.Status.TiDB.FailureMembers) == 1 {
					return true, nil
				}
				log.Logf("the number of failed tidb member is not 1 (current: %d)", len(tc.Status.TiDB.FailureMembers))
				return false, nil
			})
			framework.ExpectNoError(err, "expect tidb failure member count = 1")

			ginkgo.By("Scale tidb to 0")
			err = controller.GuaranteedUpdate(genericCli, tc, func() error {
				tc.Spec.TiDB.Replicas = 0
				return nil
			})
			framework.ExpectNoError(err, "failed to scale tidb to 0, TidbCluster: %q", tc.Name)

			err = wait.PollImmediate(5*time.Second, 3*time.Minute, func() (bool, error) {
				var tc *v1alpha1.TidbCluster
				var err error
				if tc, err = cli.PingcapV1alpha1().TidbClusters(ns).Get(context.TODO(), tcName, metav1.GetOptions{}); err != nil {
					log.Logf("failed to get tidbcluster: %s/%s, %v", ns, tcName, err)
					return false, nil
				}
				if tc.Status.TiDB.StatefulSet.Replicas != 0 {
					log.Logf("failed to scale tidb member to zero (current: %d)", tc.Status.TiDB.StatefulSet.Replicas)
					return false, nil
				}
				if len(tc.Status.TiDB.FailureMembers) != 0 {
					log.Logf("failed to clear fail member (current: %d)", len(tc.Status.TiDB.FailureMembers))
					return false, nil
				}
				log.Logf("scale tidb member to zero successfully")
				return true, nil
			})
			framework.ExpectNoError(err, "not clear TiDB failureMembers when scale TiDB to zero")
		})

		ginkgo.It("should failover and recover by recoverByUID", func() {
			clusterName := "recover-by-uid"
			tc := fixture.GetTidbCluster(ns, clusterName, utilimage.TiDBLatest)
			tc = fixture.AddTiFlashForTidbCluster(tc)
			tc.Spec.PD.Replicas = 1
			// By default, PD set the state of disconnected store to Down
			// after 30 minutes. Use a short time in testing.
			tc.Spec.PD.Config.Set("schedule.max-store-down-time", "1m")
			tc.Spec.TiKV.Replicas = 3
			tc.Spec.TiDB.Replicas = 1
			tc.Spec.TiFlash.Replicas = 3
			utiltc.MustCreateTCWithComponentsReady(genericCli, oa, tc, 30*time.Minute, 15*time.Second)

			downTiKVPodName := controller.TiKVMemberName(clusterName) + "-1"
			downTiFlashPodName := controller.TiFlashMemberName(clusterName) + "-1"
			failoverTiKVPodName := controller.TiKVMemberName(clusterName) + "-3"
			failoverTiFlashPodName := controller.TiFlashMemberName(clusterName) + "-3"

			ginkgo.By("Down pods tikv-1 and tiflash-1 and waiting to become Down")
			f.ExecCommandInContainer(downTiKVPodName, "tikv", "sh", "-c", "mv /var/lib/tikv/db /var/lib/tikv/db_down")
			oa.RunKubectlOrDie("set", "image", "-n", ns, "pods", downTiFlashPodName, "tiflash=pingcap/tiflash:null")
			err := utiltc.WaitForTCCondition(cli, tc.Namespace, tc.Name, time.Minute*5, time.Second*10,
				func(tc *v1alpha1.TidbCluster) (bool, error) {
					tikvIsDown, tiflashIsDown := false, false
					for _, store := range tc.Status.TiKV.Stores {
						if store.PodName == downTiKVPodName {
							tikvIsDown = store.State == v1alpha1.TiKVStateDown
							break
						}
					}
					for _, store := range tc.Status.TiFlash.Stores {
						if strings.HasPrefix(store.IP, downTiFlashPodName) {
							tiflashIsDown = store.State == v1alpha1.TiKVStateDown
							break
						}
					}
					return tikvIsDown && tiflashIsDown, nil
				})
			framework.ExpectNoError(err, "failed to waiting for stores to become Down")

			ginkgo.By("Waiting for stores to be recorded in failure stores")
			err = utiltc.WaitForTCCondition(cli, tc.Namespace, tc.Name, time.Minute*10, time.Second*10,
				func(tc *v1alpha1.TidbCluster) (bool, error) {
					tikvIsRecorded, tiflashIsRecorded := false, false
					if tc.Status.TiKV.FailoverUID != "" {
						for _, failureStore := range tc.Status.TiKV.FailureStores {
							if failureStore.PodName == downTiKVPodName {
								tikvIsRecorded = true
								break
							}
						}
					}
					if tc.Status.TiFlash.FailoverUID != "" {
						for _, failureStore := range tc.Status.TiFlash.FailureStores {
							if failureStore.PodName == downTiFlashPodName {
								tiflashIsRecorded = true
								break
							}
						}
					}
					return tikvIsRecorded && tiflashIsRecorded, nil
				})
			framework.ExpectNoError(err, "failed to wait for stores to be recorded into failure stores")

			ginkgo.By("Waiting for failover pods to be created")
			err, lastReason := utile2e.PollImmediateWithReason(time.Second*10, time.Minute*5, func() (bool, error, string) {
				pods := []string{failoverTiKVPodName, failoverTiFlashPodName}
				for _, pod := range pods {
					if _, err := c.CoreV1().Pods(ns).Get(context.TODO(), pod, metav1.GetOptions{}); err != nil {
						return false, nil, fmt.Sprintf("failed to get pod %s: %v", pod, err)
					}
				}
				return true, nil, ""
			})
			framework.ExpectNoError(err, "failed to wait for failover pods to be created, last reason: %s", lastReason)

			ginkgo.By("Up down stores and waiting to become Up")
			f.ExecCommandInContainer(downTiKVPodName, "tikv", "sh", "-c", "mv /var/lib/tikv/db_down /var/lib/tikv/db")
			oa.RunKubectlOrDie("set", "image", "-n", ns, "pods", downTiFlashPodName, fmt.Sprintf("tiflash=pingcap/tiflash:%s", utilimage.TiDBLatest))
			err = utiltc.WaitForTCCondition(cli, tc.Namespace, tc.Name, time.Minute*5, time.Second*10,
				func(tc *v1alpha1.TidbCluster) (bool, error) {
					tikvIsUp, tiflashIsUp := false, false
					for _, store := range tc.Status.TiKV.Stores {
						if store.PodName == downTiKVPodName {
							tikvIsUp = store.State == v1alpha1.TiKVStateUp
							break
						}
					}
					for _, store := range tc.Status.TiFlash.Stores {
						if strings.HasPrefix(store.IP, downTiFlashPodName) {
							tiflashIsUp = store.State == v1alpha1.TiKVStateUp
							break
						}
					}
					return tikvIsUp && tiflashIsUp, nil
				})
			framework.ExpectNoError(err, "failed to waiting for down stores to become Up")

			ginkgo.By("Update failover.recoverByUID of tikv and tiflash")
			err = controller.GuaranteedUpdate(genericCli, tc, func() error {
				tc.Spec.TiKV.RecoverFailover = false
				tc.Spec.TiFlash.RecoverFailover = false
				tc.Spec.TiKV.Failover = &v1alpha1.Failover{RecoverByUID: tc.Status.TiKV.FailoverUID}
				tc.Spec.TiFlash.Failover = &v1alpha1.Failover{RecoverByUID: tc.Status.TiFlash.FailoverUID}
				return nil
			})
			framework.ExpectNoError(err, "failed to update failover.recoverByUID of tikv and tiflash")

			ginkgo.By("Waiting for failureStore to be empty after recovery")
			err = utiltc.WaitForTCCondition(cli, tc.Namespace, tc.Name, time.Minute*5, time.Second*10,
				func(tc *v1alpha1.TidbCluster) (bool, error) {
					tikvFailureStoreIsEmpty := len(tc.Status.TiKV.FailureStores) == 0 && tc.Status.TiKV.FailoverUID == ""
					tiflasFailureStoreIsEmpty := len(tc.Status.TiFlash.FailureStores) == 0 && tc.Status.TiFlash.FailoverUID == ""
					return tikvFailureStoreIsEmpty && tiflasFailureStoreIsEmpty, nil
				})
			framework.ExpectNoError(err, "failed to wait for failureStore to be empty after recovery")

			ginkgo.By("Waiting for failover pods to be deleted after recovery")
			err, lastReason = utile2e.PollImmediateWithReason(time.Second*10, time.Minute*5, func() (bool, error, string) {
				pods := []string{failoverTiKVPodName, failoverTiFlashPodName}

				for _, pod := range pods {
					_, err := c.CoreV1().Pods(ns).Get(context.TODO(), pod, metav1.GetOptions{})
					if err == nil {
						return false, nil, fmt.Sprintf("pod %s still exists", pod)
					}
					if err != nil && !apierrors.IsNotFound(err) {
						return false, nil, fmt.Sprintf("failed to get pod %s: %v", pod, err)
					}
				}

				return true, nil, ""
			})
			framework.ExpectNoError(err, "failed to wait for failover pods to be deleted after recovery, last reason: %s", lastReason)
		})

		ginkgo.It("should failover and recover by recoverFailover eventually", func() {
			clusterName := "recover"
			tc := fixture.GetTidbCluster(ns, clusterName, utilimage.TiDBLatest)
			tc = fixture.AddTiFlashForTidbCluster(tc)
			tc.Spec.PD.Replicas = 1
			// By default, PD set the state of disconnected store to Down
			// after 30 minutes. Use a short time in testing.
			tc.Spec.PD.Config.Set("schedule.max-store-down-time", "1m")
			tc.Spec.TiKV.Replicas = 3
			tc.Spec.TiDB.Replicas = 1
			tc.Spec.TiFlash.Replicas = 3
			utiltc.MustCreateTCWithComponentsReady(genericCli, oa, tc, 30*time.Minute, 15*time.Second)

			downTiKVPodName := controller.TiKVMemberName(clusterName) + "-1"
			downTiFlashPodName := controller.TiFlashMemberName(clusterName) + "-1"
			failoverTiKVPodName := controller.TiKVMemberName(clusterName) + "-3"
			failoverTiFlashPodName := controller.TiFlashMemberName(clusterName) + "-3"

			ginkgo.By("Down pods tikv-1 and tiflash-1 and waiting to become Down")
			f.ExecCommandInContainer(downTiKVPodName, "tikv", "sh", "-c", "mv /var/lib/tikv/db /var/lib/tikv/db_down")
			oa.RunKubectlOrDie("set", "image", "-n", ns, "pods", downTiFlashPodName, "tiflash=pingcap/tiflash:null")
			err := utiltc.WaitForTCCondition(cli, tc.Namespace, tc.Name, time.Minute*5, time.Second*10,
				func(tc *v1alpha1.TidbCluster) (bool, error) {
					tikvIsDown, tiflashIsDown := false, false
					for _, store := range tc.Status.TiKV.Stores {
						if store.PodName == downTiKVPodName {
							tikvIsDown = store.State == v1alpha1.TiKVStateDown
							break
						}
					}
					for _, store := range tc.Status.TiFlash.Stores {
						if strings.HasPrefix(store.IP, downTiFlashPodName) {
							tiflashIsDown = store.State == v1alpha1.TiKVStateDown
							break
						}
					}
					return tikvIsDown && tiflashIsDown, nil
				})
			framework.ExpectNoError(err, "failed to waiting for stores to become Down")

			ginkgo.By("Waiting for stores to be recorded in failure stores")
			err = utiltc.WaitForTCCondition(cli, tc.Namespace, tc.Name, time.Minute*10, time.Second*10,
				func(tc *v1alpha1.TidbCluster) (bool, error) {
					tikvIsRecorded, tiflashIsRecorded := false, false
					if tc.Status.TiKV.FailoverUID != "" {
						for _, failureStore := range tc.Status.TiKV.FailureStores {
							if failureStore.PodName == downTiKVPodName {
								tikvIsRecorded = true
								break
							}
						}
					}
					if tc.Status.TiFlash.FailoverUID != "" {
						for _, failureStore := range tc.Status.TiFlash.FailureStores {
							if failureStore.PodName == downTiFlashPodName {
								tiflashIsRecorded = true
								break
							}
						}
					}
					return tikvIsRecorded && tiflashIsRecorded, nil
				})
			framework.ExpectNoError(err, "failed to wait for stores to be recorded into failure stores")

			ginkgo.By("Waiting for failover pods to be created")
			err, lastReason := utile2e.PollImmediateWithReason(time.Second*10, time.Minute*5, func() (bool, error, string) {
				pods := []string{failoverTiKVPodName, failoverTiFlashPodName}
				for _, pod := range pods {
					if _, err := c.CoreV1().Pods(ns).Get(context.TODO(), pod, metav1.GetOptions{}); err != nil {
						return false, nil, fmt.Sprintf("failed to get pod %s: %v", pod, err)
					}
				}
				return true, nil, ""
			})
			framework.ExpectNoError(err, "failed to wait for failover pods to be created, last reason: %s", lastReason)

			ginkgo.By("Up down stores and waiting to become Up")
			f.ExecCommandInContainer(downTiKVPodName, "tikv", "sh", "-c", "mv /var/lib/tikv/db_down /var/lib/tikv/db")
			oa.RunKubectlOrDie("set", "image", "-n", ns, "pods", downTiFlashPodName, fmt.Sprintf("tiflash=pingcap/tiflash:%s", utilimage.TiDBLatest))
			err = utiltc.WaitForTCCondition(cli, tc.Namespace, tc.Name, time.Minute*5, time.Second*10,
				func(tc *v1alpha1.TidbCluster) (bool, error) {
					tikvIsUp, tiflashIsUp := false, false
					for _, store := range tc.Status.TiKV.Stores {
						if store.PodName == downTiKVPodName {
							tikvIsUp = store.State == v1alpha1.TiKVStateUp
							break
						}
					}
					for _, store := range tc.Status.TiFlash.Stores {
						if strings.HasPrefix(store.IP, downTiFlashPodName) {
							tiflashIsUp = store.State == v1alpha1.TiKVStateUp
							break
						}
					}
					return tikvIsUp && tiflashIsUp, nil
				})
			framework.ExpectNoError(err, "failed to waiting for tikv-1 store to be in Up state")

			ginkgo.By("Update TiKV wrong failover.recoverByUID")
			err = controller.GuaranteedUpdate(genericCli, tc, func() error {
				tc.Spec.TiKV.RecoverFailover = false
				tc.Spec.TiFlash.RecoverFailover = false
				tc.Spec.TiKV.Failover = &v1alpha1.Failover{RecoverByUID: "11111111-1111-1111-1111-111111111111"}
				tc.Spec.TiFlash.Failover = &v1alpha1.Failover{RecoverByUID: "11111111-1111-1111-1111-111111111111"}
				return nil
			})
			framework.ExpectNoError(err, "failed to update TiKV wrong failover.recoverByUID")

			ginkgo.By("Waiting for failureStore empty timeout")
			err = utiltc.WaitForTCCondition(cli, tc.Namespace, tc.Name, time.Minute*3, time.Second*10,
				func(tc *v1alpha1.TidbCluster) (bool, error) {
					if len(tc.Status.TiKV.FailureStores) == 0 {
						return true, nil
					}
					if len(tc.Status.TiFlash.FailureStores) == 0 {
						return true, nil
					}
					return false, nil
				})
			framework.ExpectEqual(err, wait.ErrWaitTimeout)

			ginkgo.By("Update spec.recoverFailover to be true")
			err = controller.GuaranteedUpdate(genericCli, tc, func() error {
				tc.Spec.TiKV.RecoverFailover = true
				tc.Spec.TiFlash.RecoverFailover = true
				// even still wrong recoverByUID
				return nil
			})
			framework.ExpectNoError(err, "failed to update spec.recoverFailover")

			ginkgo.By("Waiting for failureStore to be empty after recovery")
			err = utiltc.WaitForTCCondition(cli, tc.Namespace, tc.Name, time.Minute*5, time.Second*10,
				func(tc *v1alpha1.TidbCluster) (bool, error) {
					tikvFailureStoreIsEmpty := len(tc.Status.TiKV.FailureStores) == 0 && tc.Status.TiKV.FailoverUID == ""
					tiflasFailureStoreIsEmpty := len(tc.Status.TiFlash.FailureStores) == 0 && tc.Status.TiFlash.FailoverUID == ""
					return tikvFailureStoreIsEmpty && tiflasFailureStoreIsEmpty, nil
				})
			framework.ExpectNoError(err, "failed to wait for failureStore to be empty after recovery")

			ginkgo.By("Waiting for failover pods to be deleted after recovery")
			err, lastReason = utile2e.PollImmediateWithReason(time.Second*10, time.Minute*5, func() (bool, error, string) {
				pods := []string{failoverTiKVPodName, failoverTiFlashPodName}

				for _, pod := range pods {
					_, err := c.CoreV1().Pods(ns).Get(context.TODO(), pod, metav1.GetOptions{})
					if err == nil {
						return false, nil, fmt.Sprintf("pod %s still exists", pod)
					}
					if err != nil && !apierrors.IsNotFound(err) {
						return false, nil, fmt.Sprintf("failed to get pod %s: %v", pod, err)
					}
				}

				return true, nil, ""
			})
			framework.ExpectNoError(err, "failed to wait for failover pods to be deleted after recovery, last reason: %s", lastReason)
		})
	})

	ginkgo.Context("[Feature: TLS]", func() {

		type subcase struct {
			name   string
			skipCA bool
		}

		cases := []subcase{
			{
				name:   "should enable TLS for MySQL Client and between TiDB components",
				skipCA: false,
			},
			{
				name:   "should work normally when skipCA configured and ca.crt not present in tidb-client-secret",
				skipCA: true,
			},
		}

		for _, sc := range cases {
			ginkgo.It(sc.name, func() {
				tcName := "tls"

				ginkgo.By("Installing tidb CA certificate")
				err := InstallTiDBIssuer(ns, tcName)
				framework.ExpectNoError(err, "failed to install CA certificate")

				ginkgo.By("Installing tidb server and client certificate")
				err = InstallTiDBCertificates(ns, tcName)
				framework.ExpectNoError(err, "failed to install tidb server and client certificate")

				ginkgo.By("Installing tidbInitializer client certificate")
				err = installTiDBInitializerCertificates(ns, tcName)
				framework.ExpectNoError(err, "failed to install tidbInitializer client certificate")

				ginkgo.By("Installing dashboard client certificate")
				err = installPDDashboardCertificates(ns, tcName)
				framework.ExpectNoError(err, "failed to install dashboard client certificate")

				ginkgo.By("Installing tidb components certificates")
				err = InstallTiDBComponentsCertificates(ns, tcName)
				framework.ExpectNoError(err, "failed to install tidb components certificates")

				if sc.skipCA {
					ginkgo.By("Removing ca.crt in tidb-client-secret, dashboard and tidbInitializer client certificate")
					err = removeCACertFromSecret(genericCli, ns, fmt.Sprintf("%s-tidb-client-secret", tcName))
					framework.ExpectNoError(err, "failed to update tidb-client-secret with ca.crt deleted")
					err = removeCACertFromSecret(genericCli, ns, fmt.Sprintf("%s-dashboard-tls", tcName))
					framework.ExpectNoError(err, "failed to update dashboard-tls secret with ca.crt deleted")
					err = removeCACertFromSecret(genericCli, ns, fmt.Sprintf("%s-initializer-tls", tcName))
					framework.ExpectNoError(err, "failed to update initializer-tls secret with ca.crt deleted")
				}

				ginkgo.By("Creating tidb cluster with TLS enabled")
				dashTLSName := fmt.Sprintf("%s-dashboard-tls", tcName)
				tc := fixture.GetTidbCluster(ns, tcName, utilimage.TiDBLatestPrev)
				tc = fixture.AddTiFlashForTidbCluster(tc)
				tc = fixture.AddTiCDCForTidbCluster(tc)
				tc.Spec.PD.Replicas = 3
				tc.Spec.PD.TLSClientSecretName = &dashTLSName
				tc.Spec.TiKV.Replicas = 3
				tc.Spec.TiDB.Replicas = 2
				tc.Spec.TiFlash.Replicas = 1
				tc.Spec.TiCDC.Replicas = 1
				tc.Spec.TiDB.TLSClient = &v1alpha1.TiDBTLSClient{Enabled: true}
				tc.Spec.TiDB.TLSClient.SkipInternalClientCA = sc.skipCA
				tc.Spec.TLSCluster = &v1alpha1.TLSCluster{Enabled: true}
				tc.Spec.Pump = &v1alpha1.PumpSpec{
					Replicas:             1,
					BaseImage:            "pingcap/tidb-binlog",
					ResourceRequirements: fixture.WithStorage(fixture.BurstableSmall, "1Gi"),
					Config: tcconfig.New(map[string]interface{}{
						"addr": fmt.Sprintf("0.0.0.0:%d", v1alpha1.DefaultPumpPort),
						"storage": map[string]interface{}{
							"stop-write-at-available-space": 0,
						},
					}),
				}

				err = genericCli.Create(context.TODO(), tc)
				framework.ExpectNoError(err, "failed to create TidbCluster: %q", tc.Name)
				err = oa.WaitForTidbClusterReady(tc, 30*time.Minute, 5*time.Second)
				framework.ExpectNoError(err, "wait for TidbCluster ready timeout: %q", tc.Name)

				ginkgo.By("Ensure configs of all components are not changed")
				newTC, err := cli.PingcapV1alpha1().TidbClusters(tc.Namespace).Get(context.TODO(), tc.Name, metav1.GetOptions{})
				tc.Spec.TiDB.Config.Set("log.file.max-backups", int64(3)) // add default configs that ard added by operator
				framework.ExpectNoError(err, "failed to get TidbCluster: %s", tc.Name)
				framework.ExpectEqual(newTC.Spec.PD.Config, tc.Spec.PD.Config, "pd config isn't equal of TidbCluster: %s", tc.Name)
				framework.ExpectEqual(newTC.Spec.TiKV.Config, tc.Spec.TiKV.Config, "tikv config isn't equal of TidbCluster: %s", tc.Name)
				framework.ExpectEqual(newTC.Spec.TiDB.Config, tc.Spec.TiDB.Config, "tidb config isn't equal of TidbCluster: %s", tc.Name)
				framework.ExpectEqual(newTC.Spec.Pump.Config, tc.Spec.Pump.Config, "pump config isn't equal of TidbCluster: %s", tc.Name)
				framework.ExpectEqual(newTC.Spec.TiCDC.Config, tc.Spec.TiCDC.Config, "ticdc config isn't equal of TidbCluster: %s", tc.Name)
				framework.ExpectEqual(newTC.Spec.TiFlash.Config, tc.Spec.TiFlash.Config, "tiflash config isn't equal of TidbCluster: %s", tc.Name)

				ginkgo.By("Ensure Dashboard use custom secret")
				foundSecretName := false
				pdSts, err := stsGetter.StatefulSets(ns).Get(context.TODO(), controller.PDMemberName(tcName), metav1.GetOptions{})
				framework.ExpectNoError(err, "failed to get statefulsets for pd: %q", tc.Name)
				for _, vol := range pdSts.Spec.Template.Spec.Volumes {
					if vol.Name == "tidb-client-tls" {
						foundSecretName = true
						framework.ExpectEqual(vol.Secret.SecretName, dashTLSName)
					}
				}
				framework.ExpectEqual(foundSecretName, true)

				ginkgo.By("Creating tidb initializer")
				passwd := "admin"
				initName := fmt.Sprintf("%s-initializer", tcName)
				initPassWDName := fmt.Sprintf("%s-initializer-passwd", tcName)
				initTLSName := fmt.Sprintf("%s-initializer-tls", tcName)
				initSecret := fixture.GetInitializerSecret(tc, initPassWDName, passwd)
				_, err = c.CoreV1().Secrets(ns).Create(context.TODO(), initSecret, metav1.CreateOptions{})
				framework.ExpectNoError(err, "failed to create secret for TidbInitializer: %v", initSecret)

				ti := fixture.GetTidbInitializer(ns, tcName, initName, initPassWDName, initTLSName)
				err = genericCli.Create(context.TODO(), ti)
				framework.ExpectNoError(err, "failed to create TidbInitializer: %v", ti)

				source := &tests.DrainerSourceConfig{
					Namespace:      ns,
					ClusterName:    tcName,
					OperatorTag:    cfg.OperatorTag,
					ClusterVersion: utilimage.TiDBLatest,
				}
				targetTcName := "tls-target"
				targetTc := fixture.GetTidbCluster(ns, targetTcName, utilimage.TiDBLatest)
				targetTc.Spec.PD.Replicas = 1
				targetTc.Spec.TiKV.Replicas = 1
				targetTc.Spec.TiDB.Replicas = 1
				err = genericCli.Create(context.TODO(), targetTc)
				framework.ExpectNoError(err, "failed to create TidbCluster: %v", targetTc)
				err = oa.WaitForTidbClusterReady(targetTc, 30*time.Minute, 5*time.Second)
				framework.ExpectNoError(err, "wait for TidbCluster timeout: %v", targetTc)

				drainerConfig := &tests.DrainerConfig{
					// Note: DrainerName muse be tcName
					// oa.DeployDrainer will use DrainerName as release name to run "helm install..."
					// in InstallTiDBCertificates, we use `tidbComponentsCertificatesTmpl` to render the certs:
					// ...
					// dnsNames:
					// - "*.{{ .ClusterName }}-{{ .ClusterName }}-drainer"
					// - "*.{{ .ClusterName }}-{{ .ClusterName }}-drainer.{{ .Namespace }}"
					// - "*.{{ .ClusterName }}-{{ .ClusterName }}-drainer.{{ .Namespace }}.svc"
					// ...
					// refer to the 'drainer' part in https://docs.pingcap.com/tidb-in-kubernetes/dev/enable-tls-between-components
					DrainerName:       tcName,
					OperatorTag:       cfg.OperatorTag,
					SourceClusterName: tcName,
					Namespace:         ns,
					DbType:            tests.DbTypeTiDB,
					Host:              fmt.Sprintf("%s-tidb.%s.svc.cluster.local", targetTcName, ns),
					Port:              strconv.Itoa(int(targetTc.Spec.TiDB.GetServicePort())),
					TLSCluster:        true,
					User:              "root",
					Password:          "",
				}

				ginkgo.By("Deploying tidb drainer")
				err = oa.DeployDrainer(drainerConfig, source)
				framework.ExpectNoError(err, "failed to deploy drainer: %v", drainerConfig)
				err = oa.CheckDrainer(drainerConfig, source)
				framework.ExpectNoError(err, "failed to check drainer: %v", drainerConfig)

				ginkgo.By("Inserting data into source db")
				err = wait.PollImmediate(time.Second*5, time.Minute*5, insertIntoDataToSourceDB(fw, c, ns, tcName, passwd, true))
				framework.ExpectNoError(err, "insert data into source db timeout")

				ginkgo.By("Checking tidb-binlog works as expected")
				err = wait.PollImmediate(time.Second*5, time.Minute*5, dataInClusterIsCorrect(fw, c, ns, targetTcName, "", false))
				framework.ExpectNoError(err, "check data correct timeout")

				ginkgo.By("Connecting to tidb server to verify the connection is TLS enabled")
				err = wait.PollImmediate(time.Second*5, time.Minute*5, tidbIsTLSEnabled(fw, c, ns, tcName, passwd))
				framework.ExpectNoError(err, "connect to TLS tidb timeout")

				ginkgo.By("Scaling out tidb cluster")
				err = controller.GuaranteedUpdate(genericCli, tc, func() error {
					tc.Spec.PD.Replicas = 5
					tc.Spec.TiKV.Replicas = 5
					tc.Spec.TiDB.Replicas = 3
					tc.Spec.Pump.Replicas++
					tc.Spec.TiFlash.Replicas = 3
					tc.Spec.TiCDC.Replicas = 3
					return nil
				})
				framework.ExpectNoError(err, "failed to update TidbCluster: %q", tc.Name)
				err = oa.WaitForTidbClusterReady(tc, 30*time.Minute, 5*time.Second)
				framework.ExpectNoError(err, "wait for TidbCluster ready timeout: %q", tc.Name)

				ginkgo.By("Scaling in tidb cluster")
				err = controller.GuaranteedUpdate(genericCli, tc, func() error {
					tc.Spec.PD.Replicas = 3
					tc.Spec.TiKV.Replicas = 3
					tc.Spec.TiDB.Replicas = 2
					tc.Spec.Pump.Replicas--
					tc.Spec.TiFlash.Replicas = 1
					tc.Spec.TiCDC.Replicas = 1
					return nil
				})
				framework.ExpectNoError(err, "failed to update TidbCluster: %q", tc.Name)
				err = oa.WaitForTidbClusterReady(tc, 30*time.Minute, 5*time.Second)
				framework.ExpectNoError(err, "wait for TidbCluster ready timeout: %q", tc.Name)

				ginkgo.By("Upgrading tidb cluster")
				err = controller.GuaranteedUpdate(genericCli, tc, func() error {
					tc.Spec.Version = utilimage.TiDBLatest
					return nil
				})
				framework.ExpectNoError(err, "failed to update TidbCluster: %q", tc.Name)
				err = oa.WaitForTidbClusterReady(tc, 30*time.Minute, 5*time.Second)
				framework.ExpectNoError(err, "wait for TidbCluster ready timeout: %q", tc.Name)

				ginkgo.By("Check custom labels and annotations for TidbInitializer")
				checkInitializerCustomLabelAndAnn(ti, c)
			})
		}

		ginkgo.It("should enable TLS for MySQL Client and between Heterogeneous TiDB components", func() {
			tcName := "origintls"
			heterogeneousTcName := "heterogeneoustls"

			ginkgo.By("Installing tidb CA certificate")
			err := InstallTiDBIssuer(ns, tcName)
			framework.ExpectNoError(err, "failed to generate tidb issuer template")

			ginkgo.By("Installing tidb server and client certificate")
			err = InstallTiDBCertificates(ns, tcName)
			framework.ExpectNoError(err, "failed to install tidb server and client certificate")

			ginkgo.By("Installing heterogeneous tidb server and client certificate")
			err = installHeterogeneousTiDBCertificates(ns, heterogeneousTcName, tcName)
			framework.ExpectNoError(err, "failed to install heterogeneous tidb server and client certificate")

			ginkgo.By("Installing separate tidbInitializer client certificate")
			err = installTiDBInitializerCertificates(ns, tcName)
			framework.ExpectNoError(err, "failed to install separate tidbInitializer client certificate")

			ginkgo.By("Installing separate dashboard client certificate")
			err = installPDDashboardCertificates(ns, tcName)
			framework.ExpectNoError(err, "failed to install separate dashboard client certificate")

			ginkgo.By("Installing tidb components certificates")
			err = InstallTiDBComponentsCertificates(ns, tcName)
			framework.ExpectNoError(err, "failed to install tidb components certificates")
			err = installHeterogeneousTiDBComponentsCertificates(ns, heterogeneousTcName, tcName)
			framework.ExpectNoError(err, "failed to install heterogeneous tidb components certificates")

			ginkgo.By("Creating tidb cluster")
			dashTLSName := fmt.Sprintf("%s-dashboard-tls", tcName)
			tc := fixture.GetTidbCluster(ns, tcName, utilimage.TiDBLatest)
			tc.Spec.PD.Replicas = 1
			tc.Spec.PD.TLSClientSecretName = &dashTLSName
			tc.Spec.TiKV.Replicas = 1
			tc.Spec.TiDB.Replicas = 1
			tc.Spec.TiDB.TLSClient = &v1alpha1.TiDBTLSClient{Enabled: true}
			tc.Spec.TLSCluster = &v1alpha1.TLSCluster{Enabled: true}
			tc.Spec.Pump = &v1alpha1.PumpSpec{
				Replicas:             1,
				BaseImage:            "pingcap/tidb-binlog",
				ResourceRequirements: fixture.WithStorage(fixture.BurstableSmall, "1Gi"),
				Config: tcconfig.New(map[string]interface{}{
					"addr": fmt.Sprintf("0.0.0.0:%d", v1alpha1.DefaultPumpPort),
					"storage": map[string]interface{}{
						"stop-write-at-available-space": 0,
					},
				}),
			}
			err = genericCli.Create(context.TODO(), tc)
			framework.ExpectNoError(err, "failed to create TidbCluster: %q", tc.Name)
			err = oa.WaitForTidbClusterReady(tc, 30*time.Minute, 5*time.Second)
			framework.ExpectNoError(err, "wait for TidbCluster ready timeout: %q", tc.Name)

			ginkgo.By("Creating heterogeneous tidb cluster")
			heterogeneousTc := fixture.GetTidbCluster(ns, heterogeneousTcName, utilimage.TiDBLatest)
			heterogeneousTc = fixture.AddTiFlashForTidbCluster(heterogeneousTc)
			heterogeneousTc.Spec.PD = nil
			heterogeneousTc.Spec.TiKV.Replicas = 1
			heterogeneousTc.Spec.TiDB.Replicas = 1
			heterogeneousTc.Spec.Cluster = &v1alpha1.TidbClusterRef{
				Name: tcName,
			}

			heterogeneousTc.Spec.TiDB.TLSClient = &v1alpha1.TiDBTLSClient{Enabled: true}
			heterogeneousTc.Spec.TLSCluster = &v1alpha1.TLSCluster{Enabled: true}
			err = genericCli.Create(context.TODO(), heterogeneousTc)
			framework.ExpectNoError(err, "failed to create heterogeneous TidbCluster: %v", heterogeneousTc)

			ginkgo.By("Waiting heterogeneous tls tidb cluster ready")
			err = oa.WaitForTidbClusterReady(heterogeneousTc, 30*time.Minute, 5*time.Second)
			framework.ExpectNoError(err, "wait for TidbCluster ready timeout: %q", tc.Name)

			ginkgo.By("Checking heterogeneous tls tidb cluster status")
			err = wait.PollImmediate(5*time.Second, 10*time.Minute, func() (bool, error) {
				var err error
				if _, err = cli.PingcapV1alpha1().TidbClusters(ns).Get(context.TODO(), heterogeneousTc.Name, metav1.GetOptions{}); err != nil {
					log.Logf("failed to get tidbcluster: %s/%s, %v", ns, heterogeneousTc.Name, err)
					return false, nil
				}
				log.Logf("start check heterogeneous cluster storeInfo: %s/%s", ns, heterogeneousTc.Name)
				secretLister = tests.GetSecretListerWithCacheSynced(c, 5*time.Second)
				pdClient, cancel, err := proxiedpdclient.NewProxiedPDClient(secretLister, fw, ns, tcName, true)
				framework.ExpectNoError(err, "create pdClient error")
				defer cancel()
				storeInfo, err := pdClient.GetStores()
				if err != nil {
					log.Logf("failed to get stores, %v", err)
				}
				if storeInfo.Count != 3 {
					log.Logf("failed to check stores (current: %d)", storeInfo.Count)
					return false, nil
				}
				log.Logf("check heterogeneous tc successfully")
				return true, nil
			})
			framework.ExpectNoError(err, "check heterogeneous TidbCluster timeout: %v", heterogeneousTc)

			ginkgo.By("Ensure Dashboard use custom secret")
			foundSecretName := false
			pdSts, err := stsGetter.StatefulSets(ns).Get(context.TODO(), controller.PDMemberName(tcName), metav1.GetOptions{})
			framework.ExpectNoError(err, "failed to get statefulsets for pd")
			for _, vol := range pdSts.Spec.Template.Spec.Volumes {
				if vol.Name == "tidb-client-tls" {
					foundSecretName = true
					framework.ExpectEqual(vol.Secret.SecretName, dashTLSName)
				}
			}
			framework.ExpectEqual(foundSecretName, true)

			ginkgo.By("Creating tidb initializer")
			passwd := "admin"
			initName := fmt.Sprintf("%s-initializer", tcName)
			initPassWDName := fmt.Sprintf("%s-initializer-passwd", tcName)
			initTLSName := fmt.Sprintf("%s-initializer-tls", tcName)
			initSecret := fixture.GetInitializerSecret(tc, initPassWDName, passwd)
			_, err = c.CoreV1().Secrets(ns).Create(context.TODO(), initSecret, metav1.CreateOptions{})
			framework.ExpectNoError(err, "failed to create secret for TidbInitializer: %v", initSecret)

			ti := fixture.GetTidbInitializer(ns, tcName, initName, initPassWDName, initTLSName)
			err = genericCli.Create(context.TODO(), ti)
			framework.ExpectNoError(err, "failed to create TidbInitializer: %v", ti)

			source := &tests.DrainerSourceConfig{
				Namespace:      ns,
				ClusterName:    tcName,
				OperatorTag:    cfg.OperatorTag,
				ClusterVersion: utilimage.TiDBLatest,
			}
			targetTcName := "tls-target"
			targetTc := fixture.GetTidbCluster(ns, targetTcName, utilimage.TiDBLatest)
			targetTc.Spec.PD.Replicas = 1
			targetTc.Spec.TiKV.Replicas = 1
			targetTc.Spec.TiDB.Replicas = 1
			err = genericCli.Create(context.TODO(), targetTc)
			framework.ExpectNoError(err, "failed to create TidbCluster: %v", targetTc)
			err = oa.WaitForTidbClusterReady(targetTc, 30*time.Minute, 5*time.Second)
			framework.ExpectNoError(err, "wait for TidbCluster ready timeout: %q", tc.Name)

			drainerConfig := &tests.DrainerConfig{
				DrainerName:       tcName,
				OperatorTag:       cfg.OperatorTag,
				SourceClusterName: tcName,
				Namespace:         ns,
				DbType:            tests.DbTypeTiDB,
				Host:              fmt.Sprintf("%s-tidb.%s.svc.cluster.local", targetTcName, ns),
				Port:              strconv.Itoa(int(targetTc.Spec.TiDB.GetServicePort())),
				TLSCluster:        true,
				User:              "root",
				Password:          "",
			}

			ginkgo.By("Deploying tidb drainer")
			err = oa.DeployDrainer(drainerConfig, source)
			framework.ExpectNoError(err, "failed to deploy drainer: %v", drainerConfig)
			err = oa.CheckDrainer(drainerConfig, source)
			framework.ExpectNoError(err, "failed to check drainer: %v", drainerConfig)

			ginkgo.By("Inserting data into source db")
			err = wait.PollImmediate(time.Second*5, time.Minute*5, insertIntoDataToSourceDB(fw, c, ns, tcName, passwd, true))
			framework.ExpectNoError(err, "insert data into source db timeout")

			ginkgo.By("Checking tidb-binlog works as expected")
			err = wait.PollImmediate(time.Second*5, time.Minute*5, dataInClusterIsCorrect(fw, c, ns, targetTcName, "", false))
			framework.ExpectNoError(err, "check data correct timeout")

			ginkgo.By("Connecting to tidb server to verify the connection is TLS enabled")
			err = wait.PollImmediate(time.Second*5, time.Minute*5, tidbIsTLSEnabled(fw, c, ns, tcName, passwd))
			framework.ExpectNoError(err, "connect to TLS tidb timeout")
		})
	})

	// TODO: move into TiDB specific group
	ginkgo.It("should ensure changing TiDB service annotations won't change TiDB service type NodePort", func() {
		ginkgo.By("Deploy initial tc")
		// Create TidbCluster with NodePort to check whether node port would change
		nodeTc := fixture.GetTidbCluster(ns, "nodeport", utilimage.TiDBLatest)
		nodeTc.Spec.PD.Replicas = 1
		nodeTc.Spec.TiKV.Replicas = 1
		nodeTc.Spec.TiDB.Replicas = 1
		nodeTc.Spec.TiDB.Service = &v1alpha1.TiDBServiceSpec{
			ServiceSpec: v1alpha1.ServiceSpec{
				Type: corev1.ServiceTypeNodePort,
			},
		}
		err := genericCli.Create(context.TODO(), nodeTc)
		framework.ExpectNoError(err, "Expected TiDB cluster created")
		err = oa.WaitForTidbClusterReady(nodeTc, 30*time.Minute, 5*time.Second)
		framework.ExpectNoError(err, "Expected TiDB cluster ready")

		// expect tidb service type is Nodeport
		// NOTE: should we poll here or just check for once? because tc is ready
		var s *corev1.Service
		err = wait.Poll(5*time.Second, 1*time.Minute, func() (done bool, err error) {
			s, err = c.CoreV1().Services(ns).Get(context.TODO(), "nodeport-tidb", metav1.GetOptions{})
			if err != nil {
				log.Logf(err.Error())
				return false, nil
			}
			if s.Spec.Type != corev1.ServiceTypeNodePort {
				return false, fmt.Errorf("nodePort tidbcluster tidb service type isn't NodePort")
			}
			return true, nil
		})
		framework.ExpectNoError(err, "wait for tidb service sync timeout")
		oldPorts := s.Spec.Ports

		ensureSvcNodePortUnchangedFor1Min := func() {
			err := wait.Poll(5*time.Second, 1*time.Minute, func() (done bool, err error) {
				s, err := c.CoreV1().Services(ns).Get(context.TODO(), "nodeport-tidb", metav1.GetOptions{})
				if err != nil {
					return false, err
				}
				if s.Spec.Type != corev1.ServiceTypeNodePort {
					return false, err
				}
				for _, dport := range s.Spec.Ports {
					for _, eport := range oldPorts {
						if dport.Port == eport.Port && dport.NodePort != eport.NodePort {
							return false, fmt.Errorf("nodePort tidbcluster tidb service NodePort changed")
						}
					}
				}
				return false, nil
			})
			framework.ExpectEqual(err, wait.ErrWaitTimeout, "service NodePort should not change in 1 minute")
		}

		ginkgo.By("Make sure tidb service NodePort doesn't changed")
		ensureSvcNodePortUnchangedFor1Min()

		ginkgo.By("Change tidb service annotation")
		nodeTc, err = cli.PingcapV1alpha1().TidbClusters(ns).Get(context.TODO(), "nodeport", metav1.GetOptions{})
		framework.ExpectNoError(err, "failed to get TidbCluster")
		err = controller.GuaranteedUpdate(genericCli, nodeTc, func() error {
			nodeTc.Spec.TiDB.Service.Annotations = map[string]string{
				"foo": "bar",
			}
			return nil
		})
		framework.ExpectNoError(err, "failed to change tidb service annotation")

		// check whether the tidb svc have updated
		err = wait.Poll(5*time.Second, 1*time.Minute, func() (done bool, err error) {
			s, err := c.CoreV1().Services(ns).Get(context.TODO(), "nodeport-tidb", metav1.GetOptions{})
			if err != nil {
				return false, err
			}
			if s.Annotations == nil {
				return false, nil
			}
			v, ok := s.Annotations["foo"]
			if !ok {
				return false, nil
			}
			if v != "bar" {
				return false, fmt.Errorf("tidb svc annotation foo not equal bar")
			}
			return true, nil
		})
		framework.ExpectNoError(err, "failed wait for tidb service sync")

		ginkgo.By("Make sure tidb service NodePort doesn't changed")
		// check whether NodePort have changed for 1 min
		ensureSvcNodePortUnchangedFor1Min()
		log.Logf("tidbcluster tidb service NodePort haven't changed after update")
	})

	ginkgo.Context("[Feature: Heterogeneous Cluster]", func() {
		ginkgo.It("should join heterogeneous cluster into an existing cluster", func() {
			// Create TidbCluster with NodePort to check whether node port would change
			ginkgo.By("Deploy origin tc")
			originTc := fixture.GetTidbCluster(ns, "origin", utilimage.TiDBLatest)
			originTc.Spec.PD.Replicas = 1
			originTc.Spec.TiKV.Replicas = 1
			originTc.Spec.TiDB.Replicas = 1
			err := genericCli.Create(context.TODO(), originTc)
			framework.ExpectNoError(err, "Expected TiDB cluster created")
			err = oa.WaitForTidbClusterReady(originTc, 30*time.Minute, 5*time.Second)
			framework.ExpectNoError(err, "Expected TiDB cluster ready")

			ginkgo.By("Deploy heterogeneous tc")
			heterogeneousTc := fixture.GetTidbCluster(ns, "heterogeneous", utilimage.TiDBLatest)
			heterogeneousTc = fixture.AddTiFlashForTidbCluster(heterogeneousTc)
			heterogeneousTc = fixture.AddPumpForTidbCluster(heterogeneousTc)
			heterogeneousTc = fixture.AddTiCDCForTidbCluster(heterogeneousTc)

			heterogeneousTc.Spec.PD = nil
			heterogeneousTc.Spec.TiKV.Replicas = 1
			heterogeneousTc.Spec.TiDB.Replicas = 1
			heterogeneousTc.Spec.TiFlash.Replicas = 1
			heterogeneousTc.Spec.Pump.Replicas = 1
			heterogeneousTc.Spec.TiCDC.Replicas = 1
			heterogeneousTc.Spec.Cluster = &v1alpha1.TidbClusterRef{
				Name: originTc.Name,
			}

			err = genericCli.Create(context.TODO(), heterogeneousTc)
			framework.ExpectNoError(err, "Expected Heterogeneous TiDB cluster created")
			err = oa.WaitForTidbClusterReady(heterogeneousTc, 30*time.Minute, 15*time.Second)
			framework.ExpectNoError(err, "Expected Heterogeneous TiDB cluster ready")

			ginkgo.By("Wait for heterogeneous tc to join origin tc")
			err = wait.PollImmediate(5*time.Second, 10*time.Minute, func() (bool, error) {
				var err error
				if _, err = cli.PingcapV1alpha1().TidbClusters(ns).Get(context.TODO(), heterogeneousTc.Name, metav1.GetOptions{}); err != nil {
					log.Logf("failed to get tidbcluster: %s/%s, %v", ns, heterogeneousTc.Name, err)
					return false, nil
				}
				log.Logf("start check heterogeneous cluster storeInfo: %s/%s", ns, heterogeneousTc.Name)
				pdClient, cancel, err := proxiedpdclient.NewProxiedPDClient(secretLister, fw, ns, originTc.Name, false)
				framework.ExpectNoError(err, "create pdClient error")
				defer cancel()
				storeInfo, err := pdClient.GetStores()
				if err != nil {
					log.Logf("failed to get stores, %v", err)
				}
				if storeInfo.Count != 3 {
					log.Logf("failed to check stores (current: %d)", storeInfo.Count)
					return false, nil
				}
				log.Logf("check heterogeneous tc successfully")
				return true, nil
			})
			framework.ExpectNoError(err, "failed to wait heterogeneous tc to join origin tc")
		})

		ginkgo.It("should join cluster with setting cluster domain", func() {
			// Create TidbCluster with NodePort to check whether node port would change
			ginkgo.By("Deploy origin tc")
			originTc := fixture.GetTidbCluster(ns, "origin", utilimage.TiDBLatest)
			originTc.Spec.PD.Replicas = 1
			originTc.Spec.TiKV.Replicas = 1
			originTc.Spec.TiDB.Replicas = 1
			err := genericCli.Create(context.TODO(), originTc)
			framework.ExpectNoError(err, "Expected TiDB cluster created")
			err = oa.WaitForTidbClusterReady(originTc, 30*time.Minute, 5*time.Second)
			framework.ExpectNoError(err, "Expected TiDB cluster ready")

			ginkgo.By("Deploy heterogeneous tc")
			heterogeneousTc := fixture.GetTidbCluster(ns, "heterogeneous", utilimage.TiDBLatest)
			heterogeneousTc = fixture.AddTiFlashForTidbCluster(heterogeneousTc)
			heterogeneousTc = fixture.AddPumpForTidbCluster(heterogeneousTc)
			heterogeneousTc = fixture.AddTiCDCForTidbCluster(heterogeneousTc)
			heterogeneousTc.Spec.PD = nil
			heterogeneousTc.Spec.TiKV.Replicas = 1
			heterogeneousTc.Spec.TiDB.Replicas = 1
			heterogeneousTc.Spec.TiFlash.Replicas = 1
			heterogeneousTc.Spec.Pump.Replicas = 1
			heterogeneousTc.Spec.TiCDC.Replicas = 1
			heterogeneousTc.Spec.Cluster = &v1alpha1.TidbClusterRef{
				Name: originTc.Name,
			}
			heterogeneousTc.Spec.ClusterDomain = "cluster.local"

			err = genericCli.Create(context.TODO(), heterogeneousTc)
			framework.ExpectNoError(err, "Expected Heterogeneous TiDB cluster created")
			err = oa.WaitForTidbClusterReady(heterogeneousTc, 30*time.Minute, 15*time.Second)
			framework.ExpectNoError(err, "Expected Heterogeneous TiDB cluster ready")

			ginkgo.By("Wait for heterogeneous tc to join origin tc")
			err = wait.PollImmediate(5*time.Second, 10*time.Minute, func() (bool, error) {
				var err error
				if _, err = cli.PingcapV1alpha1().TidbClusters(ns).Get(context.TODO(), heterogeneousTc.Name, metav1.GetOptions{}); err != nil {
					log.Logf("failed to get tidbcluster: %s/%s, %v", ns, heterogeneousTc.Name, err)
					return false, nil
				}
				log.Logf("start check heterogeneous cluster storeInfo: %s/%s", ns, heterogeneousTc.Name)
				pdClient, cancel, err := proxiedpdclient.NewProxiedPDClient(secretLister, fw, ns, originTc.Name, false)
				framework.ExpectNoError(err, "create pdClient error")
				defer cancel()
				storeInfo, err := pdClient.GetStores()
				if err != nil {
					log.Logf("failed to get stores, %v", err)
				}
				if storeInfo.Count != 3 {
					log.Logf("failed to check stores (current: %d)", storeInfo.Count)
					return false, nil
				}
				log.Logf("check heterogeneous tc successfully")
				return true, nil
			})
			framework.ExpectNoError(err, "failed to wait heterogeneous tc to join origin tc")
		})
	})

	ginkgo.Context("[Feature: CDC]", func() {
		ginkgo.It("should sink data without extra volumes correctly", func() {
			ginkgo.By("Creating cdc cluster")
			fromTc := fixture.GetTidbCluster(ns, "cdc-source", utilimage.TiDBLatest)
			fromTc = fixture.AddTiCDCForTidbCluster(fromTc)

			fromTc.Spec.PD.Replicas = 3
			fromTc.Spec.TiKV.Replicas = 3
			fromTc.Spec.TiDB.Replicas = 2
			fromTc.Spec.TiCDC.Replicas = 3

			err := genericCli.Create(context.TODO(), fromTc)
			framework.ExpectNoError(err, "Expected TiDB cluster created")
			err = oa.WaitForTidbClusterReady(fromTc, 30*time.Minute, 5*time.Second)
			framework.ExpectNoError(err, "Expected TiDB cluster ready")

			ginkgo.By("Creating cdc-sink cluster")
			toTc := fixture.GetTidbCluster(ns, "cdc-sink", utilimage.TiDBLatest)
			toTc.Spec.PD.Replicas = 1
			toTc.Spec.TiKV.Replicas = 1
			toTc.Spec.TiDB.Replicas = 1
			err = genericCli.Create(context.TODO(), toTc)
			framework.ExpectNoError(err, "Expected TiDB cluster created")
			err = oa.WaitForTidbClusterReady(toTc, 30*time.Minute, 5*time.Second)
			framework.ExpectNoError(err, "Expected TiDB cluster ready")

			ginkgo.By("Update cdc config to use config file")
			err = controller.GuaranteedUpdate(genericCli, fromTc, func() error {
				fromTc.Spec.TiCDC.Config.Set("capture-session-ttl", 10)
				return nil
			})
			framework.ExpectNoError(err, "failed to update cdc config: %q", fromTc.Name)
			err = oa.WaitForTidbClusterReady(fromTc, 3*time.Minute, 5*time.Second)
			framework.ExpectNoError(err, "failed to wait for TidbCluster ready: %q", fromTc.Name)

			ginkgo.By("Check cdc configuration")
			var cdcCmName string
			err = wait.PollImmediate(time.Second*5, time.Minute*5, func() (bool, error) {
				cdcMemberName := controller.TiCDCMemberName(fromTc.Name)
				cdcSts, err := stsGetter.StatefulSets(ns).Get(context.TODO(), cdcMemberName, metav1.GetOptions{})
				if err != nil {
					return false, err
				}

				cdcCmName = mngerutils.FindConfigMapVolume(&cdcSts.Spec.Template.Spec, func(name string) bool {
					return strings.HasPrefix(name, controller.TiCDCMemberName(fromTc.Name))
				})

				if cdcCmName != "" {
					return true, nil
				}

				return false, nil
			})
			framework.ExpectNoError(err, "failed wait to update to use config file")

			cdcCm, err := c.CoreV1().ConfigMaps(ns).Get(context.TODO(), cdcCmName, metav1.GetOptions{})
			framework.ExpectNoError(err, "failed to get ConfigMap %s/%s", ns, cdcCm)
			log.Logf("CDC config:\n%s", cdcCm.Data["config-file"])
			gomega.Expect(cdcCm.Data["config-file"]).To(gomega.ContainSubstring("capture-session-ttl = 10"))

			ginkgo.By("Creating change feed task")
			fromTCName := fromTc.Name
			toTCName := toTc.Name
			args := []string{
				"exec",
				fmt.Sprintf("%s-0", controller.TiCDCMemberName(fromTCName)),
				"--",
				"/cdc", "cli", "changefeed", "create",
				fmt.Sprintf("--sink-uri=tidb://root:@%s:%d/", controller.TiDBMemberName(toTCName), toTc.Spec.TiDB.GetServicePort()),
				fmt.Sprintf("--pd=http://%s:%d", controller.PDMemberName(fromTCName), v1alpha1.DefaultPDClientPort),
			}
			data, err := framework.RunKubectl(ns, args...)
			framework.ExpectNoError(err, "failed to create change feed task: %s, %v", string(data), err)

			ginkgo.By("Inserting data to cdc cluster")
			err = wait.PollImmediate(time.Second*5, time.Minute*5, insertIntoDataToSourceDB(fw, c, ns, fromTCName, "", false))
			framework.ExpectNoError(err, "insert data to cdc cluster timeout")

			ginkgo.By("Checking cdc works as expected")
			err = wait.PollImmediate(time.Second*5, time.Minute*5, dataInClusterIsCorrect(fw, c, ns, toTCName, "", false))
			framework.ExpectNoError(err, "check cdc timeout")

			log.Logf("CDC works as expected")
		})

		ginkgo.It("should scale in-out and mount storage volumes correctly", func() {
			ginkgo.By("Creating cdc cluster")
			fromTc := fixture.GetTidbCluster(ns, "cdc-source-advance", utilimage.TiDBLatest)
			fromTc = fixture.AddTiCDCForTidbCluster(fromTc)

			fromTc.Spec.PD.Replicas = 3
			fromTc.Spec.TiKV.Replicas = 3
			fromTc.Spec.TiDB.Replicas = 2
			fromTc.Spec.TiCDC.Replicas = 3

			fromTc.Spec.TiCDC.StorageVolumes = []v1alpha1.StorageVolume{
				{
					Name:        "sort-dir",
					StorageSize: "1Gi",
					MountPath:   "/var/lib/sort-dir",
				},
			}

			err := genericCli.Create(context.TODO(), fromTc)
			framework.ExpectNoError(err, "Expected TiDB cluster created")
			err = oa.WaitForTidbClusterReady(fromTc, 30*time.Minute, 5*time.Second)
			framework.ExpectNoError(err, "Expected TiDB cluster ready")

			ginkgo.By("Creating cdc-sink cluster")
			toTc := fixture.GetTidbCluster(ns, "cdc-sink-advance", utilimage.TiDBLatest)
			toTc.Spec.PD.Replicas = 1
			toTc.Spec.TiKV.Replicas = 1
			toTc.Spec.TiDB.Replicas = 1
			err = genericCli.Create(context.TODO(), toTc)
			framework.ExpectNoError(err, "Expected TiDB cluster created")
			err = oa.WaitForTidbClusterReady(toTc, 30*time.Minute, 5*time.Second)
			framework.ExpectNoError(err, "Expected TiDB cluster ready")

			ginkgo.By("Scale in TiCDC")
			err = controller.GuaranteedUpdate(genericCli, fromTc, func() error {
				fromTc.Spec.TiCDC.Replicas = 2
				return nil
			})
			framework.ExpectNoError(err, "failed to scale in TiCDC for TidbCluster %s/%s", ns, fromTc.Name)

			ginkgo.By("Wait for fromTC ready")
			err = oa.WaitForTidbClusterReady(fromTc, 3*time.Minute, 10*time.Second)
			framework.ExpectNoError(err, "failed to wait for TidbCluster %s/%s ready after scale in TiCDC", ns, fromTc.Name)

			ginkgo.By("Check PVC annotation tidb.pingcap.com/pvc-defer-deleting")
			pvcUIDs := make(map[string]string)
			ordinal := int32(2)
			pvcSelector, err := member.GetPVCSelectorForPod(fromTc, v1alpha1.TiCDCMemberType, ordinal)
			framework.ExpectNoError(err, "failed to get PVC selector for tc %s/%s", fromTc.GetNamespace(), fromTc.GetName())
			err = wait.Poll(10*time.Second, 3*time.Minute, func() (done bool, err error) {
				pvcs, err := c.CoreV1().PersistentVolumeClaims(ns).List(context.TODO(), metav1.ListOptions{LabelSelector: pvcSelector.String()})
				framework.ExpectNoError(err, "failed to list PVCs with selector: %v", pvcSelector)
				if len(pvcs.Items) == 0 {
					log.Logf("no PVC found")
					return false, nil
				}
				for _, pvc := range pvcs.Items {
					annotations := pvc.GetObjectMeta().GetAnnotations()
					log.Logf("pvc annotations: %+v", annotations)
					_, ok := annotations["tidb.pingcap.com/pvc-defer-deleting"]
					if !ok {
						log.Logf("PVC %s/%s does not have annotation tidb.pingcap.com/pvc-defer-deleting", pvc.GetNamespace(), pvc.GetName())
						return false, nil
					}
					pvcUIDs[pvc.Name] = string(pvc.UID)
				}
				return true, nil
			})
			framework.ExpectNoError(err, "expect PVCs of scaled in Pods to have annotation tidb.pingcap.com/pvc-defer-deleting")

			ginkgo.By("Scale out TiCDC")
			err = controller.GuaranteedUpdate(genericCli, fromTc, func() error {
				fromTc.Spec.TiCDC.Replicas = 3
				return nil
			})
			framework.ExpectNoError(err, "failed to scale out TiCDC for TidbCluster %s/%s", ns, fromTc.Name)

			ginkgo.By("Wait for fromTC ready")
			err = oa.WaitForTidbClusterReady(fromTc, 3*time.Minute, 10*time.Second)
			framework.ExpectNoError(err, "failed to wait for TidbCluster %s/%s ready after scale out TiCDC", ns, fromTc.Name)

			ginkgo.By("Check PVCs are recreated for newly scaled out TiCDC")
			err = wait.Poll(10*time.Second, 5*time.Minute, func() (done bool, err error) {
				pvcs, err := c.CoreV1().PersistentVolumeClaims(ns).List(context.TODO(), metav1.ListOptions{LabelSelector: pvcSelector.String()})
				framework.ExpectNoError(err, "failed to list PVCs with selector: %v", pvcSelector)
				if len(pvcs.Items) == 0 {
					log.Logf("no PVC found")
					return false, nil
				}
				for _, pvc := range pvcs.Items {
					annotations := pvc.GetObjectMeta().GetAnnotations()
					v, ok := annotations["tidb.pingcap.com/pvc-defer-deleting"]
					if ok {
						log.Logf("PVC %s/%s also have annotation tidb.pingcap.com/pvc-defer-deleting=%s", pvc.GetNamespace(), pvc.GetName(), v)
						return false, nil
					}
					pvcUIDString := pvcUIDs[pvc.Name]
					framework.ExpectNotEqual(string(pvc.UID), pvcUIDString)
				}
				return true, nil
			})
			framework.ExpectNoError(err, "expect PVCs of scaled out Pods to be recreated")

			ginkgo.By("Creating change feed task")
			fromTCName := fromTc.Name
			toTCName := toTc.Name
			args := []string{
				"exec",
				fmt.Sprintf("%s-0", controller.TiCDCMemberName(fromTCName)),
				"--",
				"/cdc", "cli", "changefeed", "create",
				fmt.Sprintf("--sink-uri=tidb://root:@%s:%d/", controller.TiDBMemberName(toTCName), toTc.Spec.TiDB.GetServicePort()),
				fmt.Sprintf("--pd=http://%s:%d", controller.PDMemberName(fromTCName), v1alpha1.DefaultPDClientPort),
			}
			data, err := framework.RunKubectl(ns, args...)
			framework.ExpectNoError(err, "failed to create change feed task: %s, %v", string(data), err)

			ginkgo.By("Inserting data to cdc cluster")
			err = wait.PollImmediate(time.Second*5, time.Minute*5, insertIntoDataToSourceDB(fw, c, ns, fromTCName, "", false))
			framework.ExpectNoError(err, "insert data to cdc cluster timeout")

			ginkgo.By("Checking cdc works as expected")
			err = wait.PollImmediate(time.Second*5, time.Minute*5, dataInClusterIsCorrect(fw, c, ns, toTCName, "", false))
			framework.ExpectNoError(err, "check cdc timeout")

			log.Logf("CDC works as expected")
		})
	})

	ginkgo.It("TiKV should mount multiple pvc", func() {
		ginkgo.By("Deploy initial tc with addition")
		clusterName := "tidb-multiple-pvc-scale"
		tc := fixture.GetTidbCluster(ns, clusterName, utilimage.TiDBLatest)
		tc.Spec.TiKV.StorageVolumes = []v1alpha1.StorageVolume{
			{
				Name:        "wal",
				StorageSize: "2Gi",
				MountPath:   "/var/lib/wal",
			},
			{
				Name:        "titan",
				StorageSize: "2Gi",
				MountPath:   "/var/lib/titan",
			},
		}
		tc.Spec.TiDB.StorageVolumes = []v1alpha1.StorageVolume{
			{
				Name:        "log",
				StorageSize: "2Gi",
				MountPath:   "/var/log",
			},
		}
		tc.Spec.PD.StorageVolumes = []v1alpha1.StorageVolume{
			{
				Name:        "log",
				StorageSize: "2Gi",
				MountPath:   "/var/log",
			},
		}

		tc.Spec.PD.Config.Set("log.file.filename", "/var/log/tidb/tidb.log")
		tc.Spec.PD.Config.Set("log.level", "warn")
		tc.Spec.TiDB.Config.Set("log.file.max-size", 300)
		tc.Spec.TiDB.Config.Set("log.file.max-days", 1)
		tc.Spec.TiDB.Config.Set("log.file.filename", "/var/log/tidb/tidb.log")
		tc.Spec.TiKV.Config.Set("rocksdb.wal-dir", "/var/lib/wal")
		tc.Spec.TiKV.Config.Set("titan.dirname", "/var/lib/titan")
		tc.Spec.PD.Replicas = 1
		tc.Spec.TiKV.Replicas = 4
		tc.Spec.TiDB.Replicas = 2

		utiltc.MustCreateTCWithComponentsReady(genericCli, oa, tc, 10*time.Minute, 5*time.Second)

		ginkgo.By("Scale in multiple pvc tidb cluster")
		// Scale
		err := controller.GuaranteedUpdate(genericCli, tc, func() error {
			tc.Spec.TiKV.Replicas = 3
			tc.Spec.TiDB.Replicas = 1
			return nil
		})
		framework.ExpectNoError(err, "failed to scale in TiKV/TiDB, TidbCluster: %q", tc.Name)
		err = oa.WaitForTidbClusterReady(tc, 3*time.Minute, 5*time.Second)
		framework.ExpectNoError(err, "failed to wait for TidbCluster ready: %q", tc.Name)

		ginkgo.By("Check PVC annotation tidb.pingcap.com/pvc-defer-deleting")
		pvcUIDs := make(map[string]string)
		ordinal := int32(1)
		pvcSelector, err := member.GetPVCSelectorForPod(tc, v1alpha1.TiDBMemberType, ordinal)
		framework.ExpectNoError(err, "failed to get PVC selector for tc %s/%s", tc.GetNamespace(), tc.GetName())
		err = wait.Poll(10*time.Second, 3*time.Minute, func() (done bool, err error) {
			pvcs, err := c.CoreV1().PersistentVolumeClaims(ns).List(context.TODO(), metav1.ListOptions{LabelSelector: pvcSelector.String()})
			framework.ExpectNoError(err, "failed to list PVCs with selector: %v", pvcSelector)
			if len(pvcs.Items) == 0 {
				log.Logf("no PVC found")
				return false, nil
			}
			for _, pvc := range pvcs.Items {
				annotations := pvc.GetObjectMeta().GetAnnotations()
				log.Logf("pvc annotations: %+v", annotations)
				_, ok := annotations["tidb.pingcap.com/pvc-defer-deleting"]
				if !ok {
					log.Logf("PVC %s/%s does not have annotation tidb.pingcap.com/pvc-defer-deleting", pvc.GetNamespace(), pvc.GetName())
					return false, nil
				}
				pvcUIDs[pvc.Name] = string(pvc.UID)
			}
			return true, nil
		})
		framework.ExpectNoError(err, "expect PVCs of scaled in Pods to have annotation tidb.pingcap.com/pvc-defer-deleting")

		ginkgo.By("Scale out multiple pvc tidb cluster")
		// Scale
		err = controller.GuaranteedUpdate(genericCli, tc, func() error {
			tc.Spec.TiKV.Replicas = 4
			tc.Spec.TiDB.Replicas = 2
			return nil
		})
		framework.ExpectNoError(err, "failed to scale out TiKV/TiDB, TidbCluster: %q", tc.Name)
		err = oa.WaitForTidbClusterReady(tc, 3*time.Minute, 5*time.Second)
		framework.ExpectNoError(err, "failed to wait for TidbCluster ready: %q", tc.Name)

		ginkgo.By("Check PVCs are recreated for newly scaled out TiDB")
		err = wait.Poll(10*time.Second, 3*time.Minute, func() (done bool, err error) {
			pvcs, err := c.CoreV1().PersistentVolumeClaims(ns).List(context.TODO(), metav1.ListOptions{LabelSelector: pvcSelector.String()})
			framework.ExpectNoError(err, "failed to list PVCs with selector: %v", pvcSelector)
			if len(pvcs.Items) == 0 {
				log.Logf("no PVC found")
				return false, nil
			}
			for _, pvc := range pvcs.Items {
				annotations := pvc.GetObjectMeta().GetAnnotations()
				v, ok := annotations["tidb.pingcap.com/pvc-defer-deleting"]
				if ok {
					log.Logf("PVC %s/%s also have annotation tidb.pingcap.com/pvc-defer-deleting=%s", pvc.GetNamespace(), pvc.GetName(), v)
					return false, nil
				}
				pvcUIDString := pvcUIDs[pvc.Name]
				framework.ExpectNotEqual(string(pvc.UID), pvcUIDString)
			}
			return true, nil
		})
		framework.ExpectNoError(err, "expect PVCs of scaled out Pods to be recreated")
	})

	// test cases for tc upgrade
	ginkgo.Context("[Feature: Upgrade]", func() {
		ginkgo.It("for components version", func() {
			ginkgo.By("Deploy initial tc")
			tc := fixture.GetTidbCluster(ns, "upgrade-version", utilimage.TiDBLatestPrev)
			pvRetain := corev1.PersistentVolumeReclaimRetain
			tc.Spec.PVReclaimPolicy = &pvRetain
			tc.Spec.PD.StorageClassName = pointer.StringPtr("local-storage")
			tc.Spec.TiKV.StorageClassName = pointer.StringPtr("local-storage")
			tc.Spec.TiDB.StorageClassName = pointer.StringPtr("local-storage")
			utiltc.MustCreateTCWithComponentsReady(genericCli, oa, tc, 10*time.Minute, 10*time.Second)

			ginkgo.By("Update components version")
			componentVersion := utilimage.TiDBLatest
			err := controller.GuaranteedUpdate(genericCli, tc, func() error {
				tc.Spec.PD.Version = pointer.StringPtr(componentVersion)
				tc.Spec.TiKV.Version = pointer.StringPtr(componentVersion)
				tc.Spec.TiDB.Version = pointer.StringPtr(componentVersion)
				return nil
			})
			framework.ExpectNoError(err, "failed to update components version to %q", componentVersion)
			err = oa.WaitForTidbClusterReady(tc, 20*time.Minute, 10*time.Second)
			framework.ExpectNoError(err, "failed to wait for TidbCluster %s/%s components ready", ns, tc.Name)

			ginkgo.By("Check components version")
			pdMemberName := controller.PDMemberName(tc.Name)
			pdSts, err := stsGetter.StatefulSets(ns).Get(context.TODO(), pdMemberName, metav1.GetOptions{})
			framework.ExpectNoError(err, "failed to get StatefulSet %s/%s", ns, pdMemberName)
			pdImage := fmt.Sprintf("pingcap/pd:%s", componentVersion)
			framework.ExpectEqual(pdSts.Spec.Template.Spec.Containers[0].Image, pdImage, "pd sts image should be %q", pdImage)

			tikvMemberName := controller.TiKVMemberName(tc.Name)
			tikvSts, err := stsGetter.StatefulSets(ns).Get(context.TODO(), tikvMemberName, metav1.GetOptions{})
			framework.ExpectNoError(err, "failed to get StatefulSet %s/%s", ns, tikvMemberName)
			tikvImage := fmt.Sprintf("pingcap/tikv:%s", componentVersion)
			framework.ExpectEqual(tikvSts.Spec.Template.Spec.Containers[0].Image, tikvImage, "tikv sts image should be %q", tikvImage)

			tidbMemberName := controller.TiDBMemberName(tc.Name)
			tidbSts, err := stsGetter.StatefulSets(ns).Get(context.TODO(), tidbMemberName, metav1.GetOptions{})
			framework.ExpectNoError(err, "failed to get StatefulSet %s/%s", ns, tidbMemberName)
			tidbImage := fmt.Sprintf("pingcap/tidb:%s", componentVersion)
			// the 0th container for tidb pod is slowlog, which runs busybox
			framework.ExpectEqual(tidbSts.Spec.Template.Spec.Containers[1].Image, tidbImage, "tidb sts image should be %q", tidbImage)
		})

		ginkgo.It("for configuration update", func() {
			ginkgo.By("Deploy initial tc")
			tc := fixture.GetTidbCluster(ns, "update-config", utilimage.TiDBLatest)
			utiltc.MustCreateTCWithComponentsReady(genericCli, oa, tc, 10*time.Minute, 10*time.Second)

			ginkgo.By("Update components configuration")
			err := controller.GuaranteedUpdate(genericCli, tc, func() error {
				pdCfg := v1alpha1.NewPDConfig()
				tikvCfg := v1alpha1.NewTiKVConfig()
				tidbCfg := v1alpha1.NewTiDBConfig()
				pdCfg.Set("lease", 3)
				tikvCfg.Set("storage.reserve-space", "0MB")
				tikvCfg.Set("status-thread-pool-size", 1)
				tidbCfg.Set("token-limit", 10000)
				tc.Spec.PD.Config = pdCfg
				tc.Spec.TiKV.Config = tikvCfg
				tc.Spec.TiDB.Config = tidbCfg
				return nil
			})
			framework.ExpectNoError(err, "failed to update components configuration")

			ginkgo.By("Wait for PD to be in UpgradePhase")
			utiltc.MustWaitForComponentPhase(cli, tc, v1alpha1.PDMemberType, v1alpha1.UpgradePhase, 3*time.Minute, time.Second*10)
			log.Logf("PD is in UpgradePhase")

			ginkgo.By("Wait for tc ready")
			err = oa.WaitForTidbClusterReady(tc, 10*time.Minute, 10*time.Second)
			framework.ExpectNoError(err, "failed to wait for TidbCluster %s/%s components ready", ns, tc.Name)

			ginkgo.By("Check PD configuration")
			pdMemberName := controller.PDMemberName(tc.Name)
			pdSts, err := stsGetter.StatefulSets(ns).Get(context.TODO(), pdMemberName, metav1.GetOptions{})
			framework.ExpectNoError(err, "failed to get StatefulSet %s/%s", ns, pdMemberName)
			pdCmName := mngerutils.FindConfigMapVolume(&pdSts.Spec.Template.Spec, func(name string) bool {
				return strings.HasPrefix(name, controller.PDMemberName(tc.Name))
			})
			pdCm, err := c.CoreV1().ConfigMaps(ns).Get(context.TODO(), pdCmName, metav1.GetOptions{})
			framework.ExpectNoError(err, "failed to get ConfigMap %s/%s", ns, pdCm)
			log.Logf("PD config:\n%s", pdCm.Data["config-file"])
			gomega.Expect(pdCm.Data["config-file"]).To(gomega.ContainSubstring("lease = 3"))

			ginkgo.By("Wait for TiKV to be in UpgradePhase")
			utiltc.MustWaitForComponentPhase(cli, tc, v1alpha1.TiKVMemberType, v1alpha1.UpgradePhase, 3*time.Minute, time.Second*10)
			log.Logf("TiKV is in UpgradePhase")

			ginkgo.By("Wait for tc ready")
			err = oa.WaitForTidbClusterReady(tc, 10*time.Minute, 10*time.Second)
			framework.ExpectNoError(err, "failed to wait for TidbCluster %s/%s components ready", ns, tc.Name)

			ginkgo.By("Check TiKV configuration")
			tikvMemberName := controller.TiKVMemberName(tc.Name)
			tikvSts, err := stsGetter.StatefulSets(ns).Get(context.TODO(), tikvMemberName, metav1.GetOptions{})
			framework.ExpectNoError(err, "failed to get StatefulSet %s/%s", ns, tikvMemberName)
			tikvCmName := mngerutils.FindConfigMapVolume(&tikvSts.Spec.Template.Spec, func(name string) bool {
				return strings.HasPrefix(name, controller.TiKVMemberName(tc.Name))
			})
			tikvCm, err := c.CoreV1().ConfigMaps(ns).Get(context.TODO(), tikvCmName, metav1.GetOptions{})
			framework.ExpectNoError(err, "failed to get ConfigMap %s/%s", ns, tikvCmName)
			log.Logf("TiKV config:\n%s", tikvCm.Data["config-file"])
			gomega.Expect(tikvCm.Data["config-file"]).To(gomega.ContainSubstring("status-thread-pool-size = 1"))

			ginkgo.By("Wait for TiDB to be in UpgradePhase")
			utiltc.MustWaitForComponentPhase(cli, tc, v1alpha1.TiDBMemberType, v1alpha1.UpgradePhase, 3*time.Minute, time.Second*10)
			log.Logf("TiDB is in UpgradePhase")

			ginkgo.By("Wait for tc ready")
			err = oa.WaitForTidbClusterReady(tc, 10*time.Minute, 10*time.Second)
			framework.ExpectNoError(err, "failed to wait for TidbCluster %s/%s components ready", ns, tc.Name)

			ginkgo.By("Check TiDB configuration")
			tidbMemberName := controller.TiDBMemberName(tc.Name)
			tidbSts, err := stsGetter.StatefulSets(ns).Get(context.TODO(), tidbMemberName, metav1.GetOptions{})
			framework.ExpectNoError(err, "failed to get StatefulSet %s/%s", ns, tidbMemberName)
			tidbCmName := mngerutils.FindConfigMapVolume(&tidbSts.Spec.Template.Spec, func(name string) bool {
				return strings.HasPrefix(name, controller.TiDBMemberName(tc.Name))
			})
			tidbCm, err := c.CoreV1().ConfigMaps(ns).Get(context.TODO(), tidbCmName, metav1.GetOptions{})
			framework.ExpectNoError(err, "failed to get ConfigMap %s/%s", ns, tidbCmName)
			log.Logf("TiDB config:\n%s", tidbCm.Data["config-file"])
			gomega.Expect(tidbCm.Data["config-file"]).To(gomega.ContainSubstring("token-limit = 10000"))
		})

		type upgradeCase struct {
			oldVersion              string
			newVersion              string
			configureOldTiDBCluster func(tc *v1alpha1.TidbCluster)
			configureNewTiDBCluster func(tc *v1alpha1.TidbCluster)
		}
		upgradeTest := func(ucase upgradeCase) {
			ginkgo.By("Deploy initial tc")
			tcName := fmt.Sprintf("upgrade-%s-to-%s", strings.ReplaceAll(ucase.oldVersion, ".", "x"), strings.ReplaceAll(ucase.newVersion, ".", "x"))
			tc := fixture.GetTidbCluster(ns, tcName, ucase.oldVersion)
			tc = fixture.AddTiFlashForTidbCluster(tc)
			tc = fixture.AddTiCDCForTidbCluster(tc)
			tc = fixture.AddPumpForTidbCluster(tc)
			if ucase.configureOldTiDBCluster != nil {
				ucase.configureOldTiDBCluster(tc)
			}
			utiltc.MustCreateTCWithComponentsReady(genericCli, oa, tc, 15*time.Minute, 10*time.Second)

			ginkgo.By("Update tc version")
			err := controller.GuaranteedUpdate(genericCli, tc, func() error {
				tc.Spec.Version = ucase.newVersion
				if ucase.configureNewTiDBCluster != nil {
					ucase.configureNewTiDBCluster(tc)
				}
				return nil
			})
			framework.ExpectNoError(err, "failed to update tc version to %q", ucase.newVersion)
			err = oa.WaitForTidbClusterReady(tc, 15*time.Minute, 10*time.Second)
			framework.ExpectNoError(err, "failed to wait for TidbCluster %s/%s components ready", ns, tc.Name)

			ginkgo.By("Check components version")
			componentVersion := ucase.newVersion
			pdMemberName := controller.PDMemberName(tc.Name)
			pdSts, err := stsGetter.StatefulSets(ns).Get(context.TODO(), pdMemberName, metav1.GetOptions{})
			framework.ExpectNoError(err, "failed to get StatefulSet %s/%s", ns, pdMemberName)
			pdImage := fmt.Sprintf("pingcap/pd:%s", componentVersion)
			framework.ExpectEqual(pdSts.Spec.Template.Spec.Containers[0].Image, pdImage, "pd sts image should be %q", pdImage)

			tikvMemberName := controller.TiKVMemberName(tc.Name)
			tikvSts, err := stsGetter.StatefulSets(ns).Get(context.TODO(), tikvMemberName, metav1.GetOptions{})
			framework.ExpectNoError(err, "failed to get StatefulSet %s/%s", ns, tikvMemberName)
			tikvImage := fmt.Sprintf("pingcap/tikv:%s", componentVersion)
			framework.ExpectEqual(tikvSts.Spec.Template.Spec.Containers[0].Image, tikvImage, "tikv sts image should be %q", tikvImage)

			tiflashMemberName := controller.TiFlashMemberName(tc.Name)
			tiflashSts, err := stsGetter.StatefulSets(ns).Get(context.TODO(), tiflashMemberName, metav1.GetOptions{})
			framework.ExpectNoError(err, "failed to get StatefulSet %s/%s", ns, tiflashMemberName)
			tiflashImage := fmt.Sprintf("pingcap/tiflash:%s", componentVersion)
			framework.ExpectEqual(tiflashSts.Spec.Template.Spec.Containers[0].Image, tiflashImage, "tiflash sts image should be %q", tiflashImage)

			tidbMemberName := controller.TiDBMemberName(tc.Name)
			tidbSts, err := stsGetter.StatefulSets(ns).Get(context.TODO(), tidbMemberName, metav1.GetOptions{})
			framework.ExpectNoError(err, "failed to get StatefulSet %s/%s", ns, tidbMemberName)
			tidbImage := fmt.Sprintf("pingcap/tidb:%s", componentVersion)
			// the 0th container for tidb pod is slowlog, which runs busybox
			framework.ExpectEqual(tidbSts.Spec.Template.Spec.Containers[1].Image, tidbImage, "tidb sts image should be %q", tidbImage)

			ticdcMemberName := controller.TiCDCMemberName(tc.Name)
			ticdcSts, err := stsGetter.StatefulSets(ns).Get(context.TODO(), ticdcMemberName, metav1.GetOptions{})
			framework.ExpectNoError(err, "failed to get StatefulSet %s/%s", ns, ticdcMemberName)
			ticdcImage := fmt.Sprintf("pingcap/ticdc:%s", componentVersion)
			framework.ExpectEqual(ticdcSts.Spec.Template.Spec.Containers[0].Image, ticdcImage, "ticdc sts image should be %q", ticdcImage)

			pumpMemberName := controller.PumpMemberName(tc.Name)
			pumpSts, err := stsGetter.StatefulSets(ns).Get(context.TODO(), pumpMemberName, metav1.GetOptions{})
			framework.ExpectNoError(err, "failed to get StatefulSet %s/%s", ns, pumpMemberName)
			pumpImage := fmt.Sprintf("pingcap/tidb-binlog:%s", componentVersion)
			framework.ExpectEqual(pumpSts.Spec.Template.Spec.Containers[0].Image, pumpImage, "pump sts image should be %q", pumpImage)
		}

		// upgrdae testing from previous version to latest version
		for _, prevVersion := range utilimage.TiDBPreviousVersions {
			ginkgo.It(fmt.Sprintf("for tc and components version upgrade from %s to latest version %s", prevVersion, utilimage.TiDBLatest), func() {
				upgradeTest(upgradeCase{
					oldVersion: prevVersion,
					newVersion: utilimage.TiDBLatest,
				})
			})
		}

		// upgrdae testing for specific versions
		utilginkgo.ContextWhenFocus("Specific Version", func() {
			configureV5x0x0 := func(tc *v1alpha1.TidbCluster) {
				pdCfg := v1alpha1.NewPDConfig()
				tikvCfg := v1alpha1.NewTiKVConfig()
				tidbCfg := v1alpha1.NewTiDBConfig()
				tiflashCfg := v1alpha1.NewTiFlashConfig()
				pdCfg.Set("log.level", "info")
				pdCfg.SetTable("replication",
					"max-replicas", 3,
					"location-labels", []string{"failure-domain.beta.kubernetes.io/region", "failure-domain.beta.kubernetes.io/zone", "kubernetes.io/hostname"})
				pdCfg.SetTable("dashboard",
					"internal-proxy", true,
					"enable-telemetry", false)
				tidbCfg.Set("new_collations_enabled_on_first_bootstrap", true)
				tidbCfg.Set("enable-telemetry", false)
				tidbCfg.Set("log.level", "info")
				tidbCfg.SetTable("performance",
					"max-procs", 0,
					"tcp-keep-alive", true)
				tikvCfg.Set("log.level", "info")
				tikvCfg.Set("readpool.storage.use-unified-pool", true)
				tikvCfg.Set("readpool.coprocessor.use-unified-pool", true)
				tiflashCfg.Common.Set("mark_cache_size", 2147483648)
				tiflashCfg.Common.Set("minmax_index_cache_size", 2147483648)
				tiflashCfg.Common.Set("max_memory_usage", 10737418240)
				tiflashCfg.Common.Set("max_memory_usage_for_all_queries", 32212254720)
				tc.Spec.PD.Config = pdCfg
				tc.Spec.TiKV.Config = tikvCfg
				tc.Spec.TiDB.Config = tidbCfg
				tc.Spec.TiFlash.Config = tiflashCfg
			}
			configureV5x0x2 := func(tc *v1alpha1.TidbCluster) {
				pdCfg := v1alpha1.NewPDConfig()
				tikvCfg := v1alpha1.NewTiKVConfig()
				tidbCfg := v1alpha1.NewTiDBConfig()
				tiflashCfg := v1alpha1.NewTiFlashConfig()
				pdCfg.Set("log.level", "info")
				pdCfg.SetTable("replication",
					"max-replicas", 3,
					"location-labels", []string{"failure-domain.beta.kubernetes.io/region", "failure-domain.beta.kubernetes.io/zone", "kubernetes.io/hostname"})
				pdCfg.SetTable("dashboard",
					"internal-proxy", true,
					"enable-telemetry", false)
				tidbCfg.Set("new_collations_enabled_on_first_bootstrap", true)
				tidbCfg.Set("enable-telemetry", false)
				tidbCfg.Set("log.level", "info")
				tidbCfg.SetTable("performance",
					"max-procs", 0,
					"tcp-keep-alive", true)
				tikvCfg.Set("log.level", "info")
				tikvCfg.Set("readpool.storage.use-unified-pool", true)
				tikvCfg.Set("readpool.coprocessor.use-unified-pool", true)
				tiflashCfg.Common.Set("mark_cache_size", 2147483648)
				tiflashCfg.Common.Set("minmax_index_cache_size", 2147483648)
				tiflashCfg.Common.Set("max_memory_usage", 10737418240)
				tiflashCfg.Common.Set("max_memory_usage_for_all_queries", 32212254720)
				tc.Spec.PD.Config = pdCfg
				tc.Spec.TiKV.Config = tikvCfg
				tc.Spec.TiDB.Config = tidbCfg
				tc.Spec.TiFlash.Config = tiflashCfg
			}
			configureV5x1x0 := func(tc *v1alpha1.TidbCluster) {
				pdCfg := v1alpha1.NewPDConfig()
				tikvCfg := v1alpha1.NewTiKVConfig()
				tidbCfg := v1alpha1.NewTiDBConfig()
				tiflashCfg := v1alpha1.NewTiFlashConfig()
				pdCfg.Set("replication.location-labels", []string{"failure-domain.beta.kubernetes.io/region", "failure-domain.beta.kubernetes.io/zone", "kubernetes.io/hostname"})
				pdCfg.SetTable("dashboard",
					"internal-proxy", true,
					"enable-telemetry", false)
				tidbCfg.Set("new_collations_enabled_on_first_bootstrap", true)
				tidbCfg.Set("enable-telemetry", false)
				tikvCfg.Set("server.grpc-concurrency", 3)
				tikvCfg.SetTable("rocksdb.defaultcf",
					"soft-pending-compaction-bytes-limit", "1024GB",
					"hard-pending-compaction-bytes-limit", "1024GB",
					"level0-slowdown-writes-trigger", 64,
					"level0-stop-writes-trigger", 128,
					"max-write-buffer-number", 10,
				)
				tikvCfg.SetTable("rocksdb.writecf",
					"soft-pending-compaction-bytes-limit", "1024GB",
					"hard-pending-compaction-bytes-limit", "1024GB",
					"level0-slowdown-writes-trigger", 64,
					"level0-stop-writes-trigger", 128,
					"max-write-buffer-number", 10,
				)
				tikvCfg.SetTable("rocksdb.lockcf",
					"level0-slowdown-writes-trigger", 64,
					"level0-stop-writes-trigger", 128,
					"max-write-buffer-number", 10,
				)
				tiflashCfg.Common.Set("mark_cache_size", 2147483648)
				tiflashCfg.Common.Set("minmax_index_cache_size", 2147483648)
				tiflashCfg.Common.Set("max_memory_usage", 10737418240)
				tiflashCfg.Common.Set("max_memory_usage_for_all_queries", 32212254720)
				tiflashCfg.Common.Set("delta_index_cache_size", 3221225472)
				tc.Spec.PD.Config = pdCfg
				tc.Spec.TiKV.Config = tikvCfg
				tc.Spec.TiDB.Config = tidbCfg
				tc.Spec.TiFlash.Config = tiflashCfg
			}

			cases := []upgradeCase{
				{
					oldVersion:              utilimage.TiDBV5x0x0,
					newVersion:              utilimage.TiDBLatest,
					configureOldTiDBCluster: configureV5x0x0,
					configureNewTiDBCluster: configureV5x1x0,
				},
				{
					oldVersion:              utilimage.TiDBV5x0x2,
					newVersion:              utilimage.TiDBLatest,
					configureOldTiDBCluster: configureV5x0x2,
					configureNewTiDBCluster: configureV5x1x0,
				},
			}
			for i := range cases {
				ucase := cases[i]
				ginkgo.It(fmt.Sprintf("for tc and components version upgrade from %s to %s", ucase.oldVersion, ucase.newVersion), func() {
					upgradeTest(ucase)
				})
			}
		})

		// this case merge scale-in/scale-out into one case, may seems a little bit dense
		// when scale-in, replica is first set to 5 and changed to 3
		// when scale-out, replica is first set to 3 and changed to 5
		ginkgo.Context("while concurrently scale PD", func() {
			operation := []string{"in", "out"}
			for _, op := range operation {
				op := op
				ginkgo.It(op, func() {
					initialReplicas, expectedReplicas := int32(3), int32(5)
					if op == "in" {
						initialReplicas, expectedReplicas = expectedReplicas, initialReplicas
					}

					tcName := fmt.Sprintf("scale-%s-pd-concurrently", op)
					tc := fixture.GetTidbCluster(ns, tcName, utilimage.TiDBLatestPrev)
					tc.Spec.PD.Replicas = initialReplicas

					ginkgo.By("Deploy initial tc")
					utiltc.MustCreateTCWithComponentsReady(genericCli, oa, tc, 10*time.Minute, 10*time.Second)

					ginkgo.By("Upgrade PD version")
					err := controller.GuaranteedUpdate(genericCli, tc, func() error {
						tc.Spec.PD.Version = pointer.StringPtr(utilimage.TiDBLatest)
						return nil
					})
					framework.ExpectNoError(err, "failed to update PD version to %q", utilimage.TiDBLatest)

					ginkgo.By(fmt.Sprintf("Wait for PD phase is %q", v1alpha1.UpgradePhase))
					utiltc.MustWaitForComponentPhase(cli, tc, v1alpha1.PDMemberType, v1alpha1.UpgradePhase, 3*time.Minute, time.Second*10)

					ginkgo.By(fmt.Sprintf("Scale %s PD while in %q phase", op, v1alpha1.UpgradePhase))
					err = controller.GuaranteedUpdate(genericCli, tc, func() error {
						tc.Spec.PD.Replicas = expectedReplicas
						return nil
					})
					framework.ExpectNoError(err, "failed to scale %s PD", op)

					err = oa.WaitForTidbClusterReady(tc, 10*time.Minute, 10*time.Second)
					framework.ExpectNoError(err, "failed to wait for TidbCluster ready: %s/%s", ns, tc.Name)

					ginkgo.By("Check PD replicas")
					tc, err = cli.PingcapV1alpha1().TidbClusters(ns).Get(context.TODO(), tcName, metav1.GetOptions{})
					framework.ExpectNoError(err, "failed to get TidbCluster %s/%s: %v", ns, tcName, err)
					framework.ExpectEqual(tc.Spec.PD.Replicas, expectedReplicas)
				})
			}
		})

		// similar to PD scale-in/scale-out case above, need to check no evict leader scheduler left
		ginkgo.Context("while concurrently scale TiKV", func() {
			operation := []string{"in", "out"}
			for _, op := range operation {
				op := op
				ginkgo.It(op, func() {
					initialReplicas, expectedReplicas := int32(3), int32(4)
					if op == "in" {
						initialReplicas, expectedReplicas = expectedReplicas, initialReplicas
					}

					tcName := fmt.Sprintf("scale-%s-tikv-concurrently", op)
					tc := fixture.GetTidbCluster(ns, tcName, utilimage.TiDBLatestPrev)
					tc.Spec.TiKV.Replicas = initialReplicas

					ginkgo.By("Deploy initial tc")
					utiltc.MustCreateTCWithComponentsReady(genericCli, oa, tc, 10*time.Minute, 10*time.Second)

					ginkgo.By("Upgrade TiKV version")
					err := controller.GuaranteedUpdate(genericCli, tc, func() error {
						tc.Spec.TiKV.Version = pointer.StringPtr(utilimage.TiDBLatest)
						return nil
					})
					framework.ExpectNoError(err, "failed to update TiKV version to %q", utilimage.TiDBLatest)

					ginkgo.By(fmt.Sprintf("Wait for TiKV phase is %q", v1alpha1.UpgradePhase))
					utiltc.MustWaitForComponentPhase(cli, tc, v1alpha1.TiKVMemberType, v1alpha1.UpgradePhase, 3*time.Minute, time.Second*10)

					ginkgo.By(fmt.Sprintf("Scale %s TiKV while in %q phase", op, v1alpha1.UpgradePhase))
					err = controller.GuaranteedUpdate(genericCli, tc, func() error {
						tc.Spec.TiKV.Replicas = expectedReplicas
						return nil
					})
					framework.ExpectNoError(err, "failed to scale %s TiKV", op)

					ginkgo.By("Wait for TiKV to be in ScalePhase")
					utiltc.MustWaitForComponentPhase(cli, tc, v1alpha1.TiKVMemberType, v1alpha1.ScalePhase, time.Minute, time.Second)

					ginkgo.By("Wait for tc ready")
					err = oa.WaitForTidbClusterReady(tc, 10*time.Minute, 10*time.Second)
					framework.ExpectNoError(err, "failed to wait for TidbCluster ready: %s/%s", ns, tc.Name)

					ginkgo.By("Check if TiKV replicas is correct")
					tc, err = cli.PingcapV1alpha1().TidbClusters(ns).Get(context.TODO(), tcName, metav1.GetOptions{})
					framework.ExpectNoError(err, "failed to get TidbCluster %s/%s: %v", ns, tcName)
					framework.ExpectEqual(tc.Spec.TiKV.Replicas, expectedReplicas, "TiKV replicas is not correct")

					ginkgo.By("Check no evict leader scheduler left")
					pdClient, cancel, err := proxiedpdclient.NewProxiedPDClient(secretLister, fw, ns, tc.Name, false)
					framework.ExpectNoError(err, "fail to create proxied pdClient")
					defer cancel()
					err = wait.Poll(5*time.Second, 3*time.Minute, func() (bool, error) {
						schedulers, err := pdClient.GetEvictLeaderSchedulers()
						framework.ExpectNoError(err, "failed to get evict leader schedulers")
						if len(schedulers) != 0 {
							log.Logf("there are %d evict leader left: %v", len(schedulers), schedulers)
							return false, nil
						}
						return true, nil
					})
					framework.ExpectNoError(err, "failed to wait for evict leader schedulers to become 0")
				})
			}
		})

		ginkgo.It("with bad PD config, then recover after force upgrading PD", func() {
			ginkgo.By("Deploy initial tc with incorrect PD image")
			tc := fixture.GetTidbCluster(ns, "force-upgrade-pd", utilimage.TiDBLatestPrev)
			tc.Spec.PD.BaseImage = "wrong-pd-image"
			err := genericCli.Create(context.TODO(), tc)
			framework.ExpectNoError(err, "failed to create TidbCluster %s/%s", ns, tc.Name)

			ginkgo.By("Wait for 1 min and ensure no healthy PD Pod exist")
			err = wait.PollImmediate(5*time.Second, 1*time.Minute, func() (bool, error) {
				listOptions := metav1.ListOptions{
					LabelSelector: labels.SelectorFromSet(label.New().Instance(tc.Name).Component(label.PDLabelVal).Labels()).String(),
				}
				pods, err := c.CoreV1().Pods(ns).List(context.TODO(), listOptions)
				framework.ExpectNoError(err, "failed to list Pods with selector %+v", listOptions)
				for _, pod := range pods.Items {
					framework.ExpectNotEqual(pod.Status.Phase, corev1.PodRunning, "expect PD Pod %s/%s not to be running", ns, pod.Name)
				}
				return false, nil
			})
			framework.ExpectEqual(err, wait.ErrWaitTimeout, "no Pod should be found for PD")

			ginkgo.By("Update PD Pod to correct image")
			err = controller.GuaranteedUpdate(genericCli, tc, func() error {
				tc.Spec.PD.BaseImage = "pingcap/pd"
				return nil
			})
			framework.ExpectNoError(err, "failed to change PD Pod image")

			ginkgo.By("Wait for 1 min and ensure no healthy PD Pod exist")
			err = wait.PollImmediate(5*time.Second, 1*time.Minute, func() (bool, error) {
				listOptions := metav1.ListOptions{
					LabelSelector: labels.SelectorFromSet(label.New().Instance(tc.Name).Component(label.PDLabelVal).Labels()).String(),
				}
				pods, err := c.CoreV1().Pods(ns).List(context.TODO(), listOptions)
				framework.ExpectNoError(err, "failed to list Pods with selector %+v", listOptions)
				for _, pod := range pods.Items {
					framework.ExpectNotEqual(pod.Status.Phase, corev1.PodRunning, "expect PD Pod %s/%s not to be running", ns, pod.Name)
				}
				return false, nil
			})
			framework.ExpectEqual(err, wait.ErrWaitTimeout, "no Pod should be found for PD")

			ginkgo.By("Annotate TidbCluster for force upgrade")
			err = controller.GuaranteedUpdate(genericCli, tc, func() error {
				if tc.Annotations == nil {
					tc.Annotations = make(map[string]string)
				}
				tc.Annotations["tidb.pingcap.com/force-upgrade"] = "true"
				tc.Spec.PD.BaseImage = "wrong" // we need to make this right later
				return nil
			})
			framework.ExpectNoError(err, "failed to annotate tc for force upgrade")
			err = wait.PollImmediate(5*time.Second, 1*time.Minute, func() (bool, error) {
				tc, err := cli.PingcapV1alpha1().TidbClusters(ns).Get(context.TODO(), tc.Name, metav1.GetOptions{})
				framework.ExpectNoError(err, "failed to get TidbCluster %s/%s", ns, tc.Name)
				val, exist := tc.Annotations["tidb.pingcap.com/force-upgrade"]
				if !exist {
					log.Logf("annotation tidb.pingcap.com/force-upgrade not exist in tc")
					return false, nil
				}
				framework.ExpectEqual(val, "true", "tc annotation tidb.pingcap.com/force-upgrade is not \"true\", but %q", val)
				return true, nil
			})
			framework.ExpectNoError(err, "failed to wait for annotation tidb.pingcap.com/force-upgrade")

			ginkgo.By("Update PD Pod to correct image")
			err = controller.GuaranteedUpdate(genericCli, tc, func() error {
				tc.Spec.PD.BaseImage = "pingcap/pd"
				return nil
			})
			framework.ExpectNoError(err, "failed to change PD Pod image")
			err = oa.WaitForTidbClusterReady(tc, 10*time.Minute, 10*time.Second)
			framework.ExpectNoError(err, "failed to wait for TidbCluster ready: %q", tc.Name)
		})
	})

	ginkgo.It("Deleted objects controlled by TidbCluster will be recovered by Operator", func() {
		ginkgo.By("Deploy initial tc")
		tc := fixture.GetTidbCluster(ns, "delete-objects", utilimage.TiDBLatest)
		utiltc.MustCreateTCWithComponentsReady(genericCli, oa, tc, 10*time.Minute, 10*time.Second)

		ginkgo.By("Delete StatefulSet/ConfigMap/Service of PD")
		listOptions := metav1.ListOptions{
			LabelSelector: labels.SelectorFromSet(label.New().Instance(tc.Name).Labels()).String(),
		}
		stsList, err := stsGetter.StatefulSets(ns).List(context.TODO(), listOptions)
		framework.ExpectNoError(err, "failed to list StatefulSet with option: %+v", listOptions)
		for _, sts := range stsList.Items {
			err := stsGetter.StatefulSets(ns).Delete(context.TODO(), sts.Name, metav1.DeleteOptions{})
			framework.ExpectNoError(err, "failed to delete StatefulSet %s/%s", ns, sts.Name)
		}
		cmList, err := c.CoreV1().ConfigMaps(ns).List(context.TODO(), listOptions)
		framework.ExpectNoError(err, "failed to list ConfigMap with option: %+v", listOptions)
		for _, cm := range cmList.Items {
			err := c.CoreV1().ConfigMaps(ns).Delete(context.TODO(), cm.Name, metav1.DeleteOptions{})
			framework.ExpectNoError(err, "failed to delete ConfigMap %s/%s", ns, cm.Name)
		}
		svcList, err := c.CoreV1().Services(ns).List(context.TODO(), listOptions)
		framework.ExpectNoError(err, "failed to list Service with option: %+v", listOptions)
		for _, svc := range svcList.Items {
			err := c.CoreV1().Services(ns).Delete(context.TODO(), svc.Name, metav1.DeleteOptions{})
			framework.ExpectNoError(err, "failed to delete Service %s/%s", ns, svc.Name)
		}

		ginkgo.By("Wait for TidbCluster components ready again")
		err = oa.WaitForTidbClusterReady(tc, 10*time.Minute, 10*time.Second)
		framework.ExpectNoError(err, "failed to wait for TidbCluster %s/%s components ready", tc.Namespace, tc.Name)
	})

	ginkgo.Context("Scale in", func() {
		ginkgo.Context("and then scale out", func() {
			components := []v1alpha1.MemberType{"pd", "tikv", "tidb"}
			// TODO: refactor fixture.GetTidbCluster to support all the components through parameters more easily
			// components := []string{"PD", "TiKV", "TiFlash", "TiDB", "TiCDC", "Pump"}
			for _, comp := range components {
				comp := comp
				var replicasLarge, replicasSmall int32
				switch comp {
				case v1alpha1.PDMemberType:
					replicasLarge = 5
					replicasSmall = 3
				case v1alpha1.TiKVMemberType:
					replicasLarge = 5
					replicasSmall = 3
				case v1alpha1.TiDBMemberType:
					replicasLarge = 4
					replicasSmall = 2
				}
				ginkgo.It(fmt.Sprintf("should work for %s", comp), func() {
					ginkgo.By("Deploy initial tc")
					tc := fixture.GetTidbCluster(ns, fmt.Sprintf("scale-out-scale-in-%s", comp), utilimage.TiDBLatest)
					switch comp {
					case v1alpha1.PDMemberType:
						tc.Spec.PD.Replicas = replicasLarge
					case v1alpha1.TiKVMemberType:
						tc.Spec.TiKV.Replicas = replicasLarge
					case v1alpha1.TiDBMemberType:
						tc.Spec.TiDB.Replicas = replicasLarge
					}
					utiltc.MustCreateTCWithComponentsReady(genericCli, oa, tc, 10*time.Minute, 10*time.Second)

					ginkgo.By(fmt.Sprintf("Scale in %s", comp))
					err := controller.GuaranteedUpdate(genericCli, tc, func() error {
						switch comp {
						case v1alpha1.PDMemberType:
							tc.Spec.PD.Replicas = replicasSmall
						case v1alpha1.TiKVMemberType:
							tc.Spec.TiKV.Replicas = replicasSmall
						case v1alpha1.TiDBMemberType:
							tc.Spec.TiDB.Replicas = replicasSmall
						}
						return nil
					})
					framework.ExpectNoError(err, "failed to scale in %s for TidbCluster %s/%s", comp, ns, tc.Name)
					ginkgo.By(fmt.Sprintf("Wait for %s to be in ScalePhase", comp))
					utiltc.MustWaitForComponentPhase(cli, tc, comp, v1alpha1.ScalePhase, time.Minute, time.Second)
					log.Logf(fmt.Sprintf("%s is in ScalePhase", comp))

					ginkgo.By("Wait for tc ready")
					err = oa.WaitForTidbClusterReady(tc, 5*time.Minute, 10*time.Second)
					framework.ExpectNoError(err, "failed to wait for TidbCluster %s/%s ready after scale in %s", ns, tc.Name, comp)
					log.Logf("tc is ready")

					pvcUIDs := make(map[string]string)
					ginkgo.By("Check PVC annotation tidb.pingcap.com/pvc-defer-deleting")
					err = wait.Poll(10*time.Second, 3*time.Minute, func() (done bool, err error) {
						for ordinal := replicasSmall; ordinal < replicasLarge; ordinal++ {
							var pvcSelector labels.Selector
							pvcSelector, err = member.GetPVCSelectorForPod(tc, comp, int32(ordinal))
							framework.ExpectNoError(err, "failed to get PVC selector for tc %s/%s", tc.GetNamespace(), tc.GetName())
							pvcs, err := c.CoreV1().PersistentVolumeClaims(ns).List(context.TODO(), metav1.ListOptions{LabelSelector: pvcSelector.String()})
							framework.ExpectNoError(err, "failed to list PVCs with selector: %v", pvcSelector)
							if comp == v1alpha1.PDMemberType || comp == v1alpha1.TiKVMemberType {
								framework.ExpectNotEqual(len(pvcs.Items), 0, "expect at least one PVCs for %s", comp)
							}
							for _, pvc := range pvcs.Items {
								annotations := pvc.GetObjectMeta().GetAnnotations()
								log.Logf("pvc annotations: %+v", annotations)
								_, ok := annotations["tidb.pingcap.com/pvc-defer-deleting"]
								if !ok {
									log.Logf("PVC %s/%s does not have annotation tidb.pingcap.com/pvc-defer-deleting", pvc.GetNamespace(), pvc.GetName())
									return false, nil
								}
								pvcUIDs[pvc.Name] = string(pvc.UID)
							}
						}
						return true, nil
					})
					framework.ExpectNoError(err, "expect PVCs of scaled in Pods to have annotation tidb.pingcap.com/pvc-defer-deleting")

					ginkgo.By(fmt.Sprintf("Scale out %s", comp))
					err = controller.GuaranteedUpdate(genericCli, tc, func() error {
						switch comp {
						case v1alpha1.PDMemberType:
							tc.Spec.PD.Replicas = replicasLarge
						case v1alpha1.TiKVMemberType:
							tc.Spec.TiKV.Replicas = replicasLarge
						case v1alpha1.TiDBMemberType:
							tc.Spec.TiDB.Replicas = replicasLarge
						}
						return nil
					})
					framework.ExpectNoError(err, "failed to scale out %s for TidbCluster %s/%s", comp, ns, tc.Name)
					ginkgo.By(fmt.Sprintf("Wait for %s to be in ScalePhase", comp))
					utiltc.MustWaitForComponentPhase(cli, tc, comp, v1alpha1.ScalePhase, time.Minute, time.Second)
					log.Logf(fmt.Sprintf("%s is in ScalePhase", comp))

					ginkgo.By("Wait for tc ready")
					err = oa.WaitForTidbClusterReady(tc, 5*time.Minute, 10*time.Second)
					framework.ExpectNoError(err, "failed to wait for TidbCluster %s/%s ready after scale out %s", ns, tc.Name, comp)

					ginkgo.By(fmt.Sprintf("Check PVCs are recreated for newly scaled out %s", comp))
					for ordinal := replicasSmall; ordinal < replicasLarge; ordinal++ {
						var pvcSelector labels.Selector
						pvcSelector, err = member.GetPVCSelectorForPod(tc, comp, int32(ordinal))
						framework.ExpectNoError(err, "failed to get PVC selector for tc %s/%s", tc.GetNamespace(), tc.GetName())
						pvcs, err := c.CoreV1().PersistentVolumeClaims(ns).List(context.TODO(), metav1.ListOptions{LabelSelector: pvcSelector.String()})
						framework.ExpectNoError(err, "failed to list PVCs with selector: %v", pvcSelector)
						if comp == v1alpha1.PDMemberType || comp == v1alpha1.TiKVMemberType {
							framework.ExpectNotEqual(len(pvcs.Items), 0, "expect at least one PVCs for %s", comp)
						}
						for _, pvc := range pvcs.Items {
							annotations := pvc.GetObjectMeta().GetAnnotations()
							log.Logf("pvc annotations: %+v", annotations)
							_, ok := annotations["tidb.pingcap.com/pvc-defer-deleting"]
							framework.ExpectEqual(ok, false, "expect PVC %s/%s not to have annotation tidb.pingcap.com/pvc-defer-deleting", pvc.GetNamespace(), pvc.GetName())
							pvcUIDString := pvcUIDs[pvc.Name]
							framework.ExpectNotEqual(string(pvc.UID), pvcUIDString)
						}
					}
				})
			}
		})

		ginkgo.Context("while concurrently upgrade", func() {
			components := []v1alpha1.MemberType{"pd", "tikv", "tidb"}
			for _, comp := range components {
				comp := comp
				var replicasLarge, replicasSmall int32
				switch comp {
				case v1alpha1.PDMemberType:
					replicasLarge = 5
					replicasSmall = 3
				case v1alpha1.TiKVMemberType:
					replicasLarge = 5
					replicasSmall = 3
				case v1alpha1.TiDBMemberType:
					replicasLarge = 4
					replicasSmall = 2
				}
				ginkgo.It(fmt.Sprintf("should work for %s", comp), func() {
					ginkgo.By("Deploy initial tc")
					tc := fixture.GetTidbCluster(ns, fmt.Sprintf("scale-in-upgrade-%s", comp), utilimage.TiDBLatestPrev)
					switch comp {
					case v1alpha1.PDMemberType:
						tc.Spec.PD.Replicas = replicasLarge
					case v1alpha1.TiKVMemberType:
						tc.Spec.TiKV.Replicas = replicasLarge
					case v1alpha1.TiDBMemberType:
						tc.Spec.TiDB.Replicas = replicasLarge
					}
					utiltc.MustCreateTCWithComponentsReady(genericCli, oa, tc, 10*time.Minute, 10*time.Second)

					ginkgo.By(fmt.Sprintf("Scale in %s to %d replicas", comp, replicasSmall))
					err := controller.GuaranteedUpdate(genericCli, tc, func() error {
						switch comp {
						case v1alpha1.PDMemberType:
							tc.Spec.PD.Replicas = replicasSmall
						case v1alpha1.TiKVMemberType:
							tc.Spec.TiKV.Replicas = replicasSmall
						case v1alpha1.TiDBMemberType:
							tc.Spec.TiDB.Replicas = replicasSmall
						}
						return nil
					})
					framework.ExpectNoError(err, "failed to scale in %s for TidbCluster %s/%s", comp, ns, tc.Name)

					ginkgo.By(fmt.Sprintf("Wait for %s to be in ScalePhase", comp))
					utiltc.MustWaitForComponentPhase(cli, tc, comp, v1alpha1.ScalePhase, time.Minute, time.Second)

					ginkgo.By(fmt.Sprintf("Upgrade %s version concurrently", comp))
					err = controller.GuaranteedUpdate(genericCli, tc, func() error {
						switch comp {
						case v1alpha1.PDMemberType:
							tc.Spec.PD.Version = pointer.StringPtr(utilimage.TiDBLatest)
						case v1alpha1.TiKVMemberType:
							tc.Spec.TiKV.Version = pointer.StringPtr(utilimage.TiDBLatest)
						case v1alpha1.TiDBMemberType:
							tc.Spec.TiDB.Version = pointer.StringPtr(utilimage.TiDBLatest)
						}
						return nil
					})
					framework.ExpectNoError(err, "failed to upgrade %s for TidbCluster %s/%s", comp, ns, tc.Name)

					ginkgo.By("Wait for tc ready")
					err = oa.WaitForTidbClusterReady(tc, 10*time.Minute, 10*time.Second)
					framework.ExpectNoError(err, "failed to wait for TidbCluster %s/%s ready after scale in %s", ns, tc.Name, comp)

					ginkgo.By(fmt.Sprintf("Check %s Pods", comp))
					var labelSelector string
					switch comp {
					case v1alpha1.PDMemberType:
						labelSelector = labels.SelectorFromSet(label.New().Instance(tc.Name).PD().Labels()).String()
					case v1alpha1.TiKVMemberType:
						labelSelector = labels.SelectorFromSet(label.New().Instance(tc.Name).TiKV().Labels()).String()
					case v1alpha1.TiDBMemberType:
						labelSelector = labels.SelectorFromSet(label.New().Instance(tc.Name).TiDB().Labels()).String()
					}
					pods := utilpod.MustListPods(labelSelector, ns, c)
					framework.ExpectEqual(len(pods), int(replicasSmall), "there should be %d %s Pods", replicasSmall, comp)
					for _, pod := range pods {
						// some pods may have multiple containers
						wrongImage := true
						for _, c := range pod.Spec.Containers {
							log.Logf("container image: %s", c.Image)
							if fmt.Sprintf("pingcap/%s:%s", comp, utilimage.TiDBLatest) == c.Image {
								wrongImage = false
								break
							}
						}
						framework.ExpectEqual(wrongImage, false, "%s Pod has wrong image, expected %s", comp, utilimage.TiDBLatest)
					}
				})
			}
		})

		ginkgo.It("PD to 0 is forbidden while other components are running", func() {
			ginkgo.By("Deploy initial tc")
			tc := fixture.GetTidbCluster(ns, "scale-pd-to-0", utilimage.TiDBLatest)
			tc.Spec.PD.Replicas = 1
			utiltc.MustCreateTCWithComponentsReady(genericCli, oa, tc, 10*time.Minute, 10*time.Second)

			ginkgo.By("Scale in PD to 0 replicas")
			err := controller.GuaranteedUpdate(genericCli, tc, func() error {
				tc.Spec.PD.Replicas = 0
				return nil
			})
			framework.ExpectNoError(err, "failed to scale in PD for TidbCluster %s/%s", ns, tc.Name)

			ginkgo.By("Wait for PD to be in ScalePhase")
			utiltc.MustWaitForComponentPhase(cli, tc, v1alpha1.PDMemberType, v1alpha1.ScalePhase, time.Minute, time.Second)

			ginkgo.By("Check for FailedScaleIn event")
			// LAST SEEN   TYPE      REASON          OBJECT              MESSAGE
			// 25s         Warning   FailedScaleIn   tidbcluster/basic   The PD is in use by TidbCluster [pingcap/basic], can't scale in PD, podname basic-pd-0
			err = wait.Poll(5*time.Second, 1*time.Minute, func() (done bool, err error) {
				options := metav1.ListOptions{
					FieldSelector: fmt.Sprintf("involvedObject.name=%s,involvedObject.kind=TidbCluster", tc.Name),
				}
				event, err := c.CoreV1().Events(ns).List(context.TODO(), options)
				if err != nil {
					log.Logf("failed to list events with options: +%v", options)
					return false, nil
				}
				for _, event := range event.Items {
					log.Logf("found event: %+v", event)
					if event.Reason == "FailedScaleIn" && strings.Contains(event.Message, "PD") {
						return true, nil
					}
				}
				return false, nil
			})
			framework.ExpectNoError(err, "failed to wait for FailedScaleIn event")
		})

		ginkgo.It("TiKV from >=3 replicas to <3 should be forbidden", func() {
			ginkgo.By("Deploy initial tc")
			tc := fixture.GetTidbCluster(ns, "scale-in-tikv", utilimage.TiDBLatest)
			tc, err := cli.PingcapV1alpha1().TidbClusters(tc.Namespace).Create(context.TODO(), tc, metav1.CreateOptions{})
			framework.ExpectNoError(err, "Expected create tidbcluster")
			err = oa.WaitForTidbClusterReady(tc, 30*time.Minute, 5*time.Second)
			framework.ExpectNoError(err, "Expected tidbcluster ready")

			ginkgo.By("Scale in tikv to 2 replicas")
			err = controller.GuaranteedUpdate(genericCli, tc, func() error {
				tc.Spec.TiKV.Replicas = 2
				return nil
			})
			framework.ExpectNoError(err, "failed to scale in tikv")

			ginkgo.By("Expect up stores number stays 3")
			pdClient, cancel, err := proxiedpdclient.NewProxiedPDClient(secretLister, fw, ns, tc.Name, false)
			framework.ExpectNoError(err, "create pdClient error")
			defer cancel()

			_ = wait.PollImmediate(15*time.Second, 3*time.Minute, func() (bool, error) {
				storesInfo, err := pdClient.GetStores()
				framework.ExpectNoError(err, "get stores info error")
				framework.ExpectEqual(storesInfo.Count, 3, "Expect number of stores is 3")
				for _, store := range storesInfo.Stores {
					framework.ExpectEqual(store.Store.StateName, "Up", "Expect state of stores are Up")
				}
				return false, nil
			})
		})
	})

	ginkgo.Describe("[Feature]: PodSecurityContext", func() {
		ginkgo.It("TidbCluster global pod security context", func() {
			ginkgo.By("Deploy tidbCluster")
			userID := int64(1000)
			groupID := int64(2000)
			tc := fixture.GetTidbCluster(ns, "run-as-non-root", utilimage.TiDBLatest)
			tc = fixture.AddTiFlashForTidbCluster(tc)
			tc = fixture.AddTiCDCForTidbCluster(tc)
			tc = fixture.AddPumpForTidbCluster(tc)

			tc.Spec.PD.Replicas = 1
			tc.Spec.TiDB.Replicas = 1
			tc.Spec.TiKV.Replicas = 1

			tc.Spec.PodSecurityContext = &corev1.PodSecurityContext{
				RunAsUser:  &userID,
				RunAsGroup: &groupID,
				FSGroup:    &groupID,
			}

			utiltc.MustCreateTCWithComponentsReady(genericCli, oa, tc, 10*time.Minute, 10*time.Second)
			podList, err := c.CoreV1().Pods(ns).List(context.TODO(), metav1.ListOptions{})
			framework.ExpectNoError(err, "failed to list pods: %+v")
			for i := range podList.Items {
				framework.ExpectNotEqual(podList.Items[i].Spec.SecurityContext, nil, "Expected security context is not nil")
				framework.ExpectEqual(podList.Items[i].Spec.SecurityContext.RunAsUser, &userID, "Expected run as user ", userID)
				framework.ExpectEqual(podList.Items[i].Spec.SecurityContext.RunAsGroup, &groupID, "Expected run as group ", groupID)
				framework.ExpectEqual(podList.Items[i].Spec.SecurityContext.FSGroup, &groupID, "Expected fs group ", groupID)
			}
		})
	})

	ginkgo.Describe("[Feature]: TopologySpreadConstraint", func() {
		nodeZoneMap := map[string]string{}

		ginkgo.BeforeEach(func() {
			nodeList, err := c.CoreV1().Nodes().List(context.TODO(), metav1.ListOptions{})
			framework.ExpectNoError(err, "failed to list nodes: %+v")
			for i := range nodeList.Items {
				node := &nodeList.Items[i]
				zone, ok := node.Labels[tests.LabelKeyTestingZone]
				framework.ExpectEqual(ok, true, "label %s should exist", tests.LabelKeyTestingZone)
				nodeZoneMap[node.Name] = zone
			}
		})

		ginkgo.It("TidbCluster global topology spread contraint", func() {
			ginkgo.By("Deploy tidbCluster")
			tc := fixture.GetTidbCluster(ns, "topology-test", utilimage.TiDBLatest)
			tc.Spec.TopologySpreadConstraints = []v1alpha1.TopologySpreadConstraint{
				{
					TopologyKey: tests.LabelKeyTestingZone,
				},
			}
			// change to use default scheduler
			tc.Spec.SchedulerName = "default-scheduler"
			tc.Spec.PD.Replicas = 3
			tc.Spec.TiDB.Replicas = 2
			tc.Spec.TiKV.Replicas = 2

			tc = fixture.AddTiFlashForTidbCluster(tc)
			tc = fixture.AddTiCDCForTidbCluster(tc)
			tc = fixture.AddPumpForTidbCluster(tc)

			tc.Spec.TiFlash.Replicas = 2
			tc.Spec.TiCDC.Replicas = 2
			tc.Spec.Pump.Replicas = 2

			utiltc.MustCreateTCWithComponentsReady(genericCli, oa, tc, 10*time.Minute, 10*time.Second)
			podList, err := c.CoreV1().Pods(ns).List(context.TODO(), metav1.ListOptions{})
			framework.ExpectNoError(err, "failed to list pods: %+v")

			err = validatePodSpread(podList.Items, nodeZoneMap, []string{label.PDLabelVal}, 1)
			framework.ExpectNoError(err, "failed even spread pd pods: %v")

			err = validatePodSpread(podList.Items, nodeZoneMap, []string{
				label.TiDBLabelVal,
				label.TiKVLabelVal,
				label.TiFlashLabelVal,
				label.TiCDCLabelVal,
				label.PumpLabelVal,
			}, 0)
			framework.ExpectNoError(err, "failed even spread pods: %v")
		})
	})

	ginkgo.It("deploy tidb monitor specified shards normally", func() {
		ginkgo.By("Deploy initial tc")
		tc := fixture.GetTidbCluster(ns, "monitor-test", utilimage.TiDBLatest)
		tc.Spec.PD.Replicas = 1
		tc.Spec.TiKV.Replicas = 1
		tc.Spec.TiDB.Replicas = 5
		tc, err := cli.PingcapV1alpha1().TidbClusters(tc.Namespace).Create(context.TODO(), tc, metav1.CreateOptions{})
		framework.ExpectNoError(err, "Expected create tidbcluster")
		err = oa.WaitForTidbClusterReady(tc, 30*time.Minute, 5*time.Second)
		framework.ExpectNoError(err, "Expected get tidbcluster")

		ginkgo.By("Deploy tidbmonitor")
		tm := fixture.NewTidbMonitor("monitor-test", ns, tc, true, true, false)
		tm.Spec.Shards = pointer.Int32Ptr(2)
		pvpDelete := corev1.PersistentVolumeReclaimDelete
		tm.Spec.PVReclaimPolicy = &pvpDelete
		_, err = cli.PingcapV1alpha1().TidbMonitors(ns).Create(context.TODO(), tm, metav1.CreateOptions{})
		framework.ExpectNoError(err, "Expected tidbmonitor deployed success")
		err = tests.CheckTidbMonitor(tm, cli, c, fw)
		framework.ExpectNoError(err, "Expected tidbmonitor checked success")

		ginkgo.By("Delete tidbmonitor")
		err = cli.PingcapV1alpha1().TidbMonitors(tm.Namespace).Delete(context.TODO(), tm.Name, metav1.DeleteOptions{})
		framework.ExpectNoError(err, "delete tidbmonitor failed")
	})

	ginkgo.It("deploy tidb monitor remote write successfully", func() {
		ginkgo.By("Deploy initial tc")
		tc := fixture.GetTidbCluster(ns, "monitor-test", utilimage.TiDBLatest)
		tc.Spec.PD.Replicas = 1
		tc.Spec.TiKV.Replicas = 1
		tc.Spec.TiDB.Replicas = 1
		tc, err := cli.PingcapV1alpha1().TidbClusters(tc.Namespace).Create(context.TODO(), tc, metav1.CreateOptions{})
		framework.ExpectNoError(err, "Expected create tidbcluster")
		err = oa.WaitForTidbClusterReady(tc, 30*time.Minute, 5*time.Second)
		framework.ExpectNoError(err, "Expected get tidbcluster")

		ginkgo.By("Deploy tidbmonitor")
		tm := fixture.NewTidbMonitor("monitor-test", ns, tc, true, true, false)
		tm.Spec.Prometheus.RemoteWrite = []*v1alpha1.RemoteWriteSpec{
			{
				URL: fmt.Sprintf("http://thanos-receiver-0.thanos-receiver.%s.svc:19291/api/v1/receive", ns),
				QueueConfig: &v1alpha1.QueueConfig{
					MaxSamplesPerSend: 100,
					MaxShards:         100,
				},
				MetadataConfig: &v1alpha1.MetadataConfig{
					SendInterval: "10s",
				},
			},
		}
		pvpDelete := corev1.PersistentVolumeReclaimDelete
		tm.Spec.PVReclaimPolicy = &pvpDelete
		_, err = cli.PingcapV1alpha1().TidbMonitors(ns).Create(context.TODO(), tm, metav1.CreateOptions{})

		framework.ExpectNoError(err, "Expected tidbmonitor deployed success")
		err = tests.CheckTidbMonitor(tm, cli, c, fw)
		framework.ExpectNoError(err, "Expected tidbmonitor checked success")

		decode := k8sScheme.Codecs.UniversalDeserializer().Decode
		thanosReceiverConfigmapObj, _, _ := decode([]byte(fmt.Sprintf(remotewrite.ThanosReceiverConfigmapYaml, ns)), nil, nil)
		thanosReceiverConfigmap := thanosReceiverConfigmapObj.(*corev1.ConfigMap) // This fails
		_, err = c.CoreV1().ConfigMaps(ns).Create(context.TODO(), thanosReceiverConfigmap, metav1.CreateOptions{})
		framework.ExpectNoError(err, "Expected thanos receiver configmap created success")

		decode = k8sScheme.Codecs.UniversalDeserializer().Decode
		thanosReceiverStsObj, _, _ := decode([]byte(remotewrite.ThanosReceiverYaml), nil, nil)
		thanosReceiverSts := thanosReceiverStsObj.(*v1.StatefulSet) // This fails
		_, err = c.AppsV1().StatefulSets(ns).Create(context.TODO(), thanosReceiverSts, metav1.CreateOptions{})
		framework.ExpectNoError(err, "Expected thanos receiver created success")

		err = wait.PollImmediate(15*time.Second, 3*time.Minute, func() (bool, error) {
			receiverSts, err := c.AppsV1().StatefulSets(ns).Get(context.TODO(), thanosReceiverSts.Name, metav1.GetOptions{})
			if err != nil {
				return false, err
			}
			if receiverSts.Status.ReadyReplicas == 1 {
				return true, nil
			}
			return false, nil
		})
		framework.ExpectNoError(err, "Expected thanos receiver deployed ready success")

		decode = k8sScheme.Codecs.UniversalDeserializer().Decode
		thanosReceiverServiceObj, _, _ := decode([]byte(remotewrite.ThanosReceiverServiceYaml), nil, nil)
		thanosReceiverService := thanosReceiverServiceObj.(*corev1.Service) // This fails
		_, err = c.CoreV1().Services(ns).Create(context.TODO(), thanosReceiverService, metav1.CreateOptions{})
		framework.ExpectNoError(err, "Expected thanos receiver service created success")

		decode = k8sScheme.Codecs.UniversalDeserializer().Decode
		thanosQueryDeploymentObj, _, _ := decode([]byte(remotewrite.ThanosQueryYaml), nil, nil)
		thanosQueryDeployment := thanosQueryDeploymentObj.(*v1.Deployment) // This fails
		_, err = c.AppsV1().Deployments(ns).Create(context.TODO(), thanosQueryDeployment, metav1.CreateOptions{})
		framework.ExpectNoError(err, "Expected thanos query created success")
		err = wait.PollImmediate(15*time.Second, 3*time.Minute, func() (bool, error) {
			queryDeployment, err := c.AppsV1().Deployments(ns).Get(context.TODO(), thanosQueryDeployment.Name, metav1.GetOptions{})
			if err != nil {
				return false, err
			}
			if queryDeployment.Status.ReadyReplicas == 1 {
				return true, nil
			}
			return false, nil
		})
		framework.ExpectNoError(err, "Expected thanos query deployed ready success")

		decode = k8sScheme.Codecs.UniversalDeserializer().Decode
		thanosQueryServiceObj, _, _ := decode([]byte(remotewrite.ThanosQueryServiceYaml), nil, nil)
		thanosQueryService := thanosQueryServiceObj.(*corev1.Service) // This fails
		_, err = c.CoreV1().Services(ns).Create(context.TODO(), thanosQueryService, metav1.CreateOptions{})
		framework.ExpectNoError(err, "Expected thanos query service created success")

		// Check 3 targets, 1 TiDB + 1 PD + 1 TiKV
		err = tests.CheckThanosQueryData("thanos-query", tm.Namespace, fw, 3)
		framework.ExpectNoError(err, "Expected thanos query check success")

		ginkgo.By("Delete tidbmonitor")
		err = cli.PingcapV1alpha1().TidbMonitors(tm.Namespace).Delete(context.TODO(), tm.Name, metav1.DeleteOptions{})
		framework.ExpectNoError(err, "delete tidbmonitor failed")
		ginkgo.By("Delete thanos query")
		err = c.AppsV1().Deployments(ns).Delete(context.TODO(), thanosQueryService.Name, metav1.DeleteOptions{})
		framework.ExpectNoError(err, "delete thanos query failed")
		err = c.CoreV1().Services(ns).Delete(context.TODO(), thanosQueryService.Name, metav1.DeleteOptions{})
		framework.ExpectNoError(err, "delete thanos query service failed")
		ginkgo.By("Delete thanos receiver")
		err = c.AppsV1().StatefulSets(ns).Delete(context.TODO(), thanosReceiverSts.Name, metav1.DeleteOptions{})
		framework.ExpectNoError(err, "delete thanos receiver failed")
		err = c.CoreV1().Services(ns).Delete(context.TODO(), thanosReceiverService.Name, metav1.DeleteOptions{})
		framework.ExpectNoError(err, "delete thanos receiver service failed")
	})

	ginkgo.Describe("[Feature]: RandomPassword", func() {
		ginkgo.It("deploy tidb cluster with random password", func() {
			ginkgo.By("Deploy initial tc")
			tc := fixture.GetTidbCluster(ns, "random-password", utilimage.TiDBLatest)
			tc.Spec.PD.Replicas = 1
			tc.Spec.TiKV.Replicas = 1
			tc.Spec.TiDB.Replicas = 1
			tc.Spec.TiDB.Initializer = &v1alpha1.TiDBInitializer{CreatePassword: true}

			tc, err := cli.PingcapV1alpha1().TidbClusters(tc.Namespace).Create(context.TODO(), tc, metav1.CreateOptions{})
			framework.ExpectNoError(err, "Expected create tidbcluster")
			err = oa.WaitForTidbClusterReady(tc, 30*time.Minute, 5*time.Second)
			framework.ExpectNoError(err, "Expected get tidbcluster")

			err = oa.WaitForTidbClusterInitRandomPassword(tc, fw, 10*time.Minute, 10*time.Second)
			framework.ExpectNoError(err, "Expected tidbcluster connect success")
		})
		ginkgo.It("deploy tls tidb cluster with random password", func() {
			tcName := "tls-random-password"

			ginkgo.By("Installing tidb CA certificate")
			err := InstallTiDBIssuer(ns, tcName)
			framework.ExpectNoError(err, "failed to install CA certificate")

			ginkgo.By("Installing tidb server and client certificate")
			err = InstallTiDBCertificates(ns, tcName)
			framework.ExpectNoError(err, "failed to install tidb server and client certificate")

			ginkgo.By("Installing tidbInitializer client certificate")
			err = installTiDBInitializerCertificates(ns, tcName)
			framework.ExpectNoError(err, "failed to install tidbInitializer client certificate")

			ginkgo.By("Installing dashboard client certificate")
			err = installPDDashboardCertificates(ns, tcName)
			framework.ExpectNoError(err, "failed to install dashboard client certificate")

			ginkgo.By("Installing tidb components certificates")
			err = InstallTiDBComponentsCertificates(ns, tcName)
			framework.ExpectNoError(err, "failed to install tidb components certificates")

			ginkgo.By("Creating tidb cluster with TLS enabled")
			dashTLSName := fmt.Sprintf("%s-dashboard-tls", tcName)
			tc := fixture.GetTidbCluster(ns, tcName, utilimage.TiDBLatestPrev)
			tc = fixture.AddTiFlashForTidbCluster(tc)
			tc = fixture.AddTiCDCForTidbCluster(tc)
			tc.Spec.PD.Replicas = 1
			tc.Spec.PD.TLSClientSecretName = &dashTLSName
			tc.Spec.TiKV.Replicas = 1
			tc.Spec.TiDB.Replicas = 1
			tc.Spec.TLSCluster = &v1alpha1.TLSCluster{Enabled: true}

			err = genericCli.Create(context.TODO(), tc)
			framework.ExpectNoError(err, "failed to create TidbCluster: %q", tc.Name)
			err = oa.WaitForTidbClusterReady(tc, 30*time.Minute, 5*time.Second)
			framework.ExpectNoError(err, "wait for TidbCluster ready timeout: %q", tc.Name)

			err = oa.WaitForTidbClusterInitRandomPassword(tc, fw, 10*time.Minute, 10*time.Second)
			framework.ExpectNoError(err, "Expected tidbcluster connect success")
		})
	})

	ginkgo.Describe("Start Script Version", func() {

		type testcase struct {
			nameSuffix string
			tlsEnable  bool
		}

		cases := []testcase{
			{
				nameSuffix: "",
				tlsEnable:  false,
			},
			{
				nameSuffix: "and enable TLS",
				tlsEnable:  true,
			},
		}

		for _, testcase := range cases {
			ginkgo.It("deploy cluster with start script v2 "+testcase.nameSuffix, func() {
				tcName := "start-script-v2"
				tc := fixture.GetTidbCluster(ns, tcName, utilimage.TiDBLatest)
				tc = fixture.AddTiFlashForTidbCluster(tc)
				tc = fixture.AddTiCDCForTidbCluster(tc)
				tc = fixture.AddPumpForTidbCluster(tc)
				tc.Spec.PD.Replicas = 3
				tc.Spec.TiDB.Replicas = 1
				tc.Spec.TiKV.Replicas = 3
				tc.Spec.TiFlash.Replicas = 3
				tc.Spec.Pump.Replicas = 1
				tc.Spec.TiCDC.Replicas = 1
				tc.Spec.StartScriptVersion = v1alpha1.StartScriptV2

				if testcase.tlsEnable {
					tc.Spec.TiDB.TLSClient = &v1alpha1.TiDBTLSClient{Enabled: true}
					tc.Spec.TLSCluster = &v1alpha1.TLSCluster{Enabled: true}

					ginkgo.By("Installing tidb CA certificate")
					err := InstallTiDBIssuer(ns, tcName)
					framework.ExpectNoError(err, "failed to install CA certificate")

					ginkgo.By("Installing tidb server and client certificate")
					err = InstallTiDBCertificates(ns, tcName)
					framework.ExpectNoError(err, "failed to install tidb server and client certificate")

					ginkgo.By("Installing tidbInitializer client certificate")
					err = installTiDBInitializerCertificates(ns, tcName)
					framework.ExpectNoError(err, "failed to install tidbInitializer client certificate")

					ginkgo.By("Installing dashboard client certificate")
					err = installPDDashboardCertificates(ns, tcName)
					framework.ExpectNoError(err, "failed to install dashboard client certificate")

					ginkgo.By("Installing tidb components certificates")
					err = InstallTiDBComponentsCertificates(ns, tcName)
					framework.ExpectNoError(err, "failed to install tidb components certificates")
				}

				ginkgo.By("Deploy tidb cluster")
				utiltc.MustCreateTCWithComponentsReady(genericCli, oa, tc, 10*time.Minute, 10*time.Second)
			})

			ginkgo.It("migrate start script from v1 to v2 "+testcase.nameSuffix, func() {
				tcName := "migrate-start-script-v2"
				tc := fixture.GetTidbCluster(ns, tcName, utilimage.TiDBLatest)
				tc = fixture.AddTiFlashForTidbCluster(tc)
				tc = fixture.AddTiCDCForTidbCluster(tc)
				tc = fixture.AddPumpForTidbCluster(tc)
				tc.Spec.PD.Replicas = 3
				tc.Spec.TiDB.Replicas = 1
				tc.Spec.TiKV.Replicas = 3
				tc.Spec.TiFlash.Replicas = 3
				tc.Spec.Pump.Replicas = 1
				tc.Spec.TiCDC.Replicas = 1

				if testcase.tlsEnable {
					tc.Spec.TiDB.TLSClient = &v1alpha1.TiDBTLSClient{Enabled: true}
					tc.Spec.TLSCluster = &v1alpha1.TLSCluster{Enabled: true}

					ginkgo.By("Installing tidb CA certificate")
					err := InstallTiDBIssuer(ns, tcName)
					framework.ExpectNoError(err, "failed to install CA certificate")

					ginkgo.By("Installing tidb server and client certificate")
					err = InstallTiDBCertificates(ns, tcName)
					framework.ExpectNoError(err, "failed to install tidb server and client certificate")

					ginkgo.By("Installing tidbInitializer client certificate")
					err = installTiDBInitializerCertificates(ns, tcName)
					framework.ExpectNoError(err, "failed to install tidbInitializer client certificate")

					ginkgo.By("Installing dashboard client certificate")
					err = installPDDashboardCertificates(ns, tcName)
					framework.ExpectNoError(err, "failed to install dashboard client certificate")

					ginkgo.By("Installing tidb components certificates")
					err = InstallTiDBComponentsCertificates(ns, tcName)
					framework.ExpectNoError(err, "failed to install tidb components certificates")
				}

				ginkgo.By("Deploy tidb cluster")
				utiltc.MustCreateTCWithComponentsReady(genericCli, oa, tc, 10*time.Minute, 10*time.Second)
				oldTC, err := cli.PingcapV1alpha1().TidbClusters(ns).Get(context.TODO(), tcName, metav1.GetOptions{})
				framework.ExpectNoError(err, "failed to get tc %s/%s", ns, tcName)

				ginkgo.By("Update tc to use start script v2")
				err = controller.GuaranteedUpdate(genericCli, tc, func() error {
					tc.Spec.StartScriptVersion = v1alpha1.StartScriptV2
					return nil
				})
				framework.ExpectNoError(err, "failed to start script version to v2")

				ginkgo.By(fmt.Sprintf("Wait for phase is %q", v1alpha1.UpgradePhase))
				utiltc.MustWaitForComponentPhase(cli, tc, v1alpha1.PDMemberType, v1alpha1.UpgradePhase, 3*time.Minute, time.Second*10)

				ginkgo.By("Wait for cluster is ready")
				err = oa.WaitForTidbClusterReady(tc, 15*time.Minute, 10*time.Second)
				framework.ExpectNoError(err, "failed to wait for TidbCluster %s/%s components ready", ns, tc.Name)

				ginkgo.By("Check status of components not changed")
				err = utiltc.CheckComponentStatusNotChanged(cli, oldTC)
				framework.ExpectNoError(err, "failed to check component status of tc %s/%s not changed", ns, tcName)
			})
		}

	})

<<<<<<< HEAD
	// basic deploy for pdms, scale out, scale in, change configuration tests
	ginkgo.Context("[PDMSCluster: Basic]", func() {
		versions := []string{utilimage.PDMSImage}
		for _, version := range versions {
			version := version
			versionDashed := strings.ReplaceAll(version, ".", "-")
			ginkgo.Context(fmt.Sprintf("[Version: %s]", version), func() {
				ginkgo.It("should scale out tc successfully", func() {
					ginkgo.By("Deploy a basic tc with pdms")
					tc := fixture.GetTidbCluster(ns, fmt.Sprintf("basic-%s", versionDashed), version)
					tc = fixture.AddPDMSForTidbCluster(tc)
					tc.Spec.TiDB.Replicas = 1
					tc.Spec.TiKV.SeparateRocksDBLog = pointer.BoolPtr(true)
					tc.Spec.TiKV.SeparateRaftLog = pointer.BoolPtr(true)
					tc.Spec.TiKV.LogTailer = &v1alpha1.LogTailerSpec{
						ResourceRequirements: corev1.ResourceRequirements{
							Requests: corev1.ResourceList{
								corev1.ResourceCPU:    resource.MustParse("100m"),
								corev1.ResourceMemory: resource.MustParse("100Mi"),
							},
							Limits: corev1.ResourceList{
								corev1.ResourceCPU:    resource.MustParse("100m"),
								corev1.ResourceMemory: resource.MustParse("100Mi"),
							},
						},
					}
					_, err := cli.PingcapV1alpha1().TidbClusters(tc.Namespace).Create(context.TODO(), tc, metav1.CreateOptions{})
					framework.ExpectNoError(err, "failed to create TidbCluster: %q", tc.Name)
					err = oa.WaitForTidbClusterReady(tc, 5*time.Minute, 30*time.Second)
					framework.ExpectNoError(err, "failed to wait for TidbCluster ready: %q", tc.Name)
					err = crdUtil.CheckDisasterTolerance(tc)
					framework.ExpectNoError(err, "failed to check disaster tolerance for TidbCluster: %q", tc.Name)

					ginkgo.By("scale out tidb, tikv, pd, pdms")
					err = controller.GuaranteedUpdate(genericCli, tc, func() error {
						tc.Spec.TiDB.Replicas = 2
						tc.Spec.TiKV.Replicas = 4
						// this must be 5, or one pd pod will not be scheduled, reference: https://docs.pingcap.com/tidb-in-kubernetes/stable/tidb-scheduler#pd-component
						tc.Spec.PD.Replicas = 5
						for _, pdms := range tc.Spec.PDMS {
							pdms.Replicas = 4
						}
						return nil
					})
					framework.ExpectNoError(err, "failed to scale out TidbCluster: %q", tc.Name)
					err = oa.WaitForTidbClusterReady(tc, 30*time.Minute, 5*time.Second)
					framework.ExpectNoError(err, "failed to wait for TidbCluster ready: %q", tc.Name)
					err = crdUtil.CheckDisasterTolerance(tc)
					framework.ExpectNoError(err, "failed to check disaster tolerance for TidbCluster: %q", tc.Name)
				})

				ginkgo.It("should scale in tc successfully", func() {
					ginkgo.By("Deploy a basic tc")
					tc := fixture.GetTidbCluster(ns, fmt.Sprintf("basic-%s", versionDashed), version)
					tc = fixture.AddPDMSForTidbCluster(tc)
					tc.Spec.TiKV.Replicas = 4
					tc.Spec.PD.Replicas = 5
					_, err := cli.PingcapV1alpha1().TidbClusters(tc.Namespace).Create(context.TODO(), tc, metav1.CreateOptions{})
					framework.ExpectNoError(err, "failed to create TidbCluster: %q", tc.Name)
					err = oa.WaitForTidbClusterReady(tc, 30*time.Minute, 30*time.Second)
					framework.ExpectNoError(err, "failed to wait for TidbCluster ready: %q", tc.Name)
					err = crdUtil.CheckDisasterTolerance(tc)
					framework.ExpectNoError(err, "failed to check disaster tolerance for TidbCluster: %q", tc.Name)

					ginkgo.By("Scale in tidb, tikv, pd, pdms")
					err = controller.GuaranteedUpdate(genericCli, tc, func() error {
						tc.Spec.TiDB.Replicas = 1
						tc.Spec.TiKV.Replicas = 3
						tc.Spec.PD.Replicas = 3
						for _, pdms := range tc.Spec.PDMS {
							pdms.Replicas = 2
						}
						return nil
					})
					framework.ExpectNoError(err, "failed to scale in TidbCluster: %q", tc.Name)
					err = oa.WaitForTidbClusterReady(tc, 30*time.Minute, 5*time.Second)
					framework.ExpectNoError(err, "failed to wait for TidbCluster ready: %q", tc.Name)
					err = crdUtil.CheckDisasterTolerance(tc)
					framework.ExpectNoError(err, "failed to check disaster tolerance for TidbCluster: %q", tc.Name)
				})

				ginkgo.It("should change configurations successfully", func() {
					ginkgo.By("Deploy a basic tc")
					tc := fixture.GetTidbCluster(ns, fmt.Sprintf("basic-%s", versionDashed), version)
					tc = fixture.AddPDMSForTidbCluster(tc)
					tc.Spec.TiDB.Replicas = 1
					_, err := cli.PingcapV1alpha1().TidbClusters(tc.Namespace).Create(context.TODO(), tc, metav1.CreateOptions{})
					framework.ExpectNoError(err, "failed to create TidbCluster: %q", tc.Name)
					err = oa.WaitForTidbClusterReady(tc, 30*time.Minute, 30*time.Second)
					framework.ExpectNoError(err, "failed to wait for TidbCluster ready: %q", tc.Name)
					err = crdUtil.CheckDisasterTolerance(tc)
					framework.ExpectNoError(err, "failed to check disaster tolerance for TidbCluster: %q", tc.Name)

					ginkgo.By("Change configuration")
					err = controller.GuaranteedUpdate(genericCli, tc, func() error {
						tc.Spec.ConfigUpdateStrategy = v1alpha1.ConfigUpdateStrategyRollingUpdate
						tc.Spec.PD.MaxFailoverCount = pointer.Int32Ptr(4)
						tc.Spec.TiKV.MaxFailoverCount = pointer.Int32Ptr(4)
						tc.Spec.TiDB.MaxFailoverCount = pointer.Int32Ptr(4)
						return nil
					})
					framework.ExpectNoError(err, "failed to change configuration of TidbCluster: %q", tc.Name)
					err = oa.WaitForTidbClusterReady(tc, 30*time.Minute, 5*time.Second)
					framework.ExpectNoError(err, "failed to wait for TidbCluster ready: %q", tc.Name)

					ginkgo.By("Check custom labels and annotations will not lost")
					framework.ExpectNoError(checkCustomLabelAndAnn(tc, c, tc.Spec.Labels[fixture.ClusterCustomKey], time.Minute, 10*time.Second), "failed to check labels and annotations")

					ginkgo.By("Change labels and annotations")
					newValue := "new-value"
					err = controller.GuaranteedUpdate(genericCli, tc, func() error {
						tc.Spec.Labels[fixture.ClusterCustomKey] = newValue
						tc.Spec.Annotations[fixture.ClusterCustomKey] = newValue
						tc.Spec.PD.ComponentSpec.Labels[fixture.ComponentCustomKey] = newValue
						tc.Spec.PD.ComponentSpec.Annotations[fixture.ComponentCustomKey] = newValue
						tc.Spec.TiKV.ComponentSpec.Labels[fixture.ComponentCustomKey] = newValue
						tc.Spec.TiKV.ComponentSpec.Annotations[fixture.ComponentCustomKey] = newValue
						tc.Spec.TiDB.ComponentSpec.Labels[fixture.ComponentCustomKey] = newValue
						tc.Spec.TiDB.ComponentSpec.Annotations[fixture.ComponentCustomKey] = newValue
						tc.Spec.TiDB.Service.Labels[fixture.ComponentCustomKey] = newValue
						tc.Spec.TiDB.Service.Annotations[fixture.ComponentCustomKey] = newValue
						return nil
					})
					framework.ExpectNoError(err, "failed to change configuration of TidbCluster: %q", tc.Name)
					err = oa.WaitForTidbClusterReady(tc, 30*time.Minute, 5*time.Second)
					framework.ExpectNoError(err, "failed to wait for TidbCluster ready: %q", tc.Name)

					ginkgo.By("Check custom labels and annotations changed")
					framework.ExpectNoError(checkCustomLabelAndAnn(tc, c, newValue, 10*time.Minute, 10*time.Second), "failed to check labels and annotations")
				})
			})
		}
	})
=======
	ginkgo.Describe("Mount ConfigMap in tiflash container", func() {
		ginkgo.It("deploy tidb cluster", func() {
			ginkgo.By("Deploy initial tc")
			tc := fixture.GetTidbCluster(ns, "mount-cm-in-tiflash-container", utilimage.TiDBLatest)
			fixture.AddTiFlashForTidbCluster(tc)
			tc.Spec.PD.Replicas = 1
			tc.Spec.TiKV.Replicas = 1
			tc.Spec.TiDB.Replicas = 1
			tc.Spec.TiFlash.Replicas = 2
			if tc.Spec.TiFlash.Annotations == nil {
				tc.Spec.TiFlash.Annotations = map[string]string{}
			}
			tc.Spec.TiFlash.Annotations[label.AnnTiflashMountCMInTiflashContainer] = "true"

			tc, err := cli.PingcapV1alpha1().TidbClusters(tc.Namespace).Create(context.TODO(), tc, metav1.CreateOptions{})
			framework.ExpectNoError(err, "Expected create tidbcluster")
			err = oa.WaitForTidbClusterReady(tc, 30*time.Minute, 5*time.Second)
			framework.ExpectNoError(err, "Expected get tidbcluster")
		})
	})

>>>>>>> 2938f4e4
})

// checkPumpStatus check there are onlineNum online pump instance running now.
func checkPumpStatus(pcli versioned.Interface, ns string, name string, onlineNum int32) error {
	var checkErr error
	err := wait.PollImmediate(5*time.Second, 10*time.Minute, func() (bool, error) {
		tc, err := pcli.PingcapV1alpha1().TidbClusters(ns).Get(context.TODO(), name, metav1.GetOptions{})
		if err != nil {
			return false, err
		}

		var onlines int32
		for _, node := range tc.Status.Pump.Members {
			if node.State == "online" {
				onlines++
			}
		}

		if onlines == onlineNum {
			return true, nil
		}

		checkErr = fmt.Errorf("failed to check %d online pumps, node status: %+v", onlineNum, tc.Status.Pump.Members)
		return false, nil
	})

	if err == wait.ErrWaitTimeout {
		err = checkErr
	}

	return err
}

// testBinlog do the flowing step to test enable and disable binlog
// 1. update tc to deploy pump and enable binlog
// 2. scale in 1 pump
// 3. scale out 1 pump
// 4. remove all pumps and disable binlog
func testBinlog(oa *tests.OperatorActions, tc *v1alpha1.TidbCluster, cli ctrlCli.Client, pcli versioned.Interface) {
	config := tcconfig.New(map[string]interface{}{})
	config.Set("storage.stop-write-at-available-space", 0)
	config.Set("addr", fmt.Sprintf("0.0.0.0:%d", v1alpha1.DefaultPumpPort))

	pumpSpec := &v1alpha1.PumpSpec{
		BaseImage: "pingcap/tidb-binlog",
		Replicas:  3,
		Config:    config,
		ResourceRequirements: corev1.ResourceRequirements{
			Requests: corev1.ResourceList{
				corev1.ResourceStorage: resource.MustParse("1Gi"),
			},
		},
	}

	ns := tc.GetNamespace()
	name := tc.GetName()

	err := controller.GuaranteedUpdate(cli, tc, func() error {
		tc.Spec.Pump = pumpSpec
		return nil
	})
	framework.ExpectNoError(err)
	replicas := pumpSpec.Replicas
	err = checkPumpStatus(pcli, ns, name, replicas)
	framework.ExpectNoError(err)

	// start scale in and check status
	err = controller.GuaranteedUpdate(cli, tc, func() error {
		replicas--
		tc.Spec.Pump.Replicas = replicas
		return nil
	})
	framework.ExpectNoError(err)
	err = checkPumpStatus(pcli, ns, name, replicas)
	framework.ExpectNoError(err)

	// start scale out and check status
	err = controller.GuaranteedUpdate(cli, tc, func() error {
		replicas++
		tc.Spec.Pump.Replicas = replicas
		return nil
	})
	framework.ExpectNoError(err)
	err = checkPumpStatus(pcli, ns, name, replicas)
	framework.ExpectNoError(err)

	// start remove all pumps
	err = controller.GuaranteedUpdate(cli, tc, func() error {
		tc.Spec.TiDB.BinlogEnabled = pointer.BoolPtr(false)
		return nil
	})
	framework.ExpectNoError(err)
	err = oa.WaitForTidbClusterReady(tc, 30*time.Minute, 5*time.Second)
	framework.ExpectNoError(err)

	err = controller.GuaranteedUpdate(cli, tc, func() error {
		replicas = 0
		tc.Spec.Pump.Replicas = replicas
		return nil
	})
	framework.ExpectNoError(err)
	err = checkPumpStatus(pcli, ns, name, replicas)
	framework.ExpectNoError(err)
}

func validatePodSpread(pods []corev1.Pod, nodeZoneMap map[string]string, componentLabels []string, maxSkew int) error {
	zones := make([][2]int, len(componentLabels))
	for i := range pods {
		pod := &pods[i]
		framework.ExpectEqual(len(pod.Spec.TopologySpreadConstraints), 1, "Expected pod topology spread constraints are set")

		c, ok := pod.Labels[label.ComponentLabelKey]
		if !ok {
			continue
		}

		zone, ok := nodeZoneMap[pod.Spec.NodeName]
		if !ok {
			return fmt.Errorf("node %s has no zone label", pod.Spec.NodeName)
		}

		zoneId := 0
		switch zone {
		case "zone-0":
			zoneId = 0
		case "zone-1":
			zoneId = 1
		}

		for i, componentLabel := range componentLabels {
			if c == componentLabel {
				zones[i][zoneId]++
			}
		}
	}
	for i, componentLabel := range componentLabels {
		skew := zones[i][0] - zones[i][1]
		if skew < 0 {
			skew = -skew
		}
		if skew > maxSkew {
			return fmt.Errorf("%s pods are not even spread", componentLabel)
		}
	}
	return nil
}

// checkCustomLabelAndAnn check the custom set labels and ann set in `GetTidbCluster`
func checkCustomLabelAndAnn(tc *v1alpha1.TidbCluster, c clientset.Interface, expectValue string, timeout, pollInterval time.Duration) error {
	checkValue := func(k, v1 string, ms ...map[string]string) error {
		for _, m := range ms {
			v2, ok := m[k]
			if !ok {
				return fmt.Errorf("key %s doesn't exist in %v", k, m)
			}
			if v2 != v1 {
				return fmt.Errorf("value %s doesn't equal %s in map", v2, v1)
			}
		}
		return nil
	}

	var checkErr error
	err := wait.PollImmediate(pollInterval, timeout, func() (done bool, err error) {
		listOptions := metav1.ListOptions{
			LabelSelector: labels.SelectorFromSet(label.New().Instance(tc.Name).Discovery().Labels()).String(),
		}
		list, err := c.CoreV1().Pods(tc.Namespace).List(context.TODO(), listOptions)
		framework.ExpectNoError(err)
		framework.ExpectNotEqual(len(list.Items), 0, "expect discovery exists")
		for _, pod := range list.Items {
			checkErr = checkValue(fixture.ClusterCustomKey, expectValue, pod.Labels, pod.Annotations)
			if checkErr != nil {
				return false, nil
			}
		}

		if tc.Spec.TiDB != nil {
			listOptions = metav1.ListOptions{
				LabelSelector: labels.SelectorFromSet(label.New().Instance(tc.Name).Component(label.TiDBLabelVal).Labels()).String(),
			}
			list, err = c.CoreV1().Pods(tc.Namespace).List(context.TODO(), listOptions)
			framework.ExpectNoError(err)
			framework.ExpectNotEqual(len(list.Items), 0, "expect tidb pod exists")
			for _, pod := range list.Items {
				for _, k := range []string{fixture.ClusterCustomKey, fixture.ComponentCustomKey} {
					checkErr = checkValue(k, expectValue, pod.Labels, pod.Annotations)
					if checkErr != nil {
						return false, nil
					}
				}
			}

			// check service
			svcList, err := c.CoreV1().Services(tc.Namespace).List(context.TODO(), listOptions)
			framework.ExpectNoError(err)
			framework.ExpectNotEqual(len(list.Items), 0, "expect tidb svc exists")
			for _, svc := range svcList.Items {
				// skip the headless one
				if svc.Spec.ClusterIP == "None" {
					continue
				}

				checkErr = checkValue(fixture.ComponentCustomKey, expectValue, svc.Labels, svc.Annotations)
				if checkErr != nil {
					return false, nil
				}
			}
		}

		if tc.Spec.TiKV != nil {
			listOptions = metav1.ListOptions{
				LabelSelector: labels.SelectorFromSet(label.New().Instance(tc.Name).Component(label.TiKVLabelVal).Labels()).String(),
			}
			list, err = c.CoreV1().Pods(tc.Namespace).List(context.TODO(), listOptions)
			framework.ExpectNoError(err)
			framework.ExpectNotEqual(len(list.Items), 0, "expect tikv pod exists")
			for _, pod := range list.Items {
				for _, k := range []string{fixture.ClusterCustomKey, fixture.ComponentCustomKey} {
					checkErr = checkValue(k, expectValue, pod.Labels, pod.Annotations)
					if checkErr != nil {
						return false, nil
					}
				}
			}
		}

		if tc.Spec.PD != nil {
			listOptions = metav1.ListOptions{
				LabelSelector: labels.SelectorFromSet(label.New().Instance(tc.Name).Component(label.PDLabelVal).Labels()).String(),
			}
			list, err = c.CoreV1().Pods(tc.Namespace).List(context.TODO(), listOptions)
			framework.ExpectNoError(err)
			framework.ExpectNotEqual(len(list.Items), 0, "expect pd pod exists")
			for _, pod := range list.Items {
				for _, k := range []string{fixture.ClusterCustomKey, fixture.ComponentCustomKey} {
					checkErr = checkValue(k, expectValue, pod.Labels, pod.Annotations)
					if checkErr != nil {
						return false, nil
					}
				}
			}
		}

		return true, nil
	})

	if err == wait.ErrWaitTimeout {
		err = checkErr
	}
	return err
}

// checkCustomLabelAndAnn check the custom set labels and ann set in `NewTidbMonitor`
func checkMonitorCustomLabelAndAnn(tm *v1alpha1.TidbMonitor, c clientset.Interface) {
	listOptions := metav1.ListOptions{
		LabelSelector: labels.SelectorFromSet(label.NewMonitor().Instance(tm.Name).Monitor().Labels()).String(),
	}
	pods, err := c.CoreV1().Pods(tm.Namespace).List(context.TODO(), listOptions)
	framework.ExpectNoError(err)
	framework.ExpectNotEqual(len(pods.Items), 0, "expect monitor pod exists")
	for _, pod := range pods.Items {
		_, ok := pod.Labels[fixture.ClusterCustomKey]
		framework.ExpectEqual(ok, true)
		_, ok = pod.Annotations[fixture.ClusterCustomKey]
		framework.ExpectEqual(ok, true)
	}

	svcs, err := c.CoreV1().Services(tm.Namespace).List(context.TODO(), listOptions)
	framework.ExpectNoError(err)
	framework.ExpectNotEqual(len(pods.Items), 0, "expect monitor svc exists")
	for _, svc := range svcs.Items {
		_, ok := svc.Labels[fixture.ClusterCustomKey]
		framework.ExpectEqual(ok, true)
		_, ok = svc.Annotations[fixture.ClusterCustomKey]
		framework.ExpectEqual(ok, true)

		_, ok = svc.Labels[fixture.ComponentCustomKey]
		framework.ExpectEqual(ok, true)
		_, ok = svc.Annotations[fixture.ComponentCustomKey]
		framework.ExpectEqual(ok, true)
	}
}

// checkInitializerCustomLabelAndAnn check the custom set labels and ann set in `NewTidbMonitor`
func checkInitializerCustomLabelAndAnn(ti *v1alpha1.TidbInitializer, c clientset.Interface) {
	listOptions := metav1.ListOptions{
		LabelSelector: labels.SelectorFromSet(label.NewInitializer().Instance(ti.Name).Initializer(ti.Name).Labels()).String(),
	}
	list, err := c.CoreV1().Pods(ti.Namespace).List(context.TODO(), listOptions)
	framework.ExpectNoError(err)
	framework.ExpectNotEqual(len(list.Items), 0, "expect initializer exists")
	for _, pod := range list.Items {
		_, ok := pod.Labels[fixture.ClusterCustomKey]
		framework.ExpectEqual(ok, true)
		_, ok = pod.Annotations[fixture.ClusterCustomKey]
		framework.ExpectEqual(ok, true)
	}
}

func removeCACertFromSecret(cli ctrlCli.Client, namespace, name string) error {
	caSecret := &corev1.Secret{ObjectMeta: metav1.ObjectMeta{Namespace: namespace, Name: name}}
	var lastErr error
	err := wait.PollImmediate(5*time.Second, 1*time.Minute, func() (bool, error) {
		err := cli.Get(context.TODO(), ctrlCli.ObjectKeyFromObject(caSecret), caSecret)
		if err != nil {
			lastErr = err
			return false, nil
		}
		return true, nil
	})
	if err != nil {
		return fmt.Errorf("%s, last error: %v", err, lastErr)
	}
	delete(caSecret.Data, "ca.crt")
	return cli.Update(context.TODO(), caSecret)
}<|MERGE_RESOLUTION|>--- conflicted
+++ resolved
@@ -3198,7 +3198,28 @@
 
 	})
 
-<<<<<<< HEAD
+	ginkgo.Describe("Mount ConfigMap in tiflash container", func() {
+		ginkgo.It("deploy tidb cluster", func() {
+			ginkgo.By("Deploy initial tc")
+			tc := fixture.GetTidbCluster(ns, "mount-cm-in-tiflash-container", utilimage.TiDBLatest)
+			fixture.AddTiFlashForTidbCluster(tc)
+			tc.Spec.PD.Replicas = 1
+			tc.Spec.TiKV.Replicas = 1
+			tc.Spec.TiDB.Replicas = 1
+			tc.Spec.TiFlash.Replicas = 2
+			if tc.Spec.TiFlash.Annotations == nil {
+				tc.Spec.TiFlash.Annotations = map[string]string{}
+			}
+			tc.Spec.TiFlash.Annotations[label.AnnTiflashMountCMInTiflashContainer] = "true"
+
+			tc, err := cli.PingcapV1alpha1().TidbClusters(tc.Namespace).Create(context.TODO(), tc, metav1.CreateOptions{})
+			framework.ExpectNoError(err, "Expected create tidbcluster")
+			err = oa.WaitForTidbClusterReady(tc, 30*time.Minute, 5*time.Second)
+			framework.ExpectNoError(err, "Expected get tidbcluster")
+		})
+	})
+
+
 	// basic deploy for pdms, scale out, scale in, change configuration tests
 	ginkgo.Context("[PDMSCluster: Basic]", func() {
 		versions := []string{utilimage.PDMSImage}
@@ -3332,29 +3353,6 @@
 			})
 		}
 	})
-=======
-	ginkgo.Describe("Mount ConfigMap in tiflash container", func() {
-		ginkgo.It("deploy tidb cluster", func() {
-			ginkgo.By("Deploy initial tc")
-			tc := fixture.GetTidbCluster(ns, "mount-cm-in-tiflash-container", utilimage.TiDBLatest)
-			fixture.AddTiFlashForTidbCluster(tc)
-			tc.Spec.PD.Replicas = 1
-			tc.Spec.TiKV.Replicas = 1
-			tc.Spec.TiDB.Replicas = 1
-			tc.Spec.TiFlash.Replicas = 2
-			if tc.Spec.TiFlash.Annotations == nil {
-				tc.Spec.TiFlash.Annotations = map[string]string{}
-			}
-			tc.Spec.TiFlash.Annotations[label.AnnTiflashMountCMInTiflashContainer] = "true"
-
-			tc, err := cli.PingcapV1alpha1().TidbClusters(tc.Namespace).Create(context.TODO(), tc, metav1.CreateOptions{})
-			framework.ExpectNoError(err, "Expected create tidbcluster")
-			err = oa.WaitForTidbClusterReady(tc, 30*time.Minute, 5*time.Second)
-			framework.ExpectNoError(err, "Expected get tidbcluster")
-		})
-	})
-
->>>>>>> 2938f4e4
 })
 
 // checkPumpStatus check there are onlineNum online pump instance running now.
