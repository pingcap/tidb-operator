--- conflicted
+++ resolved
@@ -635,121 +635,6 @@
 			framework.ExpectNoError(err, "failed to wait for pump to be controlled by TidbCluster: %q", tc.Name)
 		})
 
-<<<<<<< HEAD
-=======
-		ginkgo.It("should migrate from helm to CR", func() {
-			ginkgo.By("Deploy initial tc")
-			tcCfg := newTidbClusterConfig(e2econfig.TestConfig, ns, "helm-migration", "admin", utilimage.TiDBLatest)
-			tcCfg.Resources["pd.replicas"] = "1"
-			tcCfg.Resources["tikv.replicas"] = "1"
-			tcCfg.Resources["tidb.replicas"] = "1"
-			oa.DeployTidbClusterOrDie(&tcCfg)
-			oa.CheckTidbClusterStatusOrDie(&tcCfg)
-
-			tc, err := cli.PingcapV1alpha1().TidbClusters(tcCfg.Namespace).Get(context.TODO(), tcCfg.ClusterName, metav1.GetOptions{})
-			framework.ExpectNoError(err, "failed to get TidbCluster: %v", tcCfg)
-
-			ginkgo.By("Discovery service should be reconciled by tidb-operator")
-			discoveryName := controller.DiscoveryMemberName(tc.Name)
-			discoveryDeploy, err := c.AppsV1().Deployments(tc.Namespace).Get(context.TODO(), discoveryName, metav1.GetOptions{})
-			framework.ExpectNoError(err, "failed to get discovery deployment for TidbCluster: %q", tc.Name)
-			WaitObjectToBeControlledByOrDie(genericCli, discoveryDeploy, tc, 5*time.Minute)
-
-			err = utils.WaitForDeploymentComplete(c, discoveryDeploy, log.Logf, 10*time.Second, 5*time.Minute)
-			framework.ExpectNoError(err, "waiting for discovery deployment timeout, should be healthy after managed by tidb-operator: %v", discoveryDeploy)
-
-			ginkgo.By("Delete the discovery deployment and wait for recreation by tc")
-			err = genericCli.Delete(context.TODO(), discoveryDeploy)
-			framework.ExpectNoError(err, "failed to delete discovery deployment: %v", discoveryDeploy)
-
-			err = wait.PollImmediate(5*time.Second, 2*time.Minute, func() (bool, error) {
-				_, err := c.AppsV1().Deployments(tc.Namespace).Get(context.TODO(), discoveryName, metav1.GetOptions{})
-				if err != nil {
-					log.Logf("wait discovery deployment get created again: %v", err)
-					return false, nil
-				}
-				return true, nil
-			})
-			framework.ExpectNoError(err, "Discovery Deployment should be recovered by tidb-operator after deletion")
-
-			ginkgo.By("Change configmaps in TidbCluster CR in-place")
-			// TODO: modify other cases to manage TiDB configmap in CRD by default
-			setNameToRevision := map[string]string{
-				controller.PDMemberName(tc.Name):   "",
-				controller.TiKVMemberName(tc.Name): "",
-				controller.TiDBMemberName(tc.Name): "",
-			}
-
-			for setName := range setNameToRevision {
-				oldSet, err := stsGetter.StatefulSets(tc.Namespace).Get(context.TODO(), setName, metav1.GetOptions{})
-				framework.ExpectNoError(err, "Expected to get statefulset %s", setName)
-
-				oldRev := oldSet.Status.CurrentRevision
-				framework.ExpectEqual(oldSet.Status.UpdateRevision, oldRev, "Expected statefulset %s is not upgrading", setName)
-
-				setNameToRevision[setName] = oldRev
-			}
-
-			tc, err = cli.PingcapV1alpha1().TidbClusters(tcCfg.Namespace).Get(context.TODO(), tcCfg.ClusterName, metav1.GetOptions{})
-			framework.ExpectNoError(err, "Expected to get tidbcluster")
-			err = controller.GuaranteedUpdate(genericCli, tc, func() error {
-				updateStrategy := v1alpha1.ConfigUpdateStrategyInPlace
-				tc.Spec.TiDB.Config = v1alpha1.NewTiDBConfig()
-				tc.Spec.TiDB.ConfigUpdateStrategy = &updateStrategy
-				tc.Spec.TiKV.Config = v1alpha1.NewTiKVConfig()
-				tc.Spec.TiKV.Config.Set("storage.reserve-space", "0MB")
-				tc.Spec.TiKV.ConfigUpdateStrategy = &updateStrategy
-				tc.Spec.PD.Config = v1alpha1.NewPDConfig()
-				tc.Spec.PD.ConfigUpdateStrategy = &updateStrategy
-				return nil
-			})
-			framework.ExpectNoError(err, "failed to update configs of TidbCluster: %q", tc.Name)
-
-			ginkgo.By("Wait for a while to ensure no rolling-update happens to pd, tikv, tidb sts")
-			err = wait.PollImmediate(10*time.Second, 2*time.Minute, func() (bool, error) {
-				tc, err := cli.PingcapV1alpha1().TidbClusters(tcCfg.Namespace).Get(context.TODO(), tcCfg.ClusterName, metav1.GetOptions{})
-				framework.ExpectNoError(err, "Expected get tidbcluster")
-				framework.ExpectEqual(tc.Status.PD.Phase, v1alpha1.NormalPhase, "PD should not be updated")
-				framework.ExpectEqual(tc.Status.TiKV.Phase, v1alpha1.NormalPhase, "TiKV should not be updated")
-				framework.ExpectEqual(tc.Status.TiDB.Phase, v1alpha1.NormalPhase, "TiDB should not be updated")
-
-				for setName, oldRev := range setNameToRevision {
-					newSet, err := stsGetter.StatefulSets(tc.Namespace).Get(context.TODO(), setName, metav1.GetOptions{})
-					framework.ExpectNoError(err, "Expected get tidb statefulset")
-					framework.ExpectEqual(newSet.Status.CurrentRevision, oldRev, "Expected no rolling-update of %s when manage config in-place", setName)
-					framework.ExpectEqual(newSet.Status.UpdateRevision, oldRev, "Expected no rolling-update of %s when manage config in-place", setName)
-				}
-				return false, nil
-			})
-			framework.ExpectEqual(err, wait.ErrWaitTimeout, "Unexpected error when checking tidb statefulset will not get rolling-update: %v", err)
-
-			ginkgo.By("Check configmaps controlled by tc")
-			err = wait.PollImmediate(5*time.Second, 3*time.Minute, func() (bool, error) {
-				for setName := range setNameToRevision {
-					newSet, err := stsGetter.StatefulSets(tc.Namespace).Get(context.TODO(), setName, metav1.GetOptions{})
-					if err != nil {
-						return false, err
-					}
-					cmName := mngerutils.FindConfigMapVolume(&newSet.Spec.Template.Spec, func(name string) bool {
-						return strings.HasPrefix(name, setName)
-					})
-					if cmName == "" {
-						log.Failf("cannot find configmap used by sts %s", setName)
-					}
-					usingCm, err := c.CoreV1().ConfigMaps(tc.Namespace).Get(context.TODO(), cmName, metav1.GetOptions{})
-					if err != nil {
-						return false, err
-					}
-					if !metav1.IsControlledBy(usingCm, tc) {
-						log.Logf("configmap %q of sts %q not controlled by tc %q, still waiting...", usingCm, setName, tc.Name)
-						return false, nil
-					}
-				}
-				return true, nil
-			})
-			framework.ExpectNoError(err, "failed to wait for configmaps to be controlled by TidbCluster")
-		})
->>>>>>> 8e04fb61
 	})
 
 	// TODO: move into TiDBMonitor specific group
