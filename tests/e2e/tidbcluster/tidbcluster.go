// Copyright 2019 PingCAP, Inc.
//
// Licensed under the Apache License, Version 2.0 (the "License");
// you may not use this file except in compliance with the License.
// You may obtain a copy of the License at
//
//     http://www.apache.org/licenses/LICENSE-2.0
//
// Unless required by applicable law or agreed to in writing, software
// distributed under the License is distributed on an "AS IS" BASIS,
// See the License for the specific language governing permissions and
// limitations under the License.

package tidbcluster

import (
	"context"
	"fmt"
	_ "net/http/pprof"
	"os/exec"
	"strconv"
	"strings"
	"time"

	"github.com/onsi/ginkgo"
	"github.com/onsi/gomega"
	"github.com/pingcap/advanced-statefulset/client/apis/apps/v1/helper"
	asclientset "github.com/pingcap/advanced-statefulset/client/client/clientset/versioned"
	"github.com/pingcap/tidb-operator/pkg/apis/pingcap/v1alpha1"
	"github.com/pingcap/tidb-operator/pkg/client/clientset/versioned"
	"github.com/pingcap/tidb-operator/pkg/controller"
	"github.com/pingcap/tidb-operator/pkg/features"
	"github.com/pingcap/tidb-operator/pkg/label"
	"github.com/pingcap/tidb-operator/pkg/manager/member"
	"github.com/pingcap/tidb-operator/pkg/scheme"
	operatorUtils "github.com/pingcap/tidb-operator/pkg/util"
	tcconfig "github.com/pingcap/tidb-operator/pkg/util/config"
	"github.com/pingcap/tidb-operator/tests"
	"github.com/pingcap/tidb-operator/tests/apiserver"
	e2econfig "github.com/pingcap/tidb-operator/tests/e2e/config"
	e2eframework "github.com/pingcap/tidb-operator/tests/e2e/framework"
	utilimage "github.com/pingcap/tidb-operator/tests/e2e/util/image"
	utilpod "github.com/pingcap/tidb-operator/tests/e2e/util/pod"
	"github.com/pingcap/tidb-operator/tests/e2e/util/portforward"
	"github.com/pingcap/tidb-operator/tests/pkg/apimachinery"
	"github.com/pingcap/tidb-operator/tests/pkg/blockwriter"
	"github.com/pingcap/tidb-operator/tests/pkg/fixture"
	corev1 "k8s.io/api/core/v1"
	v1 "k8s.io/api/core/v1"
	apiextensionsclientset "k8s.io/apiextensions-apiserver/pkg/client/clientset/clientset"
	"k8s.io/apimachinery/pkg/api/errors"
	apierrors "k8s.io/apimachinery/pkg/api/errors"
	"k8s.io/apimachinery/pkg/api/resource"
	metav1 "k8s.io/apimachinery/pkg/apis/meta/v1"
	"k8s.io/apimachinery/pkg/labels"
	"k8s.io/apimachinery/pkg/types"
	utilversion "k8s.io/apimachinery/pkg/util/version"
	"k8s.io/apimachinery/pkg/util/wait"
	clientset "k8s.io/client-go/kubernetes"
	typedappsv1 "k8s.io/client-go/kubernetes/typed/apps/v1"
	restclient "k8s.io/client-go/rest"
	"k8s.io/klog"
	aggregatorclient "k8s.io/kube-aggregator/pkg/client/clientset_generated/clientset"
	"k8s.io/kubernetes/test/e2e/framework"
	e2elog "k8s.io/kubernetes/test/e2e/framework/log"
	e2epod "k8s.io/kubernetes/test/e2e/framework/pod"
	"k8s.io/kubernetes/test/utils"
	"k8s.io/utils/pointer"
	"sigs.k8s.io/controller-runtime/pkg/client"
)

var _ = ginkgo.Describe("[tidb-operator] TiDBCluster", func() {
	f := e2eframework.NewDefaultFramework("tidb-cluster")

	var ns string
	var c clientset.Interface
	var cli versioned.Interface
	var asCli asclientset.Interface
	var aggrCli aggregatorclient.Interface
	var apiExtCli apiextensionsclientset.Interface
	var oa tests.OperatorActions
	var cfg *tests.Config
	var config *restclient.Config
	var ocfg *tests.OperatorConfig
	var genericCli client.Client
	var fwCancel context.CancelFunc
	var fw portforward.PortForward
	/**
	 * StatefulSet or AdvancedStatefulSet interface.
	 */
	var stsGetter func(namespace string) typedappsv1.StatefulSetInterface

	ginkgo.BeforeEach(func() {
		ns = f.Namespace.Name
		c = f.ClientSet
		var err error
		config, err = framework.LoadConfig()
		framework.ExpectNoError(err, "failed to load config")
		cli, err = versioned.NewForConfig(config)
		framework.ExpectNoError(err, "failed to create clientset")
		asCli, err = asclientset.NewForConfig(config)
		framework.ExpectNoError(err, "failed to create clientset")
		genericCli, err = client.New(config, client.Options{Scheme: scheme.Scheme})
		framework.ExpectNoError(err, "failed to create clientset")
		aggrCli, err = aggregatorclient.NewForConfig(config)
		framework.ExpectNoError(err, "failed to create clientset")
		apiExtCli, err = apiextensionsclientset.NewForConfig(config)
		framework.ExpectNoError(err, "failed to create clientset")
		clientRawConfig, err := e2econfig.LoadClientRawConfig()
		framework.ExpectNoError(err, "failed to load raw config")
		ctx, cancel := context.WithCancel(context.Background())
		fw, err = portforward.NewPortForwarder(ctx, e2econfig.NewSimpleRESTClientGetter(clientRawConfig))
		framework.ExpectNoError(err, "failed to create port forwarder")
		fwCancel = cancel
		cfg = e2econfig.TestConfig
		ocfg = e2econfig.NewDefaultOperatorConfig(cfg)
		if ocfg.Enabled(features.AdvancedStatefulSet) {
			stsGetter = helper.NewHijackClient(c, asCli).AppsV1().StatefulSets
		} else {
			stsGetter = c.AppsV1().StatefulSets
		}
		oa = tests.NewOperatorActions(cli, c, asCli, aggrCli, apiExtCli, tests.DefaultPollInterval, ocfg, e2econfig.TestConfig, nil, fw, f)
	})

	ginkgo.AfterEach(func() {
		if fwCancel != nil {
			fwCancel()
		}
	})

	ginkgo.Context("Basic: Deploying, Scaling, Update Configuration", func() {
		clusterCfgs := []struct {
			Version string
			Name    string // helm release name, should not conflict with names used in other tests
			Values  map[string]string
		}{
			{
				Version: utilimage.TiDBV3Version,
				Name:    "basic-v3",
			},
			{
				Version: utilimage.TiDBV4Version,
				Name:    "basic-v4",
			},
		}

		for _, clusterCfg := range clusterCfgs {
			localCfg := clusterCfg
			ginkgo.It(fmt.Sprintf("[TiDB Version: %s] %s", localCfg.Version, localCfg.Name), func() {
				cluster := newTidbClusterConfig(e2econfig.TestConfig, ns, localCfg.Name, "", localCfg.Version)
				if len(localCfg.Values) > 0 {
					for k, v := range localCfg.Values {
						cluster.Resources[k] = v
					}
				}

				// support reclaim pv when scale in tikv or pd component
				cluster.EnablePVReclaim = true
				oa.DeployTidbClusterOrDie(&cluster)
				oa.CheckTidbClusterStatusOrDie(&cluster)
				oa.CheckDisasterToleranceOrDie(&cluster)
				oa.CheckInitSQLOrDie(&cluster)

				// scale
				cluster.ScaleTiDB(3).ScaleTiKV(5).ScalePD(5)
				oa.ScaleTidbClusterOrDie(&cluster)
				oa.CheckTidbClusterStatusOrDie(&cluster)
				oa.CheckDisasterToleranceOrDie(&cluster)

				cluster.ScaleTiDB(2).ScaleTiKV(4).ScalePD(3)
				oa.ScaleTidbClusterOrDie(&cluster)
				oa.CheckTidbClusterStatusOrDie(&cluster)
				oa.CheckDisasterToleranceOrDie(&cluster)

				// configuration change
				cluster.EnableConfigMapRollout = true
				cluster.UpdatePdMaxReplicas(cfg.PDMaxReplicas).
					UpdateTiKVGrpcConcurrency(cfg.TiKVGrpcConcurrency).
					UpdateTiDBTokenLimit(cfg.TiDBTokenLimit)
				oa.UpgradeTidbClusterOrDie(&cluster)
				oa.CheckTidbClusterStatusOrDie(&cluster)
			})
		}
	})

	/**
	 * This test case switches back and forth between pod network and host network of a single cluster.
	 * Note that only one cluster can run in host network mode at the same time.
	 */
	ginkgo.It("Switching back and forth between pod network and host network", func() {
		if !ocfg.Enabled(features.AdvancedStatefulSet) {
			serverVersion, err := c.Discovery().ServerVersion()
			framework.ExpectNoError(err, "failed to fetch Kubernetes version")
			sv := utilversion.MustParseSemantic(serverVersion.GitVersion)
			klog.Infof("ServerVersion: %v", serverVersion.String())
			if sv.LessThan(utilversion.MustParseSemantic("v1.13.11")) || // < v1.13.11
				(sv.AtLeast(utilversion.MustParseSemantic("v1.14.0")) && sv.LessThan(utilversion.MustParseSemantic("v1.14.7"))) || // >= v1.14.0 but < v1.14.7
				(sv.AtLeast(utilversion.MustParseSemantic("v1.15.0")) && sv.LessThan(utilversion.MustParseSemantic("v1.15.4"))) { // >= v1.15.0 but < v1.15.4
				// https://github.com/pingcap/tidb-operator/issues/1042#issuecomment-547742565
				framework.Skipf("Skipping HostNetwork test. Kubernetes %v has a bug that StatefulSet may apply revision incorrectly, HostNetwork cannot work well in this cluster", serverVersion)
			}
			ginkgo.By(fmt.Sprintf("Testing HostNetwork feature with Kubernetes %v", serverVersion))
		} else {
			ginkgo.By("Testing HostNetwork feature with Advanced StatefulSet")
		}

		cluster := newTidbClusterConfig(e2econfig.TestConfig, ns, "host-network", "", utilimage.TiDBV3Version)
		cluster.Resources["pd.replicas"] = "1"
		cluster.Resources["tidb.replicas"] = "1"
		cluster.Resources["tikv.replicas"] = "1"
		oa.DeployTidbClusterOrDie(&cluster)

		ginkgo.By("switch to host network")
		cluster.RunInHost(true)
		oa.UpgradeTidbClusterOrDie(&cluster)
		oa.CheckTidbClusterStatusOrDie(&cluster)

		ginkgo.By("switch back to pod network")
		cluster.RunInHost(false)
		oa.UpgradeTidbClusterOrDie(&cluster)
		oa.CheckTidbClusterStatusOrDie(&cluster)
	})

	ginkgo.It("Upgrading TiDB Cluster", func() {
		cluster := newTidbClusterConfig(e2econfig.TestConfig, ns, "cluster", "admin", utilimage.TiDBV3Version)
		cluster.Resources["pd.replicas"] = "3"

		ginkgo.By("Creating webhook certs and self signing it")
		svcName := "webhook"
		certCtx, err := apimachinery.SetupServerCert(ns, svcName)
		framework.ExpectNoError(err, fmt.Sprintf("unable to setup certs for webservice %s", tests.WebhookServiceName))

		ginkgo.By("Starting webhook pod")
		webhookPod, svc := startWebhook(f, cfg.E2EImage, ns, svcName, certCtx.Cert, certCtx.Key)

		ginkgo.By("Register webhook")
		oa.RegisterWebHookAndServiceOrDie(ocfg.WebhookConfigName, ns, svc.Name, certCtx)

		ginkgo.By(fmt.Sprintf("Deploying tidb cluster %s", cluster.ClusterVersion))
		oa.DeployTidbClusterOrDie(&cluster)
		oa.CheckTidbClusterStatusOrDie(&cluster)
		oa.CheckDisasterToleranceOrDie(&cluster)

		ginkgo.By(fmt.Sprintf("Upgrading tidb cluster from %s to %s", cluster.ClusterVersion, utilimage.TiDBV3UpgradeVersion))
		ctx, cancel := context.WithCancel(context.Background())
		cluster.UpgradeAll(utilimage.TiDBV3UpgradeVersion)
		oa.UpgradeTidbClusterOrDie(&cluster)
		oa.CheckUpgradeOrDie(ctx, &cluster)
		oa.CheckTidbClusterStatusOrDie(&cluster)
		cancel()

		ginkgo.By("Check webhook is still running")
		webhookPod, err = c.CoreV1().Pods(webhookPod.Namespace).Get(webhookPod.Name, metav1.GetOptions{})
		framework.ExpectNoError(err, fmt.Sprintf("unable to get pod %s/%s", webhookPod.Namespace, webhookPod.Name))
		if webhookPod.Status.Phase != v1.PodRunning {
			logs, err := e2epod.GetPodLogs(c, webhookPod.Namespace, webhookPod.Name, "webhook")
			framework.ExpectNoError(err)
			e2elog.Logf("webhook logs: %s", logs)
			e2elog.Fail("webhook pod is not running")
		}

		oa.CleanWebHookAndServiceOrDie(ocfg.WebhookConfigName)
	})

	ginkgo.It("Backup and restore TiDB Cluster", func() {
		clusterA := newTidbClusterConfig(e2econfig.TestConfig, ns, "cluster3", "admin", utilimage.TiDBV3Version)
		clusterB := newTidbClusterConfig(e2econfig.TestConfig, ns, "cluster4", "admin", utilimage.TiDBV3Version)
		oa.DeployTidbClusterOrDie(&clusterA)
		oa.DeployTidbClusterOrDie(&clusterB)
		oa.CheckTidbClusterStatusOrDie(&clusterA)
		oa.CheckTidbClusterStatusOrDie(&clusterB)
		oa.CheckDisasterToleranceOrDie(&clusterA)
		oa.CheckDisasterToleranceOrDie(&clusterB)

		ginkgo.By(fmt.Sprintf("Begin inserting data into cluster %q", clusterA.ClusterName))
		oa.BeginInsertDataToOrDie(&clusterA)

		// backup and restore
		ginkgo.By(fmt.Sprintf("Backup %q and restore into %q", clusterA.ClusterName, clusterB.ClusterName))
		oa.BackupRestoreOrDie(&clusterA, &clusterB)

		ginkgo.By(fmt.Sprintf("Stop inserting data into cluster %q", clusterA.ClusterName))
		oa.StopInsertDataTo(&clusterA)
	})

	ginkgo.It("Backup and restore with BR", func() {
		provider := framework.TestContext.Provider
		if provider != "aws" && provider != "kind" {
			framework.Skipf("provider is not aws or kind, skipping")
		}

		testBR(provider, ns, fw, c, genericCli, oa, cli, false)
	})

	ginkgo.It("Test aggregated apiserver", func() {
		ginkgo.By(fmt.Sprintf("Starting to test apiserver, test apiserver image: %s", cfg.E2EImage))
		framework.Logf("config: %v", config)
		aaCtx := apiserver.NewE2eContext(ns, config, cfg.E2EImage)
		defer aaCtx.Clean()
		aaCtx.Setup()
		aaCtx.Do()
	})

	ginkgo.It("Service: Sync TiDB service", func() {
		cluster := newTidbClusterConfig(e2econfig.TestConfig, ns, "service-it", "admin", utilimage.TiDBV3Version)
		cluster.Resources["pd.replicas"] = "1"
		cluster.Resources["tidb.replicas"] = "1"
		cluster.Resources["tikv.replicas"] = "1"
		oa.DeployTidbClusterOrDie(&cluster)
		oa.CheckTidbClusterStatusOrDie(&cluster)

		ns := cluster.Namespace
		tcName := cluster.ClusterName

		oldSvc, err := c.CoreV1().Services(ns).Get(controller.TiDBMemberName(tcName), metav1.GetOptions{})
		framework.ExpectNoError(err, "Expected TiDB service created by helm chart")
		tc, err := cli.PingcapV1alpha1().TidbClusters(ns).Get(tcName, metav1.GetOptions{})
		framework.ExpectNoError(err, "Expected TiDB cluster created by helm chart")
		if isNil, err := gomega.BeNil().Match(metav1.GetControllerOf(oldSvc)); !isNil {
			e2elog.Failf("Expected TiDB service created by helm chart is orphaned: %v", err)
		}

		ginkgo.By(fmt.Sprintf("Adopt orphaned service created by helm"))
		err = controller.GuaranteedUpdate(genericCli, tc, func() error {
			tc.Spec.TiDB.Service = &v1alpha1.TiDBServiceSpec{}
			return nil
		})
		framework.ExpectNoError(err, "Expected update TiDB cluster")

		err = wait.PollImmediate(5*time.Second, 5*time.Minute, func() (bool, error) {
			svc, err := c.CoreV1().Services(ns).Get(controller.TiDBMemberName(tcName), metav1.GetOptions{})
			if err != nil {
				if errors.IsNotFound(err) {
					return false, err
				}
				e2elog.Logf("error get TiDB service: %v", err)
				return false, nil
			}
			owner := metav1.GetControllerOf(svc)
			if owner == nil {
				e2elog.Logf("tidb service has not been adopted by TidbCluster yet")
				return false, nil
			}
			framework.ExpectEqual(metav1.IsControlledBy(svc, tc), true, "Expected owner is TidbCluster")
			framework.ExpectEqual(svc.Spec.ClusterIP, oldSvc.Spec.ClusterIP, "ClusterIP should be stable across adopting and updating")
			return true, nil
		})
		framework.ExpectNoError(err)

		ginkgo.By("Sync TiDB service properties")

		ginkgo.By("Updating TiDB service")
		svcType := corev1.ServiceTypeNodePort
		trafficPolicy := corev1.ServiceExternalTrafficPolicyTypeLocal
		err = controller.GuaranteedUpdate(genericCli, tc, func() error {
			tc.Spec.TiDB.Service.Type = svcType
			tc.Spec.TiDB.Service.ExternalTrafficPolicy = &trafficPolicy
			tc.Spec.TiDB.Service.Annotations = map[string]string{
				"test": "test",
			}
			return nil
		})
		framework.ExpectNoError(err)

		ginkgo.By("Waiting for the TiDB service to be synced")
		err = wait.PollImmediate(5*time.Second, 5*time.Minute, func() (bool, error) {
			svc, err := c.CoreV1().Services(ns).Get(controller.TiDBMemberName(tcName), metav1.GetOptions{})
			if err != nil {
				if errors.IsNotFound(err) {
					return false, err
				}
				e2elog.Logf("error get TiDB service: %v", err)
				return false, nil
			}
			if isEqual, err := gomega.Equal(svcType).Match(svc.Spec.Type); !isEqual {
				e2elog.Logf("tidb service is not synced, %v", err)
				return false, nil
			}
			if isEqual, err := gomega.Equal(trafficPolicy).Match(svc.Spec.ExternalTrafficPolicy); !isEqual {
				e2elog.Logf("tidb service is not synced, %v", err)
				return false, nil
			}
			if haveKV, err := gomega.HaveKeyWithValue("test", "test").Match(svc.Annotations); !haveKV {
				e2elog.Logf("tidb service is not synced, %v", err)
				return false, nil
			}

			return true, nil
		})

		framework.ExpectNoError(err)
	})

	updateStrategy := v1alpha1.ConfigUpdateStrategyInPlace
	// Basic IT for managed in TidbCluster CR
	// TODO: deploy pump through CR in backup and restore IT
	ginkgo.It("Pump: Test managing Pump in TidbCluster CRD", func() {
		cluster := newTidbClusterConfig(e2econfig.TestConfig, ns, "pump-it", "admin", utilimage.TiDBV3Version)
		cluster.Resources["pd.replicas"] = "1"
		cluster.Resources["tikv.replicas"] = "1"
		cluster.Resources["tidb.replicas"] = "1"
		oa.DeployTidbClusterOrDie(&cluster)
		oa.CheckTidbClusterStatusOrDie(&cluster)

		ginkgo.By("Test adopting pump statefulset created by helm could avoid rolling-update.")
		err := oa.DeployAndCheckPump(&cluster)
		framework.ExpectNoError(err, "Expected pump deployed")

		tc, err := cli.PingcapV1alpha1().TidbClusters(cluster.Namespace).Get(cluster.ClusterName, metav1.GetOptions{})
		framework.ExpectNoError(err, "Expected get tidbcluster")

		// If using advanced statefulset, we must upgrade all Kubernetes statefulsets to advanced statefulsets first.
		if ocfg.Enabled(features.AdvancedStatefulSet) {
			stsList, err := c.AppsV1().StatefulSets(ns).List(metav1.ListOptions{})
			framework.ExpectNoError(err)
			for _, sts := range stsList.Items {
				_, err = helper.Upgrade(c, asCli, &sts)
				framework.ExpectNoError(err)
			}
		}

		oldPumpSet, err := stsGetter(tc.Namespace).Get(controller.PumpMemberName(tc.Name), metav1.GetOptions{})
		framework.ExpectNoError(err, "Expected get pump statefulset")

		oldRev := oldPumpSet.Status.CurrentRevision
		framework.ExpectEqual(oldPumpSet.Status.UpdateRevision, oldRev, "Expected pump is not upgrading")

		err = controller.GuaranteedUpdate(genericCli, tc, func() error {
			pullPolicy := corev1.PullIfNotPresent
			tc.Spec.Pump = &v1alpha1.PumpSpec{
				BaseImage: "pingcap/tidb-binlog",
				ComponentSpec: v1alpha1.ComponentSpec{
					Version:         &cluster.ClusterVersion,
					ImagePullPolicy: &pullPolicy,
					Affinity: &corev1.Affinity{
						PodAntiAffinity: &corev1.PodAntiAffinity{
							PreferredDuringSchedulingIgnoredDuringExecution: []corev1.WeightedPodAffinityTerm{
								{
									PodAffinityTerm: corev1.PodAffinityTerm{
										Namespaces:  []string{cluster.Namespace},
										TopologyKey: "rack",
									},
									Weight: 50,
								},
							},
						},
					},
					Tolerations: []corev1.Toleration{
						{
							Effect:   corev1.TaintEffectNoSchedule,
							Key:      "node-role",
							Operator: corev1.TolerationOpEqual,
							Value:    "tidb",
						},
					},
					SchedulerName:        pointer.StringPtr("default-scheduler"),
					ConfigUpdateStrategy: &updateStrategy,
				},
				Replicas:         1,
				StorageClassName: pointer.StringPtr("local-storage"),
				ResourceRequirements: corev1.ResourceRequirements{
					Requests: corev1.ResourceList{
						corev1.ResourceStorage: resource.MustParse("10Gi"),
					},
				},
				GenericConfig: tcconfig.New(map[string]interface{}{
					"addr":               "0.0.0.0:8250",
					"gc":                 7,
					"data-dir":           "/data",
					"heartbeat-interval": 2,
				}),
			}
			return nil
		})
		framework.ExpectNoError(err, "Expected update tc")

		err = wait.PollImmediate(5*time.Second, 5*time.Minute, func() (bool, error) {
			pumpSet, err := stsGetter(tc.Namespace).Get(controller.PumpMemberName(tc.Name), metav1.GetOptions{})
			if errors.IsNotFound(err) {
				return false, err
			}
			if err != nil {
				e2elog.Logf("error get pump statefulset: %v", err)
				return false, nil
			}
			if !metav1.IsControlledBy(pumpSet, tc) {
				e2elog.Logf("expect pump staetfulset adopted by tidbcluster, still waiting...")
				return false, nil
			}
			// The desired state encoded in CRD should be exactly same with the one created by helm chart
			framework.ExpectEqual(pumpSet.Status.CurrentRevision, oldRev, "Expected no rolling-update when adopting pump statefulset")
			framework.ExpectEqual(pumpSet.Status.UpdateRevision, oldRev, "Expected no rolling-update when adopting pump statefulset")

			usingName := member.FindConfigMapVolume(&pumpSet.Spec.Template.Spec, func(name string) bool {
				return strings.HasPrefix(name, controller.PumpMemberName(tc.Name))
			})
			if usingName == "" {
				e2elog.Fail("cannot find configmap that used by pump statefulset")
			}
			pumpConfigMap, err := c.CoreV1().ConfigMaps(tc.Namespace).Get(usingName, metav1.GetOptions{})
			if errors.IsNotFound(err) {
				return false, err
			}
			if err != nil {
				e2elog.Logf("error get pump configmap: %v", err)
				return false, nil
			}
			if !metav1.IsControlledBy(pumpConfigMap, tc) {
				e2elog.Logf("expect pump configmap adopted by tidbcluster, still waiting...")
				return false, nil
			}

			pumpPeerSvc, err := c.CoreV1().Services(tc.Namespace).Get(controller.PumpPeerMemberName(tc.Name), metav1.GetOptions{})
			if errors.IsNotFound(err) {
				return false, err
			}
			if err != nil {
				e2elog.Logf("error get pump peer service: %v", err)
				return false, nil
			}
			if !metav1.IsControlledBy(pumpPeerSvc, tc) {
				e2elog.Logf("expect pump peer service adopted by tidbcluster, still waiting...")
				return false, nil
			}
			return true, nil
		})

		framework.ExpectNoError(err)
		// TODO: Add pump configmap rolling-update case
	})

	ginkgo.It("API: Migrate from helm to CRD", func() {
		cluster := newTidbClusterConfig(e2econfig.TestConfig, ns, "helm-migration", "admin", utilimage.TiDBV3Version)
		cluster.Resources["pd.replicas"] = "1"
		cluster.Resources["tikv.replicas"] = "1"
		cluster.Resources["tidb.replicas"] = "1"
		oa.DeployTidbClusterOrDie(&cluster)
		oa.CheckTidbClusterStatusOrDie(&cluster)

		tc, err := cli.PingcapV1alpha1().TidbClusters(cluster.Namespace).Get(cluster.ClusterName, metav1.GetOptions{})
		framework.ExpectNoError(err, "Expected get tidbcluster")

		ginkgo.By("Discovery service should be reconciled by tidb-operator")
		discoveryName := controller.DiscoveryMemberName(tc.Name)
		discoveryDep, err := c.AppsV1().Deployments(tc.Namespace).Get(discoveryName, metav1.GetOptions{})
		framework.ExpectNoError(err, "Expected get discovery deployment")
		WaitObjectToBeControlledByOrDie(genericCli, discoveryDep, tc, 5*time.Minute)

		err = utils.WaitForDeploymentComplete(c, discoveryDep, e2elog.Logf, 10*time.Second, 5*time.Minute)
		framework.ExpectNoError(err, "Discovery Deployment should be healthy after managed by tidb-operator")

		err = genericCli.Delete(context.TODO(), discoveryDep)
		framework.ExpectNoError(err, "Expected to delete deployment")

		err = wait.PollImmediate(10*time.Second, 5*time.Minute, func() (bool, error) {
			_, err := c.AppsV1().Deployments(tc.Namespace).Get(discoveryName, metav1.GetOptions{})
			if err != nil {
				e2elog.Logf("wait discovery deployment get created again: %v", err)
				return false, nil
			}
			return true, nil
		})
		framework.ExpectNoError(err, "Discovery Deployment should be recovered by tidb-operator after deletion")

		ginkgo.By("Managing TiDB configmap in TidbCluster CRD in-place should not trigger rolling-udpate")
		// TODO: modify other cases to manage TiDB configmap in CRD by default
		setNameToRevision := map[string]string{
			controller.PDMemberName(tc.Name):   "",
			controller.TiKVMemberName(tc.Name): "",
			controller.TiDBMemberName(tc.Name): "",
		}

		for setName := range setNameToRevision {
			oldSet, err := stsGetter(tc.Namespace).Get(setName, metav1.GetOptions{})
			framework.ExpectNoError(err, "Expected get statefulset %s", setName)

			oldRev := oldSet.Status.CurrentRevision
			framework.ExpectEqual(oldSet.Status.UpdateRevision, oldRev, "Expected statefulset %s is not upgrading", setName)

			setNameToRevision[setName] = oldRev
		}

		tc, err = cli.PingcapV1alpha1().TidbClusters(cluster.Namespace).Get(cluster.ClusterName, metav1.GetOptions{})
		framework.ExpectNoError(err, "Expected get tidbcluster")
		err = controller.GuaranteedUpdate(genericCli, tc, func() error {
			tc.Spec.TiDB.Config = &v1alpha1.TiDBConfig{}
			tc.Spec.TiDB.ConfigUpdateStrategy = &updateStrategy
			tc.Spec.TiKV.Config = &v1alpha1.TiKVConfig{}
			tc.Spec.TiKV.ConfigUpdateStrategy = &updateStrategy
			tc.Spec.PD.Config = &v1alpha1.PDConfig{}
			tc.Spec.PD.ConfigUpdateStrategy = &updateStrategy
			return nil
		})
		framework.ExpectNoError(err, "Expected update tidbcluster")

		// check for 2 minutes to ensure the tidb statefulset do not get rolling-update
		err = wait.PollImmediate(10*time.Second, 2*time.Minute, func() (bool, error) {
			tc, err := cli.PingcapV1alpha1().TidbClusters(cluster.Namespace).Get(cluster.ClusterName, metav1.GetOptions{})
			framework.ExpectNoError(err, "Expected get tidbcluster")
			framework.ExpectEqual(tc.Status.PD.Phase, v1alpha1.NormalPhase, "PD should not be updated")
			framework.ExpectEqual(tc.Status.TiKV.Phase, v1alpha1.NormalPhase, "TiKV should not be updated")
			framework.ExpectEqual(tc.Status.TiDB.Phase, v1alpha1.NormalPhase, "TiDB should not be updated")

			for setName, oldRev := range setNameToRevision {
				newSet, err := stsGetter(tc.Namespace).Get(setName, metav1.GetOptions{})
				framework.ExpectNoError(err, "Expected get tidb statefulset")
				framework.ExpectEqual(newSet.Status.CurrentRevision, oldRev, "Expected no rolling-update of %s when manage config in-place", setName)
				framework.ExpectEqual(newSet.Status.UpdateRevision, oldRev, "Expected no rolling-update of %s when manage config in-place", setName)
			}
			return false, nil
		})

		if err != wait.ErrWaitTimeout {
			e2elog.Failf("Unexpected error when checking tidb statefulset will not get rolling-update: %v", err)
		}

		err = wait.PollImmediate(5*time.Second, 3*time.Minute, func() (bool, error) {
			for setName := range setNameToRevision {
				newSet, err := stsGetter(tc.Namespace).Get(setName, metav1.GetOptions{})
				if err != nil {
					return false, err
				}
				usingName := member.FindConfigMapVolume(&newSet.Spec.Template.Spec, func(name string) bool {
					return strings.HasPrefix(name, setName)
				})
				if usingName == "" {
					e2elog.Failf("cannot find configmap that used by %s", setName)
				}
				usingCm, err := c.CoreV1().ConfigMaps(tc.Namespace).Get(usingName, metav1.GetOptions{})
				if err != nil {
					return false, err
				}
				if !metav1.IsControlledBy(usingCm, tc) {
					e2elog.Logf("expect configmap of %s adopted by tidbcluster, still waiting...", setName)
					return false, nil
				}
			}
			return true, nil
		})

		framework.ExpectNoError(err)
	})

	ginkgo.It("Restarter: Testing restarting by annotations", func() {
		cluster := newTidbClusterConfig(e2econfig.TestConfig, ns, "restarter", "admin", utilimage.TiDBV3Version)
		cluster.Resources["pd.replicas"] = "1"
		cluster.Resources["tikv.replicas"] = "1"
		cluster.Resources["tidb.replicas"] = "1"
		oa.DeployTidbClusterOrDie(&cluster)
		oa.CheckTidbClusterStatusOrDie(&cluster)

		tc, err := cli.PingcapV1alpha1().TidbClusters(cluster.Namespace).Get(cluster.ClusterName, metav1.GetOptions{})
		framework.ExpectNoError(err, "Expected get tidbcluster")
		pd_0, err := c.CoreV1().Pods(ns).Get(operatorUtils.GetPodName(tc, v1alpha1.PDMemberType, 0), metav1.GetOptions{})
		framework.ExpectNoError(err, "Expected get pd-0")
		tikv_0, err := c.CoreV1().Pods(ns).Get(operatorUtils.GetPodName(tc, v1alpha1.TiKVMemberType, 0), metav1.GetOptions{})
		framework.ExpectNoError(err, "Expected get tikv-0")
		tidb_0, err := c.CoreV1().Pods(ns).Get(operatorUtils.GetPodName(tc, v1alpha1.TiDBMemberType, 0), metav1.GetOptions{})
		framework.ExpectNoError(err, "Expected get tidb-0")
		pd_0.Annotations[label.AnnPodDeferDeleting] = "true"
		tikv_0.Annotations[label.AnnPodDeferDeleting] = "true"
		tidb_0.Annotations[label.AnnPodDeferDeleting] = "true"
		_, err = c.CoreV1().Pods(ns).Update(pd_0)
		framework.ExpectNoError(err, "Expected update pd-0 restarting ann")
		_, err = c.CoreV1().Pods(ns).Update(tikv_0)
		framework.ExpectNoError(err, "Expected update tikv-0 restarting ann")
		_, err = c.CoreV1().Pods(ns).Update(tidb_0)
		framework.ExpectNoError(err, "Expected update tidb-0 restarting ann")

		f := func(name, namespace string, uid types.UID) (bool, error) {
			pod, err := c.CoreV1().Pods(namespace).Get(name, metav1.GetOptions{})
			if err != nil {
				if errors.IsNotFound(err) {
					// ignore not found error (pod is deleted and recreated again in restarting)
					return false, nil
				}
				return false, err
			}
			if _, existed := pod.Annotations[label.AnnPodDeferDeleting]; existed {
				return false, nil
			}
			if uid == pod.UID {
				return false, nil
			}
			return true, nil
		}

		err = wait.Poll(5*time.Second, 5*time.Minute, func() (done bool, err error) {
			isPdRestarted, err := f(pd_0.Name, ns, pd_0.UID)
			if !(isPdRestarted && err == nil) {
				return isPdRestarted, err
			}
			isTiKVRestarted, err := f(tikv_0.Name, ns, tikv_0.UID)
			if !(isTiKVRestarted && err == nil) {
				return isTiKVRestarted, err
			}
			isTiDBRestarted, err := f(tidb_0.Name, ns, tidb_0.UID)
			if !(isTiDBRestarted && err == nil) {
				return isTiDBRestarted, err
			}
			return true, nil
		})
		framework.ExpectNoError(err, "Expected tidbcluster pod restarted")
	})

	ginkgo.It("should be operable without helm [API]", func() {
		tc := fixture.GetTidbCluster(ns, "plain-cr", utilimage.TiDBV3Version)
		err := genericCli.Create(context.TODO(), tc)
		framework.ExpectNoError(err, "Expected TiDB cluster created")
		err = oa.WaitForTidbClusterReady(tc, 30*time.Minute, 15*time.Second)
		framework.ExpectNoError(err, "Expected TiDB cluster ready")

		err = controller.GuaranteedUpdate(genericCli, tc, func() error {
			tc.Spec.PD.Replicas = 5
			tc.Spec.TiKV.Replicas = 5
			tc.Spec.TiDB.Replicas = 4
			return nil
		})
		framework.ExpectNoError(err, "Expected TiDB cluster updated")
		err = oa.WaitForTidbClusterReady(tc, 30*time.Minute, 15*time.Second)
		framework.ExpectNoError(err, "Expected TiDB cluster scaled out and ready")

		err = controller.GuaranteedUpdate(genericCli, tc, func() error {
			tc.Spec.Version = utilimage.TiDBV3UpgradeVersion
			return nil
		})
		framework.ExpectNoError(err, "Expected TiDB cluster updated")
		err = oa.WaitForTidbClusterReady(tc, 30*time.Minute, 15*time.Second)
		framework.ExpectNoError(err, "Expected TiDB cluster upgraded to new version and ready")

		err = controller.GuaranteedUpdate(genericCli, tc, func() error {
			tc.Spec.PD.Replicas = 3
			tc.Spec.TiKV.Replicas = 3
			tc.Spec.TiDB.Replicas = 2
			return nil
		})
		framework.ExpectNoError(err, "Expected TiDB cluster updated")
		err = oa.WaitForTidbClusterReady(tc, 30*time.Minute, 15*time.Second)
		framework.ExpectNoError(err, "Expected TiDB cluster scaled in and ready")
	})

	ginkgo.It("TidbMonitor: Deploying and checking monitor", func() {
		cluster := newTidbClusterConfig(e2econfig.TestConfig, ns, "monitor-test", "admin", utilimage.TiDBV3Version)
		cluster.Resources["pd.replicas"] = "1"
		cluster.Resources["tikv.replicas"] = "1"
		cluster.Resources["tidb.replicas"] = "1"
		oa.DeployTidbClusterOrDie(&cluster)
		oa.CheckTidbClusterStatusOrDie(&cluster)

		tc, err := cli.PingcapV1alpha1().TidbClusters(cluster.Namespace).Get(cluster.ClusterName, metav1.GetOptions{})
		framework.ExpectNoError(err, "Expected get tidbcluster")

		tm := fixture.NewTidbMonitor("e2e-monitor", tc.Namespace, tc, true, true)
		tm.Spec.PVReclaimPolicy = corev1.PersistentVolumeReclaimDelete
		_, err = cli.PingcapV1alpha1().TidbMonitors(tc.Namespace).Create(tm)
		framework.ExpectNoError(err, "Expected tidbmonitor deployed success")
		err = tests.CheckTidbMonitor(tm, cli, c, fw)
		framework.ExpectNoError(err, "Expected tidbmonitor checked success")

		pvc, err := c.CoreV1().PersistentVolumeClaims(ns).Get("e2e-monitor-monitor", metav1.GetOptions{})
		framework.ExpectNoError(err, "Expected fetch tidbmonitor pvc success")
		pvName := pvc.Spec.VolumeName
		pv, err := c.CoreV1().PersistentVolumes().Get(pvName, metav1.GetOptions{})
		framework.ExpectNoError(err, "Expected fetch tidbmonitor pv success")

		err = wait.Poll(5*time.Second, 5*time.Minute, func() (done bool, err error) {
			value, existed := pv.Labels[label.ComponentLabelKey]
			if !existed || value != label.TiDBMonitorVal {
				return false, nil
			}
			value, existed = pv.Labels[label.InstanceLabelKey]
			if !existed || value != "e2e-monitor" {
				return false, nil
			}

			value, existed = pv.Labels[label.NameLabelKey]
			if !existed || value != "tidb-cluster" {
				return false, nil
			}
			value, existed = pv.Labels[label.ManagedByLabelKey]
			if !existed || value != label.TiDBOperator {
				return false, nil
			}
			if pv.Spec.PersistentVolumeReclaimPolicy != corev1.PersistentVolumeReclaimDelete {
				return false, fmt.Errorf("pv[%s] 's policy is not Delete", pv.Name)
			}
			return true, nil
		})
		framework.ExpectNoError(err, "monitor pv label error")

		// update TidbMonitor and check whether portName is updated and the nodePort is unchanged
		tm, err = cli.PingcapV1alpha1().TidbMonitors(ns).Get(tm.Name, metav1.GetOptions{})
		framework.ExpectNoError(err, "fetch latest tidbmonitor error")
		tm.Spec.Prometheus.Service.Type = corev1.ServiceTypeNodePort
		tm.Spec.PVReclaimPolicy = corev1.PersistentVolumeReclaimRetain
		tm, err = cli.PingcapV1alpha1().TidbMonitors(ns).Update(tm)
		framework.ExpectNoError(err, "update tidbmonitor service type error")

		var targetPort int32
		err = wait.Poll(5*time.Second, 5*time.Minute, func() (done bool, err error) {
			prometheusSvc, err := c.CoreV1().Services(ns).Get(fmt.Sprintf("%s-prometheus", tm.Name), metav1.GetOptions{})
			if err != nil {
				return false, nil
			}
			if len(prometheusSvc.Spec.Ports) != 1 {
				return false, nil
			}
			if prometheusSvc.Spec.Type != corev1.ServiceTypeNodePort {
				return false, nil
			}
			targetPort = prometheusSvc.Spec.Ports[0].NodePort
			return true, nil
		})
		framework.ExpectNoError(err, "first update tidbmonitor service error")

		tm, err = cli.PingcapV1alpha1().TidbMonitors(ns).Get(tm.Name, metav1.GetOptions{})
		framework.ExpectNoError(err, "fetch latest tidbmonitor again error")
		newPortName := "any-other-word"
		tm.Spec.Prometheus.Service.PortName = &newPortName
		tm, err = cli.PingcapV1alpha1().TidbMonitors(ns).Update(tm)
		framework.ExpectNoError(err, "update tidbmonitor service portName error")

		pvc, err = c.CoreV1().PersistentVolumeClaims(ns).Get("e2e-monitor-monitor", metav1.GetOptions{})
		framework.ExpectNoError(err, "Expected fetch tidbmonitor pvc success")
		pvName = pvc.Spec.VolumeName
		pv, err = c.CoreV1().PersistentVolumes().Get(pvName, metav1.GetOptions{})
		framework.ExpectNoError(err, "Expected fetch tidbmonitor pv success")

		err = wait.Poll(5*time.Second, 5*time.Minute, func() (done bool, err error) {
			prometheusSvc, err := c.CoreV1().Services(ns).Get(fmt.Sprintf("%s-prometheus", tm.Name), metav1.GetOptions{})
			if err != nil {
				return false, nil
			}
			if len(prometheusSvc.Spec.Ports) != 1 {
				return false, nil
			}
			if prometheusSvc.Spec.Type != corev1.ServiceTypeNodePort {
				return false, nil
			}
			if prometheusSvc.Spec.Ports[0].Name != "any-other-word" {
				return false, nil
			}
			if prometheusSvc.Spec.Ports[0].NodePort != targetPort {
				return false, nil
			}
			if pv.Spec.PersistentVolumeReclaimPolicy != corev1.PersistentVolumeReclaimRetain {
				return false, fmt.Errorf("pv[%s] 's policy is not Retain", pv.Name)
			}
			return true, nil
		})
		framework.ExpectNoError(err, "second update tidbmonitor service error")

		err = cli.PingcapV1alpha1().TidbMonitors(tm.Namespace).Delete(tm.Name, &metav1.DeleteOptions{})
		framework.ExpectNoError(err, "delete tidbmonitor failed")
		err = wait.Poll(5*time.Second, 5*time.Minute, func() (done bool, err error) {
			tc, err := cli.PingcapV1alpha1().TidbClusters(cluster.Namespace).Get(cluster.ClusterName, metav1.GetOptions{})
			if err != nil {
				return false, err
			}
			if tc.Status.Monitor != nil {
				return false, nil
			}
			return true, nil
		})
		framework.ExpectNoError(err, "tc monitorRef status failed to clean after monitor deleted")
	})

	ginkgo.It("[Feature: AdvancedStatefulSet] Upgrading tidb cluster while pods are not consecutive", func() {
		if !ocfg.Enabled(features.AdvancedStatefulSet) {
			framework.Skipf("AdvancedStatefulSet feature of default operator is not enabled, skipping")
		}
		tc := fixture.GetTidbCluster(ns, "upgrade-cluster", utilimage.TiDBV3Version)
		tc.Spec.PD.Replicas = 5
		tc.Spec.TiKV.Replicas = 4
		tc.Spec.TiDB.Replicas = 3
		err := genericCli.Create(context.TODO(), tc)
		framework.ExpectNoError(err)
		err = oa.WaitForTidbClusterReady(tc, 30*time.Minute, 15*time.Second)
		framework.ExpectNoError(err)

		ginkgo.By("Scaling in the cluster by deleting some pods not at the end")
		tc, err = cli.PingcapV1alpha1().TidbClusters(ns).Get(tc.Name, metav1.GetOptions{})
		framework.ExpectNoError(err)
		err = controller.GuaranteedUpdate(genericCli, tc, func() error {
			if tc.Annotations == nil {
				tc.Annotations = map[string]string{}
			}
			tc.Annotations[label.AnnPDDeleteSlots] = "[1]"
			tc.Annotations[label.AnnTiKVDeleteSlots] = "[0]"
			tc.Annotations[label.AnnTiDBDeleteSlots] = "[1]"
			tc.Spec.PD.Replicas = 3
			tc.Spec.TiKV.Replicas = 3
			tc.Spec.TiDB.Replicas = 2
			return nil
		})
		framework.ExpectNoError(err)
		ginkgo.By("Checking for tidb cluster is ready")
		err = oa.WaitForTidbClusterReady(tc, 30*time.Minute, 15*time.Second)
		framework.ExpectNoError(err)

		ginkgo.By("Upgrding the cluster")
		err = controller.GuaranteedUpdate(genericCli, tc, func() error {
			tc.Spec.Version = utilimage.TiDBV3UpgradeVersion
			return nil
		})
		framework.ExpectNoError(err)
		ginkgo.By("Checking for tidb cluster is ready")
		err = oa.WaitForTidbClusterReady(tc, 30*time.Minute, 15*time.Second)
		framework.ExpectNoError(err)
	})

	ginkgo.It("TiDB cluster can be paused and unpaused", func() {
		tcName := "paused"
		tc := fixture.GetTidbCluster(ns, tcName, utilimage.TiDBV3Version)
		tc.Spec.PD.Replicas = 1
		tc.Spec.TiKV.Replicas = 1
		tc.Spec.TiDB.Replicas = 1
		err := genericCli.Create(context.TODO(), tc)
		framework.ExpectNoError(err)
		err = oa.WaitForTidbClusterReady(tc, 30*time.Minute, 15*time.Second)
		framework.ExpectNoError(err)

		podListBeforePaused, err := c.CoreV1().Pods(ns).List(metav1.ListOptions{})
		framework.ExpectNoError(err)

		ginkgo.By("Pause the tidb cluster")
		err = controller.GuaranteedUpdate(genericCli, tc, func() error {
			tc.Spec.Paused = true
			return nil
		})
		framework.ExpectNoError(err)
		ginkgo.By("Make a change")
		err = controller.GuaranteedUpdate(genericCli, tc, func() error {
			tc.Spec.Version = utilimage.TiDBV3UpgradeVersion
			return nil
		})
		framework.ExpectNoError(err)

		ginkgo.By("Check pods are not changed when the tidb cluster is paused")
		err = utilpod.WaitForPodsAreChanged(c, podListBeforePaused.Items, time.Minute*5)
		framework.ExpectEqual(err, wait.ErrWaitTimeout, "Pods are changed when the tidb cluster is paused")

		ginkgo.By("Unpause the tidb cluster")
		err = controller.GuaranteedUpdate(genericCli, tc, func() error {
			tc.Spec.Paused = false
			return nil
		})
		framework.ExpectNoError(err)

		ginkgo.By("Check the tidb cluster will be upgraded now")
		listOptions := metav1.ListOptions{
			LabelSelector: labels.SelectorFromSet(label.New().Instance(tcName).Component(label.TiKVLabelVal).Labels()).String(),
		}
		err = wait.PollImmediate(5*time.Second, 15*time.Minute, func() (bool, error) {
			podList, err := c.CoreV1().Pods(ns).List(listOptions)
			if err != nil && !apierrors.IsNotFound(err) {
				return false, err
			}
			for _, pod := range podList.Items {
				for _, c := range pod.Spec.Containers {
					if c.Name == v1alpha1.TiKVMemberType.String() {
						if c.Image == tc.TiKVImage() {
							return true, nil
						}
					}
				}
			}
			return false, nil
		})
		framework.ExpectNoError(err)
	})

	ginkgo.It("[Feature: AutoFailover] clear TiDB failureMembers when scale TiDB to zero", func() {
		cluster := newTidbClusterConfig(e2econfig.TestConfig, ns, "tidb-scale", "admin", utilimage.TiDBV3Version)
		cluster.Resources["pd.replicas"] = "3"
		cluster.Resources["tikv.replicas"] = "1"
		cluster.Resources["tidb.replicas"] = "1"

		cluster.TiDBPreStartScript = strconv.Quote("exit 1")
		oa.DeployTidbClusterOrDie(&cluster)

		e2elog.Logf("checking tidb cluster [%s/%s] failed member", cluster.Namespace, cluster.ClusterName)
		ns := cluster.Namespace
		tcName := cluster.ClusterName
		err := wait.PollImmediate(15*time.Second, 15*time.Minute, func() (bool, error) {
			var tc *v1alpha1.TidbCluster
			var err error
			if tc, err = cli.PingcapV1alpha1().TidbClusters(ns).Get(tcName, metav1.GetOptions{}); err != nil {
				e2elog.Logf("failed to get tidbcluster: %s/%s, %v", ns, tcName, err)
				return false, nil
			}
			if len(tc.Status.TiDB.FailureMembers) == 0 {
				e2elog.Logf("the number of failed member is zero")
				return false, nil
			}
			e2elog.Logf("the number of failed member is not zero (current: %d)", len(tc.Status.TiDB.FailureMembers))
			return true, nil
		})
		framework.ExpectNoError(err, "tidb failover not work")

		cluster.ScaleTiDB(0)
		oa.ScaleTidbClusterOrDie(&cluster)

		e2elog.Logf("checking tidb cluster [%s/%s] scale to zero", cluster.Namespace, cluster.ClusterName)
		err = wait.PollImmediate(15*time.Second, 10*time.Minute, func() (bool, error) {
			var tc *v1alpha1.TidbCluster
			var err error
			if tc, err = cli.PingcapV1alpha1().TidbClusters(ns).Get(tcName, metav1.GetOptions{}); err != nil {
				e2elog.Logf("failed to get tidbcluster: %s/%s, %v", ns, tcName, err)
				return false, nil
			}
			if tc.Status.TiDB.StatefulSet.Replicas != 0 {
				e2elog.Logf("failed to scale tidb member to zero (current: %d)", tc.Status.TiDB.StatefulSet.Replicas)
				return false, nil
			}
			if len(tc.Status.TiDB.FailureMembers) != 0 {
				e2elog.Logf("failed to clear fail member (current: %d)", len(tc.Status.TiDB.FailureMembers))
				return false, nil
			}
			e2elog.Logf("scale tidb member to zero successfully")
			return true, nil
		})
		framework.ExpectNoError(err, "not clear TiDB failureMembers when scale TiDB to zero")
	})

	ginkgo.Context("[Feature: TLS]", func() {
		ginkgo.It("TLS for MySQL Client and TLS between TiDB components", func() {
			ginkgo.By("Installing cert-manager")
			err := installCertManager(f.ClientSet)
			framework.ExpectNoError(err, "failed to install cert-manager")

			tcName := "tls"

			ginkgo.By("Installing tidb issuer")
			err = installTiDBIssuer(ns, tcName)
			framework.ExpectNoError(err, "failed to generate tidb issuer template")

			ginkgo.By("Installing tidb server and client certificate")
			err = installTiDBCertificates(ns, tcName)
			framework.ExpectNoError(err, "failed to install tidb server and client certificate")

			ginkgo.By("Installing separate tidbInitializer client certificate")
			err = installTiDBInitializerCertificates(ns, tcName)
			framework.ExpectNoError(err, "failed to install separate tidbInitializer client certificate")

			ginkgo.By("Installing separate dashboard client certificate")
			err = installPDDashboardCertificates(ns, tcName)
			framework.ExpectNoError(err, "failed to install separate dashboard client certificate")

			ginkgo.By("Installing tidb components certificates")
			err = installTiDBComponentsCertificates(ns, tcName)
			framework.ExpectNoError(err, "failed to install tidb components certificates")

			ginkgo.By("Creating tidb cluster")
			dashTLSName := fmt.Sprintf("%s-dashboard-tls", tcName)
			tc := fixture.GetTidbCluster(ns, tcName, utilimage.TiDBV4Version)
			tc.Spec.PD.Replicas = 3
			tc.Spec.PD.TLSClientSecretName = &dashTLSName
			tc.Spec.TiKV.Replicas = 3
			tc.Spec.TiDB.Replicas = 2
			tc.Spec.TiDB.TLSClient = &v1alpha1.TiDBTLSClient{Enabled: true}
			tc.Spec.TLSCluster = &v1alpha1.TLSCluster{Enabled: true}
			tc.Spec.Pump = &v1alpha1.PumpSpec{
				Replicas:             2,
				BaseImage:            "pingcap/tidb-binlog",
				ResourceRequirements: fixture.WithStorage(fixture.BurstbleSmall, "1Gi"),
				GenericConfig:        tcconfig.New(map[string]interface{}{}),
			}
			err = genericCli.Create(context.TODO(), tc)
			framework.ExpectNoError(err)
			err = oa.WaitForTidbClusterReady(tc, 30*time.Minute, 15*time.Second)
			framework.ExpectNoError(err)

			ginkgo.By("Ensure Dashboard use custom secret")
			foundSecretName := false
			pdSts, err := stsGetter(ns).Get(controller.PDMemberName(tcName), metav1.GetOptions{})
			framework.ExpectNoError(err)
			for _, vol := range pdSts.Spec.Template.Spec.Volumes {
				if vol.Name == "tidb-client-tls" {
					foundSecretName = true
					framework.ExpectEqual(vol.Secret.SecretName, dashTLSName)
				}
			}
			framework.ExpectEqual(foundSecretName, true)

			ginkgo.By("Creating tidb initializer")
			passwd := "admin"
			initName := fmt.Sprintf("%s-initializer", tcName)
			initPassWDName := fmt.Sprintf("%s-initializer-passwd", tcName)
			initTLSName := fmt.Sprintf("%s-initializer-tls", tcName)
			initSecret := fixture.GetInitializerSecret(tc, initPassWDName, passwd)
			_, err = c.CoreV1().Secrets(ns).Create(initSecret)
			framework.ExpectNoError(err)

			ti := fixture.GetTidbInitializer(ns, tcName, initName, initPassWDName, initTLSName)
			err = genericCli.Create(context.TODO(), ti)
			framework.ExpectNoError(err)

			source := &tests.TidbClusterConfig{
				Namespace:      ns,
				ClusterName:    tcName,
				OperatorTag:    cfg.OperatorTag,
				ClusterVersion: utilimage.TiDBV4Version,
			}
			targetTcName := "tls-target"
			targetTc := fixture.GetTidbCluster(ns, targetTcName, utilimage.TiDBV4Version)
			targetTc.Spec.PD.Replicas = 1
			targetTc.Spec.TiKV.Replicas = 1
			targetTc.Spec.TiDB.Replicas = 1
			err = genericCli.Create(context.TODO(), targetTc)
			framework.ExpectNoError(err)
			err = oa.WaitForTidbClusterReady(targetTc, 30*time.Minute, 15*time.Second)
			framework.ExpectNoError(err)

			drainerConfig := &tests.DrainerConfig{
				DrainerName:       "tls-drainer",
				OperatorTag:       cfg.OperatorTag,
				SourceClusterName: tcName,
				Namespace:         ns,
				DbType:            tests.DbTypeTiDB,
				Host:              fmt.Sprintf("%s-tidb.%s.svc.cluster.local", targetTcName, ns),
				Port:              "4000",
				TLSCluster:        true,
				User:              "root",
				Password:          "",
			}

			ginkgo.By("Deploying tidb drainer")
			err = oa.DeployDrainer(drainerConfig, source)
			framework.ExpectNoError(err)
			err = oa.CheckDrainer(drainerConfig, source)
			framework.ExpectNoError(err)

			ginkgo.By("Inserting data into source db")
			err = wait.PollImmediate(time.Second*5, time.Minute*5, insertIntoDataToSourceDB(fw, c, ns, tcName, passwd, true))
			framework.ExpectNoError(err)

			ginkgo.By("Checking tidb-binlog works as expected")
			err = wait.PollImmediate(time.Second*5, time.Minute*5, dataInClusterIsCorrect(fw, c, ns, targetTcName, "", false))
			framework.ExpectNoError(err)

			ginkgo.By("Connecting to tidb server to verify the connection is TLS enabled")
			err = wait.PollImmediate(time.Second*5, time.Minute*5, tidbIsTLSEnabled(fw, c, ns, tcName, passwd))
			framework.ExpectNoError(err)

			ginkgo.By("Scaling out tidb cluster")
			err = controller.GuaranteedUpdate(genericCli, tc, func() error {
				tc.Spec.PD.Replicas = 5
				tc.Spec.TiKV.Replicas = 5
				tc.Spec.TiDB.Replicas = 3
				return nil
			})
			framework.ExpectNoError(err)
			err = oa.WaitForTidbClusterReady(tc, 30*time.Minute, 15*time.Second)
			framework.ExpectNoError(err)

			ginkgo.By("Scaling in tidb cluster")
			err = controller.GuaranteedUpdate(genericCli, tc, func() error {
				tc.Spec.PD.Replicas = 3
				tc.Spec.TiKV.Replicas = 3
				tc.Spec.TiDB.Replicas = 2
				return nil
			})
			framework.ExpectNoError(err)
			err = oa.WaitForTidbClusterReady(tc, 30*time.Minute, 15*time.Second)
			framework.ExpectNoError(err)

			ginkgo.By("Upgrading tidb cluster")
			err = controller.GuaranteedUpdate(genericCli, tc, func() error {
				tc.Spec.Version = utilimage.TiDBV4UpgradeVersion
				return nil
			})
			framework.ExpectNoError(err)
			err = oa.WaitForTidbClusterReady(tc, 30*time.Minute, 15*time.Second)
			framework.ExpectNoError(err)

			ginkgo.By("Deleting cert-manager")
			err = deleteCertManager(f.ClientSet)
			framework.ExpectNoError(err, "failed to delete cert-manager")
		})
	})

	ginkgo.It("Ensure Service NodePort Not Change", func() {
		// Create TidbCluster with NodePort to check whether node port would change
		nodeTc := fixture.GetTidbCluster(ns, "nodeport", utilimage.TiDBV3Version)
		nodeTc.Spec.PD.Replicas = 1
		nodeTc.Spec.TiKV.Replicas = 1
		nodeTc.Spec.TiDB.Replicas = 1
		nodeTc.Spec.TiDB.Service = &v1alpha1.TiDBServiceSpec{
			ServiceSpec: v1alpha1.ServiceSpec{
				Type: corev1.ServiceTypeNodePort,
			},
		}
		err := genericCli.Create(context.TODO(), nodeTc)
		framework.ExpectNoError(err, "Expected TiDB cluster created")
		err = oa.WaitForTidbClusterReady(nodeTc, 30*time.Minute, 15*time.Second)
		framework.ExpectNoError(err, "Expected TiDB cluster ready")

		// expect tidb service type is Nodeport
		var s *corev1.Service
		err = wait.Poll(5*time.Second, 1*time.Minute, func() (done bool, err error) {
			s, err = c.CoreV1().Services(ns).Get("nodeport-tidb", metav1.GetOptions{})
			if err != nil {
				framework.Logf(err.Error())
				return false, nil
			}
			if s.Spec.Type != corev1.ServiceTypeNodePort {
				return false, fmt.Errorf("nodePort tidbcluster tidb service type isn't NodePort")
			}
			return true, nil
		})
		framework.ExpectNoError(err)
		ports := s.Spec.Ports

		// f is the function to check whether service nodeport have changed for 1 min
		f := func() error {
			return wait.Poll(5*time.Second, 1*time.Minute, func() (done bool, err error) {
				s, err := c.CoreV1().Services(ns).Get("nodeport-tidb", metav1.GetOptions{})
				if err != nil {
					return false, err
				}
				if s.Spec.Type != corev1.ServiceTypeNodePort {
					return false, err
				}
				for _, dport := range s.Spec.Ports {
					for _, eport := range ports {
						if dport.Port == eport.Port && dport.NodePort != eport.NodePort {
							return false, fmt.Errorf("nodePort tidbcluster tidb service NodePort changed")
						}
					}
				}
				return false, nil
			})
		}
		// check whether nodeport have changed for 1 min
		err = f()
		framework.ExpectEqual(err, wait.ErrWaitTimeout)
		framework.Logf("tidbcluster tidb service NodePort haven't changed")

		nodeTc, err = cli.PingcapV1alpha1().TidbClusters(ns).Get("nodeport", metav1.GetOptions{})
		framework.ExpectNoError(err)
		err = controller.GuaranteedUpdate(genericCli, nodeTc, func() error {
			nodeTc.Spec.TiDB.Service.Annotations = map[string]string{
				"foo": "bar",
			}
			return nil
		})
		framework.ExpectNoError(err)

		// check whether the tidb svc have updated
		err = wait.Poll(5*time.Second, 2*time.Minute, func() (done bool, err error) {
			s, err := c.CoreV1().Services(ns).Get("nodeport-tidb", metav1.GetOptions{})
			if err != nil {
				return false, err
			}
			if s.Annotations == nil {
				return false, nil
			}
			v, ok := s.Annotations["foo"]
			if !ok {
				return false, nil
			}
			if v != "bar" {
				return false, fmt.Errorf("tidb svc annotation foo not equal bar")
			}
			return true, nil
		})
		framework.ExpectNoError(err)
		framework.Logf("tidb nodeport svc updated")

		// check whether nodeport have changed for 1 min
		err = f()
		framework.ExpectEqual(err, wait.ErrWaitTimeout)
		framework.Logf("nodePort tidbcluster tidb service NodePort haven't changed after update")
	})

<<<<<<< HEAD
	ginkgo.It("[Feature: CDC]", func() {
		ginkgo.By("Creating cdc cluster")
		fromTc := fixture.GetTidbCluster(ns, "cdc-source", utilimage.TiDBNightly)
		fromTc.Spec.PD.Replicas = 3
		fromTc.Spec.TiKV.Replicas = 3
		fromTc.Spec.TiDB.Replicas = 2
		fromTc.Spec.TiCDC = &v1alpha1.TiCDCSpec{
			BaseImage: "pingcap/ticdc",
			Replicas:  3,
		}
		err := genericCli.Create(context.TODO(), fromTc)
		framework.ExpectNoError(err, "Expected TiDB cluster created")
		err = oa.WaitForTidbClusterReady(fromTc, 30*time.Minute, 15*time.Second)
		framework.ExpectNoError(err, "Expected TiDB cluster ready")

		ginkgo.By("Creating cdc-sink cluster")
		toTc := fixture.GetTidbCluster(ns, "cdc-sink", utilimage.TiDBNightly)
		toTc.Spec.PD.Replicas = 1
		toTc.Spec.TiKV.Replicas = 1
		toTc.Spec.TiDB.Replicas = 1
		err = genericCli.Create(context.TODO(), toTc)
		framework.ExpectNoError(err, "Expected TiDB cluster created")
		err = oa.WaitForTidbClusterReady(toTc, 30*time.Minute, 15*time.Second)
		framework.ExpectNoError(err, "Expected TiDB cluster ready")

		ginkgo.By("Creating change feed task")
		fromTCName := fromTc.Name
		toTCName := toTc.Name
		changeFeedCMD := fmt.Sprintf("/cdc cli changefeed create "+
			"--sink-uri=\"tidb://root:@%s:4000/\" --pd=http://%s:2379",
			controller.TiDBMemberName(toTCName), controller.PDMemberName(fromTCName))
		cmd := fmt.Sprintf("kubectl exec -n %s %s-0 -- %s",
			ns, controller.TiCDCMemberName(fromTCName), changeFeedCMD)
		data, err := exec.Command("sh", "-c", cmd).CombinedOutput()
		framework.ExpectNoError(err, fmt.Sprintf("failed to create change feed task: %s, %v", string(data), err))

		ginkgo.By("Inserting data to cdc cluster")
		err = wait.PollImmediate(time.Second*5, time.Minute*5, insertIntoDataToSourceDB(fw, c, ns, fromTCName, "", false))
		framework.ExpectNoError(err)

		ginkgo.By("Checking cdc works as expected")
		err = wait.PollImmediate(time.Second*5, time.Minute*5, dataInClusterIsCorrect(fw, c, ns, toTCName, "", false))
		framework.ExpectNoError(err)

		framework.Logf("CDC works as expected")
	})
=======
>>>>>>> cfe74a8b
})

func newTidbClusterConfig(cfg *tests.Config, ns, clusterName, password, tidbVersion string) tests.TidbClusterConfig {
	return tests.TidbClusterConfig{
		Namespace:        ns,
		ClusterName:      clusterName,
		EnablePVReclaim:  false,
		OperatorTag:      cfg.OperatorTag,
		PDImage:          fmt.Sprintf("pingcap/pd:%s", tidbVersion),
		TiKVImage:        fmt.Sprintf("pingcap/tikv:%s", tidbVersion),
		TiDBImage:        fmt.Sprintf("pingcap/tidb:%s", tidbVersion),
		PumpImage:        fmt.Sprintf("pingcap/tidb-binlog:%s", tidbVersion),
		StorageClassName: "local-storage",
		Password:         password,
		UserName:         "root",
		InitSecretName:   fmt.Sprintf("%s-set-secret", clusterName),
		BackupSecretName: fmt.Sprintf("%s-backup-secret", clusterName),
		BackupName:       "backup",
		Resources: map[string]string{
			"pd.resources.limits.cpu":        "1000m",
			"pd.resources.limits.memory":     "2Gi",
			"pd.resources.requests.cpu":      "20m",
			"pd.resources.requests.memory":   "20Mi",
			"tikv.resources.limits.cpu":      "2000m",
			"tikv.resources.limits.memory":   "4Gi",
			"tikv.resources.requests.cpu":    "20m",
			"tikv.resources.requests.memory": "20Mi",
			"tidb.resources.limits.cpu":      "2000m",
			"tidb.resources.limits.memory":   "4Gi",
			"tidb.resources.requests.cpu":    "20m",
			"tidb.resources.requests.memory": "20Mi",
			"tidb.initSql":                   strconv.Quote("create database e2e;"),
			"discovery.image":                cfg.OperatorImage,
		},
		Args:    map[string]string{},
		Monitor: true,
		BlockWriteConfig: blockwriter.Config{
			TableNum:    1,
			Concurrency: 1,
			BatchSize:   1,
			RawSize:     1,
		},
		TopologyKey:            "rack",
		EnableConfigMapRollout: true,
		ClusterVersion:         tidbVersion,
	}
}<|MERGE_RESOLUTION|>--- conflicted
+++ resolved
@@ -1274,7 +1274,6 @@
 		framework.Logf("nodePort tidbcluster tidb service NodePort haven't changed after update")
 	})
 
-<<<<<<< HEAD
 	ginkgo.It("[Feature: CDC]", func() {
 		ginkgo.By("Creating cdc cluster")
 		fromTc := fixture.GetTidbCluster(ns, "cdc-source", utilimage.TiDBNightly)
@@ -1321,8 +1320,6 @@
 
 		framework.Logf("CDC works as expected")
 	})
-=======
->>>>>>> cfe74a8b
 })
 
 func newTidbClusterConfig(cfg *tests.Config, ns, clusterName, password, tidbVersion string) tests.TidbClusterConfig {
