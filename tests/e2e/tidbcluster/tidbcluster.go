--- conflicted
+++ resolved
@@ -483,24 +483,12 @@
 							},
 						},
 						SchedulerName:        pointer.StringPtr("default-scheduler"),
-						ConfigUpdateStrategy: &updateStrategy,
-					},
-<<<<<<< HEAD
-					Replicas:         1,
-					StorageClassName: pointer.StringPtr("local-storage"),
-					ResourceRequirements: corev1.ResourceRequirements{
-						Requests: corev1.ResourceList{
-							corev1.ResourceStorage: resource.MustParse("10Gi"),
-						},
-=======
-					SchedulerName:        pointer.StringPtr("default-scheduler"),
 					ConfigUpdateStrategy: &updateStrategy,
 				},
 				Replicas: 1,
 				ResourceRequirements: corev1.ResourceRequirements{
 					Requests: corev1.ResourceList{
 						corev1.ResourceStorage: resource.MustParse("10Gi"),
->>>>>>> a629a587
 					},
 					Config: tcconfig.New(map[string]interface{}{
 						"addr":               "0.0.0.0:8250",
