--- conflicted
+++ resolved
@@ -112,19 +112,11 @@
 			Values  map[string]string
 		}{
 			{
-<<<<<<< HEAD
-				Version: "v3.0.8",
-				Name:    "basic-v3",
-			},
-			{
-				Version: "v2.1.18",
-=======
 				Version: utilimage.TiDBV3Version,
 				Name:    "basic-v3",
 			},
 			{
 				Version: utilimage.TiDBV2Version,
->>>>>>> cbee814d
 				Name:    "basic-v2",
 				Values: map[string]string{
 					// verify v2.1.x configuration compatibility
@@ -133,11 +125,7 @@
 				},
 			},
 			{
-<<<<<<< HEAD
-				Version: "v3.0.8",
-=======
 				Version: utilimage.TiDBTLSVersion,
->>>>>>> cbee814d
 				Name:    "basic-v3-cluster-tls",
 				Values: map[string]string{
 					"enableTLSCluster": "true",
@@ -703,11 +691,7 @@
 		framework.ExpectNoError(err, "Expected TiDB cluster scaled out and ready")
 
 		err = controller.GuaranteedUpdate(genericCli, tc, func() error {
-<<<<<<< HEAD
-			tc.Spec.Version = "v3.0.8"
-=======
 			tc.Spec.Version = utilimage.TiDBV3Version
->>>>>>> cbee814d
 			return nil
 		})
 		framework.ExpectNoError(err, "Expected TiDB cluster updated")
