// Copyright 2019 PingCAP, Inc.
//
// Licensed under the Apache License, Version 2.0 (the "License");
// you may not use this file except in compliance with the License.
// You may obtain a copy of the License at
//
//     http://www.apache.org/licenses/LICENSE-2.0
//
// Unless required by applicable law or agreed to in writing, software
// distributed under the License is distributed on an "AS IS" BASIS,
// See the License for the specific language governing permissions and
// limitations under the License.

package tidbcluster

import (
	"context"
	"fmt"
	_ "net/http/pprof"
	"strconv"
	"strings"
	"time"

	"github.com/onsi/ginkgo"
	"github.com/onsi/gomega"
	asclientset "github.com/pingcap/advanced-statefulset/client/client/clientset/versioned"
	"github.com/pingcap/errors"
	"github.com/pingcap/tidb-operator/pkg/apis/pingcap/v1alpha1"
	"github.com/pingcap/tidb-operator/pkg/client/clientset/versioned"
	"github.com/pingcap/tidb-operator/pkg/controller"
	"github.com/pingcap/tidb-operator/pkg/label"
	"github.com/pingcap/tidb-operator/pkg/scheme"
	"github.com/pingcap/tidb-operator/pkg/util"
	"github.com/pingcap/tidb-operator/tests"
	e2econfig "github.com/pingcap/tidb-operator/tests/e2e/config"
	e2eframework "github.com/pingcap/tidb-operator/tests/e2e/framework"
	utilcloud "github.com/pingcap/tidb-operator/tests/e2e/util/cloud"
	utilimage "github.com/pingcap/tidb-operator/tests/e2e/util/image"
	utilnode "github.com/pingcap/tidb-operator/tests/e2e/util/node"
	utilpod "github.com/pingcap/tidb-operator/tests/e2e/util/pod"
	"github.com/pingcap/tidb-operator/tests/e2e/util/portforward"
	"github.com/pingcap/tidb-operator/tests/e2e/util/proxiedpdclient"
	utiltidb "github.com/pingcap/tidb-operator/tests/e2e/util/tidb"
	utiltc "github.com/pingcap/tidb-operator/tests/e2e/util/tidbcluster"
	utiltidbcluster "github.com/pingcap/tidb-operator/tests/e2e/util/tidbcluster"
	utiltikv "github.com/pingcap/tidb-operator/tests/e2e/util/tikv"
	"github.com/pingcap/tidb-operator/tests/pkg/fixture"
	"github.com/pingcap/tidb-operator/tests/pkg/mock"
	v1 "k8s.io/api/core/v1"
	apiextensionsclientset "k8s.io/apiextensions-apiserver/pkg/client/clientset/clientset"
	apierrors "k8s.io/apimachinery/pkg/api/errors"
	"k8s.io/apimachinery/pkg/api/resource"
	metav1 "k8s.io/apimachinery/pkg/apis/meta/v1"
	"k8s.io/apimachinery/pkg/labels"
	"k8s.io/apimachinery/pkg/types"
	"k8s.io/apimachinery/pkg/util/sets"
	"k8s.io/apimachinery/pkg/util/wait"
	clientset "k8s.io/client-go/kubernetes"
	restclient "k8s.io/client-go/rest"
	aggregatorclient "k8s.io/kube-aggregator/pkg/client/clientset_generated/clientset"
	podutil "k8s.io/kubernetes/pkg/api/v1/pod"
	"k8s.io/kubernetes/test/e2e/framework"
	"k8s.io/kubernetes/test/e2e/framework/log"
	"k8s.io/kubernetes/test/e2e/framework/node"
	"k8s.io/kubernetes/test/e2e/framework/pod"
	storageutils "k8s.io/kubernetes/test/e2e/storage/utils"
	testutils "k8s.io/kubernetes/test/utils"
	"k8s.io/utils/pointer"
	"sigs.k8s.io/controller-runtime/pkg/client"
)

// Stability specs describe tests which involve disruptive operations, e.g.
// stop kubelet, kill nodes, empty pd/tikv data.
// Like serial tests, they cannot run in parallel too.
var _ = ginkgo.Describe("[Stability]", func() {
	f := e2eframework.NewDefaultFramework("stability")

	var ns string
	var c clientset.Interface
	var cli versioned.Interface
	var asCli asclientset.Interface
	var aggrCli aggregatorclient.Interface
	var apiExtCli apiextensionsclientset.Interface
	var oa *tests.OperatorActions
	var cfg *tests.Config
	var config *restclient.Config
	var ocfg *tests.OperatorConfig
	var fw portforward.PortForward
	var fwCancel context.CancelFunc

	ginkgo.BeforeEach(func() {
		ns = f.Namespace.Name
		c = f.ClientSet
		var err error
		config, err = framework.LoadConfig()
		framework.ExpectNoError(err, "failed to load config")
		cli, err = versioned.NewForConfig(config)
		framework.ExpectNoError(err, "failed to create clientset")
		asCli, err = asclientset.NewForConfig(config)
		framework.ExpectNoError(err, "failed to create clientset")
		aggrCli, err = aggregatorclient.NewForConfig(config)
		framework.ExpectNoError(err, "failed to create clientset")
		apiExtCli, err = apiextensionsclientset.NewForConfig(config)
		framework.ExpectNoError(err, "failed to create clientset")
		clientRawConfig, err := e2econfig.LoadClientRawConfig()
		framework.ExpectNoError(err, "failed to load raw config")
		ctx, cancel := context.WithCancel(context.Background())
		fw, err = portforward.NewPortForwarder(ctx, e2econfig.NewSimpleRESTClientGetter(clientRawConfig))
		framework.ExpectNoError(err, "failed to create port forwarder")
		fwCancel = cancel
		cfg = e2econfig.TestConfig
		ocfg = e2econfig.NewDefaultOperatorConfig(cfg)
		oa = tests.NewOperatorActions(cli, c, asCli, aggrCli, apiExtCli, tests.DefaultPollInterval, ocfg, e2econfig.TestConfig, nil, fw, f)
	})

	ginkgo.AfterEach(func() {
		if fwCancel != nil {
			fwCancel()
		}
	})

	ginkgo.Context("operator with default values", func() {
		var ocfg *tests.OperatorConfig
		var oa *tests.OperatorActions
		var genericCli client.Client

		ginkgo.BeforeEach(func() {
			ocfg = &tests.OperatorConfig{
				Namespace:   ns,
				ReleaseName: "operator",
				Image:       cfg.OperatorImage,
				Tag:         cfg.OperatorTag,
				LogLevel:    "4",
				TestMode:    true,
			}
			oa = tests.NewOperatorActions(cli, c, asCli, aggrCli, apiExtCli, tests.DefaultPollInterval, ocfg, e2econfig.TestConfig, nil, fw, f)
			ginkgo.By("Installing CRDs")
			oa.CleanCRDOrDie()
			oa.InstallCRDOrDie(ocfg)
			ginkgo.By("Installing tidb-operator")
			oa.CleanOperatorOrDie(ocfg)
			oa.DeployOperatorOrDie(ocfg)
			var err error
			genericCli, err = client.New(config, client.Options{Scheme: scheme.Scheme})
			framework.ExpectNoError(err, "failed to create clientset")
		})

		testCases := []struct {
			name string
			fn   func()
		}{
			{
				name: "tidb-operator does not exist",
				fn: func() {
					ginkgo.By("Uninstall tidb-operator")
					oa.CleanOperatorOrDie(ocfg)
				},
			},
		}

		for _, test := range testCases {
			ginkgo.It("tidb cluster should not be affected while "+test.name, func() {
				clusterName := "test"
				tc := fixture.GetTidbCluster(ns, clusterName, utilimage.TiDBV4)
				utiltc.MustCreateTCWithComponentsReady(genericCli, oa, tc, 30*time.Minute, 15*time.Second)

				test.fn()

				ginkgo.By("Check tidb cluster is not affected")
				listOptions := metav1.ListOptions{
					LabelSelector: labels.SelectorFromSet(label.New().Instance(clusterName).Labels()).String(),
				}
				podList, err := c.CoreV1().Pods(ns).List(listOptions)
				framework.ExpectNoError(err, "failed to list pods in ns %s", ns)
				err = wait.PollImmediate(time.Second*30, time.Minute*5, func() (bool, error) {
					var ok bool
					var err error
					framework.Logf("check whether pods of cluster %q are changed", clusterName)
					ok, err = utilpod.PodsAreChanged(c, podList.Items)()
					if ok || err != nil {
						// pod changed or some error happened
						return true, err
					}
					framework.Logf("check whether pods of cluster %q are running", clusterName)
					newPodList, err := c.CoreV1().Pods(ns).List(listOptions)
					if err != nil {
						return false, err
					}
					for _, pod := range newPodList.Items {
						if pod.Status.Phase != v1.PodRunning {
							return false, fmt.Errorf("pod %s/%s is not running", pod.Namespace, pod.Name)
						}
					}
					framework.Logf("check whehter tidb cluster %q is connectable", clusterName)
					ok, err = utiltidb.TiDBIsConnectable(fw, ns, clusterName, "root", "")()
					if !ok || err != nil {
						// not connectable or some error happened
						return true, err
					}
					return false, nil
				})
				framework.ExpectEqual(err, wait.ErrWaitTimeout, "TiDB cluster is not affeteced")
			})
		}

		// In this test, we demonstrate and verify the recover process when a
		// node (and local storage on it) is permanently gone.
		//
		// In cloud, a node can be deleted manually or reclaimed by a
		// controller (e.g. auto scaling group if ReplaceUnhealthy not
		// suspended). Local storage on it will be permanently unaccessible.
		// Manual intervention is required to recover from this situation.
		// Basic steps will be:
		//
		// - for TiKV, delete associated store ID in PD
		//   - because we use network identity as store address, if we want to
		//   recover in place, we should delete the previous store at the same
		//   address. This requires us to set it to tombstone directly because
		//   the data is permanent lost, there is no way to delete it gracefully.
		//   - optionally, Advnaced StatefulSet can be used to recover with
		//   different network identity
		// - for PD, like TiKV we must delete its member from the cluster
		// - (EKS only) delete pvcs of failed pods
		//   - in EKS, failed pods on deleted node will be recreated because
		//   the node object is gone too (old pods is recycled by pod gc). But
		//   the newly created pods will be stuck at Pending state because
		//   associated PVs are invalid now. Pods will be recreated by
		//   tidb-operator again when we delete associated PVCs. New PVCs will
		//   be created by statefulset controller and pods will be scheduled to
		//   feasible nodes.
		//   - it's highly recommended to enable `setPVOwnerRef` in
		//   local-volume-provisioner, then orphan PVs will be garbaged
		//   collected and will not cause problem even if the name of deleted
		//   node is used again in the future.
		// - (GKE only, fixed path) nothing need to do
		//   - Because the node name does not change, old PVs can be used. Note
		//   that `setPVOwnerRef` cannot be enabled because the node object
		//   could get deleted if it takes too long for the instance to
		//   recreate.
		//   - Optionally, you can deleted failed pods to make them to start
		//   soon. This is due to exponential crash loop back off.
		// - (GKE only, unique paths) delete failed pods and associated PVCs/PVs
		//   - This is because even if the node name does not change, old PVs
		//   are invalid because unique volume paths are used. We must delete
		//   them all and wait for Kubernetes to rcreate and run again.
		//   - PVs must be deleted because the PVs are invalid and should not
		//   exist anymore. We can configure `setPVOwnerRef` to clean unused
		//   PVs when the node object is deleted, but the node object will not
		//   get deleted if the instance is recreated soon.
		//
		// Note that:
		// - We assume local storage is used, otherwise PV can be re-attached
		// the new node without problem.
		// - PD and TiKV must have at least 3 replicas, otherwise one node
		// deletion will cause permanent data loss and the cluster will be unrecoverable.
		// - Of course, this process can be automated by implementing a
		// controller integrated with cloud providers. It's outside the scope
		// of tidb-operator now.
		// - The same process can apply in bare-metal environment too when a
		// machine or local storage is permanently gone.
		//
		// Differences between EKS and GKE:
		//
		// - In EKS, a new node object with different name will be created for
		// the new machine.
		// - In GKE (1.11+), the node object are no longer recreated on
		// upgrade/repair even though the underlying instance is recreated and
		// local disks are wiped. However, the node object could get deleted by
		// cloud-controller-manager if it takes too long for the instance to
		// recreate.
		//
		// Related issues:
		// - https://github.com/pingcap/tidb-operator/issues/1546
		// - https://github.com/pingcap/tidb-operator/issues/408
		ginkgo.It("recover tidb cluster from node deletion", func() {
			supportedProviders := sets.NewString("aws", "gke")
			if !supportedProviders.Has(framework.TestContext.Provider) {
				framework.Skipf("current provider is not supported list %v, skipping", supportedProviders.List())
			}

			ginkgo.By("Make sure we have at least 3 schedulable nodes")
			nodeList := framework.GetReadySchedulableNodesOrDie(f.ClientSet)
			gomega.Expect(len(nodeList.Items)).To(gomega.BeNumerically(">=", 3))

			ginkgo.By("Deploy a test cluster with 3 pd and tikv replicas")
			clusterName := "test"
			tc := fixture.GetTidbCluster(ns, clusterName, utilimage.TiDBV4)
			tc.Spec.PD.Replicas = 3
			tc.Spec.PD.MaxFailoverCount = pointer.Int32Ptr(0)
			tc.Spec.TiDB.Replicas = 1
			tc.Spec.TiDB.MaxFailoverCount = pointer.Int32Ptr(0)
			tc.Spec.TiKV.Replicas = 3
			tc.Spec.TiKV.MaxFailoverCount = pointer.Int32Ptr(0)
			utiltc.MustCreateTCWithComponentsReady(genericCli, oa, tc, 30*time.Minute, 15*time.Second)

			ginkgo.By("By using tidb-scheduler, 3 TiKV/PD replicas should be on different nodes")
			allNodes := make(map[string]v1.Node)
			for _, node := range nodeList.Items {
				allNodes[node.Name] = node
			}
			allTiKVNodes := make(map[string]v1.Node)
			allPDNodes := make(map[string]v1.Node)
			listOptions := metav1.ListOptions{
				LabelSelector: labels.SelectorFromSet(label.New().Instance(clusterName).Labels()).String(),
			}
			podList, err := c.CoreV1().Pods(ns).List(listOptions)
			framework.ExpectNoError(err, "failed to list pods in ns %s", ns)
			for _, pod := range podList.Items {
				if v, ok := pod.Labels[label.ComponentLabelKey]; !ok {
					framework.Failf("pod %s/%s does not have component label key %q", pod.Namespace, pod.Name, label.ComponentLabelKey)
				} else if v == label.PDLabelVal {
					allPDNodes[pod.Name] = allNodes[pod.Spec.NodeName]
				} else if v == label.TiKVLabelVal {
					allTiKVNodes[pod.Name] = allNodes[pod.Spec.NodeName]
				} else {
					continue
				}
			}
			gomega.Expect(len(allPDNodes)).To(gomega.BeNumerically("==", 3), "the number of pd nodes should be 3")
			gomega.Expect(len(allTiKVNodes)).To(gomega.BeNumerically("==", 3), "the number of tikv nodes should be 3")

			ginkgo.By("Deleting a node")
			var nodeToDelete *v1.Node
			for _, node := range allTiKVNodes {
				if nodeToDelete == nil {
					nodeToDelete = &node
					break
				}
			}
			gomega.Expect(nodeToDelete).NotTo(gomega.BeNil())
			var pdPodsOnDeletedNode []v1.Pod
			var tikvPodsOnDeletedNode []v1.Pod
			var pvcNamesOnDeletedNode []string
			for _, pod := range podList.Items {
				if pod.Spec.NodeName == nodeToDelete.Name {
					if v, ok := pod.Labels[label.ComponentLabelKey]; ok {
						if v == label.PDLabelVal {
							pdPodsOnDeletedNode = append(pdPodsOnDeletedNode, pod)
						} else if v == label.TiKVLabelVal {
							tikvPodsOnDeletedNode = append(tikvPodsOnDeletedNode, pod)
						}
					}
					for _, volume := range pod.Spec.Volumes {
						if volume.PersistentVolumeClaim != nil {
							pvcNamesOnDeletedNode = append(pvcNamesOnDeletedNode, volume.PersistentVolumeClaim.ClaimName)
						}
					}
				}
			}
			gomega.Expect(len(tikvPodsOnDeletedNode)).To(gomega.BeNumerically(">=", 1), "the number of affected tikvs must be equal or greater than 1")
			err = framework.DeleteNodeOnCloudProvider(nodeToDelete)
			framework.ExpectNoError(err, fmt.Sprintf("failed to delete node %q", nodeToDelete.Name))
			framework.Logf("Node %q deleted", nodeToDelete.Name)

			if framework.TestContext.Provider == "aws" {
				// The node object will be gone with physical machine.
				ginkgo.By(fmt.Sprintf("[AWS/EKS] Wait for the node object %q to be deleted", nodeToDelete.Name))
				err = wait.PollImmediate(time.Second*5, time.Minute*5, func() (bool, error) {
					_, err = c.CoreV1().Nodes().Get(nodeToDelete.Name, metav1.GetOptions{})
					if err == nil || !apierrors.IsNotFound(err) {
						return false, nil
					}
					return true, nil
				})
				framework.ExpectNoError(err, "failed to get node %s", nodeToDelete.Name)

				ginkgo.By("[AWS/EKS] New instance will be created and join the cluster")
				_, err := node.CheckReady(c, len(nodeList.Items), 5*time.Minute)
				framework.ExpectNoError(err, "failed to check node ready state")

				ginkgo.By("[AWS/EKS] Initialize newly created node")
				nodeList, err = c.CoreV1().Nodes().List(metav1.ListOptions{})
				framework.ExpectNoError(err, "failed to list nodes")
				initialized := 0
				for _, node := range nodeList.Items {
					if _, ok := allNodes[node.Name]; !ok {
						framework.ExpectNoError(utilnode.InitNode(&node))
						initialized++
					}
				}
				gomega.Expect(initialized).To(gomega.BeNumerically("==", 1), "must have a node initialized")
			} else if framework.TestContext.Provider == "gke" {
				instanceIDAnn := "container.googleapis.com/instance_id"
				oldInstanceID, ok := nodeToDelete.Annotations[instanceIDAnn]
				if !ok {
					framework.Failf("instance label %q not found on node object %q", instanceIDAnn, nodeToDelete.Name)
				}

				ginkgo.By("[GCP/GKE] Wait for instance ID to be updated")
				err = wait.PollImmediate(time.Second*5, time.Minute*10, func() (bool, error) {
					node, err := c.CoreV1().Nodes().Get(nodeToDelete.Name, metav1.GetOptions{})
					if err != nil {
						return false, nil
					}
					instanceID, ok := node.Annotations[instanceIDAnn]
					if !ok {
						return false, nil
					}
					if instanceID == oldInstanceID {
						return false, nil
					}
					framework.Logf("instance ID of node %q changed from %q to %q", nodeToDelete.Name, oldInstanceID, instanceID)
					return true, nil
				})
				framework.ExpectNoError(err, "wait for instance ID timeout")

				ginkgo.By("[GCP/GKE] Wait for the node to be ready")
				node.WaitForNodeToBeReady(c, nodeToDelete.Name, time.Minute*5)

				ginkgo.By(fmt.Sprintf("[GCP/GKE] Initialize underlying machine of node %s", nodeToDelete.Name))
				node, err := c.CoreV1().Nodes().Get(nodeToDelete.Name, metav1.GetOptions{})
				framework.ExpectNoError(err, "failed to get node %s", nodeToDelete.Name)
				framework.ExpectNoError(utilnode.InitNode(node))
			}

			ginkgo.By("Mark stores of failed tikv pods as tombstone")
			pdClient, cancel, err := proxiedpdclient.NewProxiedPDClient(c, fw, ns, clusterName, false)
			framework.ExpectNoError(err, "failed to create proxied PD client")
			defer func() {
				if cancel != nil {
					cancel()
				}
			}()
			for _, pod := range tikvPodsOnDeletedNode {
				framework.Logf("Mark tikv store of pod %s/%s as Tombstone", ns, pod.Name)
				err = wait.PollImmediate(time.Second*3, time.Minute, func() (bool, error) {
					storeID, err := utiltikv.GetStoreIDByPodName(cli, ns, clusterName, pod.Name)
					if err != nil {
						return false, nil
					}
					err = pdClient.SetStoreState(storeID, v1alpha1.TiKVStateTombstone)
					if err != nil {
						return false, nil
					}
					return true, nil
				})
				framework.ExpectNoError(err, "mark tikv store as Tombstone timeout")
			}
			ginkgo.By("Delete pd members")
			for _, pod := range pdPodsOnDeletedNode {
				framework.Logf("Delete pd member of pod %s/%s", ns, pod.Name)
				err = wait.PollImmediate(time.Second*3, time.Minute, func() (bool, error) {
					err = pdClient.DeleteMember(pod.Name)
					if err != nil {
						return false, nil
					}
					return true, nil
				})
				framework.ExpectNoError(err, "delete pd members timeout")
			}
			cancel()
			cancel = nil

			if framework.TestContext.Provider == "aws" {
				// Local storage is gone with the node and local PVs on deleted
				// node will be unusable.
				// If `setPVOwnerRef` is enabled in local-volume-provisioner,
				// local PVs will be deleted when the node object is deleted
				// and permanently gone in apiserver when associated PVCs are
				// delete here.
				ginkgo.By("[AWS/EKS] Delete associated PVCs if they are bound with local PVs")
				localPVs := make([]string, 0)
				for _, pvcName := range pvcNamesOnDeletedNode {
					pvc, err := c.CoreV1().PersistentVolumeClaims(ns).Get(pvcName, metav1.GetOptions{})
					if err != nil && !apierrors.IsNotFound(err) {
						framework.Failf("apiserver error: %v", err)
					}
					if apierrors.IsNotFound(err) {
						continue
					}
					if pvc.Spec.StorageClassName != nil && *pvc.Spec.StorageClassName == "local-storage" {
						// TODO check the localPVs as expected in someway?
						// nolint(staticcheck)
						// SA4010: this result of append is never used, except maybe in other appends
						localPVs = append(localPVs, pvc.Spec.VolumeName)
						err = c.CoreV1().PersistentVolumeClaims(ns).Delete(pvc.Name, &metav1.DeleteOptions{})
						framework.ExpectNoError(err, "failed to delete pvc %s", pvc.Name)
					}
				}
			} else if framework.TestContext.Provider == "gke" {
				framework.Logf("We are using fixed paths in local PVs in our e2e. PVs of the deleted node are usable though the underlying storage is empty now")
				// Because of pod exponential crash loop back off, we can
				// delete the failed pods to make it start soon.
				// Note that this is optional.
				ginkgo.By("Deleting the failed pods")
				for _, pod := range append(tikvPodsOnDeletedNode, pdPodsOnDeletedNode...) {
					framework.ExpectNoError(c.CoreV1().Pods(ns).Delete(pod.Name, &metav1.DeleteOptions{}))
				}
			}

			ginkgo.By("Waiting for tidb cluster to be fully ready")
			err = oa.WaitForTidbClusterReady(tc, 5*time.Minute, 15*time.Second)
			framework.ExpectNoError(err, "wait for TidbCluster ready timeout: %v", tc)
		})

		// There is no guarantee but tidb pods should be assigned back to
		// previous nodes if no other pods to occupy the positions.
		// See docs/design-proposals/tidb-stable-scheduling.md
		ginkgo.It("[Feature: StableScheduling] TiDB pods should be scheduled to preivous nodes", func() {
			clusterName := "tidb-scheduling"
			tc := fixture.GetTidbCluster(ns, clusterName, utilimage.TiDBV4)
			tc.Spec.PD.Replicas = 1
			tc.Spec.TiKV.Replicas = 1
			tc.Spec.TiDB.Replicas = 3
			utiltc.MustCreateTCWithComponentsReady(genericCli, oa, tc, 30*time.Minute, 15*time.Second)

			listOptions := metav1.ListOptions{
				LabelSelector: labels.SelectorFromSet(
					label.New().Instance(clusterName).Component(label.TiDBLabelVal).Labels()).String(),
			}
			oldPodList, err := c.CoreV1().Pods(ns).List(listOptions)
			framework.ExpectNoError(err, "failed to list pods in ns %s", ns)

			ginkgo.By("Update tidb configuration")
			updateStrategy := v1alpha1.ConfigUpdateStrategyRollingUpdate
			err = controller.GuaranteedUpdate(genericCli, tc, func() error {
				tc.Spec.TiDB.Config.Set("token-limit", 2000)
				tc.Spec.TiDB.ConfigUpdateStrategy = &updateStrategy
				return nil
			})
			framework.ExpectNoError(err, "failed to update TidbCluster: %v", tc)

			ginkgo.By("Waiting for all tidb pods are recreated and assigned to the same node")
			getOldPodByName := func(pod *v1.Pod) *v1.Pod {
				for _, oldPod := range oldPodList.Items {
					if oldPod.Name == pod.Name {
						return &oldPod
					}
				}
				return nil
			}
			err = wait.PollImmediate(time.Second*5, time.Minute*15, func() (bool, error) {
				newPodList, err := c.CoreV1().Pods(ns).List(listOptions)
				if err != nil && !apierrors.IsNotFound(err) {
					return false, err
				}
				if apierrors.IsNotFound(err) {
					return false, nil
				}
				if len(newPodList.Items) != len(oldPodList.Items) {
					return false, nil
				}
				for _, newPod := range newPodList.Items {
					oldPod := getOldPodByName(&newPod)
					if oldPod == nil {
						return false, fmt.Errorf("found an unexpected pod: %q", newPod.Name)
					}
					if oldPod.UID == newPod.UID {
						// not recreated yet
						return false, nil
					}
					if oldPod.Spec.NodeName != newPod.Spec.NodeName {
						// recreated but assigned to another node
						return false, fmt.Errorf("pod %q recreated but not assigned to previous node %q, got %q", oldPod.Name, oldPod.Spec.NodeName, newPod.Spec.NodeName)
					}
				}
				return true, nil
			})
			framework.ExpectNoError(err, "wait for pod recreate timeout")
		})
	})

	ginkgo.Context("operator with short auto-failover periods", func() {
		var ocfg *tests.OperatorConfig
		var oa *tests.OperatorActions
		var genericCli client.Client
		failoverPeriod := time.Minute

		ginkgo.BeforeEach(func() {
			ocfg = &tests.OperatorConfig{
				Namespace:   ns,
				ReleaseName: "operator",
				Image:       cfg.OperatorImage,
				Tag:         cfg.OperatorTag,
				LogLevel:    "4",
				TestMode:    true,
				StringValues: map[string]string{
					"controllerManager.pdFailoverPeriod":      failoverPeriod.String(),
					"controllerManager.tidbFailoverPeriod":    failoverPeriod.String(),
					"controllerManager.tikvFailoverPeriod":    failoverPeriod.String(),
					"controllerManager.tiflashFailoverPeriod": failoverPeriod.String(),
				},
			}
			oa = tests.NewOperatorActions(cli, c, asCli, aggrCli, apiExtCli, tests.DefaultPollInterval, ocfg, e2econfig.TestConfig, nil, fw, f)
			ginkgo.By("Installing CRDs")
			oa.CleanCRDOrDie()
			oa.InstallCRDOrDie(ocfg)
			ginkgo.By("Installing tidb-operator")
			oa.CleanOperatorOrDie(ocfg)
			oa.DeployOperatorOrDie(ocfg)
			var err error
			genericCli, err = client.New(config, client.Options{Scheme: scheme.Scheme})
			framework.ExpectNoError(err, "failed to create clientset")
		})

		ginkgo.It("[Feature: AutoFailover] PD: one replacement for one failed member and replacements should be deleted when failed members are recovered", func() {
			// TODO support aws (eks), kind
			supportedProviders := sets.NewString("gke")
			if !supportedProviders.Has(framework.TestContext.Provider) {
				framework.Skipf("current provider is not supported list %v, skipping", supportedProviders.List())
			}
			// Disable node auto repair, otherwise the node on which the
			// kubelet is not running will be recreated.
			defer utilcloud.EnableNodeAutoRepair()
			utilcloud.DisableNodeAutoRepair()
			clusterName := "failover"
			tc := fixture.GetTidbCluster(ns, clusterName, utilimage.TiDBV4)
			tc.Spec.PD.Replicas = 3
			tc.Spec.TiKV.Replicas = 1
			tc.Spec.TiDB.Replicas = 1
			utiltc.MustCreateTCWithComponentsReady(genericCli, oa, tc, 30*time.Minute, 15*time.Second)

			ginkgo.By("Pre-create an invalid PVC to fail the auto-created failover member")
			invalidPVC := v1.PersistentVolumeClaim{
				ObjectMeta: metav1.ObjectMeta{
					Namespace: ns,
					Name:      fmt.Sprintf("pd-%s-pd-%d", clusterName, 3),
				},
				Spec: v1.PersistentVolumeClaimSpec{
					AccessModes: []v1.PersistentVolumeAccessMode{
						v1.ReadWriteOnce,
					},
					StorageClassName: pointer.StringPtr("does-not-exist"),
					Resources: v1.ResourceRequirements{
						Requests: v1.ResourceList{
							v1.ResourceStorage: *resource.NewQuantity(1, resource.BinarySI),
						},
					},
				},
			}
			_, err := c.CoreV1().PersistentVolumeClaims(ns).Create(&invalidPVC)
			framework.ExpectNoError(err, "failed to create persistent volume claims: %v", invalidPVC)

			// We should stop the kubelet after failing the PD. Because
			// tidb-operator will try to recreate POD & PVC soon after a new
			// replacement is created.
			ginkgo.By("Fail a PD")
			listOptions := metav1.ListOptions{
				LabelSelector: labels.SelectorFromSet(
					label.New().Instance(clusterName).Component(label.PDLabelVal).Labels()).String(),
			}
			pdPodList, err := c.CoreV1().Pods(ns).List(listOptions)
			framework.ExpectNoError(err, "failed to list pods in ns %s with selector %v", ns, listOptions)
			gomega.Expect(len(pdPodList.Items)).To(gomega.BeNumerically("==", 3), "the number of pd nodes should be 3")
			pod0 := pdPodList.Items[0]
			f.ExecCommandInContainer(pod0.Name, "pd", "sh", "-c", "rm -rf /var/lib/pd/member")
			// This command is to make sure kubelet is started after test finishes no matter it fails or not.
			defer func() {
				storageutils.KubeletCommand(storageutils.KStart, c, &pod0)
			}()
			storageutils.KubeletCommand(storageutils.KStop, c, &pod0)

			ginkgo.By("Wait for a replacement to be created")
			podName := controller.PDMemberName(clusterName) + "-3"
			err = wait.PollImmediate(time.Second*10, 2*failoverPeriod, func() (bool, error) {
				_, err := c.CoreV1().Pods(ns).Get(podName, metav1.GetOptions{})
				if err != nil && !apierrors.IsNotFound(err) {
					return false, nil
				}
				return !apierrors.IsNotFound(err), nil
			})
			framework.ExpectNoError(err, "wait for pod to be replaced timeout")

			ginkgo.By("Wait for only one replacement to be created")
			err = wait.PollImmediate(time.Second*10, 1*time.Minute, func() (bool, error) {
				pdPodList, err := c.CoreV1().Pods(ns).List(listOptions)
				if err != nil && !apierrors.IsNotFound(err) {
					return false, nil
				}
				if len(pdPodList.Items) != 4 {
					return true, nil
				}
				return false, nil
			})
			framework.ExpectEqual(err, wait.ErrWaitTimeout, "only one replacement should be created")

			ginkgo.By("Recover failed PD")
			storageutils.KubeletCommand(storageutils.KStart, c, &pod0)

			ginkgo.By("Wait for the failed PD to recover")
			err = pod.WaitTimeoutForPodRunningInNamespace(c, pod0.Name, ns, time.Minute*5)
			framework.ExpectNoError(err, "wait for failed pd to recover timeout")

			ginkgo.By("Wait for the replacement to be gone")
			err = pod.WaitForPodNotFoundInNamespace(c, podName, ns, time.Minute*5)
			framework.ExpectNoError(err, "failed to wait for replacement pod deleted")
		})

		ginkgo.It("[Feature: AutoFailover] TiDB: one replacement for one failed member and replacements should be deleted when failed members are recovered", func() {
			ginkgo.By("Make sure we have at least 3 schedulable nodes")
			nodeList := framework.GetReadySchedulableNodesOrDie(f.ClientSet)
			gomega.Expect(len(nodeList.Items)).To(gomega.BeNumerically(">=", 3))

			clusterName := "failover"
			tc := fixture.GetTidbCluster(ns, clusterName, utilimage.TiDBV4)
			tc.Spec.PD.Replicas = 1
			tc.Spec.TiKV.Replicas = 1
			tc.Spec.TiDB.Replicas = 2
			// We use special affinity requiremnets to make sure only 2 tidb pods can be scheduled.
			tc.Spec.TiDB.Affinity = &v1.Affinity{
				NodeAffinity: &v1.NodeAffinity{
					RequiredDuringSchedulingIgnoredDuringExecution: &v1.NodeSelector{
						NodeSelectorTerms: []v1.NodeSelectorTerm{
							{
								MatchExpressions: []v1.NodeSelectorRequirement{
									{
										Key:      v1.LabelHostname,
										Operator: v1.NodeSelectorOpIn,
										Values: []string{
											nodeList.Items[0].Name,
											nodeList.Items[1].Name,
										},
									},
								},
							},
						},
					},
				},
				PodAntiAffinity: &v1.PodAntiAffinity{
					RequiredDuringSchedulingIgnoredDuringExecution: []v1.PodAffinityTerm{
						{
							LabelSelector: &metav1.LabelSelector{
								MatchLabels: map[string]string{
									"app.kubernetes.io/instance":  clusterName,
									"app.kubernetes.io/component": label.TiDBLabelVal,
								},
							},
							TopologyKey: v1.LabelHostname,
						},
					},
				},
			}
			utiltc.MustCreateTCWithComponentsReady(genericCli, oa, tc, 30*time.Minute, 15*time.Second)

			ginkgo.By("Increase replicas of TiDB from 2 to 3")
			err := controller.GuaranteedUpdate(genericCli, tc, func() error {
				tc.Spec.TiDB.Replicas = 3
				return nil
			})
			framework.ExpectNoError(err, "failed to update TidbCluster to scale out tidb")

			ginkgo.By("Wait for the new pod to be created")
			podName := controller.TiDBMemberName(clusterName) + "-2"
			err = wait.PollImmediate(time.Second*10, 1*time.Minute, func() (bool, error) {
				_, err := c.CoreV1().Pods(ns).Get(podName, metav1.GetOptions{})
				if err != nil && !apierrors.IsNotFound(err) {
					return false, nil
				}
				return !apierrors.IsNotFound(err), nil
			})
			framework.ExpectNoError(err, "failed to wait for the new pod to be created")

			ginkgo.By("Make sure the new pod will not be scheduled")
			err = wait.PollImmediate(time.Second*10, 1*time.Minute, func() (bool, error) {
				pod, err := c.CoreV1().Pods(ns).Get(podName, metav1.GetOptions{})
				if err != nil {
					if testutils.IsRetryableAPIError(err) {
						return false, nil
					}
					return false, err
				}
				_, condition := podutil.GetPodCondition(&pod.Status, v1.PodScheduled)
				if condition == nil || condition.Status != v1.ConditionTrue {
					return false, nil
				}
				return true, nil
			})
			framework.ExpectEqual(err, wait.ErrWaitTimeout, "the new pod should not be scheduled")

			listOptions := metav1.ListOptions{
				LabelSelector: labels.SelectorFromSet(
					label.New().Instance(clusterName).Component(label.TiDBLabelVal).Labels()).String(),
			}
			ginkgo.By("Wait for no new replacement will be created for non-scheduled TiDB pod")
			err = wait.PollImmediate(time.Second*10, 2*time.Minute, func() (bool, error) {
				pdPodList, err := c.CoreV1().Pods(ns).List(listOptions)
				if err != nil && !apierrors.IsNotFound(err) {
					return false, nil
				}
				if len(pdPodList.Items) != 3 {
					return true, nil
				}
				return false, nil
			})
			framework.ExpectEqual(err, wait.ErrWaitTimeout, "no new replacement should be created for non-scheduled TiDB pod")

			ginkgo.By("Fix the TiDB scheduling requirements")
			err = controller.GuaranteedUpdate(genericCli, tc, func() error {
				tc.Spec.TiDB.Affinity = nil
				return nil
			})
			framework.ExpectNoError(err, "failed to update TidbCluster for tidb affinity")

			err = oa.WaitForTidbClusterReady(tc, 30*time.Minute, 15*time.Second)
			framework.ExpectNoError(err, "wait for TidbCluster ready timeout: %v", tc)

			ginkgo.By(fmt.Sprintf("Fail the TiDB pod %q", podName))
			patch := []byte(`
{
	"spec": {
		"containers": [
			{
				"name": "tidb",
				"image": "pingcap/does-not-exist:latest"
			}
		]
	}
}`)
			_, err = c.CoreV1().Pods(ns).Patch(podName, types.StrategicMergePatchType, patch)
			framework.ExpectNoError(err, "failed to patch pod with patch: %v", patch)

			err = wait.PollImmediate(time.Second*10, 1*time.Minute, func() (bool, error) {
				pod, err := c.CoreV1().Pods(ns).Get(podName, metav1.GetOptions{})
				if err != nil {
					// TODO: should do this in wait.Poll and wait.PollImmediate
					if testutils.IsRetryableAPIError(err) {
						return false, nil
					}
					return false, err
				}
				return !podutil.IsPodReady(pod), nil
			})
			framework.ExpectNoError(err, "wait for patched pod ready timeout")

			ginkgo.By("Wait for a replacement to be created")
			newPodName := controller.TiDBMemberName(clusterName) + "-3"
			err = wait.PollImmediate(time.Second*10, 2*failoverPeriod, func() (bool, error) {
				_, err := c.CoreV1().Pods(ns).Get(newPodName, metav1.GetOptions{})
				if err != nil && !apierrors.IsNotFound(err) {
					return false, nil
				}
				return !apierrors.IsNotFound(err), nil
			})
			framework.ExpectNoError(err, "failed to wait for failover tidb pod")

			ginkgo.By("Wait for only one replacement to be created")
			err = wait.PollImmediate(time.Second*10, 1*time.Minute, func() (bool, error) {
				podList, err := c.CoreV1().Pods(ns).List(listOptions)
				if err != nil && !apierrors.IsNotFound(err) {
					return false, nil
				}
				if len(podList.Items) != 4 {
					return true, nil
				}
				return false, nil
			})
			framework.ExpectEqual(err, wait.ErrWaitTimeout, "only one replacement should be created")

			ginkgo.By(fmt.Sprintf("Fix the TiDB pod %q", podName))
			err = c.CoreV1().Pods(ns).Delete(podName, &metav1.DeleteOptions{})
			framework.ExpectNoError(err, "failed to delete tidb pod %s/%s", ns, podName)

			ginkgo.By("Wait for the replacement to be gone")
			err = pod.WaitForPodNotFoundInNamespace(c, newPodName, ns, time.Minute*5)
			framework.ExpectNoError(err, "failed to wait for replacement pod to be deleted")
		})

		// https://github.com/pingcap/tidb-operator/issues/2739
		// TODO: this should be a regression type
		ginkgo.It("[Feature: AutoFailover] Failover can work if a store fails to update", func() {
			clusterName := "scale"
			tc := fixture.GetTidbCluster(ns, clusterName, utilimage.TiDBV4)
			tc.Spec.PD.Replicas = 1
			// By default, PD set the state of disconnected store to Down
			// after 30 minutes. Use a short time in testing.
			tc.Spec.PD.Config.Set("schedule.max-store-down-time", "1m")
			tc.Spec.TiKV.Replicas = 3
			tc.Spec.TiDB.Replicas = 1
			utiltc.MustCreateTCWithComponentsReady(genericCli, oa, tc, 30*time.Minute, 15*time.Second)

			ginkgo.By("Fail a TiKV store")
			podName := controller.TiKVMemberName(clusterName) + "-1"
			f.ExecCommandInContainer(podName, "tikv", "sh", "-c", "rm -rf /var/lib/tikv/*")

			ginkgo.By("Waiting for the store to be in Down state")
			err := utiltidbcluster.WaitForTidbClusterCondition(cli, tc.Namespace, tc.Name, time.Minute*5, func(tc *v1alpha1.TidbCluster) (bool, error) {
				for _, store := range tc.Status.TiKV.Stores {
					if store.PodName == podName && store.State == v1alpha1.TiKVStateDown {
						return true, nil
					}
				}
				return false, nil
			})
			framework.ExpectNoError(err, "failed to wait for ")

			ginkgo.By("Update TiKV configuration")
			updateStrategy := v1alpha1.ConfigUpdateStrategyRollingUpdate
			err = controller.GuaranteedUpdate(genericCli, tc, func() error {
				tc.Spec.TiKV.Config.Set("log-level", "info")
				tc.Spec.TiKV.ConfigUpdateStrategy = &updateStrategy
				return nil
			})
			framework.ExpectNoError(err, "failed to update tikv configuration")

			ginkgo.By("Waiting for the store to be put into failure stores")
			err = utiltidbcluster.WaitForTidbClusterCondition(cli, tc.Namespace, tc.Name, time.Minute*5, func(tc *v1alpha1.TidbCluster) (bool, error) {
				for _, failureStore := range tc.Status.TiKV.FailureStores {
					if failureStore.PodName == podName {
						return true, nil
					}
				}
				return false, nil
			})
			framework.ExpectNoError(err, "failed to wait for the store to be put into failure stores")

			ginkgo.By("Waiting for the new pod to be created")
			newPodName := controller.TiKVMemberName(clusterName) + "-3"
			err = wait.PollImmediate(time.Second*10, 1*time.Minute, func() (bool, error) {
				_, err := c.CoreV1().Pods(ns).Get(newPodName, metav1.GetOptions{})
				if err != nil && !apierrors.IsNotFound(err) {
					return false, nil
				}
				return !apierrors.IsNotFound(err), nil
			})
			framework.ExpectNoError(err, "failed to wait for the new pod to be created")
		})

		// https://github.com/pingcap/tidb-operator/issues/2739
		// TODO: this should be a regression type
		ginkgo.It("[Feature: AutoFailover] Failover can work if a pd fails to update", func() {
			clusterName := "scale"
			tc := fixture.GetTidbCluster(ns, clusterName, utilimage.TiDBV4)
			tc.Spec.PD.Replicas = 3
			tc.Spec.TiKV.Replicas = 1
			tc.Spec.TiDB.Replicas = 1
			utiltc.MustCreateTCWithComponentsReady(genericCli, oa, tc, 30*time.Minute, 15*time.Second)

			ginkgo.By("Fail a PD")
			podName := controller.PDMemberName(clusterName) + "-1"
			f.ExecCommandInContainer(podName, "pd", "sh", "-c", "rm -rf /var/lib/pd/*")

			ginkgo.By("Waiting for the pd to be in unhealthy state")
			err := utiltidbcluster.WaitForTidbClusterCondition(cli, tc.Namespace, tc.Name, time.Minute*5, func(tc *v1alpha1.TidbCluster) (bool, error) {
				for _, member := range tc.Status.PD.Members {
					if member.Name == podName && !member.Health {
						return true, nil
					}
				}
				return false, nil
			})
			framework.ExpectNoError(err, "failed to wait for the pd to be in unhealthy state")

			ginkgo.By("Update PD configuration")
			updateStrategy := v1alpha1.ConfigUpdateStrategyRollingUpdate
			err = controller.GuaranteedUpdate(genericCli, tc, func() error {
				tc.Spec.PD.Config.Set("log.level", "info")
				tc.Spec.PD.ConfigUpdateStrategy = &updateStrategy
				return nil
			})
			framework.ExpectNoError(err, "failed to update pd configuration")

			ginkgo.By("Waiting for the pd to be put into failure members")
			err = utiltidbcluster.WaitForTidbClusterCondition(cli, tc.Namespace, tc.Name, time.Minute*5, func(tc *v1alpha1.TidbCluster) (bool, error) {
				for _, failureMember := range tc.Status.PD.FailureMembers {
					if failureMember.PodName == podName {
						return true, nil
					}
				}
				return false, nil
			})
			framework.ExpectNoError(err, "failed to wait for the pd to be put into failure members")

			ginkgo.By("Waiting for the new pod to be created")
			newPodName := controller.PDMemberName(clusterName) + "-3"
			err = wait.PollImmediate(time.Second*10, 1*time.Minute, func() (bool, error) {
				_, err := c.CoreV1().Pods(ns).Get(newPodName, metav1.GetOptions{})
				if err != nil && !apierrors.IsNotFound(err) {
					return false, nil
				}
				return !apierrors.IsNotFound(err), nil
			})
			framework.ExpectNoError(err, "failed to wait for the new pod to be created")
		})
	})

	ginkgo.Context("[Feature: AdvancedStatefulSet][Feature: AutoFailover] operator with advanced statefulset and short auto-failover periods", func() {
		var ocfg *tests.OperatorConfig
		var oa *tests.OperatorActions
		var genericCli client.Client
		failoverPeriod := time.Minute

		ginkgo.BeforeEach(func() {
			ocfg = &tests.OperatorConfig{
				Namespace:   ns,
				ReleaseName: "operator",
				Image:       cfg.OperatorImage,
				Tag:         cfg.OperatorTag,
				LogLevel:    "4",
				TestMode:    true,
				StringValues: map[string]string{
					"controllerManager.pdFailoverPeriod":      failoverPeriod.String(),
					"controllerManager.tidbFailoverPeriod":    failoverPeriod.String(),
					"controllerManager.tikvFailoverPeriod":    failoverPeriod.String(),
					"controllerManager.tiflashFailoverPeriod": failoverPeriod.String(),
				},
				Features: []string{
					"AdvancedStatefulSet=true",
				},
			}
			oa = tests.NewOperatorActions(cli, c, asCli, aggrCli, apiExtCli, tests.DefaultPollInterval, ocfg, e2econfig.TestConfig, nil, fw, f)
			ginkgo.By("Installing CRDs")
			oa.CleanCRDOrDie()
			oa.InstallCRDOrDie(ocfg)
			ginkgo.By("Installing tidb-operator")
			oa.CleanOperatorOrDie(ocfg)
			oa.DeployOperatorOrDie(ocfg)
			var err error
			genericCli, err = client.New(config, client.Options{Scheme: scheme.Scheme})
			framework.ExpectNoError(err, "failed to create clientset")
		})

		// https://github.com/pingcap/tidb-operator/issues/1464
		ginkgo.It("delete the failed pod via delete-slots feature of Advanced Statefulset after failover", func() {
			ginkgo.By("Make sure we have at least 3 schedulable nodes")
			nodeList := framework.GetReadySchedulableNodesOrDie(f.ClientSet)
			gomega.Expect(len(nodeList.Items)).To(gomega.BeNumerically(">=", 3))

			clusterName := "failover"
			tc := fixture.GetTidbCluster(ns, clusterName, utilimage.TiDBV4)
			tc.Spec.SchedulerName = ""
			tc.Spec.PD.Replicas = 1
			tc.Spec.PD.Config.Set("schedule.max-store-down-time", "1m")
			tc.Spec.TiDB.Replicas = 1
			tc.Spec.TiKV.Replicas = 3

			ginkgo.By("Waiting for the tidb cluster to become ready")
<<<<<<< HEAD
			err = utiltidbcluster.WaitForTidbClusterConditionReady(cli, tc.Namespace, tc.Name, time.Minute*30, 0)
			framework.ExpectNoError(err, "failed to wait for TidbCluster ready: %v", tc)
=======
			utiltc.MustCreateTCWithComponentsReady(genericCli, oa, tc, 30*time.Minute, 15*time.Second)
>>>>>>> bdff17ac

			ginkgo.By("Fail a TiKV store")
			podName := controller.TiKVMemberName(clusterName) + "-1"
			f.ExecCommandInContainer(podName, "tikv", "sh", "-c", "rm -rf /var/lib/tikv/*")

			ginkgo.By("Waiting for the store to be put into failure stores")
			err := utiltidbcluster.WaitForTidbClusterCondition(cli, tc.Namespace, tc.Name, time.Minute*5, func(tc *v1alpha1.TidbCluster) (bool, error) {
				for _, failureStore := range tc.Status.TiKV.FailureStores {
					if failureStore.PodName == podName {
						return true, nil
					}
				}
				return false, nil
			})
			framework.ExpectNoError(err, "failed to wait for the store to be put into failure stores")

			ginkgo.By("Waiting for the new pod to be created")
			newPodName := controller.TiKVMemberName(clusterName) + "-3"
			err = wait.PollImmediate(time.Second*10, 1*time.Minute, func() (bool, error) {
				_, err := c.CoreV1().Pods(ns).Get(newPodName, metav1.GetOptions{})
				if err != nil && !apierrors.IsNotFound(err) {
					return false, nil
				}
				return !apierrors.IsNotFound(err), nil
			})
			framework.ExpectNoError(err, "failed to wait for the new pod to be created")

			ginkgo.By(fmt.Sprintf("Deleting the failed pod %q via delete-slots", podName))
			err = controller.GuaranteedUpdate(genericCli, tc, func() error {
				if tc.Annotations == nil {
					tc.Annotations = map[string]string{}
				}
				tc.Annotations[label.AnnTiKVDeleteSlots] = mustToString(sets.NewInt32(1))
				return nil
			})
			framework.ExpectNoError(err, "failed to delete failed pod %q via delete-slots", podName)

			ginkgo.By(fmt.Sprintf("Waiting for the failed pod %q to be gone", podName))
			err = pod.WaitForPodNotFoundInNamespace(c, podName, ns, time.Minute*5)
			framework.ExpectNoError(err, "failed to wait for the failed pod %q to be gone", podName)

			ginkgo.By("Waiting for the record of failed pod to be removed from failure stores")
			err = utiltidbcluster.WaitForTidbClusterCondition(cli, tc.Namespace, tc.Name, time.Minute*5, func(tc *v1alpha1.TidbCluster) (bool, error) {
				exist := false
				for _, failureStore := range tc.Status.TiKV.FailureStores {
					if failureStore.PodName == podName {
						exist = true
					}
				}
				return !exist, nil
			})
			framework.ExpectNoError(err, "failed to wait for the record of failed pod to be removed from failure stores")

			ginkgo.By("Waiting for the tidb cluster to become ready")
			err = utiltidbcluster.WaitForTidbClusterConditionReady(cli, tc.Namespace, tc.Name, time.Minute*30, 0)
			framework.ExpectNoError(err, "failed to wait for TidbCluster ready: %v", tc)
		})
	})

	ginkgo.Context("[Feature: AutoScaling]", func() {
		setCPUUsageAndQuota := func(tc *v1alpha1.TidbCluster, monitor *v1alpha1.TidbMonitor, usage, quota, memberType string, insts []string) {
			// TODO: This duration is now hard-coded in PD
			// It may become configurable in the future
			duration := "60s"
			mp := &mock.MonitorParams{
				Name:                tc.Name,
				KubernetesNamespace: tc.Namespace,
				MemberType:          memberType,
				Duration:            duration,
				Value:               usage,
				QueryType:           "cpu_usage",
				InstancesPod:        insts,
			}
			err := mock.SetPrometheusResponse(monitor.Name, monitor.Namespace, mp, fw)
			framework.ExpectNoError(err, "set %s cpu usage mock metrics error", memberType)

			mp = &mock.MonitorParams{
				Name:                tc.Name,
				KubernetesNamespace: tc.Namespace,
				MemberType:          memberType,
				Duration:            duration,
				Value:               quota,
				QueryType:           "cpu_quota",
				InstancesPod:        insts,
			}
			err = mock.SetPrometheusResponse(monitor.Name, monitor.Namespace, mp, fw)
			framework.ExpectNoError(err, "set %s cpu quota mock metrics error", memberType)
		}
		ginkgo.It("should auto scale TiKV pods", func() {
			ginkgo.By("Deploy initial tc")
			clusterName := "auto-scaling-tikv"
			tc := fixture.GetTidbCluster(ns, clusterName, utilimage.TiDBNightlyVersion)
			tc.Spec.PD.Replicas = 1
			tc.Spec.TiKV.Replicas = 3
			tc.Spec.PD.Config.Set("pd-server.metric-storage", "http://monitor-prometheus:9090")

			_, err := cli.PingcapV1alpha1().TidbClusters(ns).Create(tc)
			framework.ExpectNoError(err, "Create TidbCluster error")
			err = oa.WaitForTidbClusterReady(tc, 30*time.Minute, 15*time.Second)
			framework.ExpectNoError(err, "Check TidbCluster error")

			ginkgo.By("Create tidb monitor with e2e image")
			a := e2econfig.TestConfig.E2EImage
			colonIdx := strings.LastIndexByte(a, ':')
			image := a[:colonIdx]
			tag := a[colonIdx+1:]
			monitor := fixture.NewTidbMonitor("monitor", ns, tc, false, false, false)
			monitor.Spec.Prometheus.BaseImage = image
			monitor.Spec.Prometheus.Version = tag

			_, err = cli.PingcapV1alpha1().TidbMonitors(ns).Create(monitor)
			framework.ExpectNoError(err, "Create TidbMonitor error")
			err = tests.CheckTidbMonitor(monitor, cli, c, fw)
			framework.ExpectNoError(err, "Check TidbMonitor error")

			ginkgo.By("Create TidbClusterAutoScaler")
			tcas := fixture.GetTidbClusterAutoScaler("auto-scaler", ns, tc, monitor)
			tcas.Spec.TiKV = &v1alpha1.TikvAutoScalerSpec{}
			tcas.Spec.TiKV.ScaleInIntervalSeconds = pointer.Int32Ptr(1)
			tcas.Spec.TiKV.ScaleOutIntervalSeconds = pointer.Int32Ptr(1)
			tcas.Spec.TiKV.Resources = map[string]v1alpha1.AutoResource{
				"storage": {
					CPU:     resource.MustParse("1024m"),
					Memory:  resource.MustParse("2Gi"),
					Storage: resource.MustParse("10Gi"),
					Count:   pointer.Int32Ptr(2),
				},
			}
			tcas.Spec.TiKV.Rules = map[v1.ResourceName]v1alpha1.AutoRule{
				v1.ResourceCPU: {
					MaxThreshold:  0.5,
					MinThreshold:  pointer.Float64Ptr(0.2),
					ResourceTypes: []string{"storage"},
				},
			}
			_, err = cli.PingcapV1alpha1().TidbClusterAutoScalers(ns).Create(tcas)
			framework.ExpectNoError(err, "Create TidbClusterAutoScaler error")

			pdClient, cancel, err := proxiedpdclient.NewProxiedPDClient(c, fw, ns, clusterName, false)
			framework.ExpectNoError(err, "create pdapi error")
			defer cancel()

			var autoTc v1alpha1.TidbCluster
			autoTcListOption := metav1.ListOptions{
				LabelSelector: labels.SelectorFromSet(labels.Set{
					label.AutoInstanceLabelKey: tcas.Name,
					label.BaseTCLabelKey:       tc.Name,
				}).String(),
			}

			// TiKV autoscaling
			baseTiKVs := make([]string, 0, tc.Spec.TiKV.Replicas)
			for i := int32(0); i < tc.Spec.TiKV.Replicas; i++ {
				baseTiKVs = append(baseTiKVs, util.GetPodName(tc, v1alpha1.TiKVMemberType, i))
			}
			var autoTiKV string
			ginkgo.By("Case 1: No autoscaling cluster and CPU usage over max threshold")
			setCPUUsageAndQuota(tc, monitor, "35.0", "1.0", v1alpha1.TiKVMemberType.String(), baseTiKVs)
			// A new cluster should be created and all TiKV stores are up
			err = wait.Poll(5*time.Second, 5*time.Minute, func() (done bool, err error) {
				tcList, err := cli.PingcapV1alpha1().TidbClusters(tc.Namespace).List(autoTcListOption)
				if err != nil {
					log.Logf("failed to list tc %q with selector %+v", tc.Name, autoTcListOption)
					return false, err
				}

				if len(tcList.Items) < 1 {
					log.Logf("autoscaling tikv cluster is not created")
					return false, nil
				}

				autoTc = tcList.Items[0]

				if autoTc.Spec.TiKV == nil {
					log.Logf("the created cluster has no tikv spec")
					return false, errors.New("the created cluster has no tikv spec")
				}

				autoTiKV = util.GetPodName(&autoTc, v1alpha1.TiKVMemberType, 0)
				setCPUUsageAndQuota(tc, monitor, "20.0", "1.0", v1alpha1.TiKVMemberType.String(), append(baseTiKVs, autoTiKV))

				if len(autoTc.Status.TiKV.Stores) < int(autoTc.Spec.TiKV.Replicas) {
					log.Logf("len(.Status.TiKV.Stores) < .Spec.TiKV.Replicas for tc %q", autoTc.Name)
					return false, nil
				}

				for _, store := range autoTc.Status.TiKV.Stores {
					if store.State != v1alpha1.TiKVStateUp {
						log.Logf("autoscaling tikv cluster not ready, store %s is not %s", store.PodName, v1alpha1.TiKVStateUp)
						return false, nil
					}
				}

				storeID := ""
				podNameTikv0 := util.GetPodName(&autoTc, v1alpha1.TiKVMemberType, int32(0))
				for k, v := range autoTc.Status.TiKV.Stores {
					if v.PodName == podNameTikv0 {
						storeID = k
						break
					}
				}
				if storeID == "" {
					log.Logf("no store found for pod %q", podNameTikv0)
					return false, nil
				}
				sid, err := strconv.ParseUint(storeID, 10, 64)
				if err != nil {
					log.Logf("failed to parse store id %q for pod %q", storeID, podNameTikv0)
					return false, err
				}
				info, err := pdClient.GetStore(sid)
				if err != nil {
					log.Logf("fail to get stores")
					return false, err
				}

				// Check labels
				expectedLabels := map[string]string{
					"specialUse":    "hotRegion",
					"resource-type": "storage",
					"group":         "pd-auto-scaling-tikv", // This label is subject to change
				}
				for _, label := range info.Store.Labels {
					if value, ok := expectedLabels[label.Key]; ok && value != label.Value {
						errMsg := fmt.Sprintf("expected label %s of tc[%s/%s]'s store %d to have value %s, got %s", label.Key, autoTc.Namespace, autoTc.Name, sid, expectedLabels[label.Key], label.Value)
						log.Logf(errMsg)
						return false, fmt.Errorf(errMsg)
					}
				}

				return true, nil
			})
			framework.ExpectNoError(err, "check create autoscaling tikv cluster error")
			log.Logf("success to check create autoscaling tikv cluster")

			ginkgo.By("Case 2: Has an autoscaling cluster and CPU usage between max threshold and min threshold")
			setCPUUsageAndQuota(tc, monitor, "20.0", "1.0", v1alpha1.TiKVMemberType.String(), append(baseTiKVs, autoTiKV))
			// The TiKV replicas should remain unchanged
			err = wait.Poll(10*time.Second, 3*time.Minute, func() (done bool, err error) {
				tcPtr, err := cli.PingcapV1alpha1().TidbClusters(autoTc.Namespace).Get(autoTc.Name, metav1.GetOptions{})
				if err != nil {
					log.Logf("failed to get tc %q", tcPtr.Name)
					return false, err
				}

				autoTc = *tcPtr

				if autoTc.Spec.TiKV.Replicas != 1 {
					log.Logf("expected tc[%s/%s]'s tikv replicas to stay at 1, now %d", autoTc.Namespace, autoTc.Name, autoTc.Spec.TiKV.Replicas)
					return true, nil
				}

				log.Logf("tikv is not autoscaled")
				return false, nil
			})
			framework.ExpectEqual(err, wait.ErrWaitTimeout, "expect tikv is not scaled under normal utilization for 3 minutes")

			ginkgo.By("Case 3: Has an autoscaling cluster and CPU usage over max threshold")
			setCPUUsageAndQuota(tc, monitor, "35.0", "1.0", v1alpha1.TiKVMemberType.String(), append(baseTiKVs, autoTiKV))
			// The existing autoscaling cluster should be scaled out
			err = wait.Poll(5*time.Second, 5*time.Minute, func() (done bool, err error) {
				tcPtr, err := cli.PingcapV1alpha1().TidbClusters(autoTc.Namespace).Get(autoTc.Name, metav1.GetOptions{})
				if err != nil {
					log.Logf("failed to get tc %q", tcPtr.Name)
					return false, err
				}

				autoTc = *tcPtr

				if autoTc.Spec.TiKV.Replicas < 2 {
					log.Logf("autoscaling tikv cluster is not scaled out")
					return false, nil
				}

				if len(autoTc.Status.TiKV.Stores) < int(autoTc.Spec.TiKV.Replicas) {
					log.Logf("len(.Status.TiKV.Stores) < .Spec.TiKV.Replicas for tc %q", autoTc.Name)
					return false, nil
				}

				for _, store := range autoTc.Status.TiKV.Stores {
					if store.State != v1alpha1.TiKVStateUp {
						log.Logf("autoscaling tikv cluster scaled out but store %s is not %s", store.PodName, v1alpha1.TiKVStateUp)
						return false, nil
					}
				}

				return true, nil
			})
			framework.ExpectNoError(err, "check scale out existing autoscaling tikv cluster error")
			log.Logf("success to check scale out existing autoscaling tikv cluster")

			pods := make([]string, len(baseTiKVs))
			copy(pods, baseTiKVs)
			for i := int32(0); i < autoTc.Spec.TiKV.Replicas; i++ {
				pods = append(pods, util.GetPodName(&autoTc, v1alpha1.TiKVMemberType, i))
			}

			ginkgo.By("Case 4: CPU usage below min threshold")
			setCPUUsageAndQuota(tc, monitor, "0.0", "1.0", v1alpha1.TiKVMemberType.String(), pods)
			// The autoscaling cluster should be scaled in
			err = wait.Poll(5*time.Second, 5*time.Minute, func() (done bool, err error) {
				tcPtr, err := cli.PingcapV1alpha1().TidbClusters(autoTc.Namespace).Get(autoTc.Name, metav1.GetOptions{})
				if err != nil {
					if errors.IsNotFound(err) {
						log.Logf("tc %q not found", tcPtr.Name)
						return true, nil
					}
					log.Logf("failed to get tc %q", tcPtr.Name)
					return false, err
				}

				autoTc = *tcPtr

				if autoTc.Spec.TiKV.Replicas > 1 {
					log.Logf("autoscaling tikv cluster is not scaled in, replicas=%d", autoTc.Spec.TiKV.Replicas)
					return false, nil
				}

				if autoTc.Spec.TiKV.Replicas <= 1 {
					log.Logf("autoscaling tikv cluster tc[%s/%s] is scaled in", autoTc.Namespace, autoTc.Name)
					return true, nil
				}

				return false, nil
			})

			framework.ExpectNoError(err, "failed to check scale in autoscaling tikv cluster")
			log.Logf("success to check scale in autoscaling tikv cluster")

			ginkgo.By("Case 5: CPU usage below min threshold for a long time")
			// The autoscaling cluster should be deleted
			err = wait.Poll(5*time.Second, 10*time.Minute, func() (done bool, err error) {
				tcList, err := cli.PingcapV1alpha1().TidbClusters(tc.Namespace).List(autoTcListOption)
				if err != nil {
					log.Logf("failed to list tc %q with selector %+v", tc.Name, autoTcListOption)
					return false, err
				}

				if len(tcList.Items) > 0 {
					log.Logf("autoscaling tikv cluster is not deleted")
					return false, nil
				}

				log.Logf("autoscaling tikv cluster deleted")
				return true, nil
			})
			framework.ExpectNoError(err, "check delete autoscaling tikv cluster error")
			log.Logf("success to check delete autoscaling tikv cluster")
		})

		ginkgo.It("should auto scale TiDB pods", func() {
			ginkgo.By("Deploy initial tc")
			clusterName := "auto-scaling-tidb"
			tc := fixture.GetTidbCluster(ns, clusterName, utilimage.TiDBNightlyVersion)
			tc.Spec.PD.Replicas = 1
			tc.Spec.TiDB.Replicas = 2
			tc.Spec.TiKV.Replicas = 3
			tc.Spec.PD.Config.Set("pd-server.metric-storage", "http://monitor-prometheus:9090")

			_, err := cli.PingcapV1alpha1().TidbClusters(ns).Create(tc)
			framework.ExpectNoError(err, "Create TidbCluster error")
			err = oa.WaitForTidbClusterReady(tc, 30*time.Minute, 15*time.Second)
			framework.ExpectNoError(err, "Check TidbCluster error")

			ginkgo.By("Create tidb monitor with e2e image")
			a := e2econfig.TestConfig.E2EImage
			colonIdx := strings.LastIndexByte(a, ':')
			image := a[:colonIdx]
			tag := a[colonIdx+1:]
			monitor := fixture.NewTidbMonitor("monitor", ns, tc, false, false, false)
			monitor.Spec.Prometheus.BaseImage = image
			monitor.Spec.Prometheus.Version = tag

			_, err = cli.PingcapV1alpha1().TidbMonitors(ns).Create(monitor)
			framework.ExpectNoError(err, "Create TidbMonitor error")
			err = tests.CheckTidbMonitor(monitor, cli, c, fw)
			framework.ExpectNoError(err, "Check TidbMonitor error")
			tcas := fixture.GetTidbClusterAutoScaler("auto-scaler", ns, tc, monitor)

			ginkgo.By("Create TidbClusterAutoScaler")
			tcas.Spec.TiDB = &v1alpha1.TidbAutoScalerSpec{}
			tcas.Spec.TiDB.ScaleInIntervalSeconds = pointer.Int32Ptr(1)
			tcas.Spec.TiDB.ScaleOutIntervalSeconds = pointer.Int32Ptr(1)
			tcas.Spec.TiDB.Resources = map[string]v1alpha1.AutoResource{
				"compute": {
					CPU:    resource.MustParse("1024m"),
					Memory: resource.MustParse("2Gi"),
					Count:  pointer.Int32Ptr(2),
				},
			}
			tcas.Spec.TiDB.Rules = map[v1.ResourceName]v1alpha1.AutoRule{
				v1.ResourceCPU: {
					MaxThreshold:  0.5,
					MinThreshold:  pointer.Float64Ptr(0.2),
					ResourceTypes: []string{"compute"},
				},
			}
			_, err = cli.PingcapV1alpha1().TidbClusterAutoScalers(ns).Create(tcas)
			framework.ExpectNoError(err, "Create TidbClusterAutoScaler error")

			var autoTc v1alpha1.TidbCluster
			autoTcListOption := metav1.ListOptions{
				LabelSelector: labels.SelectorFromSet(labels.Set{
					label.AutoInstanceLabelKey: tcas.Name,
					label.BaseTCLabelKey:       tc.Name,
				}).String(),
			}

			// TiDB Autoscaling
			baseTiDBs := make([]string, 0, tc.Spec.TiDB.Replicas)
			for i := int32(0); i < tc.Spec.TiDB.Replicas; i++ {
				baseTiDBs = append(baseTiDBs, util.GetPodName(tc, v1alpha1.TiDBMemberType, i))
			}
			var autoTiDB string

			ginkgo.By("Case 1: No autoscaling cluster and CPU usage over max threshold")
			setCPUUsageAndQuota(tc, monitor, "35.0", "1.0", v1alpha1.TiDBMemberType.String(), baseTiDBs)
			// A new cluster should be created
			err = wait.Poll(5*time.Second, 5*time.Minute, func() (done bool, err error) {
				tcList, err := cli.PingcapV1alpha1().TidbClusters(tc.Namespace).List(autoTcListOption)
				if err != nil {
					log.Logf("failed to list tc with selector %+v", autoTcListOption)
					return false, err
				}

				if len(tcList.Items) < 1 {
					log.Logf("autoscaling tidb cluster is not created")
					return false, nil
				}

				autoTc = tcList.Items[0]
				autoTiDB = util.GetPodName(&autoTc, v1alpha1.TiDBMemberType, 0)
				setCPUUsageAndQuota(tc, monitor, "20.0", "1.0", v1alpha1.TiDBMemberType.String(), append(baseTiDBs, autoTiDB))
				return true, nil
			})
			framework.ExpectNoError(err, "check create autoscaling tidb cluster error")
			log.Logf("success to check create autoscaling tidb cluster")

			autoTiDB = util.GetPodName(&autoTc, v1alpha1.TiDBMemberType, 0)
			ginkgo.By("Case 2: Has an autoscaling cluster and CPU usage between max threshold and min threshold")
			setCPUUsageAndQuota(tc, monitor, "20.0", "1.0", v1alpha1.TiDBMemberType.String(), append(baseTiDBs, autoTiDB))
			// The TiDB replicas should remain unchanged
			err = wait.Poll(5*time.Second, 3*time.Minute, func() (done bool, err error) {
				tcPtr, err := cli.PingcapV1alpha1().TidbClusters(autoTc.Namespace).Get(autoTc.Name, metav1.GetOptions{})
				if err != nil {
					return false, err
				}

				autoTc = *tcPtr

				if autoTc.Spec.TiDB.Replicas != 1 {
					log.Logf("expected tc[%s/%s]'s tidb replicas to stay at 1, now %d", autoTc.Namespace, autoTc.Name, autoTc.Spec.TiDB.Replicas)
					return true, nil
				}

				log.Logf("confirm autoscaling tidb is not scaled when normal utilization")
				return false, nil
			})
			framework.ExpectEqual(err, wait.ErrWaitTimeout, "expect tidb is not scaled when normal utilization for 5 minutes")

			ginkgo.By("Case 3: Has an autoscaling cluster and CPU usage over max threshold")
			setCPUUsageAndQuota(tc, monitor, "35.0", "1.0", v1alpha1.TiDBMemberType.String(), append(baseTiDBs, autoTiDB))
			// The existing autoscaling cluster should be scaled out
			err = wait.Poll(5*time.Second, 5*time.Minute, func() (done bool, err error) {
				tcPtr, err := cli.PingcapV1alpha1().TidbClusters(autoTc.Namespace).Get(autoTc.Name, metav1.GetOptions{})
				if err != nil {
					log.Logf("failed to get tc %q", tcPtr.Name)
					return false, err
				}

				autoTc = *tcPtr

				if autoTc.Spec.TiDB.Replicas < 2 {
					log.Logf("autoscaling tidb cluster is not scaled out")
					return false, nil
				}

				return true, nil
			})
			framework.ExpectNoError(err, "check scale out existing autoscaling tidb cluster error")
			log.Logf("success to check scale out existing autoscaling tidb cluster")

			pods := make([]string, len(baseTiDBs))
			copy(pods, baseTiDBs)
			for i := int32(0); i < autoTc.Spec.TiDB.Replicas; i++ {
				pods = append(pods, util.GetPodName(&autoTc, v1alpha1.TiDBMemberType, i))
			}

			ginkgo.By("Case 4: CPU usage below min threshold")
			setCPUUsageAndQuota(tc, monitor, "0.0", "1.0", v1alpha1.TiDBMemberType.String(), pods)
			// The autoscaling cluster should be scaled in
			err = wait.Poll(5*time.Second, 5*time.Minute, func() (done bool, err error) {
				tcPtr, err := cli.PingcapV1alpha1().TidbClusters(autoTc.Namespace).Get(autoTc.Name, metav1.GetOptions{})

				if err != nil {
					if errors.IsNotFound(err) {
						log.Logf("tc %q not found", tcPtr.Name)
						return true, nil
					}
					log.Logf("failed to get tc %q", tcPtr.Name)
					return false, err
				}

				autoTc = *tcPtr

				if autoTc.Spec.TiDB.Replicas > 1 {
					log.Logf("autoscaling tidb cluster is not scaled in, replicas=%d", autoTc.Spec.TiDB.Replicas)
					return false, nil
				}

				if autoTc.Spec.TiDB.Replicas <= 1 {
					log.Logf("autoscaling tidb cluster tc[%s/%s] is scaled in", autoTc.Namespace, autoTc.Name)
					return true, nil
				}

				return false, nil
			})

			framework.ExpectNoError(err, "failed to check scale in autoscaling tidb cluster")
			log.Logf("success to check scale in autoscaling tidb cluster")

			ginkgo.By("Case 5: CPU usage below min threshold for a long time")
			// The autoscaling cluster should be deleted
			err = wait.Poll(5*time.Second, 5*time.Minute, func() (done bool, err error) {
				tcList, err := cli.PingcapV1alpha1().TidbClusters(tc.Namespace).List(autoTcListOption)
				if err != nil {
					log.Logf("failed to list tc with selector %+v", autoTcListOption)
					return false, err
				}

				if len(tcList.Items) > 0 {
					log.Logf("autoscaling tidb cluster is not deleted")
					return false, nil
				}

				log.Logf("autoscaling tidb cluster deleted")
				return true, nil
			})
			framework.ExpectNoError(err, "check delete autoscaling tidb cluster error")
			log.Logf("success to check delete autoscaling tidb cluster")

			// Clean autoscaler
			err = cli.PingcapV1alpha1().TidbClusterAutoScalers(tcas.Namespace).Delete(tcas.Name, &metav1.DeleteOptions{})
			framework.ExpectNoError(err, "failed to delete auto-scaler")
		})
	})
})<|MERGE_RESOLUTION|>--- conflicted
+++ resolved
@@ -1024,12 +1024,7 @@
 			tc.Spec.TiKV.Replicas = 3
 
 			ginkgo.By("Waiting for the tidb cluster to become ready")
-<<<<<<< HEAD
-			err = utiltidbcluster.WaitForTidbClusterConditionReady(cli, tc.Namespace, tc.Name, time.Minute*30, 0)
-			framework.ExpectNoError(err, "failed to wait for TidbCluster ready: %v", tc)
-=======
 			utiltc.MustCreateTCWithComponentsReady(genericCli, oa, tc, 30*time.Minute, 15*time.Second)
->>>>>>> bdff17ac
 
 			ginkgo.By("Fail a TiKV store")
 			podName := controller.TiKVMemberName(clusterName) + "-1"
