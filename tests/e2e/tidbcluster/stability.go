// Copyright 2019 PingCAP, Inc.
//
// Licensed under the Apache License, Version 2.0 (the "License");
// you may not use this file except in compliance with the License.
// You may obtain a copy of the License at
//
//     http://www.apache.org/licenses/LICENSE-2.0
//
// Unless required by applicable law or agreed to in writing, software
// distributed under the License is distributed on an "AS IS" BASIS,
// See the License for the specific language governing permissions and
// limitations under the License.

package tidbcluster

import (
	"context"
	"fmt"
	_ "net/http/pprof"
	"time"

	"github.com/onsi/ginkgo"
	"github.com/onsi/gomega"
	asclientset "github.com/pingcap/advanced-statefulset/client/client/clientset/versioned"
	"github.com/pingcap/tidb-operator/pkg/apis/pingcap/v1alpha1"
	"github.com/pingcap/tidb-operator/pkg/client/clientset/versioned"
	"github.com/pingcap/tidb-operator/pkg/controller"
	"github.com/pingcap/tidb-operator/pkg/label"
	"github.com/pingcap/tidb-operator/pkg/scheme"
	"github.com/pingcap/tidb-operator/tests"
	e2econfig "github.com/pingcap/tidb-operator/tests/e2e/config"
	e2eframework "github.com/pingcap/tidb-operator/tests/e2e/framework"
	utilcloud "github.com/pingcap/tidb-operator/tests/e2e/util/cloud"
	utilimage "github.com/pingcap/tidb-operator/tests/e2e/util/image"
	utilnode "github.com/pingcap/tidb-operator/tests/e2e/util/node"
	utilpod "github.com/pingcap/tidb-operator/tests/e2e/util/pod"
	"github.com/pingcap/tidb-operator/tests/e2e/util/portforward"
	"github.com/pingcap/tidb-operator/tests/e2e/util/proxiedpdclient"
	utiltidb "github.com/pingcap/tidb-operator/tests/e2e/util/tidb"
	utiltidbcluster "github.com/pingcap/tidb-operator/tests/e2e/util/tidbcluster"
	utiltikv "github.com/pingcap/tidb-operator/tests/e2e/util/tikv"
	"github.com/pingcap/tidb-operator/tests/pkg/fixture"
	v1 "k8s.io/api/core/v1"
	apiextensionsclientset "k8s.io/apiextensions-apiserver/pkg/client/clientset/clientset"
	apierrors "k8s.io/apimachinery/pkg/api/errors"
	"k8s.io/apimachinery/pkg/api/resource"
	metav1 "k8s.io/apimachinery/pkg/apis/meta/v1"
	"k8s.io/apimachinery/pkg/labels"
	"k8s.io/apimachinery/pkg/types"
	"k8s.io/apimachinery/pkg/util/sets"
	"k8s.io/apimachinery/pkg/util/wait"
	clientset "k8s.io/client-go/kubernetes"
	restclient "k8s.io/client-go/rest"
	aggregatorclient "k8s.io/kube-aggregator/pkg/client/clientset_generated/clientset"
	podutil "k8s.io/kubernetes/pkg/api/v1/pod"
	"k8s.io/kubernetes/test/e2e/framework"
	"k8s.io/kubernetes/test/e2e/framework/node"
	"k8s.io/kubernetes/test/e2e/framework/pod"
	storageutils "k8s.io/kubernetes/test/e2e/storage/utils"
	testutils "k8s.io/kubernetes/test/utils"
	"k8s.io/utils/pointer"
	"sigs.k8s.io/controller-runtime/pkg/client"
)

// Stability specs describe tests which involve disruptive operations, e.g.
// stop kubelet, kill nodes, empty pd/tikv data.
// Like serial tests, they cannot run in parallel too.
var _ = ginkgo.Describe("[tidb-operator][Stability]", func() {
	f := e2eframework.NewDefaultFramework("stability")

	var ns string
	var c clientset.Interface
	var cli versioned.Interface
	var asCli asclientset.Interface
	var aggrCli aggregatorclient.Interface
	var apiExtCli apiextensionsclientset.Interface
	var cfg *tests.Config
	var config *restclient.Config
	var fw portforward.PortForward
	var fwCancel context.CancelFunc

	ginkgo.BeforeEach(func() {
		ns = f.Namespace.Name
		c = f.ClientSet
		var err error
		config, err = framework.LoadConfig()
		framework.ExpectNoError(err, "failed to load config")
		cli, err = versioned.NewForConfig(config)
		framework.ExpectNoError(err, "failed to create clientset")
		asCli, err = asclientset.NewForConfig(config)
		framework.ExpectNoError(err, "failed to create clientset")
		aggrCli, err = aggregatorclient.NewForConfig(config)
		framework.ExpectNoError(err, "failed to create clientset")
		apiExtCli, err = apiextensionsclientset.NewForConfig(config)
		framework.ExpectNoError(err, "failed to create clientset")
		clientRawConfig, err := e2econfig.LoadClientRawConfig()
		framework.ExpectNoError(err, "failed to load raw config")
		ctx, cancel := context.WithCancel(context.Background())
		fw, err = portforward.NewPortForwarder(ctx, e2econfig.NewSimpleRESTClientGetter(clientRawConfig))
		framework.ExpectNoError(err, "failed to create port forwarder")
		fwCancel = cancel
		cfg = e2econfig.TestConfig
	})

	ginkgo.AfterEach(func() {
		if fwCancel != nil {
			fwCancel()
		}
	})

	ginkgo.Context("operator with default values", func() {
		var ocfg *tests.OperatorConfig
		var oa tests.OperatorActions
		var genericCli client.Client

		ginkgo.BeforeEach(func() {
			ocfg = &tests.OperatorConfig{
				Namespace:   ns,
				ReleaseName: "operator",
				Image:       cfg.OperatorImage,
				Tag:         cfg.OperatorTag,
				LogLevel:    "4",
				TestMode:    true,
			}
			oa = tests.NewOperatorActions(cli, c, asCli, aggrCli, apiExtCli, tests.DefaultPollInterval, ocfg, e2econfig.TestConfig, nil, fw, f)
			ginkgo.By("Installing CRDs")
			oa.CleanCRDOrDie()
			oa.InstallCRDOrDie(ocfg)
			ginkgo.By("Installing tidb-operator")
			oa.CleanOperatorOrDie(ocfg)
			oa.DeployOperatorOrDie(ocfg)
			var err error
			genericCli, err = client.New(config, client.Options{Scheme: scheme.Scheme})
			framework.ExpectNoError(err, "failed to create clientset")
		})

		testCases := []struct {
			name string
			fn   func()
		}{
			{
				name: "tidb-operator does not exist",
				fn: func() {
					ginkgo.By("Uninstall tidb-operator")
					oa.CleanOperatorOrDie(ocfg)
				},
			},
		}

		for _, test := range testCases {
			ginkgo.It("tidb cluster should not be affected while "+test.name, func() {
				clusterName := "test"
				tc := fixture.GetTidbCluster(ns, clusterName, utilimage.TiDBV3Version)
				err := genericCli.Create(context.TODO(), tc)
				framework.ExpectNoError(err, "failed to create TidbCluster: %v", tc)
				err = oa.WaitForTidbClusterReady(tc, 30*time.Minute, 15*time.Second)
				framework.ExpectNoError(err, "failed to wait for TidbCluster ready")

				test.fn()

				ginkgo.By("Check tidb cluster is not affected")
				listOptions := metav1.ListOptions{
					LabelSelector: labels.SelectorFromSet(label.New().Instance(clusterName).Labels()).String(),
				}
				podList, err := c.CoreV1().Pods(ns).List(listOptions)
				framework.ExpectNoError(err, "failed to list pods in ns %s", ns)
				err = wait.PollImmediate(time.Second*30, time.Minute*5, func() (bool, error) {
					var ok bool
					var err error
					framework.Logf("check whether pods of cluster %q are changed", clusterName)
					ok, err = utilpod.PodsAreChanged(c, podList.Items)()
					if ok || err != nil {
						// pod changed or some error happened
						return true, err
					}
					framework.Logf("check whether pods of cluster %q are running", clusterName)
					newPodList, err := c.CoreV1().Pods(ns).List(listOptions)
					if err != nil {
						return false, err
					}
					for _, pod := range newPodList.Items {
						if pod.Status.Phase != v1.PodRunning {
							return false, fmt.Errorf("pod %s/%s is not running", pod.Namespace, pod.Name)
						}
					}
					framework.Logf("check whehter tidb cluster %q is connectable", clusterName)
					ok, err = utiltidb.TiDBIsConnectable(fw, ns, clusterName, "root", "")()
					if !ok || err != nil {
						// not connectable or some error happened
						return true, err
					}
					return false, nil
				})
				framework.ExpectEqual(err, wait.ErrWaitTimeout, "TiDB cluster is not affeteced")
			})
		}

		// In this test, we demonstrate and verify the recover process when a
		// node (and local storage on it) is permanently gone.
		//
		// In cloud, a node can be deleted manually or reclaimed by a
		// controller (e.g. auto scaling group if ReplaceUnhealthy not
		// suspended). Local storage on it will be permanently unaccessible.
		// Manual intervention is required to recover from this situation.
		// Basic steps will be:
		//
		// - for TiKV, delete associated store ID in PD
		//   - because we use network identity as store address, if we want to
		//   recover in place, we should delete the previous store at the same
		//   address. This requires us to set it to tombstone directly because
		//   the data is permanent lost, there is no way to delete it gracefully.
		//   - optionally, Advnaced StatefulSet can be used to recover with
		//   different network identity
		// - for PD, like TiKV we must delete its member from the cluster
		// - (EKS only) delete pvcs of failed pods
		//   - in EKS, failed pods on deleted node will be recreated because
		//   the node object is gone too (old pods is recycled by pod gc). But
		//   the newly created pods will be stuck at Pending state because
		//   associated PVs are invalid now. Pods will be recreated by
		//   tidb-operator again when we delete associated PVCs. New PVCs will
		//   be created by statefulset controller and pods will be scheduled to
		//   feasible nodes.
		//   - it's highly recommended to enable `setPVOwnerRef` in
		//   local-volume-provisioner, then orphan PVs will be garbaged
		//   collected and will not cause problem even if the name of deleted
		//   node is used again in the future.
		// - (GKE only, fixed path) nothing need to do
		//   - Because the node name does not change, old PVs can be used. Note
		//   that `setPVOwnerRef` cannot be enabled because the node object
		//   could get deleted if it takes too long for the instance to
		//   recreate.
		//   - Optionally, you can deleted failed pods to make them to start
		//   soon. This is due to exponential crash loop back off.
		// - (GKE only, unique paths) delete failed pods and associated PVCs/PVs
		//   - This is because even if the node name does not change, old PVs
		//   are invalid because unique volume paths are used. We must delete
		//   them all and wait for Kubernetes to rcreate and run again.
		//   - PVs must be deleted because the PVs are invalid and should not
		//   exist anymore. We can configure `setPVOwnerRef` to clean unused
		//   PVs when the node object is deleted, but the node object will not
		//   get deleted if the instance is recreated soon.
		//
		// Note that:
		// - We assume local storage is used, otherwise PV can be re-attached
		// the new node without problem.
		// - PD and TiKV must have at least 3 replicas, otherwise one node
		// deletion will cause permanent data loss and the cluster will be unrecoverable.
		// - Of course, this process can be automated by implementing a
		// controller integrated with cloud providers. It's outside the scope
		// of tidb-operator now.
		// - The same process can apply in bare-metal environment too when a
		// machine or local storage is permanently gone.
		//
		// Differences between EKS and GKE:
		//
		// - In EKS, a new node object with different name will be created for
		// the new machine.
		// - In GKE (1.11+), the node object are no longer recreated on
		// upgrade/repair even though the underlying instance is recreated and
		// local disks are wiped. However, the node object could get deleted by
		// cloud-controller-manager if it takes too long for the instance to
		// recreate.
		//
		// Related issues:
		// - https://github.com/pingcap/tidb-operator/issues/1546
		// - https://github.com/pingcap/tidb-operator/issues/408
		ginkgo.It("recover tidb cluster from node deletion", func() {
			supportedProviders := sets.NewString("aws", "gke")
			if !supportedProviders.Has(framework.TestContext.Provider) {
				framework.Skipf("current provider is not supported list %v, skipping", supportedProviders.List())
			}

			ginkgo.By("Make sure we have at least 3 schedulable nodes")
			nodeList := framework.GetReadySchedulableNodesOrDie(f.ClientSet)
			gomega.Expect(len(nodeList.Items)).To(gomega.BeNumerically(">=", 3))

			ginkgo.By("Deploy a test cluster with 3 pd and tikv replicas")
			clusterName := "test"
			tc := fixture.GetTidbCluster(ns, clusterName, utilimage.TiDBV3Version)
			tc.Spec.PD.Replicas = 3
			tc.Spec.PD.MaxFailoverCount = pointer.Int32Ptr(0)
			tc.Spec.TiDB.Replicas = 1
			tc.Spec.TiDB.MaxFailoverCount = pointer.Int32Ptr(0)
			tc.Spec.TiKV.Replicas = 3
			tc.Spec.TiKV.MaxFailoverCount = pointer.Int32Ptr(0)
			err := genericCli.Create(context.TODO(), tc)
			framework.ExpectNoError(err, "failed to create TidbCluster: %v", tc)
			err = oa.WaitForTidbClusterReady(tc, 30*time.Minute, 15*time.Second)
			framework.ExpectNoError(err, "failed to wait for TidbCluster ready")

			ginkgo.By("By using tidb-scheduler, 3 TiKV/PD replicas should be on different nodes")
			allNodes := make(map[string]v1.Node)
			for _, node := range nodeList.Items {
				allNodes[node.Name] = node
			}
			allTiKVNodes := make(map[string]v1.Node)
			allPDNodes := make(map[string]v1.Node)
			listOptions := metav1.ListOptions{
				LabelSelector: labels.SelectorFromSet(label.New().Instance(clusterName).Labels()).String(),
			}
			podList, err := c.CoreV1().Pods(ns).List(listOptions)
			framework.ExpectNoError(err, "failed to list pods in ns %s", ns)
			for _, pod := range podList.Items {
				if v, ok := pod.Labels[label.ComponentLabelKey]; !ok {
					framework.Failf("pod %s/%s does not have component label key %q", pod.Namespace, pod.Name, label.ComponentLabelKey)
				} else if v == label.PDLabelVal {
					allPDNodes[pod.Name] = allNodes[pod.Spec.NodeName]
				} else if v == label.TiKVLabelVal {
					allTiKVNodes[pod.Name] = allNodes[pod.Spec.NodeName]
				} else {
					continue
				}
			}
			gomega.Expect(len(allPDNodes)).To(gomega.BeNumerically("==", 3), "the number of pd nodes should be 3")
			gomega.Expect(len(allTiKVNodes)).To(gomega.BeNumerically("==", 3), "the number of tikv nodes should be 3")

			ginkgo.By("Deleting a node")
			var nodeToDelete *v1.Node
			for _, node := range allTiKVNodes {
				if nodeToDelete == nil {
					nodeToDelete = &node
					break
				}
			}
			gomega.Expect(nodeToDelete).NotTo(gomega.BeNil())
			var pdPodsOnDeletedNode []v1.Pod
			var tikvPodsOnDeletedNode []v1.Pod
			var pvcNamesOnDeletedNode []string
			for _, pod := range podList.Items {
				if pod.Spec.NodeName == nodeToDelete.Name {
					if v, ok := pod.Labels[label.ComponentLabelKey]; ok {
						if v == label.PDLabelVal {
							pdPodsOnDeletedNode = append(pdPodsOnDeletedNode, pod)
						} else if v == label.TiKVLabelVal {
							tikvPodsOnDeletedNode = append(tikvPodsOnDeletedNode, pod)
						}
					}
					for _, volume := range pod.Spec.Volumes {
						if volume.PersistentVolumeClaim != nil {
							pvcNamesOnDeletedNode = append(pvcNamesOnDeletedNode, volume.PersistentVolumeClaim.ClaimName)
						}
					}
				}
			}
			gomega.Expect(len(tikvPodsOnDeletedNode)).To(gomega.BeNumerically(">=", 1), "the number of affected tikvs must be equal or greater than 1")
			err = framework.DeleteNodeOnCloudProvider(nodeToDelete)
			framework.ExpectNoError(err, fmt.Sprintf("failed to delete node %q", nodeToDelete.Name))
			framework.Logf("Node %q deleted", nodeToDelete.Name)

			if framework.TestContext.Provider == "aws" {
				// The node object will be gone with physical machine.
				ginkgo.By(fmt.Sprintf("[AWS/EKS] Wait for the node object %q to be deleted", nodeToDelete.Name))
				err = wait.PollImmediate(time.Second*5, time.Minute*5, func() (bool, error) {
					_, err = c.CoreV1().Nodes().Get(nodeToDelete.Name, metav1.GetOptions{})
					if err == nil || !apierrors.IsNotFound(err) {
						return false, nil
					}
					return true, nil
				})
				framework.ExpectNoError(err, "failed to get node %s", nodeToDelete.Name)

				ginkgo.By("[AWS/EKS] New instance will be created and join the cluster")
<<<<<<< HEAD
				_, err := e2enode.CheckReady(c, len(nodeList.Items), 5*time.Minute)
				framework.ExpectNoError(err, "failed to check node ready state")
=======
				_, err := node.CheckReady(c, len(nodeList.Items), 5*time.Minute)
				framework.ExpectNoError(err)
>>>>>>> 7236eaba

				ginkgo.By("[AWS/EKS] Initialize newly created node")
				nodeList, err = c.CoreV1().Nodes().List(metav1.ListOptions{})
				framework.ExpectNoError(err, "failed to list nodes")
				initialized := 0
				for _, node := range nodeList.Items {
					if _, ok := allNodes[node.Name]; !ok {
						framework.ExpectNoError(utilnode.InitNode(&node))
						initialized++
					}
				}
				gomega.Expect(initialized).To(gomega.BeNumerically("==", 1), "must have a node initialized")
			} else if framework.TestContext.Provider == "gke" {
				instanceIDAnn := "container.googleapis.com/instance_id"
				oldInstanceID, ok := nodeToDelete.Annotations[instanceIDAnn]
				if !ok {
					framework.Failf("instance label %q not found on node object %q", instanceIDAnn, nodeToDelete.Name)
				}

				ginkgo.By("[GCP/GKE] Wait for instance ID to be updated")
				err = wait.PollImmediate(time.Second*5, time.Minute*10, func() (bool, error) {
					node, err := c.CoreV1().Nodes().Get(nodeToDelete.Name, metav1.GetOptions{})
					if err != nil {
						return false, nil
					}
					instanceID, ok := node.Annotations[instanceIDAnn]
					if !ok {
						return false, nil
					}
					if instanceID == oldInstanceID {
						return false, nil
					}
					framework.Logf("instance ID of node %q changed from %q to %q", nodeToDelete.Name, oldInstanceID, instanceID)
					return true, nil
				})
				framework.ExpectNoError(err, "wait for instance ID timeout")

				ginkgo.By("[GCP/GKE] Wait for the node to be ready")
				node.WaitForNodeToBeReady(c, nodeToDelete.Name, time.Minute*5)

				ginkgo.By(fmt.Sprintf("[GCP/GKE] Initialize underlying machine of node %s", nodeToDelete.Name))
				node, err := c.CoreV1().Nodes().Get(nodeToDelete.Name, metav1.GetOptions{})
				framework.ExpectNoError(err, "failed to get node %s", nodeToDelete.Name)
				framework.ExpectNoError(utilnode.InitNode(node))
			}

			ginkgo.By("Mark stores of failed tikv pods as tombstone")
			pdClient, cancel, err := proxiedpdclient.NewProxiedPDClient(c, fw, ns, clusterName, false)
			framework.ExpectNoError(err, "failed to create proxied PD client")
			defer func() {
				if cancel != nil {
					cancel()
				}
			}()
			for _, pod := range tikvPodsOnDeletedNode {
				framework.Logf("Mark tikv store of pod %s/%s as Tombstone", ns, pod.Name)
				err = wait.PollImmediate(time.Second*3, time.Minute, func() (bool, error) {
					storeID, err := utiltikv.GetStoreIDByPodName(cli, ns, clusterName, pod.Name)
					if err != nil {
						return false, nil
					}
					err = pdClient.SetStoreState(storeID, v1alpha1.TiKVStateTombstone)
					if err != nil {
						return false, nil
					}
					return true, nil
				})
				framework.ExpectNoError(err, "mark tikv store as Tombstone timeout")
			}
			ginkgo.By("Delete pd members")
			for _, pod := range pdPodsOnDeletedNode {
				framework.Logf("Delete pd member of pod %s/%s", ns, pod.Name)
				err = wait.PollImmediate(time.Second*3, time.Minute, func() (bool, error) {
					err = pdClient.DeleteMember(pod.Name)
					if err != nil {
						return false, nil
					}
					return true, nil
				})
				framework.ExpectNoError(err, "delete pd members timeout")
			}
			cancel()
			cancel = nil

			if framework.TestContext.Provider == "aws" {
				// Local storage is gone with the node and local PVs on deleted
				// node will be unusable.
				// If `setPVOwnerRef` is enabled in local-volume-provisioner,
				// local PVs will be deleted when the node object is deleted
				// and permanently gone in apiserver when associated PVCs are
				// delete here.
				ginkgo.By("[AWS/EKS] Delete associated PVCs if they are bound with local PVs")
				localPVs := make([]string, 0)
				for _, pvcName := range pvcNamesOnDeletedNode {
					pvc, err := c.CoreV1().PersistentVolumeClaims(ns).Get(pvcName, metav1.GetOptions{})
					if err != nil && !apierrors.IsNotFound(err) {
						framework.Failf("apiserver error: %v", err)
					}
					if apierrors.IsNotFound(err) {
						continue
					}
					if pvc.Spec.StorageClassName != nil && *pvc.Spec.StorageClassName == "local-storage" {
						// TODO check the localPVs as expected in someway?
						// nolint(staticcheck)
						// SA4010: this result of append is never used, except maybe in other appends
						localPVs = append(localPVs, pvc.Spec.VolumeName)
						err = c.CoreV1().PersistentVolumeClaims(ns).Delete(pvc.Name, &metav1.DeleteOptions{})
						framework.ExpectNoError(err, "failed to delete pvc %s", pvc.Name)
					}
				}
			} else if framework.TestContext.Provider == "gke" {
				framework.Logf("We are using fixed paths in local PVs in our e2e. PVs of the deleted node are usable though the underlying storage is empty now")
				// Because of pod exponential crash loop back off, we can
				// delete the failed pods to make it start soon.
				// Note that this is optional.
				ginkgo.By("Deleting the failed pods")
				for _, pod := range append(tikvPodsOnDeletedNode, pdPodsOnDeletedNode...) {
					framework.ExpectNoError(c.CoreV1().Pods(ns).Delete(pod.Name, &metav1.DeleteOptions{}))
				}
			}

			ginkgo.By("Waiting for tidb cluster to be fully ready")
			err = oa.WaitForTidbClusterReady(tc, 5*time.Minute, 15*time.Second)
			framework.ExpectNoError(err, "wait for TidbCluster ready timeout: %v", tc)
		})

		// There is no guarantee but tidb pods should be assigned back to
		// previous nodes if no other pods to occupy the positions.
		// See docs/design-proposals/tidb-stable-scheduling.md
		ginkgo.It("[Feature: StableScheduling] TiDB pods should be scheduled to preivous nodes", func() {
			clusterName := "tidb-scheduling"
			tc := fixture.GetTidbCluster(ns, clusterName, utilimage.TiDBV3Version)
			tc.Spec.PD.Replicas = 1
			tc.Spec.TiKV.Replicas = 1
			tc.Spec.TiDB.Replicas = 3
			err := genericCli.Create(context.TODO(), tc)
			framework.ExpectNoError(err, "failed to create TidbCluster: %v", tc)
			err = oa.WaitForTidbClusterReady(tc, 30*time.Minute, 15*time.Second)
			framework.ExpectNoError(err, "wait for TidbCluster ready timeout: %v", tc)

			listOptions := metav1.ListOptions{
				LabelSelector: labels.SelectorFromSet(
					label.New().Instance(clusterName).Component(label.TiDBLabelVal).Labels()).String(),
			}
			oldPodList, err := c.CoreV1().Pods(ns).List(listOptions)
			framework.ExpectNoError(err, "failed to list pods in ns %s", ns)

			ginkgo.By("Update tidb configuration")
			updateStrategy := v1alpha1.ConfigUpdateStrategyRollingUpdate
			err = controller.GuaranteedUpdate(genericCli, tc, func() error {
				tc.Spec.TiDB.Config.Set("token-limit", 2000)
				tc.Spec.TiDB.ConfigUpdateStrategy = &updateStrategy
				return nil
			})
			framework.ExpectNoError(err, "failed to update TidbCluster: %v", tc)

			ginkgo.By("Waiting for all tidb pods are recreated and assigned to the same node")
			getOldPodByName := func(pod *v1.Pod) *v1.Pod {
				for _, oldPod := range oldPodList.Items {
					if oldPod.Name == pod.Name {
						return &oldPod
					}
				}
				return nil
			}
			err = wait.PollImmediate(time.Second*5, time.Minute*15, func() (bool, error) {
				newPodList, err := c.CoreV1().Pods(ns).List(listOptions)
				if err != nil && !apierrors.IsNotFound(err) {
					return false, err
				}
				if apierrors.IsNotFound(err) {
					return false, nil
				}
				if len(newPodList.Items) != len(oldPodList.Items) {
					return false, nil
				}
				for _, newPod := range newPodList.Items {
					oldPod := getOldPodByName(&newPod)
					if oldPod == nil {
						return false, fmt.Errorf("found an unexpected pod: %q", newPod.Name)
					}
					if oldPod.UID == newPod.UID {
						// not recreated yet
						return false, nil
					}
					if oldPod.Spec.NodeName != newPod.Spec.NodeName {
						// recreated but assigned to another node
						return false, fmt.Errorf("pod %q recreated but not assigned to previous node %q, got %q", oldPod.Name, oldPod.Spec.NodeName, newPod.Spec.NodeName)
					}
				}
				return true, nil
			})
			framework.ExpectNoError(err, "wait for pod recreate timeout")
		})
	})

	ginkgo.Context("operator with short auto-failover periods", func() {
		var ocfg *tests.OperatorConfig
		var oa tests.OperatorActions
		var genericCli client.Client
		failoverPeriod := time.Minute

		ginkgo.BeforeEach(func() {
			ocfg = &tests.OperatorConfig{
				Namespace:   ns,
				ReleaseName: "operator",
				Image:       cfg.OperatorImage,
				Tag:         cfg.OperatorTag,
				LogLevel:    "4",
				TestMode:    true,
				StringValues: map[string]string{
					"controllerManager.pdFailoverPeriod":      failoverPeriod.String(),
					"controllerManager.tidbFailoverPeriod":    failoverPeriod.String(),
					"controllerManager.tikvFailoverPeriod":    failoverPeriod.String(),
					"controllerManager.tiflashFailoverPeriod": failoverPeriod.String(),
				},
			}
			oa = tests.NewOperatorActions(cli, c, asCli, aggrCli, apiExtCli, tests.DefaultPollInterval, ocfg, e2econfig.TestConfig, nil, fw, f)
			ginkgo.By("Installing CRDs")
			oa.CleanCRDOrDie()
			oa.InstallCRDOrDie(ocfg)
			ginkgo.By("Installing tidb-operator")
			oa.CleanOperatorOrDie(ocfg)
			oa.DeployOperatorOrDie(ocfg)
			var err error
			genericCli, err = client.New(config, client.Options{Scheme: scheme.Scheme})
			framework.ExpectNoError(err, "failed to create clientset")
		})

		ginkgo.It("[Feature: AutoFailover] PD: one replacement for one failed member and replacements should be deleted when failed members are recovered", func() {
			// TODO support aws (eks), kind
			supportedProviders := sets.NewString("gke")
			if !supportedProviders.Has(framework.TestContext.Provider) {
				framework.Skipf("current provider is not supported list %v, skipping", supportedProviders.List())
			}
			// Disable node auto repair, otherwise the node on which the
			// kubelet is not running will be recreated.
			defer utilcloud.EnableNodeAutoRepair()
			utilcloud.DisableNodeAutoRepair()
			clusterName := "failover"
			tc := fixture.GetTidbCluster(ns, clusterName, utilimage.TiDBV3Version)
			tc.Spec.PD.Replicas = 3
			tc.Spec.TiKV.Replicas = 1
			tc.Spec.TiDB.Replicas = 1
			err := genericCli.Create(context.TODO(), tc)
			framework.ExpectNoError(err, "failed to create TidbCluster: %v", tc)
			err = oa.WaitForTidbClusterReady(tc, 30*time.Minute, 15*time.Second)
			framework.ExpectNoError(err, "wait for TidbCluster ready timeout: %v", tc)

			ginkgo.By("Pre-create an invalid PVC to fail the auto-created failover member")
			invalidPVC := v1.PersistentVolumeClaim{
				ObjectMeta: metav1.ObjectMeta{
					Namespace: ns,
					Name:      fmt.Sprintf("pd-%s-pd-%d", clusterName, 3),
				},
				Spec: v1.PersistentVolumeClaimSpec{
					AccessModes: []v1.PersistentVolumeAccessMode{
						v1.ReadWriteOnce,
					},
					StorageClassName: pointer.StringPtr("does-not-exist"),
					Resources: v1.ResourceRequirements{
						Requests: v1.ResourceList{
							v1.ResourceStorage: *resource.NewQuantity(1, resource.BinarySI),
						},
					},
				},
			}
			_, err = c.CoreV1().PersistentVolumeClaims(ns).Create(&invalidPVC)
			framework.ExpectNoError(err, "failed to create persistent volume claims: %v", invalidPVC)

			// We should stop the kubelet after failing the PD. Because
			// tidb-operator will try to recreate POD & PVC soon after a new
			// replacement is created.
			ginkgo.By("Fail a PD")
			listOptions := metav1.ListOptions{
				LabelSelector: labels.SelectorFromSet(
					label.New().Instance(clusterName).Component(label.PDLabelVal).Labels()).String(),
			}
			pdPodList, err := c.CoreV1().Pods(ns).List(listOptions)
			framework.ExpectNoError(err, "failed to list pods in ns %s with selector %v", ns, listOptions)
			gomega.Expect(len(pdPodList.Items)).To(gomega.BeNumerically("==", 3), "the number of pd nodes should be 3")
			pod0 := pdPodList.Items[0]
			f.ExecCommandInContainer(pod0.Name, "pd", "sh", "-c", "rm -rf /var/lib/pd/member")
			// This command is to make sure kubelet is started after test finishes no matter it fails or not.
			defer func() {
				storageutils.KubeletCommand(storageutils.KStart, c, &pod0)
			}()
			storageutils.KubeletCommand(storageutils.KStop, c, &pod0)

			ginkgo.By("Wait for a replacement to be created")
			podName := controller.PDMemberName(clusterName) + "-3"
			err = wait.PollImmediate(time.Second*10, 2*failoverPeriod, func() (bool, error) {
				_, err := c.CoreV1().Pods(ns).Get(podName, metav1.GetOptions{})
				if err != nil && !apierrors.IsNotFound(err) {
					return false, nil
				}
				return !apierrors.IsNotFound(err), nil
			})
			framework.ExpectNoError(err, "wait for pod to be replaced timeout")

			ginkgo.By("Wait for only one replacement to be created")
			err = wait.PollImmediate(time.Second*10, 1*time.Minute, func() (bool, error) {
				pdPodList, err := c.CoreV1().Pods(ns).List(listOptions)
				if err != nil && !apierrors.IsNotFound(err) {
					return false, nil
				}
				if len(pdPodList.Items) != 4 {
					return true, nil
				}
				return false, nil
			})
			framework.ExpectEqual(err, wait.ErrWaitTimeout, "only one replacement should be created")

			ginkgo.By("Recover failed PD")
			storageutils.KubeletCommand(storageutils.KStart, c, &pod0)

<<<<<<< HEAD
			ginkgo.By("Wait for the failed PD to recover")
			err = e2epod.WaitTimeoutForPodRunningInNamespace(c, pod0.Name, ns, time.Minute*5)
			framework.ExpectNoError(err, "wait for failed pd to recover timeout")

			ginkgo.By("Wait for the replacement to be gone")
			err = e2epod.WaitForPodNotFoundInNamespace(c, podName, ns, time.Minute*5)
			framework.ExpectNoError(err, "failed to wait for replacement pod deleted")
=======
			ginkgo.By("Wait for the failed PD to be recovered")
			err = pod.WaitTimeoutForPodRunningInNamespace(c, pod0.Name, ns, time.Minute*5)
			framework.ExpectNoError(err)

			ginkgo.By("Wait for the replacement to be gone")
			err = pod.WaitForPodNotFoundInNamespace(c, podName, ns, time.Minute*5)
			framework.ExpectNoError(err)
>>>>>>> 7236eaba
		})

		ginkgo.It("[Feature: AutoFailover] TiDB: one replacement for one failed member and replacements should be deleted when failed members are recovered", func() {
			ginkgo.By("Make sure we have at least 3 schedulable nodes")
			nodeList := framework.GetReadySchedulableNodesOrDie(f.ClientSet)
			gomega.Expect(len(nodeList.Items)).To(gomega.BeNumerically(">=", 3))

			clusterName := "failover"
			tc := fixture.GetTidbCluster(ns, clusterName, utilimage.TiDBV3Version)
			tc.Spec.PD.Replicas = 1
			tc.Spec.TiKV.Replicas = 1
			tc.Spec.TiDB.Replicas = 2
			// We use special affinity requiremnets to make sure only 2 tidb pods can be scheduled.
			tc.Spec.TiDB.Affinity = &v1.Affinity{
				NodeAffinity: &v1.NodeAffinity{
					RequiredDuringSchedulingIgnoredDuringExecution: &v1.NodeSelector{
						NodeSelectorTerms: []v1.NodeSelectorTerm{
							{
								MatchExpressions: []v1.NodeSelectorRequirement{
									{
										Key:      v1.LabelHostname,
										Operator: v1.NodeSelectorOpIn,
										Values: []string{
											nodeList.Items[0].Name,
											nodeList.Items[1].Name,
										},
									},
								},
							},
						},
					},
				},
				PodAntiAffinity: &v1.PodAntiAffinity{
					RequiredDuringSchedulingIgnoredDuringExecution: []v1.PodAffinityTerm{
						{
							LabelSelector: &metav1.LabelSelector{
								MatchLabels: map[string]string{
									"app.kubernetes.io/instance":  clusterName,
									"app.kubernetes.io/component": label.TiDBLabelVal,
								},
							},
							TopologyKey: v1.LabelHostname,
						},
					},
				},
			}
			err := genericCli.Create(context.TODO(), tc)
			framework.ExpectNoError(err, "failed to create TidbCluster: %v", tc)
			err = oa.WaitForTidbClusterReady(tc, 30*time.Minute, 15*time.Second)
			framework.ExpectNoError(err, "wait for TidbCluster ready timeout: %v", tc)

			ginkgo.By("Increase replicas of TiDB from 2 to 3")
			err = controller.GuaranteedUpdate(genericCli, tc, func() error {
				tc.Spec.TiDB.Replicas = 3
				return nil
			})
			framework.ExpectNoError(err, "failed to update TidbCluster to scale out tidb")

			ginkgo.By("Wait for the new pod to be created")
			podName := controller.TiDBMemberName(clusterName) + "-2"
			err = wait.PollImmediate(time.Second*10, 1*time.Minute, func() (bool, error) {
				_, err := c.CoreV1().Pods(ns).Get(podName, metav1.GetOptions{})
				if err != nil && !apierrors.IsNotFound(err) {
					return false, nil
				}
				return !apierrors.IsNotFound(err), nil
			})
			framework.ExpectNoError(err, "failed to wait for the new pod to be created")

			ginkgo.By("Make sure the new pod will not be scheduled")
			err = wait.PollImmediate(time.Second*10, 1*time.Minute, func() (bool, error) {
				pod, err := c.CoreV1().Pods(ns).Get(podName, metav1.GetOptions{})
				if err != nil {
					if testutils.IsRetryableAPIError(err) {
						return false, nil
					}
					return false, err
				}
				_, condition := podutil.GetPodCondition(&pod.Status, v1.PodScheduled)
				if condition == nil || condition.Status != v1.ConditionTrue {
					return false, nil
				}
				return true, nil
			})
			framework.ExpectEqual(err, wait.ErrWaitTimeout, "the new pod should not be scheduled")

			listOptions := metav1.ListOptions{
				LabelSelector: labels.SelectorFromSet(
					label.New().Instance(clusterName).Component(label.TiDBLabelVal).Labels()).String(),
			}
			ginkgo.By("Wait for no new replacement will be created for non-scheduled TiDB pod")
			err = wait.PollImmediate(time.Second*10, 2*time.Minute, func() (bool, error) {
				pdPodList, err := c.CoreV1().Pods(ns).List(listOptions)
				if err != nil && !apierrors.IsNotFound(err) {
					return false, nil
				}
				if len(pdPodList.Items) != 3 {
					return true, nil
				}
				return false, nil
			})
			framework.ExpectEqual(err, wait.ErrWaitTimeout, "no new replacement should be created for non-scheduled TiDB pod")

			ginkgo.By("Fix the TiDB scheduling requirements")
			err = controller.GuaranteedUpdate(genericCli, tc, func() error {
				tc.Spec.TiDB.Affinity = nil
				return nil
			})
			framework.ExpectNoError(err, "failed to update TidbCluster for tidb affinity")

			err = oa.WaitForTidbClusterReady(tc, 30*time.Minute, 15*time.Second)
			framework.ExpectNoError(err, "wait for TidbCluster ready timeout: %v", tc)

			ginkgo.By(fmt.Sprintf("Fail the TiDB pod %q", podName))
			patch := []byte(`
{
	"spec": {
		"containers": [
			{
				"name": "tidb",
				"image": "pingcap/does-not-exist:latest"
			}
		]
	}
}`)
			_, err = c.CoreV1().Pods(ns).Patch(podName, types.StrategicMergePatchType, patch)
			framework.ExpectNoError(err, "failed to patch pod with patch: %v", patch)

			err = wait.PollImmediate(time.Second*10, 1*time.Minute, func() (bool, error) {
				pod, err := c.CoreV1().Pods(ns).Get(podName, metav1.GetOptions{})
				if err != nil {
					// TODO: should do this in wait.Poll and wait.PollImmediate
					if testutils.IsRetryableAPIError(err) {
						return false, nil
					}
					return false, err
				}
				return !podutil.IsPodReady(pod), nil
			})
			framework.ExpectNoError(err, "wait for patched pod ready timeout")

			ginkgo.By("Wait for a replacement to be created")
			newPodName := controller.TiDBMemberName(clusterName) + "-3"
			err = wait.PollImmediate(time.Second*10, 2*failoverPeriod, func() (bool, error) {
				_, err := c.CoreV1().Pods(ns).Get(newPodName, metav1.GetOptions{})
				if err != nil && !apierrors.IsNotFound(err) {
					return false, nil
				}
				return !apierrors.IsNotFound(err), nil
			})
			framework.ExpectNoError(err, "failed to wait for failover tidb pod")

			ginkgo.By("Wait for only one replacement to be created")
			err = wait.PollImmediate(time.Second*10, 1*time.Minute, func() (bool, error) {
				podList, err := c.CoreV1().Pods(ns).List(listOptions)
				if err != nil && !apierrors.IsNotFound(err) {
					return false, nil
				}
				if len(podList.Items) != 4 {
					return true, nil
				}
				return false, nil
			})
			framework.ExpectEqual(err, wait.ErrWaitTimeout, "only one replacement should be created")

			ginkgo.By(fmt.Sprintf("Fix the TiDB pod %q", podName))
			err = c.CoreV1().Pods(ns).Delete(podName, &metav1.DeleteOptions{})
			framework.ExpectNoError(err, "failed to delete tidb pod %s/%s", ns, podName)

			ginkgo.By("Wait for the replacement to be gone")
<<<<<<< HEAD
			err = e2epod.WaitForPodNotFoundInNamespace(c, newPodName, ns, time.Minute*5)
			framework.ExpectNoError(err, "failed to wait for replacement pod to be deleted")
=======
			err = pod.WaitForPodNotFoundInNamespace(c, newPodName, ns, time.Minute*5)
			framework.ExpectNoError(err)
>>>>>>> 7236eaba
		})

		// https://github.com/pingcap/tidb-operator/issues/2739
		ginkgo.It("[Feature: AutoFailover] Failover can work if a store fails to upgrade", func() {
			clusterName := "scale"
			tc := fixture.GetTidbCluster(ns, clusterName, utilimage.TiDBV4Version)
			tc.Spec.PD.Replicas = 1
			// By default, PD set the state of disconnected store to Down
			// after 30 minutes. Use a short time in testing.
			tc.Spec.PD.Config.Set("schedule.max-store-down-time", "1m")
			tc.Spec.TiKV.Replicas = 3
			tc.Spec.TiDB.Replicas = 1
			err := genericCli.Create(context.TODO(), tc)
			framework.ExpectNoError(err, "failed to create TidbCluster: %v", tc)
			err = oa.WaitForTidbClusterReady(tc, 30*time.Minute, 15*time.Second)
			framework.ExpectNoError(err, "wait for TidbCluster ready timeout: %v", tc)

			ginkgo.By("Fail a TiKV store")
			podName := controller.TiKVMemberName(clusterName) + "-1"
			f.ExecCommandInContainer(podName, "tikv", "sh", "-c", "rm -rf /var/lib/tikv/*")

			ginkgo.By("Waiting for the store to be in Down state")
			err = utiltidbcluster.WaitForTidbClusterCondition(cli, tc.Namespace, tc.Name, time.Minute*5, func(tc *v1alpha1.TidbCluster) (bool, error) {
				for _, store := range tc.Status.TiKV.Stores {
					if store.PodName == podName && store.State == v1alpha1.TiKVStateDown {
						return true, nil
					}
				}
				return false, nil
			})
			framework.ExpectNoError(err, "failed to wait for ")

			ginkgo.By("Upgrade TiKV configuration")
			updateStrategy := v1alpha1.ConfigUpdateStrategyRollingUpdate
			err = controller.GuaranteedUpdate(genericCli, tc, func() error {
				tc.Spec.TiKV.Config.Set("log-level", "info")
				tc.Spec.TiKV.ConfigUpdateStrategy = &updateStrategy
				return nil
			})
			framework.ExpectNoError(err, "failed to upgrade tikv configuration")

			ginkgo.By("Waiting for the store to be put into failure stores")
			err = utiltidbcluster.WaitForTidbClusterCondition(cli, tc.Namespace, tc.Name, time.Minute*5, func(tc *v1alpha1.TidbCluster) (bool, error) {
				for _, failureStore := range tc.Status.TiKV.FailureStores {
					if failureStore.PodName == podName {
						return true, nil
					}
				}
				return false, nil
			})
			framework.ExpectNoError(err, "failed to wait for the store to be put into failure stores")

			ginkgo.By("Waiting for the new pod to be created")
			newPodName := controller.TiKVMemberName(clusterName) + "-3"
			err = wait.PollImmediate(time.Second*10, 1*time.Minute, func() (bool, error) {
				_, err := c.CoreV1().Pods(ns).Get(newPodName, metav1.GetOptions{})
				if err != nil && !apierrors.IsNotFound(err) {
					return false, nil
				}
				return !apierrors.IsNotFound(err), nil
			})
			framework.ExpectNoError(err, "failed to wait for the new pod to be created")
		})

		// https://github.com/pingcap/tidb-operator/issues/2739
		ginkgo.It("[Feature: AutoFailover] Failover can work if a pd fails to upgrade", func() {
			clusterName := "scale"
			tc := fixture.GetTidbCluster(ns, clusterName, utilimage.TiDBV4Version)
			tc.Spec.PD.Replicas = 3
			tc.Spec.TiKV.Replicas = 1
			tc.Spec.TiDB.Replicas = 1
			err := genericCli.Create(context.TODO(), tc)
			framework.ExpectNoError(err, "failed to create TidbCluster: %v", tc)
			err = oa.WaitForTidbClusterReady(tc, 30*time.Minute, 15*time.Second)
			framework.ExpectNoError(err, "wait for TidbCluster ready timeout: %v", tc)

			ginkgo.By("Fail a PD")
			podName := controller.PDMemberName(clusterName) + "-1"
			f.ExecCommandInContainer(podName, "pd", "sh", "-c", "rm -rf /var/lib/pd/*")

			ginkgo.By("Waiting for the pd to be in unhealthy state")
			err = utiltidbcluster.WaitForTidbClusterCondition(cli, tc.Namespace, tc.Name, time.Minute*5, func(tc *v1alpha1.TidbCluster) (bool, error) {
				for _, member := range tc.Status.PD.Members {
					if member.Name == podName && !member.Health {
						return true, nil
					}
				}
				return false, nil
			})
			framework.ExpectNoError(err, "failed to wait for the pd to be in unhealthy state")

			ginkgo.By("Upgrade PD configuration")
			updateStrategy := v1alpha1.ConfigUpdateStrategyRollingUpdate
			err = controller.GuaranteedUpdate(genericCli, tc, func() error {
				tc.Spec.PD.Config.Set("log.level", "info")
				tc.Spec.PD.ConfigUpdateStrategy = &updateStrategy
				return nil
			})
			framework.ExpectNoError(err, "failed to upgrade pd configuration")

			ginkgo.By("Waiting for the pd to be put into failure members")
			err = utiltidbcluster.WaitForTidbClusterCondition(cli, tc.Namespace, tc.Name, time.Minute*5, func(tc *v1alpha1.TidbCluster) (bool, error) {
				for _, failureMember := range tc.Status.PD.FailureMembers {
					if failureMember.PodName == podName {
						return true, nil
					}
				}
				return false, nil
			})
			framework.ExpectNoError(err, "failed to wait for the pd to be put into failure members")

			ginkgo.By("Waiting for the new pod to be created")
			newPodName := controller.PDMemberName(clusterName) + "-3"
			err = wait.PollImmediate(time.Second*10, 1*time.Minute, func() (bool, error) {
				_, err := c.CoreV1().Pods(ns).Get(newPodName, metav1.GetOptions{})
				if err != nil && !apierrors.IsNotFound(err) {
					return false, nil
				}
				return !apierrors.IsNotFound(err), nil
			})
			framework.ExpectNoError(err, "failed to wait for the new pod to be created")
		})
	})

	ginkgo.Context("[Feature: AdvancedStatefulSet][Feature: AutoFailover] operator with advanced statefulset and short auto-failover periods", func() {
		var ocfg *tests.OperatorConfig
		var oa tests.OperatorActions
		var genericCli client.Client
		failoverPeriod := time.Minute

		ginkgo.BeforeEach(func() {
			ocfg = &tests.OperatorConfig{
				Namespace:   ns,
				ReleaseName: "operator",
				Image:       cfg.OperatorImage,
				Tag:         cfg.OperatorTag,
				LogLevel:    "4",
				TestMode:    true,
				StringValues: map[string]string{
					"controllerManager.pdFailoverPeriod":      failoverPeriod.String(),
					"controllerManager.tidbFailoverPeriod":    failoverPeriod.String(),
					"controllerManager.tikvFailoverPeriod":    failoverPeriod.String(),
					"controllerManager.tiflashFailoverPeriod": failoverPeriod.String(),
				},
				Features: []string{
					"AdvancedStatefulSet=true",
				},
			}
			oa = tests.NewOperatorActions(cli, c, asCli, aggrCli, apiExtCli, tests.DefaultPollInterval, ocfg, e2econfig.TestConfig, nil, fw, f)
			ginkgo.By("Installing CRDs")
			oa.CleanCRDOrDie()
			oa.InstallCRDOrDie(ocfg)
			ginkgo.By("Installing tidb-operator")
			oa.CleanOperatorOrDie(ocfg)
			oa.DeployOperatorOrDie(ocfg)
			var err error
			genericCli, err = client.New(config, client.Options{Scheme: scheme.Scheme})
			framework.ExpectNoError(err, "failed to create clientset")
		})

		// https://github.com/pingcap/tidb-operator/issues/1464
		ginkgo.It("delete the failed pod via delete-slots feature of Advanced Statefulset after failover", func() {
			ginkgo.By("Make sure we have at least 3 schedulable nodes")
			nodeList := framework.GetReadySchedulableNodesOrDie(f.ClientSet)
			gomega.Expect(len(nodeList.Items)).To(gomega.BeNumerically(">=", 3))

			clusterName := "failover"
			tc := fixture.GetTidbCluster(ns, clusterName, utilimage.TiDBV3Version)
			tc.Spec.SchedulerName = ""
			tc.Spec.PD.Replicas = 1
			tc.Spec.PD.Config.Set("schedule.max-store-down-time", "1m")
			tc.Spec.TiDB.Replicas = 1
			tc.Spec.TiKV.Replicas = 3
			err := genericCli.Create(context.TODO(), tc)
			framework.ExpectNoError(err, "failed to create TidbCluster: %v", tc)

			ginkgo.By("Waiting for the tidb cluster to become ready")
			err = utiltidbcluster.WaitForTidbClusterReady(cli, tc.Namespace, tc.Name, time.Minute*30, 0)
			framework.ExpectNoError(err, "failed to wait for TidbCluster ready: %v", tc)

			ginkgo.By("Fail a TiKV store")
			podName := controller.TiKVMemberName(clusterName) + "-1"
			f.ExecCommandInContainer(podName, "tikv", "sh", "-c", "rm -rf /var/lib/tikv/*")

			ginkgo.By("Waiting for the store to be put into failure stores")
			err = utiltidbcluster.WaitForTidbClusterCondition(cli, tc.Namespace, tc.Name, time.Minute*5, func(tc *v1alpha1.TidbCluster) (bool, error) {
				for _, failureStore := range tc.Status.TiKV.FailureStores {
					if failureStore.PodName == podName {
						return true, nil
					}
				}
				return false, nil
			})
			framework.ExpectNoError(err, "failed to wait for the store to be put into failure stores")

			ginkgo.By("Waiting for the new pod to be created")
			newPodName := controller.TiKVMemberName(clusterName) + "-3"
			err = wait.PollImmediate(time.Second*10, 1*time.Minute, func() (bool, error) {
				_, err := c.CoreV1().Pods(ns).Get(newPodName, metav1.GetOptions{})
				if err != nil && !apierrors.IsNotFound(err) {
					return false, nil
				}
				return !apierrors.IsNotFound(err), nil
			})
			framework.ExpectNoError(err, "failed to wait for the new pod to be created")

			ginkgo.By(fmt.Sprintf("Deleting the failed pod %q via delete-slots", podName))
			err = controller.GuaranteedUpdate(genericCli, tc, func() error {
				if tc.Annotations == nil {
					tc.Annotations = map[string]string{}
				}
				tc.Annotations[label.AnnTiKVDeleteSlots] = mustToString(sets.NewInt32(1))
				return nil
			})
			framework.ExpectNoError(err, "failed to delete failed pod %q via delete-slots", podName)

			ginkgo.By(fmt.Sprintf("Waiting for the failed pod %q to be gone", podName))
<<<<<<< HEAD
			err = e2epod.WaitForPodNotFoundInNamespace(c, podName, ns, time.Minute*5)
			framework.ExpectNoError(err, "failed to wait for the failed pod %q to be gone", podName)
=======
			err = pod.WaitForPodNotFoundInNamespace(c, podName, ns, time.Minute*5)
			framework.ExpectNoError(err)
>>>>>>> 7236eaba

			ginkgo.By("Waiting for the record of failed pod to be removed from failure stores")
			err = utiltidbcluster.WaitForTidbClusterCondition(cli, tc.Namespace, tc.Name, time.Minute*5, func(tc *v1alpha1.TidbCluster) (bool, error) {
				exist := false
				for _, failureStore := range tc.Status.TiKV.FailureStores {
					if failureStore.PodName == podName {
						exist = true
					}
				}
				return !exist, nil
			})
			framework.ExpectNoError(err, "failed to wait for the record of failed pod to be removed from failure stores")

			ginkgo.By("Waiting for the tidb cluster to become ready")
			err = utiltidbcluster.WaitForTidbClusterReady(cli, tc.Namespace, tc.Name, time.Minute*30, 0)
			framework.ExpectNoError(err, "failed to wait for TidbCluster ready: %v", tc)
		})
	})

})<|MERGE_RESOLUTION|>--- conflicted
+++ resolved
@@ -360,13 +360,8 @@
 				framework.ExpectNoError(err, "failed to get node %s", nodeToDelete.Name)
 
 				ginkgo.By("[AWS/EKS] New instance will be created and join the cluster")
-<<<<<<< HEAD
-				_, err := e2enode.CheckReady(c, len(nodeList.Items), 5*time.Minute)
+				_, err := node.CheckReady(c, len(nodeList.Items), 5*time.Minute)
 				framework.ExpectNoError(err, "failed to check node ready state")
-=======
-				_, err := node.CheckReady(c, len(nodeList.Items), 5*time.Minute)
-				framework.ExpectNoError(err)
->>>>>>> 7236eaba
 
 				ginkgo.By("[AWS/EKS] Initialize newly created node")
 				nodeList, err = c.CoreV1().Nodes().List(metav1.ListOptions{})
@@ -683,23 +678,13 @@
 			ginkgo.By("Recover failed PD")
 			storageutils.KubeletCommand(storageutils.KStart, c, &pod0)
 
-<<<<<<< HEAD
 			ginkgo.By("Wait for the failed PD to recover")
-			err = e2epod.WaitTimeoutForPodRunningInNamespace(c, pod0.Name, ns, time.Minute*5)
+			err = pod.WaitTimeoutForPodRunningInNamespace(c, pod0.Name, ns, time.Minute*5)
 			framework.ExpectNoError(err, "wait for failed pd to recover timeout")
-
-			ginkgo.By("Wait for the replacement to be gone")
-			err = e2epod.WaitForPodNotFoundInNamespace(c, podName, ns, time.Minute*5)
-			framework.ExpectNoError(err, "failed to wait for replacement pod deleted")
-=======
-			ginkgo.By("Wait for the failed PD to be recovered")
-			err = pod.WaitTimeoutForPodRunningInNamespace(c, pod0.Name, ns, time.Minute*5)
-			framework.ExpectNoError(err)
 
 			ginkgo.By("Wait for the replacement to be gone")
 			err = pod.WaitForPodNotFoundInNamespace(c, podName, ns, time.Minute*5)
-			framework.ExpectNoError(err)
->>>>>>> 7236eaba
+			framework.ExpectNoError(err, "failed to wait for replacement pod deleted")
 		})
 
 		ginkgo.It("[Feature: AutoFailover] TiDB: one replacement for one failed member and replacements should be deleted when failed members are recovered", func() {
@@ -870,13 +855,8 @@
 			framework.ExpectNoError(err, "failed to delete tidb pod %s/%s", ns, podName)
 
 			ginkgo.By("Wait for the replacement to be gone")
-<<<<<<< HEAD
-			err = e2epod.WaitForPodNotFoundInNamespace(c, newPodName, ns, time.Minute*5)
+			err = pod.WaitForPodNotFoundInNamespace(c, newPodName, ns, time.Minute*5)
 			framework.ExpectNoError(err, "failed to wait for replacement pod to be deleted")
-=======
-			err = pod.WaitForPodNotFoundInNamespace(c, newPodName, ns, time.Minute*5)
-			framework.ExpectNoError(err)
->>>>>>> 7236eaba
 		})
 
 		// https://github.com/pingcap/tidb-operator/issues/2739
@@ -1094,13 +1074,8 @@
 			framework.ExpectNoError(err, "failed to delete failed pod %q via delete-slots", podName)
 
 			ginkgo.By(fmt.Sprintf("Waiting for the failed pod %q to be gone", podName))
-<<<<<<< HEAD
-			err = e2epod.WaitForPodNotFoundInNamespace(c, podName, ns, time.Minute*5)
+			err = pod.WaitForPodNotFoundInNamespace(c, podName, ns, time.Minute*5)
 			framework.ExpectNoError(err, "failed to wait for the failed pod %q to be gone", podName)
-=======
-			err = pod.WaitForPodNotFoundInNamespace(c, podName, ns, time.Minute*5)
-			framework.ExpectNoError(err)
->>>>>>> 7236eaba
 
 			ginkgo.By("Waiting for the record of failed pod to be removed from failure stores")
 			err = utiltidbcluster.WaitForTidbClusterCondition(cli, tc.Namespace, tc.Name, time.Minute*5, func(tc *v1alpha1.TidbCluster) (bool, error) {
