// Copyright 2019 PingCAP, Inc.
//
// Licensed under the Apache License, Version 2.0 (the "License");
// you may not use this file except in compliance with the License.
// You may obtain a copy of the License at
//
//     http://www.apache.org/licenses/LICENSE-2.0
//
// Unless required by applicable law or agreed to in writing, software
// distributed under the License is distributed on an "AS IS" BASIS,
// See the License for the specific language governing permissions and
// limitations under the License.

package tidbcluster

import (
	"context"
	"encoding/json"
	"fmt"
	_ "net/http/pprof"
	"time"

	"github.com/onsi/gomega"
	"github.com/pingcap/tidb-operator/pkg/apis/pingcap/v1alpha1"
	"k8s.io/klog"
	e2elog "k8s.io/kubernetes/test/e2e/framework/log"
	"k8s.io/utils/pointer"

	"github.com/onsi/ginkgo"
	"github.com/pingcap/advanced-statefulset/pkg/apis/apps/v1/helper"
	asclientset "github.com/pingcap/advanced-statefulset/pkg/client/clientset/versioned"
	"github.com/pingcap/tidb-operator/pkg/client/clientset/versioned"
	"github.com/pingcap/tidb-operator/pkg/label"
	"github.com/pingcap/tidb-operator/tests"
	e2econfig "github.com/pingcap/tidb-operator/tests/e2e/config"
	utilimage "github.com/pingcap/tidb-operator/tests/e2e/util/image"
	"github.com/pingcap/tidb-operator/tests/e2e/util/portforward"
	utilstatefulset "github.com/pingcap/tidb-operator/tests/e2e/util/statefulset"
	v1 "k8s.io/api/core/v1"
	metav1 "k8s.io/apimachinery/pkg/apis/meta/v1"
	"k8s.io/apimachinery/pkg/util/sets"
	"k8s.io/apimachinery/pkg/util/wait"
	clientset "k8s.io/client-go/kubernetes"
	restclient "k8s.io/client-go/rest"
	podutil "k8s.io/kubernetes/pkg/api/v1/pod"
	"k8s.io/kubernetes/test/e2e/framework"
	e2esset "k8s.io/kubernetes/test/e2e/framework/statefulset"
)

func mustToString(set sets.Int32) string {
	b, err := json.Marshal(set.List())
	if err != nil {
		panic(err)
	}
	return string(b)
}

var _ = ginkgo.Describe("[tidb-operator][Serial]", func() {
	f := framework.NewDefaultFramework("serial")

	var ns string
	var c clientset.Interface
	var cli versioned.Interface
	var asCli asclientset.Interface
	var hc clientset.Interface
	var cfg *tests.Config
	var config *restclient.Config
	var fw portforward.PortForward
	var fwCancel context.CancelFunc

	ginkgo.BeforeEach(func() {
		ns = f.Namespace.Name
		c = f.ClientSet
		var err error
		config, err = framework.LoadConfig()
		framework.ExpectNoError(err, "failed to load config")
		cli, err = versioned.NewForConfig(config)
		framework.ExpectNoError(err, "failed to create clientset")
		asCli, err = asclientset.NewForConfig(config)
		framework.ExpectNoError(err, "failed to create clientset")
		clientRawConfig, err := e2econfig.LoadClientRawConfig()
		framework.ExpectNoError(err, "failed to load raw config")
		hc = helper.NewHijackClient(c, asCli)
		ctx, cancel := context.WithCancel(context.Background())
		fw, err = portforward.NewPortForwarder(ctx, e2econfig.NewSimpleRESTClientGetter(clientRawConfig))
		framework.ExpectNoError(err, "failed to create port forwarder")
		fwCancel = cancel
		cfg = e2econfig.TestConfig
	})

	ginkgo.AfterEach(func() {
		if fwCancel != nil {
			fwCancel()
		}
	})

	// tidb-operator with AdvancedStatefulSet feature enabled
	ginkgo.Context("[Feature: AdvancedStatefulSet]", func() {
		var ocfg *tests.OperatorConfig
		var oa tests.OperatorActions

		ginkgo.BeforeEach(func() {
			ocfg = &tests.OperatorConfig{
				Namespace:      "pingcap",
				ReleaseName:    "operator",
				Image:          cfg.OperatorImage,
				Tag:            cfg.OperatorTag,
				SchedulerImage: "k8s.gcr.io/kube-scheduler",
				Features: []string{
					"StableScheduling=true",
					"AdvancedStatefulSet=true",
				},
				LogLevel:        "4",
				ImagePullPolicy: v1.PullIfNotPresent,
				TestMode:        true,
			}
			oa = tests.NewOperatorActions(cli, c, asCli, tests.DefaultPollInterval, ocfg, e2econfig.TestConfig, nil, fw, f)
			ginkgo.By("Installing CRDs")
			oa.CleanCRDOrDie()
			oa.InstallCRDOrDie()
			ginkgo.By("Installing tidb-operator")
			oa.CleanOperatorOrDie(ocfg)
			oa.DeployOperatorOrDie(ocfg)
		})

		ginkgo.AfterEach(func() {
			ginkgo.By("Uninstall tidb-operator")
			oa.CleanOperatorOrDie(ocfg)
			ginkgo.By("Uninstalling CRDs")
			oa.CleanCRDOrDie()
		})

		ginkgo.It("able to deploy TiDB Cluster with advanced statefulset", func() {
			clusterName := "deploy"
			cluster := newTidbClusterConfig(e2econfig.TestConfig, ns, clusterName, "", "")
			cluster.Resources["pd.replicas"] = "3"
			cluster.Resources["tikv.replicas"] = "5"
			cluster.Resources["tidb.replicas"] = "3"
			oa.DeployTidbClusterOrDie(&cluster)
			oa.CheckTidbClusterStatusOrDie(&cluster)

			scalingTests := []struct {
				name        string
				component   string // tikv,pd,tidb
				replicas    int32
				deleteSlots sets.Int32
			}{
				{
					name:        "Scaling in tikv from 5 to 3 by deleting pods 1 and 3",
					component:   "tikv",
					replicas:    3,
					deleteSlots: sets.NewInt32(1, 3),
				},
				{
					name:        "Scaling out tikv from 3 to 4 by adding pod 3",
					component:   "tikv",
					replicas:    4,
					deleteSlots: sets.NewInt32(1),
				},
				{
					name:        "Scaling tikv by adding pod 1 and deleting pod 2",
					component:   "tikv",
					replicas:    4,
					deleteSlots: sets.NewInt32(2),
				},
				{
					name:        "Scaling in tidb from 3 to 2 by deleting pod 1",
					component:   "tidb",
					replicas:    2,
					deleteSlots: sets.NewInt32(1),
				},
				{
					name:        "Scaling in tidb from 2 to 0",
					component:   "tidb",
					replicas:    0,
					deleteSlots: sets.NewInt32(),
				},
				{
					name:        "Scaling in tidb from 0 to 2",
					component:   "tidb",
					replicas:    2,
					deleteSlots: sets.NewInt32(),
				},
				{
					name:        "Scaling out tidb from 2 to 4 by adding pods 3 and 4",
					component:   "tidb",
					replicas:    4,
					deleteSlots: sets.NewInt32(1),
				},
				{
					name:        "Scaling out pd from 3 to 5 by adding pods 3, 4",
					component:   "pd",
					replicas:    5,
					deleteSlots: sets.NewInt32(),
				},
				{
					name:        "Scaling in pd from 5 to 3 by deleting pods 0 and 3",
					component:   "pd",
					replicas:    3,
					deleteSlots: sets.NewInt32(0, 3),
				},
			}

			for _, st := range scalingTests {
				ginkgo.By(st.name)
				replicas := st.replicas
				stsName := fmt.Sprintf("%s-%s", clusterName, st.component)

				sts, err := hc.AppsV1().StatefulSets(ns).Get(stsName, metav1.GetOptions{})
				framework.ExpectNoError(err)

				oldPodList := e2esset.GetPodList(c, sts)

				ginkgo.By(fmt.Sprintf("Scaling sts %s/%s to replicas %d and setting deleting pods to %v (old replicas: %d, old delete slots: %v)", ns, stsName, replicas, st.deleteSlots.List(), *sts.Spec.Replicas, helper.GetDeleteSlots(sts).List()))
				tc, err := cli.PingcapV1alpha1().TidbClusters(ns).Get(clusterName, metav1.GetOptions{})
				framework.ExpectNoError(err)
				if tc.Annotations == nil {
					tc.Annotations = map[string]string{}
				}
				if st.component == "tikv" {
					tc.Annotations[label.AnnTiKVDeleteSlots] = mustToString(st.deleteSlots)
					tc.Spec.TiKV.Replicas = replicas
				} else if st.component == "pd" {
					tc.Annotations[label.AnnPDDeleteSlots] = mustToString(st.deleteSlots)
					tc.Spec.PD.Replicas = replicas
				} else if st.component == "tidb" {
					tc.Annotations[label.AnnTiDBDeleteSlots] = mustToString(st.deleteSlots)
					tc.Spec.TiDB.Replicas = replicas
				} else {
					framework.Failf("unsupported component: %v", st.component)
				}
				tc, err = cli.PingcapV1alpha1().TidbClusters(ns).Update(tc)
				framework.ExpectNoError(err)

				ginkgo.By(fmt.Sprintf("Waiting for all pods of tidb cluster component %s (sts: %s/%s) are in desired state (replicas: %d, delete slots: %v)", st.component, ns, stsName, st.replicas, st.deleteSlots.List()))
				err = wait.PollImmediate(time.Second*5, time.Minute*10, func() (bool, error) {
					// check delete slots annotation
					sts, err = hc.AppsV1().StatefulSets(ns).Get(stsName, metav1.GetOptions{})
					if err != nil {
						return false, nil
					}
					if !helper.GetDeleteSlots(sts).Equal(st.deleteSlots) {
						klog.Infof("delete slots of sts %s/%s is %v, expects: %v", ns, stsName, helper.GetDeleteSlots(sts).List(), st.deleteSlots.List())
						return false, nil
					}
					// check all pod ordinals
					actualPodList := e2esset.GetPodList(c, sts)
					actualPodOrdinals := sets.NewInt32()
					for _, pod := range actualPodList.Items {
						actualPodOrdinals.Insert(int32(utilstatefulset.GetStatefulPodOrdinal(pod.Name)))
					}
					desiredPodOrdinals := helper.GetPodOrdinalsFromReplicasAndDeleteSlots(st.replicas, st.deleteSlots)
					if !actualPodOrdinals.Equal(desiredPodOrdinals) {
						klog.Infof("pod ordinals of sts %s/%s is %v, expects: %v", ns, stsName, actualPodOrdinals.List(), desiredPodOrdinals.List())
						return false, nil
					}
					for _, pod := range actualPodList.Items {
						if !podutil.IsPodReady(&pod) {
							klog.Infof("pod %s of sts %s/%s is not ready, got: %v", pod.Name, ns, stsName, podutil.GetPodReadyCondition(pod.Status))
							return false, nil
						}
					}
					return true, nil
				})
				framework.ExpectNoError(err)

				ginkgo.By(fmt.Sprintf("Verify other pods of sts %s/%s should not be affected", ns, stsName))
				newPodList := e2esset.GetPodList(c, sts)
				framework.ExpectEqual(len(newPodList.Items), int(*sts.Spec.Replicas))
				for _, newPod := range newPodList.Items {
					for _, oldPod := range oldPodList.Items {
						// if the pod is not new or deleted in scaling, it should not be affected
						if oldPod.Name == newPod.Name && oldPod.UID != newPod.UID {
							framework.Failf("pod %s/%s should not be affected (UID: %s, OLD UID: %s)", newPod.Namespace, newPod.Name, newPod.UID, oldPod.UID)
						}
					}
				}
			}

			oa.CheckTidbClusterStatusOrDie(&cluster)
		})
	})

	// tidb-operator with pod admission webhook enabled
	ginkgo.Context("[Feature: PodAdmissionWebhook]", func() {

		var ocfg *tests.OperatorConfig
		var oa tests.OperatorActions

		ginkgo.BeforeEach(func() {
			ocfg = &tests.OperatorConfig{
				Namespace:         "pingcap",
				ReleaseName:       "operator",
				Image:             cfg.OperatorImage,
				Tag:               cfg.OperatorTag,
				SchedulerImage:    "k8s.gcr.io/kube-scheduler",
				LogLevel:          "4",
				ImagePullPolicy:   v1.PullIfNotPresent,
				TestMode:          true,
				WebhookEnabled:    true,
				PodWebhookEnabled: true,
				StsWebhookEnabled: false,
			}
			oa = tests.NewOperatorActions(cli, c, asCli, tests.DefaultPollInterval, ocfg, e2econfig.TestConfig, nil, fw, f)
			ginkgo.By("Installing CRDs")
			oa.CleanCRDOrDie()
			oa.InstallCRDOrDie()
			ginkgo.By("Installing tidb-operator")
			oa.CleanOperatorOrDie(ocfg)
			oa.DeployOperatorOrDie(ocfg)
		})

		ginkgo.AfterEach(func() {
			ginkgo.By("Uninstall tidb-operator")
			oa.CleanOperatorOrDie(ocfg)
			ginkgo.By("Uninstalling CRDs")
			oa.CleanCRDOrDie()
		})

		ginkgo.It("able to upgrade TiDB Cluster with pod admission webhook", func() {
			klog.Info("start to upgrade tidbcluster with pod admission webhook")
			// deploy new cluster and test upgrade and scale-in/out with pod admission webhook
			cluster := newTidbClusterConfig(e2econfig.TestConfig, ns, "admission", "", "")
			cluster.Resources["pd.replicas"] = "3"
			cluster.Resources["tikv.replicas"] = "3"
			cluster.Resources["tidb.replicas"] = "2"

			oa.DeployTidbClusterOrDie(&cluster)
			oa.CheckTidbClusterStatusOrDie(&cluster)
			upgradeVersions := cfg.GetUpgradeTidbVersionsOrDie()
			ginkgo.By(fmt.Sprintf("Upgrading tidb cluster from %s to %s", cluster.ClusterVersion, upgradeVersions[0]))
			cluster.UpgradeAll(upgradeVersions[0])
			oa.UpgradeTidbClusterOrDie(&cluster)
			// TODO: find a more graceful way to check tidbcluster during upgrading
			oa.CheckTidbClusterStatusOrDie(&cluster)
			oa.CleanTidbClusterOrDie(&cluster)
		})
	})

	ginkgo.Context("[Feature: Defaulting and Validating]", func() {
		var ocfg *tests.OperatorConfig
		var oa tests.OperatorActions

		ginkgo.BeforeEach(func() {
			ocfg = &tests.OperatorConfig{
				Namespace:                 "pingcap",
				ReleaseName:               "operator",
				Image:                     cfg.OperatorImage,
				Tag:                       cfg.OperatorTag,
				SchedulerImage:            "k8s.gcr.io/kube-scheduler",
				LogLevel:                  "4",
				ImagePullPolicy:           v1.PullIfNotPresent,
				TestMode:                  true,
				WebhookEnabled:            false,
				ValidatingEnabled:         true,
				DefaultingEnabled:         true,
				SchedulerReplicas:         tests.IntPtr(0),
				ControllerManagerReplicas: tests.IntPtr(0),
			}
			oa = tests.NewOperatorActions(cli, c, asCli, tests.DefaultPollInterval, ocfg, e2econfig.TestConfig, nil, fw, f)
			ginkgo.By("Installing CRDs")
			oa.CleanCRDOrDie()
			oa.InstallCRDOrDie()
			ginkgo.By("Installing tidb-operator")
			oa.CleanOperatorOrDie(ocfg)
			oa.DeployOperatorOrDie(ocfg)
		})

		ginkgo.AfterEach(func() {
			ginkgo.By("Uninstall tidb-operator")
			oa.CleanOperatorOrDie(ocfg)
			ginkgo.By("Uninstalling CRDs")
			oa.CleanCRDOrDie()
		})

		ginkgo.It("should perform defaulting and validating properly", func() {

			ginkgo.By("Resources created before webhook enabled could be operated normally")
			legacyTc := &v1alpha1.TidbCluster{
				ObjectMeta: metav1.ObjectMeta{
					Namespace: ns,
					Name:      "created-by-helm",
				},
				Spec: v1alpha1.TidbClusterSpec{
					TiDB: v1alpha1.TiDBSpec{
						Replicas: 1,
						ComponentSpec: v1alpha1.ComponentSpec{
							Image: fmt.Sprintf("pingcap/tidb:%s", utilimage.TiDBV2Version),
						},
					},
					TiKV: v1alpha1.TiKVSpec{
						Replicas: 1,
						ComponentSpec: v1alpha1.ComponentSpec{
							Image: fmt.Sprintf("pingcap/tikv:%s", utilimage.TiDBV2Version),
						},
					},
					PD: v1alpha1.PDSpec{
						Replicas: 1,
						ComponentSpec: v1alpha1.ComponentSpec{
							Image: fmt.Sprintf("pingcap/pd:%s", utilimage.TiDBV2Version),
						},
					},
				},
			}
			var err error
			legacyTc, err = cli.PingcapV1alpha1().TidbClusters(ns).Create(legacyTc)
			// err := genericCli.Create(context.TODO(), legacyTc)
			framework.ExpectNoError(err, "Expected create tidbcluster without defaulting and validating")
			ocfg.WebhookEnabled = true
			oa.UpgradeOperatorOrDie(ocfg)
			// now the webhook enabled
<<<<<<< HEAD
			legacyTc.Spec.TiDB.Image = "pingcap/tidb:v3.0.8"
=======
			legacyTc.Spec.TiDB.Image = fmt.Sprintf("pingcap/tidb:%s", utilimage.TiDBV3Version)
>>>>>>> cbee814d
			legacyTc, err = cli.PingcapV1alpha1().TidbClusters(ns).Update(legacyTc)
			framework.ExpectNoError(err, "Update legacy tidbcluster should not be influenced by validating")
			framework.ExpectEqual(legacyTc.Spec.TiDB.BaseImage, "", "Update legacy tidbcluster should not be influenced by defaulting")

			ginkgo.By("Resources created before webhook will be checked if user migrate it to use new API")
			legacyTc.Spec.TiDB.BaseImage = "pingcap/tidb"
			legacyTc.Spec.TiKV.BaseImage = "pingcap/tikv"
			legacyTc.Spec.PD.BaseImage = "pingcap/pd"
<<<<<<< HEAD
			legacyTc.Spec.PD.Version = pointer.StringPtr("v3.0.8")
=======
			legacyTc.Spec.PD.Version = pointer.StringPtr(utilimage.TiDBV3Version)
>>>>>>> cbee814d
			legacyTc, err = cli.PingcapV1alpha1().TidbClusters(ns).Update(legacyTc)
			framework.ExpectNoError(err, "Expected update tidbcluster")
			legacyTc.Spec.TiDB.BaseImage = ""
			legacyTc.Spec.PD.Version = pointer.StringPtr("")
			_, err = cli.PingcapV1alpha1().TidbClusters(ns).Update(legacyTc)
			framework.ExpectError(err,
				"Validating should reject mandatory fields being empty if the resource has already been migrated to use the new API")

			ginkgo.By("Validating should reject legacy fields for newly created cluster")
			newTC := &v1alpha1.TidbCluster{
				ObjectMeta: metav1.ObjectMeta{
					Namespace: ns,
					Name:      "newly-created",
				},
				Spec: v1alpha1.TidbClusterSpec{
					TiDB: v1alpha1.TiDBSpec{
						ComponentSpec: v1alpha1.ComponentSpec{
							Image: fmt.Sprintf("pingcap/tidb:%s", utilimage.TiDBV2Version),
						},
					},
					TiKV: v1alpha1.TiKVSpec{
						ComponentSpec: v1alpha1.ComponentSpec{
							Image: fmt.Sprintf("pingcap/tikv:%s", utilimage.TiDBV2Version),
						},
					},
					PD: v1alpha1.PDSpec{
						ComponentSpec: v1alpha1.ComponentSpec{
							Image: fmt.Sprintf("pingcap/pd:%s", utilimage.TiDBV2Version),
						},
					},
				},
			}
			_, err = cli.PingcapV1alpha1().TidbClusters(ns).Create(newTC)
			framework.ExpectError(err,
				"Validating should reject legacy fields for newly created cluster")

			ginkgo.By("Defaulting should set proper default for newly created cluster")
			newTC = &v1alpha1.TidbCluster{
				ObjectMeta: metav1.ObjectMeta{
					Namespace: ns,
					Name:      "newly-created",
				},
				Spec: v1alpha1.TidbClusterSpec{
<<<<<<< HEAD
					Version: "v3.0.8",
=======
					Version: utilimage.TiDBV3Version,
>>>>>>> cbee814d
					TiDB: v1alpha1.TiDBSpec{
						Replicas: 1,
					},
					TiKV: v1alpha1.TiKVSpec{
						Replicas: 1,
					},
					PD: v1alpha1.PDSpec{
						Replicas: 1,
					},
				},
			}
			newTC, err = cli.PingcapV1alpha1().TidbClusters(ns).Create(newTC)
			framework.ExpectNoError(err, "Though some required fields are omitted, they will be set by defaulting")
			// don't have to check all fields, just take some to test if defaulting set
			if empty, err := gomega.BeEmpty().Match(newTC.Spec.TiDB.BaseImage); empty {
				e2elog.Failf("Expected tidb.baseImage has default value set, %v", err)
			}
			if isNil, err := gomega.BeNil().Match(newTC.Spec.TiDB.Config); isNil {
				e2elog.Failf("Expected tidb.config has default value set, %v", err)
			}

			ginkgo.By("Validating should reject illegal update")
			newTC.Labels = map[string]string{
				label.InstanceLabelKey: "some-insane-label-value",
			}
			_, err = cli.PingcapV1alpha1().TidbClusters(ns).Update(newTC)
			framework.ExpectError(err, "Could not set instance label with value other than cluster name")

			newTC.Spec.PD.Config.Replication = &v1alpha1.PDReplicationConfig{
				MaxReplicas: func() *uint64 { i := uint64(5); return &i }(),
			}
			_, err = cli.PingcapV1alpha1().TidbClusters(ns).Update(newTC)
			framework.ExpectError(err, "PD replication config is immutable through CR")
		})
	})

})<|MERGE_RESOLUTION|>--- conflicted
+++ resolved
@@ -409,11 +409,7 @@
 			ocfg.WebhookEnabled = true
 			oa.UpgradeOperatorOrDie(ocfg)
 			// now the webhook enabled
-<<<<<<< HEAD
-			legacyTc.Spec.TiDB.Image = "pingcap/tidb:v3.0.8"
-=======
 			legacyTc.Spec.TiDB.Image = fmt.Sprintf("pingcap/tidb:%s", utilimage.TiDBV3Version)
->>>>>>> cbee814d
 			legacyTc, err = cli.PingcapV1alpha1().TidbClusters(ns).Update(legacyTc)
 			framework.ExpectNoError(err, "Update legacy tidbcluster should not be influenced by validating")
 			framework.ExpectEqual(legacyTc.Spec.TiDB.BaseImage, "", "Update legacy tidbcluster should not be influenced by defaulting")
@@ -422,11 +418,7 @@
 			legacyTc.Spec.TiDB.BaseImage = "pingcap/tidb"
 			legacyTc.Spec.TiKV.BaseImage = "pingcap/tikv"
 			legacyTc.Spec.PD.BaseImage = "pingcap/pd"
-<<<<<<< HEAD
-			legacyTc.Spec.PD.Version = pointer.StringPtr("v3.0.8")
-=======
 			legacyTc.Spec.PD.Version = pointer.StringPtr(utilimage.TiDBV3Version)
->>>>>>> cbee814d
 			legacyTc, err = cli.PingcapV1alpha1().TidbClusters(ns).Update(legacyTc)
 			framework.ExpectNoError(err, "Expected update tidbcluster")
 			legacyTc.Spec.TiDB.BaseImage = ""
@@ -470,11 +462,7 @@
 					Name:      "newly-created",
 				},
 				Spec: v1alpha1.TidbClusterSpec{
-<<<<<<< HEAD
-					Version: "v3.0.8",
-=======
 					Version: utilimage.TiDBV3Version,
->>>>>>> cbee814d
 					TiDB: v1alpha1.TiDBSpec{
 						Replicas: 1,
 					},
