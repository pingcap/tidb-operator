--- conflicted
+++ resolved
@@ -19,10 +19,7 @@
 	"fmt"
 	_ "net/http/pprof"
 	"strconv"
-<<<<<<< HEAD
-=======
 	"strings"
->>>>>>> d05b45f6
 	"time"
 
 	"github.com/onsi/ginkgo"
@@ -768,8 +765,6 @@
 			err = oa.WaitForTidbClusterReady(tc, 30*time.Minute, 15*time.Second)
 			framework.ExpectNoError(err, "Check TidbCluster error")
 			monitor := fixture.NewTidbMonitor("monitor", ns, tc, false, false)
-<<<<<<< HEAD
-=======
 
 			// Replace Prometheus into Mock Prometheus
 			a := e2econfig.TestConfig.E2EImage
@@ -779,26 +774,12 @@
 			monitor.Spec.Prometheus.BaseImage = image
 			monitor.Spec.Prometheus.Version = tag
 
->>>>>>> d05b45f6
 			_, err = cli.PingcapV1alpha1().TidbMonitors(ns).Create(monitor)
 			framework.ExpectNoError(err, "Create TidbMonitor error")
 			err = tests.CheckTidbMonitor(monitor, c, fw)
 			framework.ExpectNoError(err, "Check TidbMonitor error")
 			tac := fixture.GetTidbClusterAutoScaler("auto-scaler", ns, tc, monitor)
 
-<<<<<<< HEAD
-			//TODO we should mock the tidbmonitor metrics data to check the metrics calculating
-			// Currently these steps are checked by unit test
-			// For now, we make minReplicas and maxReplicas equal to run the auto-scaling
-
-			// Scale Tikv To 4 replicas and Check
-			tac.Spec.TiKV = &v1alpha1.TikvAutoScalerSpec{
-				BasicAutoScalerSpec: v1alpha1.BasicAutoScalerSpec{
-					MaxReplicas: 4,
-					MinReplicas: pointer.Int32Ptr(4),
-				},
-			}
-=======
 			duration := "1m"
 			mp := &mock.MonitorParams{
 				Name:       tc.Name,
@@ -833,7 +814,6 @@
 			}
 			tac.Spec.TiKV.Metrics = append(tac.Spec.TiKV.Metrics, defaultMetricSpec)
 
->>>>>>> d05b45f6
 			_, err = cli.PingcapV1alpha1().TidbClusterAutoScalers(ns).Create(tac)
 			framework.ExpectNoError(err, "Create TidbMonitorClusterAutoScaler error")
 			pdClient, cancel, err := proxiedpdclient.NewProxiedPDClient(c, fw, ns, clusterName, false, nil)
@@ -906,20 +886,6 @@
 			framework.ExpectNoError(err, "check tikv auto-scale to 4 error")
 			klog.Info("success to check tikv auto scale-out to 4 replicas")
 
-<<<<<<< HEAD
-			// Scale Tikv To 3 replicas and Check
-			tac, err = cli.PingcapV1alpha1().TidbClusterAutoScalers(ns).Get(tac.Name, metav1.GetOptions{})
-			framework.ExpectNoError(err, "Get TidbCluster AutoScaler err")
-			tac.Spec.TiKV = &v1alpha1.TikvAutoScalerSpec{
-				BasicAutoScalerSpec: v1alpha1.BasicAutoScalerSpec{
-					MaxReplicas:            3,
-					MinReplicas:            pointer.Int32Ptr(3),
-					ScaleInIntervalSeconds: pointer.Int32Ptr(100),
-				},
-			}
-			_, err = cli.PingcapV1alpha1().TidbClusterAutoScalers(ns).Update(tac)
-			framework.ExpectNoError(err, "Update TidbMonitorClusterAutoScaler error")
-=======
 			mp = &mock.MonitorParams{
 				Name:       tc.Name,
 				MemberType: v1alpha1.TiKVMemberType.String(),
@@ -932,7 +898,6 @@
 			err = mock.SetPrometheusResponse(monitor.Name, monitor.Namespace, mp, fw)
 			framework.ExpectNoError(err, "set tikv mock metrics error")
 
->>>>>>> d05b45f6
 			err = wait.Poll(5*time.Second, 5*time.Minute, func() (done bool, err error) {
 				tc, err = cli.PingcapV1alpha1().TidbClusters(tc.Namespace).Get(tc.Name, metav1.GetOptions{})
 				if err != nil {
@@ -982,8 +947,6 @@
 			framework.ExpectNoError(err, "check tikv auto-scale to 3 error")
 			klog.Info("success to check tikv auto scale-in to 3 replicas")
 
-<<<<<<< HEAD
-=======
 			mp = &mock.MonitorParams{
 				Name:       tc.Name,
 				MemberType: v1alpha1.TiDBMemberType.String(),
@@ -996,19 +959,12 @@
 			err = mock.SetPrometheusResponse(monitor.Name, monitor.Namespace, mp, fw)
 			framework.ExpectNoError(err, "set tidb mock metrics error")
 
->>>>>>> d05b45f6
 			// Scale Tidb to 3 replicas and Check
 			tac, err = cli.PingcapV1alpha1().TidbClusterAutoScalers(ns).Get(tac.Name, metav1.GetOptions{})
 			framework.ExpectNoError(err, "Get TidbCluster AutoScaler err")
 			tac.Spec.TiKV = nil
 			tac.Spec.TiDB = &v1alpha1.TidbAutoScalerSpec{
 				BasicAutoScalerSpec: v1alpha1.BasicAutoScalerSpec{
-<<<<<<< HEAD
-					MaxReplicas: 3,
-					MinReplicas: pointer.Int32Ptr(3),
-				},
-			}
-=======
 					MaxReplicas:            3,
 					MinReplicas:            pointer.Int32Ptr(2),
 					MetricsTimeDuration:    &duration,
@@ -1016,7 +972,6 @@
 				},
 			}
 			tac.Spec.TiDB.Metrics = append(tac.Spec.TiDB.Metrics, defaultMetricSpec)
->>>>>>> d05b45f6
 			_, err = cli.PingcapV1alpha1().TidbClusterAutoScalers(ns).Update(tac)
 			framework.ExpectNoError(err, "Update TidbMonitorClusterAutoScaler error")
 
@@ -1051,22 +1006,6 @@
 			framework.ExpectNoError(err, "check tidb auto-scale to 3 error")
 			klog.Infof("success to check tidb auto scale-out to 3 replicas")
 
-<<<<<<< HEAD
-			// Scale Tidb to 2 Replicas and Check
-			tac, err = cli.PingcapV1alpha1().TidbClusterAutoScalers(ns).Get(tac.Name, metav1.GetOptions{})
-			framework.ExpectNoError(err, "Get TidbCluster AutoScaler err")
-			tac.Spec.TiKV = nil
-			tac.Spec.TiDB = &v1alpha1.TidbAutoScalerSpec{
-				BasicAutoScalerSpec: v1alpha1.BasicAutoScalerSpec{
-					MaxReplicas:            2,
-					MinReplicas:            pointer.Int32Ptr(2),
-					ScaleInIntervalSeconds: pointer.Int32Ptr(100),
-				},
-			}
-			_, err = cli.PingcapV1alpha1().TidbClusterAutoScalers(ns).Update(tac)
-			framework.ExpectNoError(err, "Update TidbMonitorClusterAutoScaler error")
-
-=======
 			mp = &mock.MonitorParams{
 				Name:       tc.Name,
 				MemberType: v1alpha1.TiDBMemberType.String(),
@@ -1080,7 +1019,6 @@
 			framework.ExpectNoError(err, "set tidb mock metrics error")
 
 			// Scale Tidb to 2 Replicas and Check
->>>>>>> d05b45f6
 			err = wait.Poll(5*time.Second, 5*time.Minute, func() (done bool, err error) {
 				tc, err = cli.PingcapV1alpha1().TidbClusters(tc.Namespace).Get(tc.Name, metav1.GetOptions{})
 				if err != nil {
