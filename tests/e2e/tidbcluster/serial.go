// Copyright 2019 PingCAP, Inc.
//
// Licensed under the Apache License, Version 2.0 (the "License");
// you may not use this file except in compliance with the License.
// You may obtain a copy of the License at
//
//     http://www.apache.org/licenses/LICENSE-2.0
//
// Unless required by applicable law or agreed to in writing, software
// distributed under the License is distributed on an "AS IS" BASIS,
// See the License for the specific language governing permissions and
// limitations under the License.package spec

package tidbcluster

import (
	"context"
<<<<<<< HEAD
	"encoding/json"
=======
>>>>>>> a66f724e
	"fmt"
	_ "net/http/pprof"
	"time"

	"k8s.io/klog"

	"github.com/onsi/ginkgo"
	"github.com/pingcap/advanced-statefulset/pkg/apis/apps/v1/helper"
	asclientset "github.com/pingcap/advanced-statefulset/pkg/client/clientset/versioned"
	"github.com/pingcap/tidb-operator/pkg/client/clientset/versioned"
	"github.com/pingcap/tidb-operator/pkg/label"
	"github.com/pingcap/tidb-operator/tests"
	e2econfig "github.com/pingcap/tidb-operator/tests/e2e/config"
	"github.com/pingcap/tidb-operator/tests/e2e/util/portforward"
	utilstatefulset "github.com/pingcap/tidb-operator/tests/e2e/util/statefulset"
	v1 "k8s.io/api/core/v1"
	metav1 "k8s.io/apimachinery/pkg/apis/meta/v1"
	"k8s.io/apimachinery/pkg/util/sets"
	"k8s.io/apimachinery/pkg/util/wait"
	clientset "k8s.io/client-go/kubernetes"
	restclient "k8s.io/client-go/rest"
	podutil "k8s.io/kubernetes/pkg/api/v1/pod"
	"k8s.io/kubernetes/test/e2e/framework"
	e2esset "k8s.io/kubernetes/test/e2e/framework/statefulset"
)

func mustToString(set sets.Int32) string {
	b, err := json.Marshal(set.List())
	if err != nil {
		panic(err)
	}
	return string(b)
}

var _ = ginkgo.Describe("[tidb-operator][Serial]", func() {
	f := framework.NewDefaultFramework("serial")

	var ns string
	var c clientset.Interface
	var cli versioned.Interface
	var asCli asclientset.Interface
	var hc clientset.Interface
	var cfg *tests.Config
	var config *restclient.Config
	var fw portforward.PortForward
	var fwCancel context.CancelFunc

	ginkgo.BeforeEach(func() {
		ns = f.Namespace.Name
		c = f.ClientSet
		var err error
		config, err = framework.LoadConfig()
		framework.ExpectNoError(err, "failed to load config")
		cli, err = versioned.NewForConfig(config)
		framework.ExpectNoError(err, "failed to create clientset")
		asCli, err = asclientset.NewForConfig(config)
		framework.ExpectNoError(err, "failed to create clientset")
		clientRawConfig, err := e2econfig.LoadClientRawConfig()
		framework.ExpectNoError(err, "failed to load raw config")
		hc = helper.NewHijackClient(c, asCli)
		ctx, cancel := context.WithCancel(context.Background())
		fw, err = portforward.NewPortForwarder(ctx, e2econfig.NewSimpleRESTClientGetter(clientRawConfig))
		framework.ExpectNoError(err, "failed to create port forwarder")
		fwCancel = cancel
		cfg = e2econfig.TestConfig
	})

	ginkgo.AfterEach(func() {
		if fwCancel != nil {
			fwCancel()
		}
	})

	// tidb-operator with AdvancedStatefulSet feature enabled
	ginkgo.Context("[Feature: AdvancedStatefulSet]", func() {
		var ocfg *tests.OperatorConfig
		var oa tests.OperatorActions

		ginkgo.BeforeEach(func() {
			ocfg = &tests.OperatorConfig{
				Namespace:      "pingcap",
				ReleaseName:    "operator",
				Image:          cfg.OperatorImage,
				Tag:            cfg.OperatorTag,
				SchedulerImage: "k8s.gcr.io/kube-scheduler",
				Features: []string{
					"StableScheduling=true",
					"AdvancedStatefulSet=true",
				},
				LogLevel:        "4",
				ImagePullPolicy: v1.PullIfNotPresent,
				TestMode:        true,
			}
			oa = tests.NewOperatorActions(cli, c, asCli, tests.DefaultPollInterval, ocfg, e2econfig.TestConfig, nil, fw, f)
			ginkgo.By("Installing CRDs")
			oa.CleanCRDOrDie()
			oa.InstallCRDOrDie()
			ginkgo.By("Installing tidb-operator")
			oa.CleanOperatorOrDie(ocfg)
			oa.DeployOperatorOrDie(ocfg)
		})

		ginkgo.AfterEach(func() {
			ginkgo.By("Uninstall tidb-operator")
			oa.CleanOperatorOrDie(ocfg)
			ginkgo.By("Uninstalling CRDs")
			oa.CleanCRDOrDie()
		})

		ginkgo.It("able to deploy TiDB Cluster with advanced statefulset", func() {
			clusterName := "deploy"
			cluster := newTidbClusterConfig(e2econfig.TestConfig, ns, clusterName, "", "")
			cluster.Resources["pd.replicas"] = "3"
			cluster.Resources["tikv.replicas"] = "5"
			cluster.Resources["tidb.replicas"] = "3"
			oa.DeployTidbClusterOrDie(&cluster)
			oa.CheckTidbClusterStatusOrDie(&cluster)

			scalingTests := []struct {
				name        string
				component   string // tikv,pd,tidb
				replicas    int32
				deleteSlots sets.Int32
			}{
				{
					name:        "Scaling in tikv from 5 to 3 by deleting pods 1 and 3",
					component:   "tikv",
					replicas:    3,
					deleteSlots: sets.NewInt32(1, 3),
				},
				{
					name:        "Scaling out tikv from 3 to 4 by adding pod 3",
					component:   "tikv",
					replicas:    4,
					deleteSlots: sets.NewInt32(1),
				},
				{
					name:        "Scaling tikv by adding pod 1 and deleting pod 2",
					component:   "tikv",
					replicas:    4,
					deleteSlots: sets.NewInt32(2),
				},
				{
					name:        "Scaling in tidb from 3 to 2 by deleting pod 1",
					component:   "tidb",
					replicas:    2,
					deleteSlots: sets.NewInt32(1),
				},
				{
					name:        "Scaling in tidb from 2 to 0",
					component:   "tidb",
					replicas:    0,
					deleteSlots: sets.NewInt32(),
				},
				{
					name:        "Scaling in tidb from 0 to 2",
					component:   "tidb",
					replicas:    2,
					deleteSlots: sets.NewInt32(),
				},
				{
					name:        "Scaling out tidb from 2 to 4 by adding pods 3 and 4",
					component:   "tidb",
					replicas:    4,
					deleteSlots: sets.NewInt32(1),
				},
				{
					name:        "Scaling out pd from 3 to 5 by adding pods 3, 4",
					component:   "pd",
					replicas:    5,
					deleteSlots: sets.NewInt32(),
				},
				{
					name:        "Scaling in pd from 5 to 3 by deleting pods 0 and 3",
					component:   "pd",
					replicas:    3,
					deleteSlots: sets.NewInt32(0, 3),
				},
			}

			for _, st := range scalingTests {
				ginkgo.By(st.name)
				replicas := st.replicas
				stsName := fmt.Sprintf("%s-%s", clusterName, st.component)

				sts, err := hc.AppsV1().StatefulSets(ns).Get(stsName, metav1.GetOptions{})
				framework.ExpectNoError(err)

				oldPodList := e2esset.GetPodList(c, sts)

				ginkgo.By(fmt.Sprintf("Scaling sts %s/%s to replicas %d and setting deleting pods to %v (old replicas: %d, old delete slots: %v)", ns, stsName, replicas, st.deleteSlots.List(), *sts.Spec.Replicas, helper.GetDeleteSlots(sts).List()))
				tc, err := cli.PingcapV1alpha1().TidbClusters(ns).Get(clusterName, metav1.GetOptions{})
				framework.ExpectNoError(err)
				if tc.Annotations == nil {
					tc.Annotations = map[string]string{}
				}
				if st.component == "tikv" {
					tc.Annotations[label.AnnTiKVDeleteSlots] = mustToString(st.deleteSlots)
					tc.Spec.TiKV.Replicas = replicas
				} else if st.component == "pd" {
					tc.Annotations[label.AnnPDDeleteSlots] = mustToString(st.deleteSlots)
					tc.Spec.PD.Replicas = replicas
				} else if st.component == "tidb" {
					tc.Annotations[label.AnnTiDBDeleteSlots] = mustToString(st.deleteSlots)
					tc.Spec.TiDB.Replicas = replicas
				} else {
					framework.Failf("unsupported component: %v", st.component)
				}
				tc, err = cli.PingcapV1alpha1().TidbClusters(ns).Update(tc)
				framework.ExpectNoError(err)

				ginkgo.By(fmt.Sprintf("Waiting for all pods of tidb cluster component %s (sts: %s/%s) are in desired state (replicas: %d, delete slots: %v)", st.component, ns, stsName, st.replicas, st.deleteSlots.List()))
				err = wait.PollImmediate(time.Second, time.Minute*10, func() (bool, error) {
					// check delete slots annotation
					sts, err = hc.AppsV1().StatefulSets(ns).Get(stsName, metav1.GetOptions{})
					if err != nil {
						return false, nil
					}
					if !helper.GetDeleteSlots(sts).Equal(st.deleteSlots) {
						return false, nil
					}
					// check all pod ordinals
					actualPodList := e2esset.GetPodList(c, sts)
					actualPodOrdinals := sets.NewInt32()
					for _, pod := range actualPodList.Items {
						actualPodOrdinals.Insert(int32(utilstatefulset.GetStatefulPodOrdinal(pod.Name)))
					}
					desiredPodOrdinals := helper.GetPodOrdinalsFromReplicasAndDeleteSlots(st.replicas, st.deleteSlots)
					if !actualPodOrdinals.Equal(desiredPodOrdinals) {
						return false, nil
					}
					for _, pod := range actualPodList.Items {
						if !podutil.IsPodReady(&pod) {
							return false, nil
						}
					}
					return true, nil
				})
				framework.ExpectNoError(err)

				ginkgo.By(fmt.Sprintf("Verify other pods of sts %s/%s should not be affected", ns, stsName))
				newPodList := e2esset.GetPodList(c, sts)
				framework.ExpectEqual(len(newPodList.Items), int(*sts.Spec.Replicas))
				for _, newPod := range newPodList.Items {
					for _, oldPod := range oldPodList.Items {
						// if the pod is not new or deleted in scaling, it should not be affected
						if oldPod.Name == newPod.Name && oldPod.UID != newPod.UID {
							framework.Failf("pod %s/%s should not be affected (UID: %s, OLD UID: %s)", newPod.Namespace, newPod.Name, newPod.UID, oldPod.UID)
						}
					}
				}
			}

			oa.CheckTidbClusterStatusOrDie(&cluster)
		})
	})

	// tidb-operator with pod admission webhook enabled
	ginkgo.Context("[Feature: PodAdmissionWebhook]", func() {

		var ocfg *tests.OperatorConfig
		var oa tests.OperatorActions

		ginkgo.BeforeEach(func() {
			ocfg = &tests.OperatorConfig{
				Namespace:         "pingcap",
				ReleaseName:       "operator",
				Image:             cfg.OperatorImage,
				Tag:               cfg.OperatorTag,
				SchedulerImage:    "k8s.gcr.io/kube-scheduler",
				LogLevel:          "4",
				ImagePullPolicy:   v1.PullIfNotPresent,
				TestMode:          true,
				WebhookEnabled:    true,
				PodWebhookEnabled: true,
				StsWebhookEnabled: false,
			}
			oa = tests.NewOperatorActions(cli, c, asCli, tests.DefaultPollInterval, ocfg, e2econfig.TestConfig, nil, fw, f)
			ginkgo.By("Installing CRDs")
			oa.CleanCRDOrDie()
			oa.InstallCRDOrDie()
			ginkgo.By("Installing tidb-operator")
			oa.CleanOperatorOrDie(ocfg)
			oa.DeployOperatorOrDie(ocfg)
		})

		ginkgo.AfterEach(func() {
			ginkgo.By("Uninstall tidb-operator")
			oa.CleanOperatorOrDie(ocfg)
			ginkgo.By("Uninstalling CRDs")
			oa.CleanCRDOrDie()
		})

		ginkgo.It("able to upgrade TiDB Cluster with pod admission webhook", func() {
			klog.Info("start to upgrade tidbcluster with pod admission webhook")
			// deploy new cluster and test upgrade and scale-in/out with pod admission webhook
			cluster := newTidbClusterConfig(e2econfig.TestConfig, ns, "admission", "", "")
			cluster.Resources["pd.replicas"] = "3"
			cluster.Resources["tikv.replicas"] = "3"
			cluster.Resources["tidb.replicas"] = "2"

			oa.DeployTidbClusterOrDie(&cluster)
			oa.CheckTidbClusterStatusOrDie(&cluster)
			upgradeVersions := cfg.GetUpgradeTidbVersionsOrDie()
			ginkgo.By(fmt.Sprintf("Upgrading tidb cluster from %s to %s", cluster.ClusterVersion, upgradeVersions[0]))
			cluster.UpgradeAll(upgradeVersions[0])
			oa.UpgradeTidbClusterOrDie(&cluster)
			// TODO: find a more graceful way to check tidbcluster during upgrading
			oa.CheckTidbClusterStatusOrDie(&cluster)
			oa.CleanTidbClusterOrDie(&cluster)
		})
	})

})<|MERGE_RESOLUTION|>--- conflicted
+++ resolved
@@ -15,10 +15,7 @@
 
 import (
 	"context"
-<<<<<<< HEAD
 	"encoding/json"
-=======
->>>>>>> a66f724e
 	"fmt"
 	_ "net/http/pprof"
 	"time"
