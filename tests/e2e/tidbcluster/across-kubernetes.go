--- conflicted
+++ resolved
@@ -33,17 +33,14 @@
 	utiltidb "github.com/pingcap/tidb-operator/tests/e2e/util/tidb"
 	utiltc "github.com/pingcap/tidb-operator/tests/e2e/util/tidbcluster"
 	"github.com/pingcap/tidb-operator/tests/pkg/fixture"
+	"k8s.io/apimachinery/pkg/types"
 	"k8s.io/apimachinery/pkg/util/wait"
 
 	"github.com/onsi/ginkgo"
 	v1 "k8s.io/api/core/v1"
 	apiextensionsclientset "k8s.io/apiextensions-apiserver/pkg/client/clientset/clientset"
 	metav1 "k8s.io/apimachinery/pkg/apis/meta/v1"
-<<<<<<< HEAD
-	"k8s.io/apimachinery/pkg/types"
-=======
 	"k8s.io/apimachinery/pkg/util/wait"
->>>>>>> 2bfc6667
 	clientset "k8s.io/client-go/kubernetes"
 	restclient "k8s.io/client-go/rest"
 	aggregatorclient "k8s.io/kube-aggregator/pkg/client/clientset_generated/clientset"
@@ -166,7 +163,6 @@
 			err := CheckClusterDomainEffect(cli, []*v1alpha1.TidbCluster{tc1, tc2, tc3})
 			framework.ExpectNoError(err, "failed to check status")
 
-<<<<<<< HEAD
 			// connectable test
 			_, err = utiltidb.TiDBIsConnectable(fw, tc1.Namespace, tc1.Name, "root", "")()
 			framework.ExpectNoError(err, "tc1 are not connectable")
@@ -236,7 +232,22 @@
 					fields := strings.Split(url, ":")
 					fields[1] = fmt.Sprintf("%s.%s", fields[1], cluster1Domain)
 					peerURLs = append(peerURLs, strings.Join(fields, ":"))
-=======
+				}
+				err := pdutil.UpdateMembePeerURLs(pdAddr, member.ID, peerURLs)
+				framework.ExpectNoError(err, " failed to update peerURLs of pd members of cluster-1 %s/%s", tc1.Namespace, tc1.Name)
+			}
+
+			ginkgo.By("Deploy the basic cluster-2")
+			utiltc.MustCreateTCWithComponentsReady(genericCli, oa, tc2, 5*time.Minute, 10*time.Second)
+
+			ginkgo.By("Deploy the basic cluster-3")
+			utiltc.MustCreateTCWithComponentsReady(genericCli, oa, tc3, 5*time.Minute, 10*time.Second)
+
+			ginkgo.By("Deploy status of all clusters")
+			err = CheckClusterDomainEffect(cli, []*v1alpha1.TidbCluster{tc1, tc2, tc3})
+			framework.ExpectNoError(err, "failed to check status")
+		})
+
 		ginkgo.It("Deploy cluster with TLS-enabled across kubernetes", func() {
 			ns1, ns2 := namespaces[0], namespaces[1]
 			tcName1, tcName2 := "tls-cluster-1", "tls-cluster-2"
@@ -308,7 +319,6 @@
 					foundSecretName = true
 					framework.ExpectEqual(vol.Secret.SecretName, tc2DashTLSName)
 					break
->>>>>>> 2bfc6667
 				}
 			}
 			framework.ExpectEqual(foundSecretName, true)
