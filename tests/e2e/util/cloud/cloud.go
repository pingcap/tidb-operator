// Copyright 2020 PingCAP, Inc.
//
// Licensed under the Apache License, Version 2.0 (the "License");
// you may not use this file except in compliance with the License.
// You may obtain a copy of the License at
//
//     http://www.apache.org/licenses/LICENSE-2.0
//
// Unless required by applicable law or agreed to in writing, software
// distributed under the License is distributed on an "AS IS" BASIS,
// See the License for the specific language governing permissions and
// limitations under the License.

package cloud

import (
	"os/exec"
	"strings"

	"k8s.io/kubernetes/test/e2e/framework"
	"k8s.io/kubernetes/test/e2e/framework/log"
)

func getClusterLocation() string {
	if isRegionalCluster() {
		return "--region=" + framework.TestContext.CloudConfig.Region
	}
	return "--zone=" + framework.TestContext.CloudConfig.Zone
}

func getGcloudCommandFromTrack(commandTrack string, args []string) []string {
	command := []string{"gcloud"}
	if commandTrack == "beta" || commandTrack == "alpha" {
		command = append(command, commandTrack)
	}
	command = append(command, args...)
	command = append(command, getClusterLocation())
	command = append(command, "--project="+framework.TestContext.CloudConfig.ProjectID)
	return command
}

func getGcloudCommand(args []string) []string {
	track := ""
	if isRegionalCluster() {
		track = "beta"
	}
	return getGcloudCommandFromTrack(track, args)
}

func isRegionalCluster() bool {
	return framework.TestContext.CloudConfig.MultiZone
}

func execCmd(args ...string) *exec.Cmd {
	log.Logf("Executing: %s", strings.Join(args, " "))
	return exec.Command(args[0], args[1:]...)
}

func DisableNodeAutoRepair() {
	if framework.TestContext.Provider == "gke" {
		// https://cloud.google.com/kubernetes-engine/docs/how-to/node-auto-repair
		nodePool := "default-pool"
		log.Logf("Using gcloud to disable auto-repair for pool %s", nodePool)
		args := []string{"container", "node-pools", "update", "default-pool", "--cluster", framework.TestContext.CloudConfig.Cluster,
			"--no-enable-autorepair"}
<<<<<<< HEAD
		gcloudCommand := getGcloudCommand(args)
		output, err := execCmd(gcloudCommand...).CombinedOutput()
		klog.Infof("Config update result: %s", output)
		framework.ExpectNoError(err, "failed to get gcloud command: %q", gcloudCommand)
=======
		output, err := execCmd(getGcloudCommand(args)...).CombinedOutput()
		log.Logf("Config update result: %s", output)
		framework.ExpectNoError(err)
>>>>>>> 7236eaba
	} else {
		// TODO support AWS (EKS)
		framework.Failf("unsupported provider %q", framework.TestContext.Provider)
	}
}

func EnableNodeAutoRepair() {
	if framework.TestContext.Provider == "gke" {
		// https://cloud.google.com/kubernetes-engine/docs/how-to/node-auto-repair
		nodePool := "default-pool"
		log.Logf("Using gcloud to disable auto-repair for pool %s", nodePool)
		args := []string{"container", "node-pools", "update", "default-pool", "--cluster", framework.TestContext.CloudConfig.Cluster,
			"--enable-autorepair"}
<<<<<<< HEAD
		gcloudCommand := getGcloudCommand(args)
		output, err := execCmd(gcloudCommand...).CombinedOutput()
		klog.Infof("Config update result: %s", output)
		framework.ExpectNoError(err, "failed to get gcloud command: %q", gcloudCommand)
=======
		output, err := execCmd(getGcloudCommand(args)...).CombinedOutput()
		log.Logf("Config update result: %s", output)
		framework.ExpectNoError(err)
>>>>>>> 7236eaba
	} else {
		// TODO support AWS (EKS)
		framework.Failf("unsupported provider %q", framework.TestContext.Provider)
	}
}<|MERGE_RESOLUTION|>--- conflicted
+++ resolved
@@ -63,16 +63,10 @@
 		log.Logf("Using gcloud to disable auto-repair for pool %s", nodePool)
 		args := []string{"container", "node-pools", "update", "default-pool", "--cluster", framework.TestContext.CloudConfig.Cluster,
 			"--no-enable-autorepair"}
-<<<<<<< HEAD
 		gcloudCommand := getGcloudCommand(args)
 		output, err := execCmd(gcloudCommand...).CombinedOutput()
-		klog.Infof("Config update result: %s", output)
+		log.Logf("Config update result: %s", output)
 		framework.ExpectNoError(err, "failed to get gcloud command: %q", gcloudCommand)
-=======
-		output, err := execCmd(getGcloudCommand(args)...).CombinedOutput()
-		log.Logf("Config update result: %s", output)
-		framework.ExpectNoError(err)
->>>>>>> 7236eaba
 	} else {
 		// TODO support AWS (EKS)
 		framework.Failf("unsupported provider %q", framework.TestContext.Provider)
@@ -86,16 +80,10 @@
 		log.Logf("Using gcloud to disable auto-repair for pool %s", nodePool)
 		args := []string{"container", "node-pools", "update", "default-pool", "--cluster", framework.TestContext.CloudConfig.Cluster,
 			"--enable-autorepair"}
-<<<<<<< HEAD
 		gcloudCommand := getGcloudCommand(args)
 		output, err := execCmd(gcloudCommand...).CombinedOutput()
-		klog.Infof("Config update result: %s", output)
+		log.Logf("Config update result: %s", output)
 		framework.ExpectNoError(err, "failed to get gcloud command: %q", gcloudCommand)
-=======
-		output, err := execCmd(getGcloudCommand(args)...).CombinedOutput()
-		log.Logf("Config update result: %s", output)
-		framework.ExpectNoError(err)
->>>>>>> 7236eaba
 	} else {
 		// TODO support AWS (EKS)
 		framework.Failf("unsupported provider %q", framework.TestContext.Provider)
