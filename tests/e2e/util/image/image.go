// Copyright 2020 PingCAP, Inc.
//
// Licensed under the Apache License, Version 2.0 (the "License");
// you may not use this file except in compliance with the License.
// You may obtain a copy of the License at
//
//     http://www.apache.org/licenses/LICENSE-2.0
//
// Unless required by applicable law or agreed to in writing, software
// distributed under the License is distributed on an "AS IS" BASIS,
// See the License for the specific language governing permissions and
// limitations under the License.

package image

import (
	"fmt"
	"io/ioutil"
	"os/exec"
	"path/filepath"
	"strings"

	"github.com/ghodss/yaml"
	"k8s.io/apimachinery/pkg/util/sets"

	framework "github.com/pingcap/tidb-operator/tests/third_party/k8s"
	"github.com/pingcap/tidb-operator/tests/third_party/k8s/log"
)

var (
<<<<<<< HEAD
	TiDBPreviousVersions []string = []string{"v6.1.7", "v6.5.10", "v7.1.5", "v7.5.2", "v8.1.0"}
=======
	TiDBPreviousVersions []string = []string{"v6.5.10", "v7.1.5", "v7.5.2", "v8.1.0"}
>>>>>>> dca333cc
)

const (
	// TiDB Version
<<<<<<< HEAD
	TiDBLatestPrev     = "v7.5.2"
	TiDBLatest         = "v8.1.0"
	TiDBNightlyVersion = "nightly"
	// specific version
	TiDBV7x5x0 = "v7.5.0"
	TiDBV7x5x2 = "v7.5.2"
=======
	TiDBLatestPrev     = "v7.5.3"
	TiDBLatest         = "v8.1.0" // different version with PDMSImage
	TiDBNightlyVersion = "nightly"
	// specific version
	TiDBV7x5x0 = "v7.5.0"
	TiDBV7x5x3 = "v7.5.3"
>>>>>>> dca333cc

	PrometheusImage               = "prom/prometheus"
	PrometheusVersion             = "v2.27.1"
	TiDBMonitorReloaderImage      = "pingcap/tidb-monitor-reloader"
	TiDBMonitorReloaderVersion    = "v1.0.1"
	TiDBMonitorInitializerImage   = "pingcap/tidb-monitor-initializer"
	TiDBMonitorInitializerVersion = TiDBLatest
	GrafanaImage                  = "grafana/grafana"
	GrafanaVersion                = "7.5.11"
	ThanosImage                   = "thanosio/thanos"
	ThanosVersion                 = "v0.17.2"
	DMV2Prev                      = TiDBLatestPrev
	DMV2                          = TiDBLatest
	TiDBNGMonitoringLatest        = TiDBLatest
	HelperImage                   = "alpine:3.16.0"
	PDMSImage                     = "v8.1.1"
)

func ListImages() []string {
	images := []string{}
	versions := make([]string, 0)
	versions = append(versions, TiDBPreviousVersions...)
	versions = append(versions, TiDBLatestPrev)
	versions = append(versions, TiDBLatest)
	versions = append(versions, TiDBNightlyVersion)
	for _, v := range versions {
		images = append(images, fmt.Sprintf("pingcap/pd:%s", v))
		images = append(images, fmt.Sprintf("pingcap/tidb:%s", v))
		images = append(images, fmt.Sprintf("pingcap/tikv:%s", v))
		images = append(images, fmt.Sprintf("pingcap/tidb-binlog:%s", v))
	}
	images = append(images, fmt.Sprintf("%s:%s", PrometheusImage, PrometheusVersion))
	images = append(images, fmt.Sprintf("%s:%s", TiDBMonitorReloaderImage, TiDBMonitorReloaderVersion))
	images = append(images, fmt.Sprintf("%s:%s", TiDBMonitorInitializerImage, TiDBMonitorInitializerVersion))
	images = append(images, fmt.Sprintf("%s:%s", GrafanaImage, GrafanaVersion))
	imagesFromOperator, err := readImagesFromValues(filepath.Join(framework.TestContext.RepoRoot, "charts/tidb-operator/values.yaml"), sets.NewString(".advancedStatefulset.image", ".admissionWebhook.jobImage"))
	framework.ExpectNoError(err, "failed to read images from values in charts/tidb-operator/values.yaml")

	images = append(images, imagesFromOperator...)

	return sets.NewString(images...).List()
}

// values represents a collection of chart values.
type values map[string]interface{}

func walkValues(vals values, parentKey string, fn func(k string, v interface{})) {
	for k, v := range vals {
		fn(parentKey+"."+k, v)
		valsMap, ok := v.(map[string]interface{})
		if ok {
			walkValues(valsMap, parentKey+"."+k, fn)
		}
	}
}

func readImagesFromValues(f string, keys sets.String) ([]string, error) {
	var vals values
	data, err := ioutil.ReadFile(f)
	if err != nil {
		return nil, err
	}
	err = yaml.Unmarshal(data, &vals)
	if err != nil {
		return nil, err
	}
	if len(vals) == 0 {
		vals = values{}
	}
	images := []string{}
	walkValues(vals, "", func(k string, v interface{}) {
		if keys != nil && !keys.Has(k) {
			return
		}
		if image, ok := v.(string); ok {
			images = append(images, image)
		}
	})
	return images, nil
}

func nsenter(args ...string) ([]byte, error) {
	nsenter_args := []string{
		"--mount=/rootfs/proc/1/ns/mnt",
		fmt.Sprintf("--wd=%s", framework.TestContext.RepoRoot),
		"--",
	}
	nsenter_args = append(nsenter_args, args...)
	log.Logf("run nsenter command: %s %s", "nsenter", strings.Join(nsenter_args, " "))
	return exec.Command("nsenter", nsenter_args...).CombinedOutput()
}

// PreloadImages pre-loads images into the e2e cluster.
// This is used to speed up the e2e process.
// NOTE: it supports kind only right now
func PreloadImages() error {
	images := ListImages()
	// TODO: make it configurable
	cluster := "tidb-operator"
	kindBin := "./output/bin/kind"
	output, err := nsenter(kindBin, "get", "nodes", "--name", cluster)
	if err != nil {
		return err
	}
	nodes := []string{}
	for _, l := range strings.Split(string(output), "\n") {
		l = strings.TrimSpace(l)
		if l == "" {
			continue
		}
		if strings.HasSuffix(l, "-control-plane") {
			continue
		}
		nodes = append(nodes, l)
	}
	for _, image := range images {
		if _, err := nsenter("docker", "pull", image); err != nil {
			log.Logf("ERROR: preloadImages, error pulling image %s", image)
			continue
		}
		if _, err := nsenter(kindBin, "load", "docker-image", "--name", cluster, "--nodes", strings.Join(nodes, ","), image); err != nil {
			return err
		}
	}
	for _, image := range images {
		if _, err := nsenter("docker", "rmi", image); err != nil {
			return err
		}
	}
	return nil
}<|MERGE_RESOLUTION|>--- conflicted
+++ resolved
@@ -28,30 +28,17 @@
 )
 
 var (
-<<<<<<< HEAD
-	TiDBPreviousVersions []string = []string{"v6.1.7", "v6.5.10", "v7.1.5", "v7.5.2", "v8.1.0"}
-=======
 	TiDBPreviousVersions []string = []string{"v6.5.10", "v7.1.5", "v7.5.2", "v8.1.0"}
->>>>>>> dca333cc
 )
 
 const (
 	// TiDB Version
-<<<<<<< HEAD
-	TiDBLatestPrev     = "v7.5.2"
-	TiDBLatest         = "v8.1.0"
-	TiDBNightlyVersion = "nightly"
-	// specific version
-	TiDBV7x5x0 = "v7.5.0"
-	TiDBV7x5x2 = "v7.5.2"
-=======
 	TiDBLatestPrev     = "v7.5.3"
 	TiDBLatest         = "v8.1.0" // different version with PDMSImage
 	TiDBNightlyVersion = "nightly"
 	// specific version
 	TiDBV7x5x0 = "v7.5.0"
 	TiDBV7x5x3 = "v7.5.3"
->>>>>>> dca333cc
 
 	PrometheusImage               = "prom/prometheus"
 	PrometheusVersion             = "v2.27.1"
