// Copyright 2020 PingCAP, Inc.
//
// Licensed under the Apache License, Version 2.0 (the "License");
// you may not use this file except in compliance with the License.
// You may obtain a copy of the License at
//
//     http://www.apache.org/licenses/LICENSE-2.0
//
// Unless required by applicable law or agreed to in writing, software
// distributed under the License is distributed on an "AS IS" BASIS,
// See the License for the specific language governing permissions and
// limitations under the License.

package image

import (
	"fmt"
	"io/ioutil"
	"os/exec"
	"path/filepath"
	"strings"

	"github.com/ghodss/yaml"
	"k8s.io/apimachinery/pkg/util/sets"
	"k8s.io/kubernetes/test/e2e/framework"
	"k8s.io/kubernetes/test/e2e/framework/log"
)

var (
	TiDBPreviousVersions []string = []string{"v4.0.16", "v5.0.6", "v5.1.4", "v5.2.3", "v5.3.0"}
)

const (
	// TiDB Version
<<<<<<< HEAD
	TiDBV3             = "v3.0.20"
	TiDBLatestPrev     = "v5.3.0"
	TiDBLatest         = "v5.4.0"
=======
	TiDBLatestPrev     = "v5.2.3"
	TiDBLatest         = "v5.3.0"
>>>>>>> 4ebac217
	TiDBNightlyVersion = "nightly"
	// specific version
	TiDBV4x0x9 = "v4.0.9"
	TiDBV5x0x0 = "v5.0.0"
	TiDBV5x0x2 = "v5.0.2"

	PrometheusImage               = "prom/prometheus"
	PrometheusVersion             = "v2.27.1"
	TiDBMonitorReloaderImage      = "pingcap/tidb-monitor-reloader"
	TiDBMonitorReloaderVersion    = "v1.0.1"
	TiDBMonitorInitializerImage   = "pingcap/tidb-monitor-initializer"
	TiDBMonitorInitializerVersion = "v4.0.10"
	GrafanaImage                  = "grafana/grafana"
	GrafanaVersion                = "6.1.6"
	ThanosImage                   = "thanosio/thanos"
	ThanosVersion                 = "v0.17.2"
	DMV2Prev                      = "v2.0.7"
	DMV2                          = TiDBLatest
	DMMonitorInitializerImage     = "pingcap/dm-monitor-initializer"
	DMMonitorInitializerVersion   = DMV2
	TiDBNGMonitoringLatest        = "v5.4.0"
)

func ListImages() []string {
	images := []string{}
	versions := make([]string, 0)
	versions = append(versions, TiDBPreviousVersions...)
	versions = append(versions, TiDBLatestPrev)
	versions = append(versions, TiDBLatest)
	versions = append(versions, TiDBNightlyVersion)
	for _, v := range versions {
		images = append(images, fmt.Sprintf("pingcap/pd:%s", v))
		images = append(images, fmt.Sprintf("pingcap/tidb:%s", v))
		images = append(images, fmt.Sprintf("pingcap/tikv:%s", v))
		images = append(images, fmt.Sprintf("pingcap/tidb-binlog:%s", v))
	}
	images = append(images, fmt.Sprintf("%s:%s", PrometheusImage, PrometheusVersion))
	images = append(images, fmt.Sprintf("%s:%s", TiDBMonitorReloaderImage, TiDBMonitorReloaderVersion))
	images = append(images, fmt.Sprintf("%s:%s", TiDBMonitorInitializerImage, TiDBMonitorInitializerVersion))
	images = append(images, fmt.Sprintf("%s:%s", GrafanaImage, GrafanaVersion))
	imagesFromOperator, err := readImagesFromValues(filepath.Join(framework.TestContext.RepoRoot, "charts/tidb-operator/values.yaml"), sets.NewString(".advancedStatefulset.image", ".admissionWebhook.jobImage"))
	framework.ExpectNoError(err, "failed to read images from values in charts/tidb-operator/values.yaml")

	images = append(images, imagesFromOperator...)
	imageKeysFromTiDBCluster := sets.NewString(".pd.image", ".tikv.image", ".tidb.image")
	imagesFromTiDBCluster, err := readImagesFromValues(filepath.Join(framework.TestContext.RepoRoot, "charts/tidb-cluster/values.yaml"), imageKeysFromTiDBCluster)
	framework.ExpectNoError(err, "failed to read images from values in charts/tidb-cluster/values.yaml")

	images = append(images, imagesFromTiDBCluster...)
	return sets.NewString(images...).List()
}

// values represents a collection of chart values.
type values map[string]interface{}

func walkValues(vals values, parentKey string, fn func(k string, v interface{})) {
	for k, v := range vals {
		fn(parentKey+"."+k, v)
		valsMap, ok := v.(map[string]interface{})
		if ok {
			walkValues(valsMap, parentKey+"."+k, fn)
		}
	}
}

func readImagesFromValues(f string, keys sets.String) ([]string, error) {
	var vals values
	data, err := ioutil.ReadFile(f)
	if err != nil {
		return nil, err
	}
	err = yaml.Unmarshal(data, &vals)
	if err != nil {
		return nil, err
	}
	if len(vals) == 0 {
		vals = values{}
	}
	images := []string{}
	walkValues(vals, "", func(k string, v interface{}) {
		if keys != nil && !keys.Has(k) {
			return
		}
		if image, ok := v.(string); ok {
			images = append(images, image)
		}
	})
	return images, nil
}

func nsenter(args ...string) ([]byte, error) {
	nsenter_args := []string{
		"--mount=/rootfs/proc/1/ns/mnt",
		fmt.Sprintf("--wd=%s", framework.TestContext.RepoRoot),
		"--",
	}
	nsenter_args = append(nsenter_args, args...)
	log.Logf("run nsenter command: %s %s", "nsenter", strings.Join(nsenter_args, " "))
	return exec.Command("nsenter", nsenter_args...).CombinedOutput()
}

// PreloadImages pre-loads images into the e2e cluster.
// This is used to speed up the e2e process.
// NOTE: it supports kind only right now
func PreloadImages() error {
	images := ListImages()
	// TODO: make it configurable
	cluster := "tidb-operator"
	kindBin := "./output/bin/kind"
	output, err := nsenter(kindBin, "get", "nodes", "--name", cluster)
	if err != nil {
		return err
	}
	nodes := []string{}
	for _, l := range strings.Split(string(output), "\n") {
		l = strings.TrimSpace(l)
		if l == "" {
			continue
		}
		if strings.HasSuffix(l, "-control-plane") {
			continue
		}
		nodes = append(nodes, l)
	}
	for _, image := range images {
		if _, err := nsenter("docker", "pull", image); err != nil {
			log.Logf("ERROR: preloadImages, error pulling image %s", image)
			continue
		}
		if _, err := nsenter(kindBin, "load", "docker-image", "--name", cluster, "--nodes", strings.Join(nodes, ","), image); err != nil {
			return err
		}
	}
	for _, image := range images {
		if _, err := nsenter("docker", "rmi", image); err != nil {
			return err
		}
	}
	return nil
}<|MERGE_RESOLUTION|>--- conflicted
+++ resolved
@@ -32,14 +32,9 @@
 
 const (
 	// TiDB Version
-<<<<<<< HEAD
 	TiDBV3             = "v3.0.20"
 	TiDBLatestPrev     = "v5.3.0"
 	TiDBLatest         = "v5.4.0"
-=======
-	TiDBLatestPrev     = "v5.2.3"
-	TiDBLatest         = "v5.3.0"
->>>>>>> 4ebac217
 	TiDBNightlyVersion = "nightly"
 	// specific version
 	TiDBV4x0x9 = "v4.0.9"
