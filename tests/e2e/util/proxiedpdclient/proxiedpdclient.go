--- conflicted
+++ resolved
@@ -45,11 +45,7 @@
 	scheme := "http"
 	if tlsEnabled {
 		scheme = "https"
-<<<<<<< HEAD
-		tlsConfig, err = pdapi.GetTLSConfig(kubeCli, pdapi.Namespace(namespace), util.ClusterClientTLSSecretName(tcName))
-=======
-		tlsConfig, err = pdapi.GetTLSConfig(secretLister, pdapi.Namespace(namespace), tcName, util.ClusterClientTLSSecretName(tcName))
->>>>>>> 26b6a1ef
+		tlsConfig, err = pdapi.GetTLSConfig(secretLister, pdapi.Namespace(namespace), util.ClusterClientTLSSecretName(tcName))
 		if err != nil {
 			return nil, nil, err
 		}
