// Copyright 2021 PingCAP, Inc.
//
// Licensed under the Apache License, Version 2.0 (the "License");
// you may not use this file except in compliance with the License.
// You may obtain a copy of the License at
//
//     http://www.apache.org/licenses/LICENSE-2.0
//
// Unless required by applicable law or agreed to in writing, software
// distributed under the License is distributed on an "AS IS" BASIS,
// See the License for the specific language governing permissions and
// limitations under the License.

package backup

import (
	"context"
	"database/sql"
	"fmt"
	"math/rand"
	"strings"
	"time"

	"github.com/onsi/ginkgo"
	ginkgoconfig "github.com/onsi/ginkgo/config"
	"github.com/pingcap/tidb-operator/pkg/apis/pingcap/v1alpha1"
	e2eframework "github.com/pingcap/tidb-operator/tests/e2e/br/framework"
	brutil "github.com/pingcap/tidb-operator/tests/e2e/br/framework/br"
	"github.com/pingcap/tidb-operator/tests/e2e/br/utils/blockwriter"
	"github.com/pingcap/tidb-operator/tests/e2e/br/utils/portforward"
	utilimage "github.com/pingcap/tidb-operator/tests/e2e/util/image"
	utiltidbcluster "github.com/pingcap/tidb-operator/tests/e2e/util/tidbcluster"
	"github.com/pingcap/tidb-operator/tests/pkg/fixture"
	metav1 "k8s.io/apimachinery/pkg/apis/meta/v1"
	"k8s.io/kubernetes/test/e2e/framework"
	e2eskipper "k8s.io/kubernetes/test/e2e/framework/skipper"
)

var (
	tidbReadyTimeout       = time.Minute * 5
	backupCompleteTimeout  = time.Minute * 5
	restoreCompleteTimeout = time.Minute * 5
)

const (
	typeBR     string = "BR"
	typeDumper string = "Dumper"
)

type option func(t *testcase)

func enableTLS(t *testcase) {
	t.enableTLS = true
}

type testcase struct {
	backupVersion  string
	restoreVersion string
	typ            string
	enableTLS      bool
}

func newTestCase(backupVersion, restoreVersion string, typ string, opts ...option) *testcase {
	tc := &testcase{
		backupVersion:  backupVersion,
		restoreVersion: restoreVersion,
		typ:            typ,
	}

	for _, opt := range opts {
		opt(tc)
	}

	return tc
}

func (t *testcase) description() string {
	builder := &strings.Builder{}

	builder.WriteString(fmt.Sprintf("[%s][%s To %s]", t.typ, t.backupVersion, t.restoreVersion))

	if t.enableTLS {
		builder.WriteString("[TLS]")
	}

	return builder.String()
}

var _ = ginkgo.Describe("Backup and Restore", func() {
	f := e2eframework.NewFramework("br")

	ginkgo.BeforeEach(func() {
		accessKey := "12345678"
		secretKey := "12345678"
		ctx, cancel := context.WithCancel(context.Background())
		defer cancel()
		err := f.Storage.Init(ctx, f.Namespace.Name, accessKey, secretKey)
		framework.ExpectNoError(err)
	})

	ginkgo.JustAfterEach(func() {
		err := f.Storage.Clean(context.Background(), f.Namespace.Name)
		framework.ExpectNoError(err)
	})

	cases := []*testcase{
		// latest version BR
		newTestCase(utilimage.TiDBLatest, utilimage.TiDBLatest, typeBR),
		// latest version Dumper
		newTestCase(utilimage.TiDBLatest, utilimage.TiDBLatest, typeDumper),
		// latest version BR and enable TLS
		newTestCase(utilimage.TiDBLatest, utilimage.TiDBLatest, typeBR, enableTLS),
		// latest version Dumper and enable TLS
		newTestCase(utilimage.TiDBLatest, utilimage.TiDBLatest, typeDumper, enableTLS),
	}
	for _, prevVersion := range utilimage.TiDBPreviousVersions {
		cases = append(cases,
			// previous version BR
			newTestCase(prevVersion, prevVersion, typeBR),
			// previous version Dumper
			newTestCase(prevVersion, prevVersion, typeDumper),
			// previous version -> latest version BR
			newTestCase(prevVersion, utilimage.TiDBLatest, typeBR),
			// previous version -> latest version Dumper
			newTestCase(prevVersion, utilimage.TiDBLatest, typeDumper),
		)
	}

	brTest := func(tcase *testcase) {
		enableTLS := tcase.enableTLS
		typ := strings.ToLower(tcase.typ)
		backupVersion := tcase.backupVersion
		restoreVersion := tcase.restoreVersion

		// NOTE: mysql and test will be filtered by default
		dbName := "e2etest"
		backupClusterName := fmt.Sprintf("backup-with-%s-%s", typ, strings.ReplaceAll(backupVersion, ".", "x"))
		restoreClusterName := fmt.Sprintf("restore-with-%s-%s", typ, strings.ReplaceAll(restoreVersion, ".", "x"))
		backupName := backupClusterName
		restoreName := restoreClusterName

		ns := f.Namespace.Name
		ctx, cancel := context.WithCancel(context.Background())
		defer cancel()

		ginkgo.By("Create TiDB cluster for backup")
		err := createTidbCluster(f, backupClusterName, backupVersion, enableTLS)
		framework.ExpectNoError(err)

		ginkgo.By("Create TiDB cluster for restore")
		err = createTidbCluster(f, restoreClusterName, restoreVersion, enableTLS)
		framework.ExpectNoError(err)

		ginkgo.By("Wait for backup TiDB cluster ready")
		err = utiltidbcluster.WaitForTidbClusterConditionReady(f.ExtClient, ns, backupClusterName, tidbReadyTimeout, 0)
		framework.ExpectNoError(err)

		ginkgo.By("Wait for restore TiDB cluster ready")
		err = utiltidbcluster.WaitForTidbClusterConditionReady(f.ExtClient, ns, restoreClusterName, tidbReadyTimeout, 0)
		framework.ExpectNoError(err)

		ginkgo.By("Forward backup TiDB cluster service")
		backupHost, err := portforward.ForwardOnePort(ctx, f.PortForwarder, ns, getTiDBServiceResourceName(backupClusterName), 4000)
		framework.ExpectNoError(err)
		err = initDatabase(backupHost, dbName)
		framework.ExpectNoError(err)

		ginkgo.By("Write data into backup TiDB cluster")
		backupDSN := getDefaultDSN(backupHost, dbName)
		err = blockwriter.NewDefault().Write(context.Background(), backupDSN)
		framework.ExpectNoError(err)

		ginkgo.By("Create RBAC for backup and restore")
		err = createRBAC(f)
		framework.ExpectNoError(err)

		ginkgo.By("Create backup")
		_, err = createBackupAndWaitForComplete(f, backupName, backupClusterName, typ, nil)
		framework.ExpectNoError(err)

		ginkgo.By("Create restore")
		err = createRestoreAndWaitForComplete(f, restoreName, restoreClusterName, typ, backupName)
		framework.ExpectNoError(err)

		ginkgo.By("Forward restore TiDB cluster service")
		restoreHost, err := portforward.ForwardOnePort(ctx, f.PortForwarder, ns, getTiDBServiceResourceName(restoreClusterName), 4000)
		framework.ExpectNoError(err)

		ginkgo.By("Validate restore result")
		restoreDSN := getDefaultDSN(restoreHost, dbName)
		err = checkDataIsSame(backupDSN, restoreDSN)
		framework.ExpectNoError(err)
	}

	for i := range cases {
		tcase := cases[i]
		ginkgo.It(tcase.description(), func() {
			brTest(tcase)
		})
	}

	ginkgo.Context("Specific Version", func() {
		cases := []*testcase{
			newTestCase(utilimage.TiDBLatest, utilimage.TiDBLatest, typeBR),
			newTestCase(utilimage.TiDBV4x0x9, utilimage.TiDBLatest, typeBR),
			newTestCase(utilimage.TiDBV5x0x0, utilimage.TiDBLatest, typeBR),
			newTestCase(utilimage.TiDBV5x0x2, utilimage.TiDBLatest, typeBR),
		}
		for i := range cases {
			tcase := cases[i]
			ginkgo.It(tcase.description(), func() {
				if ginkgoconfig.GinkgoConfig.FocusString == "" {
					e2eskipper.Skipf("Skip br testing for specific version")
				}
				brTest(tcase)
			})
		}
	})

	ginkgo.Context("[Backup Clean]", func() {
		ginkgo.It("clean bakcup files with policy Delete", func() {
			backupClusterName := "backup-clean"
			backupVersion := utilimage.TiDBLatest
			enableTLS := false
			dbName := "e2etest"
			backupName := backupClusterName
			typ := strings.ToLower(typeBR)

			ns := f.Namespace.Name
			ctx, cancel := context.WithCancel(context.Background())
			defer cancel()

			ginkgo.By("Create TiDB cluster for backup")
			err := createTidbCluster(f, backupClusterName, backupVersion, enableTLS)
			framework.ExpectNoError(err)

			ginkgo.By("Wait for backup TiDB cluster ready")
			err = utiltidbcluster.WaitForTidbClusterConditionReady(f.ExtClient, ns, backupClusterName, tidbReadyTimeout, 0)
			framework.ExpectNoError(err)

			ginkgo.By("Forward backup TiDB cluster service")
			backupHost, err := portforward.ForwardOnePort(ctx, f.PortForwarder, ns, getTiDBServiceResourceName(backupClusterName), 4000)
			framework.ExpectNoError(err)
			err = initDatabase(backupHost, dbName)
			framework.ExpectNoError(err)

			ginkgo.By("Write data into backup TiDB cluster")
			backupDSN := getDefaultDSN(backupHost, dbName)
			err = blockwriter.NewDefault().Write(context.Background(), backupDSN)
			framework.ExpectNoError(err)

			ginkgo.By("Create RBAC for backup and restore")
			err = createRBAC(f)
			framework.ExpectNoError(err)

			ginkgo.By("Create backup with clean policy Delete")
			backup, err := createBackupAndWaitForComplete(f, backupName, backupClusterName, typ, func(backup *v1alpha1.Backup) {
				backup.Spec.CleanPolicy = v1alpha1.CleanPolicyTypeDelete
			})
			framework.ExpectNoError(err)

			ginkgo.By("Delete backup")
			err = deleteBackup(f, backupName)
			framework.ExpectNoError(err)

			ginkgo.By("Check if all backup files in storage is deleted")
			cleaned, err := f.Storage.IsDataCleaned(ctx, ns, backup.Spec.S3.Prefix) // now we only use s3
			framework.ExpectNoError(err)
			framework.ExpectEqual(cleaned, true, "storage should be cleaned")
		})

	})
})

func getTiDBServiceResourceName(tcName string) string {
	// TODO: use common util to get tidb service name
	return "svc/" + tcName + "-tidb"
}

func createTidbCluster(f *e2eframework.Framework, name string, version string, enableTLS bool) error {
	ns := f.Namespace.Name
	// TODO: change to use tidbclusterutil like brutil
	tc := fixture.GetTidbCluster(ns, name, version)
	tc.Spec.PD.Replicas = 1
	tc.Spec.TiKV.Replicas = 1
	tc.Spec.TiDB.Replicas = 1
	if enableTLS {
		tc.Spec.TiDB.TLSClient = &v1alpha1.TiDBTLSClient{Enabled: true}
		tc.Spec.TLSCluster = &v1alpha1.TLSCluster{Enabled: true}

		if err := f.TLSManager.CreateTLSForTidbCluster(tc); err != nil {
			return err
		}
	}

	if _, err := f.ExtClient.PingcapV1alpha1().TidbClusters(ns).Create(context.TODO(), tc, metav1.CreateOptions{}); err != nil {
		return err
	}

	return nil
}

func createRBAC(f *e2eframework.Framework) error {
	ns := f.Namespace.Name
	sa := brutil.GetServiceAccount(ns)
	if _, err := f.ClientSet.CoreV1().ServiceAccounts(ns).Create(context.TODO(), sa, metav1.CreateOptions{}); err != nil {
		return err
	}

	role := brutil.GetRole(ns)
	if _, err := f.ClientSet.RbacV1().Roles(ns).Create(context.TODO(), role, metav1.CreateOptions{}); err != nil {
		return err
	}
	rb := brutil.GetRoleBinding(ns)
	if _, err := f.ClientSet.RbacV1().RoleBindings(ns).Create(context.TODO(), rb, metav1.CreateOptions{}); err != nil {
		return err
	}
	return nil
}

func createBackupAndWaitForComplete(f *e2eframework.Framework, name, tcName, typ string, configure func(*v1alpha1.Backup)) (*v1alpha1.Backup, error) {
	ns := f.Namespace.Name
	// secret to visit tidb cluster
	s := brutil.GetSecret(ns, name, "")
<<<<<<< HEAD
	if _, err := f.ClientSet.CoreV1().Secrets(ns).Create(s); err != nil {
		return nil, err
=======
	if _, err := f.ClientSet.CoreV1().Secrets(ns).Create(context.TODO(), s, metav1.CreateOptions{}); err != nil {
		return err
>>>>>>> 84cd3fbe
	}

	backupFolder := time.Now().Format(time.RFC3339)
	cfg := f.Storage.Config(ns, backupFolder)
	backup := brutil.GetBackup(ns, name, tcName, typ, cfg)

<<<<<<< HEAD
	if configure != nil {
		configure(backup)
	}

	if _, err := f.ExtClient.PingcapV1alpha1().Backups(ns).Create(backup); err != nil {
		return backup, err
=======
	if _, err := f.ExtClient.PingcapV1alpha1().Backups(ns).Create(context.TODO(), backup, metav1.CreateOptions{}); err != nil {
		return err
>>>>>>> 84cd3fbe
	}

	if err := brutil.WaitForBackupComplete(f.ExtClient, ns, name, backupCompleteTimeout); err != nil {
		return backup, err
	}
	return backup, nil
}

func deleteBackup(f *e2eframework.Framework, name string) error {
	ns := f.Namespace.Name

	if err := f.ExtClient.PingcapV1alpha1().Backups(ns).Delete(context.TODO(), name, metav1.DeleteOptions{}); err != nil {
		return err
	}

	if err := brutil.WaitForBackupDeleted(f.ExtClient, ns, name, time.Second*30); err != nil {
		return err
	}
	return nil
}

// nolint
// NOTE: it is not used
func cleanBackup(f *e2eframework.Framework) error {
	ns := f.Namespace.Name
	bl, err := f.ExtClient.PingcapV1alpha1().Backups(ns).List(context.TODO(), metav1.ListOptions{})
	if err != nil {
		return err
	}
	for i := range bl.Items {
		if err := deleteBackup(f, bl.Items[i].Name); err != nil {
			return err
		}
	}
	return nil
}

func createRestoreAndWaitForComplete(f *e2eframework.Framework, name, tcName, typ string, backupName string) error {
	ns := f.Namespace.Name

	// secret to visit tidb cluster
	s := brutil.GetSecret(ns, name, "")
	if _, err := f.ClientSet.CoreV1().Secrets(ns).Create(context.TODO(), s, metav1.CreateOptions{}); err != nil {
		return err
	}

	backup, err := f.ExtClient.PingcapV1alpha1().Backups(ns).Get(context.TODO(), backupName, metav1.GetOptions{})
	if err != nil {
		return err
	}

	cfg := backup.Spec.S3
	// TODO: backup path is hard to understand
	// BackupPath is only needed for dumper
	if typ == "dumper" {
		cfg.Path = backup.Status.BackupPath
	}

	restore := brutil.GetRestore(ns, name, tcName, typ, cfg)
	if _, err := f.ExtClient.PingcapV1alpha1().Restores(ns).Create(context.TODO(), restore, metav1.CreateOptions{}); err != nil {
		return err
	}

	if err := brutil.WaitForRestoreComplete(f.ExtClient, ns, name, restoreCompleteTimeout); err != nil {
		return err
	}

	return nil
}

func getDefaultDSN(host, dbName string) string {
	user := "root"
	password := ""
	dsn := fmt.Sprintf("%s:%s@(%s)/%s?charset=utf8", user, password, host, dbName)
	return dsn
}

func initDatabase(host, dbName string) error {
	dsn := getDefaultDSN(host, "")
	db, err := sql.Open("mysql", dsn)
	if err != nil {
		return err
	}
	defer db.Close()
	if _, err := db.Exec("CREATE DATABASE IF NOT EXISTS " + dbName + ";"); err != nil {
		return err
	}
	return nil
}

func checkDataIsSame(backupDSN, restoreDSN string) error {
	backup, err := sql.Open("mysql", backupDSN)
	if err != nil {
		return err
	}
	defer backup.Close()
	restore, err := sql.Open("mysql", restoreDSN)
	if err != nil {
		return err
	}
	defer restore.Close()

	backupTables, err := getTableList(backup)
	if err != nil {
		return err
	}
	restoreTables, err := getTableList(restore)
	if err != nil {
		return err
	}
	if len(backupTables) != len(restoreTables) {
		return fmt.Errorf("backup tables(%v) is not equal with restore tables(%v)", len(backupTables), len(restoreTables))
	}

	for i := 0; i < len(backupTables); i++ {
		backupTable := backupTables[i]
		restoreTable := restoreTables[i]
		if backupTable != restoreTable {
			return fmt.Errorf("%vth backup table name(%s) is not equal with restore table name(%s)", i, backupTable, restoreTable)
		}

		backupRecordCount, err := getTableRecordCount(backup, backupTable)
		if err != nil {
			return err
		}
		restoreRecordCount, err := getTableRecordCount(restore, restoreTable)
		if err != nil {
			return err
		}

		if backupRecordCount != restoreRecordCount {
			return fmt.Errorf("table(%s) has %v records in backup but %v in restore", backupTable, backupRecordCount, restoreRecordCount)
		}

		x := rand.Intn(backupRecordCount)
		backupRecord, err := getRecord(backup, backupTable, x)
		if err != nil {
			return err
		}
		restoreRecord, err := getRecord(restore, restoreTable, x)
		if err != nil {
			return err
		}
		if backupRecord != restoreRecord {
			return fmt.Errorf("%vth record in table(%s) is not equal", x, backupTable)
		}
	}

	return nil
}

func getRecord(db *sql.DB, table string, x int) (string, error) {
	var bs string
	row := db.QueryRow(fmt.Sprintf("SELECT 'raw_bytes' FROM %s WHERE id = %d", table, x))
	err := row.Scan(&bs)
	if err != nil {
		return "", err
	}
	return bs, nil
}

func getTableRecordCount(db *sql.DB, table string) (int, error) {
	var cnt int
	row := db.QueryRow(fmt.Sprintf("SELECT count(*) FROM %s", table))
	err := row.Scan(&cnt)
	if err != nil {
		return cnt, fmt.Errorf("failed to scan count from %s, %v", table, err)
	}
	return cnt, nil
}

func getTableList(db *sql.DB) ([]string, error) {
	tables := []string{}
	rows, err := db.Query("SHOW TABLES;")
	if err != nil {
		return nil, err
	}
	for rows.Next() {
		var table string
		if err := rows.Scan(&table); err != nil {
			return nil, err
		}
		tables = append(tables, table)
	}
	return tables, nil
}<|MERGE_RESOLUTION|>--- conflicted
+++ resolved
@@ -322,30 +322,20 @@
 	ns := f.Namespace.Name
 	// secret to visit tidb cluster
 	s := brutil.GetSecret(ns, name, "")
-<<<<<<< HEAD
-	if _, err := f.ClientSet.CoreV1().Secrets(ns).Create(s); err != nil {
-		return nil, err
-=======
 	if _, err := f.ClientSet.CoreV1().Secrets(ns).Create(context.TODO(), s, metav1.CreateOptions{}); err != nil {
 		return err
->>>>>>> 84cd3fbe
 	}
 
 	backupFolder := time.Now().Format(time.RFC3339)
 	cfg := f.Storage.Config(ns, backupFolder)
 	backup := brutil.GetBackup(ns, name, tcName, typ, cfg)
 
-<<<<<<< HEAD
 	if configure != nil {
 		configure(backup)
 	}
 
-	if _, err := f.ExtClient.PingcapV1alpha1().Backups(ns).Create(backup); err != nil {
-		return backup, err
-=======
 	if _, err := f.ExtClient.PingcapV1alpha1().Backups(ns).Create(context.TODO(), backup, metav1.CreateOptions{}); err != nil {
 		return err
->>>>>>> 84cd3fbe
 	}
 
 	if err := brutil.WaitForBackupComplete(f.ExtClient, ns, name, backupCompleteTimeout); err != nil {
