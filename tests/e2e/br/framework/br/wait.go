// Copyright 2021 PingCAP, Inc.
//
// Licensed under the Apache License, Version 2.0 (the "License");
// you may not use this file except in compliance with the License.
// You may obtain a copy of the License at
//
//     http://www.apache.org/licenses/LICENSE-2.0
//
// Unless required by applicable law or agreed to in writing, software
// distributed under the License is distributed on an "AS IS" BASIS,
// See the License for the specific language governing permissions and
// limitations under the License.

package backup

import (
	"context"
	"encoding/binary"
	"fmt"
	"path"
	"time"

	"github.com/pingcap/tidb-operator/pkg/apis/pingcap/v1alpha1"
	"github.com/pingcap/tidb-operator/pkg/apis/util/config"
	"github.com/pingcap/tidb-operator/pkg/client/clientset/versioned"
	"github.com/pingcap/tidb-operator/pkg/pdapi"
	corev1 "k8s.io/api/core/v1"
	"k8s.io/apimachinery/pkg/api/errors"
	metav1 "k8s.io/apimachinery/pkg/apis/meta/v1"
	"k8s.io/apimachinery/pkg/util/wait"
)

var (
	poll = time.Second * 2
)

// WaitForBackupDeleted will poll and wait until timeout or backup is really deleted
func WaitForBackupDeleted(c versioned.Interface, ns, name string, timeout time.Duration) error {
	if err := wait.PollImmediate(poll, timeout, func() (bool, error) {
		if _, err := c.PingcapV1alpha1().Backups(ns).Get(context.TODO(), name, metav1.GetOptions{}); err != nil {
			if errors.IsNotFound(err) {
				return true, nil
			}
			// check error is retriable
			return false, err
		}
		return false, nil
	}); err != nil {
		return fmt.Errorf("can't wait for backup deleted: %v", err)
	}
	return nil
}

// WaitForBackupComplete will poll and wait until timeout or backup complete condition is true
func WaitForBackupComplete(c versioned.Interface, ns, name string, timeout time.Duration) error {
	if err := wait.PollImmediate(poll, timeout, func() (bool, error) {
		b, err := c.PingcapV1alpha1().Backups(ns).Get(context.TODO(), name, metav1.GetOptions{})
		if err != nil {
			return false, err
		}

		if b.Spec.Mode == v1alpha1.BackupModeLog {
			if v1alpha1.IsLogBackupSubCommandOntheCondition(b, v1alpha1.BackupComplete) {
				return true, nil
			}
			if v1alpha1.IsLogBackupSubCommandOntheCondition(b, v1alpha1.BackupFailed) || v1alpha1.IsLogBackupSubCommandOntheCondition(b, v1alpha1.BackupInvalid) {
<<<<<<< HEAD
				reason, message := v1alpha1.GetLogSumcommandConditionInfo(b)
=======
				reason, message := v1alpha1.GetLogSubcommandConditionInfo(b)
>>>>>>> 3c5d788d
				return false, fmt.Errorf("log backup is failed, reason: %s, message: %s", reason, message)
			}
		} else {
			for _, cond := range b.Status.Conditions {
				switch cond.Type {
				case v1alpha1.BackupComplete:
					if cond.Status == corev1.ConditionTrue {
						if cond.Status == corev1.ConditionTrue {
							return true, nil
						}
					}
				case v1alpha1.BackupFailed, v1alpha1.BackupInvalid:
					if cond.Status == corev1.ConditionTrue {
						return false, fmt.Errorf("backup is failed, reason: %s, message: %s", cond.Reason, cond.Message)
					}
				default: // do nothing
				}
			}
		}

		return false, nil
	}); err != nil {
		return fmt.Errorf("can't wait for backup complete: %v", err)
	}
	return nil
}

// WaitForRestoreComplete will poll and wait until timeout or restore complete condition is true
func WaitForRestoreComplete(c versioned.Interface, ns, name string, timeout time.Duration) error {
	if err := wait.PollImmediate(poll, timeout, func() (bool, error) {
		r, err := c.PingcapV1alpha1().Restores(ns).Get(context.TODO(), name, metav1.GetOptions{})
		if err != nil {
			return false, err
		}
		for _, cond := range r.Status.Conditions {
			switch cond.Type {
			case v1alpha1.RestoreComplete:
				if cond.Status == corev1.ConditionTrue {
					return true, nil
				}
			case v1alpha1.RestoreFailed, v1alpha1.RestoreInvalid:
				if cond.Status == corev1.ConditionTrue {
					return false, fmt.Errorf("restore is failed, reason: %s, message: %s", cond.Reason, cond.Message)
				}
			default: // do nothing
			}
		}

		return false, nil
	}); err != nil {
		return fmt.Errorf("can't wait for restore complete: %v", err)
	}
	return nil
}

// WaitForLogBackupReachTS will poll and wait until timeout or log backup reach expect ts
func WaitForLogBackupReachTS(name, pdhost, expect string, timeout time.Duration) error {
	if err := wait.PollImmediate(poll*5, timeout, func() (bool, error) {
		etcdCli, err := pdapi.NewPdEtcdClient(pdhost, 30*time.Second, nil)
		if err != nil {
			return false, err
		}
		streamKeyPrefix := "/tidb/br-stream"
		taskCheckpointPath := "/checkpoint"
		key := path.Join(streamKeyPrefix, taskCheckpointPath, name)
		kvs, err := etcdCli.Get(key, true)
		if err != nil {
			return false, err
		}
		if len(kvs) != 1 {
			return false, fmt.Errorf("get log backup checkpoint ts from pd %s failed", pdhost)
		}
		checkpointTS := binary.BigEndian.Uint64(kvs[0].Value)
		expectTS, err := config.ParseTSString(expect)

		if err != nil {
			return false, err
		}
		if checkpointTS >= expectTS {
			return true, nil
		}
		return false, nil
	}); err != nil {
		return fmt.Errorf("can't wait for log backup reach ts complete: %v", err)
	}
	return nil
}

// WaitForRestoreProgressDone will poll and wait until timeout or restore progress has update to 100
func WaitForRestoreProgressDone(c versioned.Interface, ns, name string, timeout time.Duration) error {
	if err := wait.PollImmediate(poll*5, timeout, func() (bool, error) {
		r, err := c.PingcapV1alpha1().Restores(ns).Get(context.TODO(), name, metav1.GetOptions{})
		if err != nil {
			return false, err
		}
		count := len(r.Status.Progresses)
		if count == 0 {
			return false, nil
		}
		if r.Status.Progresses[count-1].Progress == 100 {
			return true, nil
		}
		return false, nil
	}); err != nil {
		return fmt.Errorf("can't wait for restore progress done: %v", err)
	}
	return nil
}

// WaitForLogBackupProgressReachTS will poll and wait until timeout or log backup tracker has update checkpoint ts to expect
func WaitForLogBackupProgressReachTS(c versioned.Interface, ns, name, expect string, timeout time.Duration) error {
	if err := wait.PollImmediate(poll*5, timeout, func() (bool, error) {
		b, err := c.PingcapV1alpha1().Backups(ns).Get(context.TODO(), name, metav1.GetOptions{})
		if err != nil {
			return false, err
		}
		expectTS, err := config.ParseTSString(expect)
		if err != nil {
			return false, err
		}
		checkpointTs, err := config.ParseTSString(b.Status.LogCheckpointTs)
		if err != nil {
			return false, err
		}
		if checkpointTs >= expectTS {
			return true, nil
		}
		return false, nil
	}); err != nil {
		return fmt.Errorf("can't wait for log backup tracker reach ts complete: %v", err)
	}
	return nil
}<|MERGE_RESOLUTION|>--- conflicted
+++ resolved
@@ -64,11 +64,7 @@
 				return true, nil
 			}
 			if v1alpha1.IsLogBackupSubCommandOntheCondition(b, v1alpha1.BackupFailed) || v1alpha1.IsLogBackupSubCommandOntheCondition(b, v1alpha1.BackupInvalid) {
-<<<<<<< HEAD
-				reason, message := v1alpha1.GetLogSumcommandConditionInfo(b)
-=======
 				reason, message := v1alpha1.GetLogSubcommandConditionInfo(b)
->>>>>>> 3c5d788d
 				return false, fmt.Errorf("log backup is failed, reason: %s, message: %s", reason, message)
 			}
 		} else {
