// Copyright 2018 PingCAP, Inc.
//
// Licensed under the Apache License, Version 2.0 (the "License");
// you may not use this file except in compliance with the License.
// You may obtain a copy of the License at
//
//     http://www.apache.org/licenses/LICENSE-2.0
//
// Unless required by applicable law or agreed to in writing, software
// distributed under the License is distributed on an "AS IS" BASIS,
// See the License for the specific language governing permissions and
// limitations under the License.

package tests

import (
	"database/sql"
	"encoding/json"
	"fmt"
	"io/ioutil"
	"net/http"
	"net/url"
	"os"
	"os/exec"
	"path/filepath"
	"strconv"
	"strings"
	"time"

	_ "github.com/go-sql-driver/mysql"
	"github.com/golang/glog"
	pingcapErrors "github.com/pingcap/errors"
	"github.com/pingcap/kvproto/pkg/metapb"
	"github.com/pingcap/tidb-operator/tests/pkg/webhook"
	admissionV1beta1 "k8s.io/api/admissionregistration/v1beta1"
	"k8s.io/api/apps/v1beta1"
	batchv1 "k8s.io/api/batch/v1"
	corev1 "k8s.io/api/core/v1"
	"k8s.io/apimachinery/pkg/api/errors"
	metav1 "k8s.io/apimachinery/pkg/apis/meta/v1"
	"k8s.io/apimachinery/pkg/labels"
	"k8s.io/apimachinery/pkg/types"
	"k8s.io/apimachinery/pkg/util/wait"
	"k8s.io/client-go/kubernetes"

	"github.com/pingcap/tidb-operator/pkg/apis/pingcap.com/v1alpha1"
	"github.com/pingcap/tidb-operator/pkg/client/clientset/versioned"
	"github.com/pingcap/tidb-operator/pkg/controller"
	"github.com/pingcap/tidb-operator/pkg/label"
	"github.com/pingcap/tidb-operator/tests/pkg/blockwriter"
	"github.com/pingcap/tidb-operator/tests/pkg/util"
)

const (
	period = 5 * time.Minute
)

func NewOperatorActions(cli versioned.Interface, kubeCli kubernetes.Interface, pollInterval time.Duration, cfg *Config) OperatorActions {
	return &operatorActions{
		cli:          cli,
		kubeCli:      kubeCli,
		pdControl:    controller.NewDefaultPDControl(),
		pollInterval: pollInterval,
		cfg:          cfg,
	}
}

const (
	DefaultPollTimeout   time.Duration = 10 * time.Minute
	DefaultPollInterval  time.Duration = 1 * time.Minute
	getBackupDirPodName                = "get-backup-dir"
	grafanaUsername                    = "admin"
	grafanaPassword                    = "admin"
	operartorChartName                 = "tidb-operator"
	tidbClusterChartName               = "tidb-cluster"
	backupChartName                    = "tidb-backup"
)

type OperatorActions interface {
	DeployOperator(info *OperatorConfig) error
	DeployOperatorOrDie(info *OperatorConfig)
	CleanOperator(info *OperatorConfig) error
	CleanOperatorOrDie(info *OperatorConfig)
	UpgradeOperator(info *OperatorConfig) error
	DumpAllLogs(info *OperatorConfig, clusterInfos []*TidbClusterConfig) error
	DeployTidbCluster(info *TidbClusterConfig) error
	DeployTidbClusterOrDie(info *TidbClusterConfig)
	CleanTidbCluster(info *TidbClusterConfig) error
	CleanTidbClusterOrDie(info *TidbClusterConfig)
	CheckTidbClusterStatus(info *TidbClusterConfig) error
	CheckTidbClusterStatusOrDie(info *TidbClusterConfig)
	BeginInsertDataTo(info *TidbClusterConfig) error
	BeginInsertDataToOrDie(info *TidbClusterConfig)
	StopInsertDataTo(info *TidbClusterConfig)
	ScaleTidbCluster(info *TidbClusterConfig) error
	ScaleTidbClusterOrDie(info *TidbClusterConfig)
	CheckScaleInSafely(info *TidbClusterConfig) error
	CheckScaledCorrectly(info *TidbClusterConfig, podUIDsBeforeScale map[string]types.UID) error
	UpgradeTidbCluster(info *TidbClusterConfig) error
	UpgradeTidbClusterOrDie(info *TidbClusterConfig)
	CheckUpgradeProgress(info *TidbClusterConfig) error
	DeployAdHocBackup(info *TidbClusterConfig) error
	CheckAdHocBackup(info *TidbClusterConfig) error
	DeployScheduledBackup(info *TidbClusterConfig) error
	CheckScheduledBackup(info *TidbClusterConfig) error
	DeployIncrementalBackup(from *TidbClusterConfig, to *TidbClusterConfig) error
	CheckIncrementalBackup(info *TidbClusterConfig) error
	Restore(from *TidbClusterConfig, to *TidbClusterConfig) error
	CheckRestore(from *TidbClusterConfig, to *TidbClusterConfig) error
	ForceDeploy(info *TidbClusterConfig) error
	CreateSecret(info *TidbClusterConfig) error
	GetPodUIDMap(info *TidbClusterConfig) (map[string]types.UID, error)
	GetNodeMap(info *TidbClusterConfig, component string) (map[string][]string, error)
	TruncateSSTFileThenCheckFailover(info *TidbClusterConfig, tikvFailoverPeriod time.Duration) error
	TruncateSSTFileThenCheckFailoverOrDie(info *TidbClusterConfig, tikvFailoverPeriod time.Duration)
	CheckFailoverPending(info *TidbClusterConfig, faultPoint *time.Time) (bool, error)
	CheckFailoverPendingOrDie(clusters []*TidbClusterConfig, faultPoint *time.Time)
	CheckFailover(info *TidbClusterConfig, faultNode string) (bool, error)
	CheckFailoverOrDie(clusters []*TidbClusterConfig, faultNode string)
	CheckRecover(cluster *TidbClusterConfig) (bool, error)
	CheckRecoverOrDie(clusters []*TidbClusterConfig)
	RegisterWebHookAndService(info *OperatorConfig) error
	RegisterWebHookAndServiceOrDie(info *OperatorConfig)
	CleanWebHookAndService(info *OperatorConfig) error
	StartValidatingAdmissionWebhookServerOrDie()
}

type operatorActions struct {
	cli          versioned.Interface
	kubeCli      kubernetes.Interface
	pdControl    controller.PDControlInterface
	pollInterval time.Duration
	cfg          *Config
}

var _ = OperatorActions(&operatorActions{})

type OperatorConfig struct {
	Namespace          string
	ReleaseName        string
	Image              string
	Tag                string
	SchedulerImage     string
	SchedulerTag       string
	LogLevel           string
	WebhookServiceName string
	WebhookSecretName  string
	WebhookConfigName  string
}

type TidbClusterConfig struct {
	BackupName       string
	Namespace        string
	ClusterName      string
	OperatorTag      string
	PDImage          string
	TiKVImage        string
	TiDBImage        string
	StorageClassName string
	Password         string
	InitSql          string
	RecordCount      string
	InsertBatchSize  string
	Resources        map[string]string
	Args             map[string]string
	blockWriter      *blockwriter.BlockWriterCase
	Monitor          bool
	UserName         string
	InitSecretName   string
	BackupSecretName string

	BlockWriteConfig blockwriter.Config
}

func (tc *TidbClusterConfig) BackupHelmSetString(m map[string]string) string {

	set := map[string]string{
		"clusterName": tc.ClusterName,
		"secretName":  tc.BackupSecretName,
	}

	for k, v := range tc.Args {
		set[k] = v
	}
	for k, v := range m {
		set[k] = v
	}

	arr := make([]string, 0, len(set))
	for k, v := range set {
		arr = append(arr, fmt.Sprintf("%s=%s", k, v))
	}
	return strings.Join(arr, ",")
}

func (tc *TidbClusterConfig) TidbClusterHelmSetString(m map[string]string) string {

	set := map[string]string{
		"clusterName":             tc.ClusterName,
		"pd.storageClassName":     tc.StorageClassName,
		"tikv.storageClassName":   tc.StorageClassName,
		"tidb.storageClassName":   tc.StorageClassName,
		"tidb.password":           tc.Password,
		"pd.maxStoreDownTime":     "5m",
		"pd.image":                tc.PDImage,
		"tikv.image":              tc.TiKVImage,
		"tidb.image":              tc.TiDBImage,
		"tidb.passwordSecretName": tc.InitSecretName,
		"tidb.initSql":            tc.InitSql,
		"monitor.create":          strconv.FormatBool(tc.Monitor),
	}

	for k, v := range tc.Resources {
		set[k] = v
	}
	for k, v := range tc.Args {
		set[k] = v
	}
	for k, v := range m {
		set[k] = v
	}

	arr := make([]string, 0, len(set))
	for k, v := range set {
		arr = append(arr, fmt.Sprintf("%s=%s", k, v))
	}
	return strings.Join(arr, ",")
}

func (oi *OperatorConfig) OperatorHelmSetString(m map[string]string) string {
	set := map[string]string{
		"operatorImage":                    oi.Image,
		"controllerManager.autoFailover":   "true",
		"scheduler.kubeSchedulerImageName": oi.SchedulerImage,
		"controllerManager.logLevel":       oi.LogLevel,
		"scheduler.logLevel":               "2",
	}
	if oi.SchedulerTag != "" {
		set["scheduler.kubeSchedulerImageTag"] = oi.SchedulerTag
	}

	arr := make([]string, 0, len(set))
	for k, v := range set {
		arr = append(arr, fmt.Sprintf("%s=%s", k, v))
	}
	return strings.Join(arr, ",")
}

func (oa *operatorActions) DeployOperator(info *OperatorConfig) error {
	glog.Infof("deploying tidb-operator %s", info.ReleaseName)

	if info.Tag != "e2e" {
		if err := oa.cloneOperatorRepo(); err != nil {
			return err
		}
		if err := oa.checkoutTag(info.Tag); err != nil {
			return err
		}
	}

	cmd := fmt.Sprintf(`helm install %s --name %s --namespace %s --set-string %s`,
		oa.operatorChartPath(info.Tag),
		info.ReleaseName,
		info.Namespace,
		info.OperatorHelmSetString(nil))
	glog.Info(cmd)
	res, err := exec.Command("/bin/sh", "-c", cmd).CombinedOutput()
	if err != nil {
		return fmt.Errorf("failed to deploy operator: %v, %s", err, string(res))
	}

	return nil
}

func (oa *operatorActions) DeployOperatorOrDie(info *OperatorConfig) {
	if err := oa.DeployOperator(info); err != nil {
		panic(err)
	}
}

func (oa *operatorActions) CleanOperator(info *OperatorConfig) error {
	glog.Infof("cleaning tidb-operator %s", info.ReleaseName)

	err := oa.CleanWebHookAndService(info)
	if err != nil {
		return err
	}

	res, err := exec.Command("helm", "del", "--purge", info.ReleaseName).CombinedOutput()

	if err == nil || !releaseIsNotFound(err) {
		return nil
	}

	return fmt.Errorf("failed to clear operator: %v, %s", err, string(res))
}

func (oa *operatorActions) CleanOperatorOrDie(info *OperatorConfig) {
	if err := oa.CleanOperator(info); err != nil {
		panic(err)
	}
}

func (oa *operatorActions) UpgradeOperator(info *OperatorConfig) error {
	if err := oa.checkoutTag(info.Tag); err != nil {
		return err
	}

	cmd := fmt.Sprintf(`helm upgrade %s %s
		--set operatorImage=%s`,
		info.ReleaseName, oa.operatorChartPath(info.Tag),
		info.Image)
	res, err := exec.Command("/bin/sh", "-c", cmd).CombinedOutput()
	if err != nil {
		return fmt.Errorf("failed to upgrade operator to: %s, %v, %s", info.Image, err, string(res))
	}
	return nil
}

func (oa *operatorActions) DeployTidbCluster(info *TidbClusterConfig) error {
	glog.Infof("deploying tidb cluster [%s/%s]", info.Namespace, info.ClusterName)

	namespace := &corev1.Namespace{
		ObjectMeta: metav1.ObjectMeta{
			Name: info.Namespace,
		},
	}
	_, err := oa.kubeCli.CoreV1().Namespaces().Create(namespace)
	if err != nil && !errors.IsAlreadyExists(err) {
		return fmt.Errorf("failed to create namespace[%s]:%v", info.Namespace, err)
	}

	err = oa.CreateSecret(info)
	if err != nil {
		return fmt.Errorf("failed to create secret of cluster [%s]: %v", info.ClusterName, err)
	}

	cmd := fmt.Sprintf("helm install %s  --name %s --namespace %s --set-string %s",
		oa.tidbClusterChartPath(info.OperatorTag), info.ClusterName, info.Namespace, info.TidbClusterHelmSetString(nil))
	glog.Infof(cmd)
	if res, err := exec.Command("/bin/sh", "-c", cmd).CombinedOutput(); err != nil {
		return fmt.Errorf("failed to deploy tidbcluster: %s/%s, %v, %s",
			info.Namespace, info.ClusterName, err, string(res))
	}

	// init blockWriter case
	info.blockWriter = blockwriter.NewBlockWriterCase(info.BlockWriteConfig)
	info.blockWriter.ClusterName = info.ClusterName

	return nil
}

func (oa *operatorActions) DeployTidbClusterOrDie(info *TidbClusterConfig) {
	if err := oa.DeployTidbCluster(info); err != nil {
		panic(err)
	}
}

func (oa *operatorActions) CleanTidbCluster(info *TidbClusterConfig) error {
	glog.Infof("cleaning tidbcluster %s/%s", info.Namespace, info.ClusterName)

	charts := []string{
		info.ClusterName,
		fmt.Sprintf("%s-backup", info.ClusterName),
		fmt.Sprintf("%s-restore", info.ClusterName),
		fmt.Sprintf("%s-scheduler-backup", info.ClusterName),
	}
	for _, chartName := range charts {
		res, err := exec.Command("helm", "del", "--purge", chartName).CombinedOutput()
		if err != nil && releaseIsNotFound(err) {
			return fmt.Errorf("failed to delete chart: %s/%s, %v, %s",
				info.Namespace, chartName, err, string(res))
		}
	}

	err := oa.kubeCli.CoreV1().Pods(info.Namespace).Delete(getBackupDirPodName, &metav1.DeleteOptions{})
	if err != nil && !errors.IsNotFound(err) {
		return fmt.Errorf("failed to delete dir pod %v", err)
	}

	setStr := label.New().Instance(info.ClusterName).String()

	resources := []string{"pvc"}
	for _, resource := range resources {
		if res, err := exec.Command("kubectl", "delete", resource, "-n", info.Namespace, "-l",
			setStr).CombinedOutput(); err != nil {
			return fmt.Errorf("failed to delete %s: %v, %s", resource, err, string(res))
		}
	}

	// delete all jobs
	allJobsSet := label.Label{}.Instance(info.ClusterName).String()
	if res, err := exec.Command("kubectl", "delete", "jobs", "-n", info.Namespace, "-l", allJobsSet).CombinedOutput(); err != nil {
		return fmt.Errorf("failed to delete jobs: %v, %s", err, string(res))
	}

	patchPVCmd := fmt.Sprintf("kubectl get pv | grep %s | grep %s | awk '{print $1}' | "+
		"xargs -I {} kubectl patch pv {} -p '{\"spec\":{\"persistentVolumeReclaimPolicy\":\"Delete\"}}'",
		info.Namespace, info.ClusterName)
	glog.Info(patchPVCmd)
	if res, err := exec.Command("/bin/sh", "-c", patchPVCmd).CombinedOutput(); err != nil {
		return fmt.Errorf("failed to patch pv: %v, %s", err, string(res))
	}

	pollFn := func() (bool, error) {
		if res, err := exec.Command("kubectl", "get", "po", "--output=name", "-n", info.Namespace, "-l", setStr).
			CombinedOutput(); err != nil || len(res) != 0 {
			glog.V(4).Infof("waiting for tidbcluster: %s/%s pods deleting, %v, [%s]",
				info.Namespace, info.ClusterName, err, string(res))
			return false, nil
		}

		pvCmd := fmt.Sprintf("kubectl get pv -l %s=%s,%s=%s 2>/dev/null|grep Released",
			label.NamespaceLabelKey, info.Namespace, label.InstanceLabelKey, info.ClusterName)
		glog.V(4).Info(pvCmd)
		if res, err := exec.Command("/bin/sh", "-c", pvCmd).
			CombinedOutput(); len(res) == 0 {
		} else if err != nil {
			glog.Infof("waiting for tidbcluster: %s/%s pv deleting, %v, %s",
				info.Namespace, info.ClusterName, err, string(res))
			return false, nil
		}
		return true, nil
	}
	return wait.PollImmediate(oa.pollInterval, DefaultPollTimeout, pollFn)
}

func (oa *operatorActions) CleanTidbClusterOrDie(info *TidbClusterConfig) {
	if err := oa.CleanTidbCluster(info); err != nil {
		panic(err)
	}
}

func (oa *operatorActions) CheckTidbClusterStatus(info *TidbClusterConfig) error {
	glog.Infof("checking tidb cluster [%s/%s] status", info.Namespace, info.ClusterName)

	ns := info.Namespace
	tcName := info.ClusterName
<<<<<<< HEAD
	if err := wait.Poll(DefaultPollInterval, DefaultPollTimeout, func() (bool, error) {
=======
	if err := wait.PollImmediate(oa.pollInterval, DefaultPollTimeout, func() (bool, error) {
>>>>>>> d8e43e07
		var tc *v1alpha1.TidbCluster
		var err error
		if tc, err = oa.cli.PingcapV1alpha1().TidbClusters(ns).Get(tcName, metav1.GetOptions{}); err != nil {
			glog.Errorf("failed to get tidbcluster: %s/%s, %v", ns, tcName, err)
			return false, nil
		}

		if b, err := oa.pdMembersReadyFn(tc); !b && err == nil {
			return false, nil
		}
		if b, err := oa.tikvMembersReadyFn(tc); !b && err == nil {
			return false, nil
		}

		glog.V(4).Infof("check tidb cluster begin tidbMembersReadyFn")
		if b, err := oa.tidbMembersReadyFn(tc); !b && err == nil {
			return false, nil
		}

		glog.V(4).Infof("check tidb cluster begin reclaimPolicySyncFn")
		if b, err := oa.reclaimPolicySyncFn(tc); !b && err == nil {
			return false, nil
		}

		glog.V(4).Infof("check tidb cluster begin metaSyncFn")
		if b, err := oa.metaSyncFn(tc); err != nil {
			return false, err
		} else if !b && err == nil {
			return false, nil
		}

		glog.V(4).Infof("check tidb cluster begin schedulerHAFn")
		if b, err := oa.schedulerHAFn(tc); !b && err == nil {
			return false, nil
		}

		glog.V(4).Infof("check tidb cluster begin passwordIsSet")
		if b, err := oa.passwordIsSet(info); !b && err == nil {
			return false, nil
		}

		if info.Monitor {
			glog.V(4).Infof("check tidb monitor normal")
			if b, err := oa.monitorNormal(info); !b && err == nil {
				return false, nil
			}
		}
		return true, nil
	}); err != nil {
		glog.Infof("check tidb cluster status failed: %s", err.Error())
		return fmt.Errorf("failed to waiting for tidbcluster %s/%s ready in 30 minutes", ns, tcName)
	}

	return nil
}

func (oa *operatorActions) CheckTidbClusterStatusOrDie(info *TidbClusterConfig) {
	if err := oa.CheckTidbClusterStatus(info); err != nil {
		panic(err)
	}
}

func (oa *operatorActions) BeginInsertDataTo(info *TidbClusterConfig) error {
	dsn := getDSN(info.Namespace, info.ClusterName, "test", info.Password)
	if info.blockWriter == nil {
		return fmt.Errorf("block writer not initialized for cluster: %s", info.ClusterName)
	}
	glog.Infof("[%s] [%s] open TiDB connections, concurrency: %d",
		info.blockWriter, info.ClusterName, info.blockWriter.GetConcurrency())
	db, err := util.OpenDB(dsn, info.blockWriter.GetConcurrency())
	if err != nil {
		return err
	}

	return info.blockWriter.Start(db)
}

func (oa *operatorActions) BeginInsertDataToOrDie(info *TidbClusterConfig) {
	err := oa.BeginInsertDataTo(info)
	if err != nil {
		panic(err)
	}
}

func (oa *operatorActions) StopInsertDataTo(info *TidbClusterConfig) {
	info.blockWriter.Stop()
}

func (oa *operatorActions) chartPath(name string, tag string) string {
	return filepath.Join(oa.cfg.ChartDir, tag, name)
}

func (oa *operatorActions) operatorChartPath(tag string) string {
	return oa.chartPath(operartorChartName, tag)
}

func (oa *operatorActions) tidbClusterChartPath(tag string) string {
	return oa.chartPath(tidbClusterChartName, tag)
}

func (oa *operatorActions) backupChartPath(tag string) string {
	return oa.chartPath(backupChartName, tag)
}

func (oa *operatorActions) ScaleTidbCluster(info *TidbClusterConfig) error {
	cmd := fmt.Sprintf("helm upgrade %s %s --set-string %s",
		info.ClusterName, oa.tidbClusterChartPath(info.OperatorTag), info.TidbClusterHelmSetString(nil))
	glog.Info("[SCALE] " + cmd)
	res, err := exec.Command("/bin/sh", "-c", cmd).CombinedOutput()
	if err != nil {
		return pingcapErrors.Wrapf(err, "failed to scale tidb cluster: %s", string(res))
	}
	return nil
}

func (oa *operatorActions) ScaleTidbClusterOrDie(info *TidbClusterConfig) {
	if err := oa.ScaleTidbCluster(info); err != nil {
		panic(err)
	}
}

func (oa *operatorActions) CheckScaleInSafely(info *TidbClusterConfig) error {
	return wait.Poll(oa.pollInterval, DefaultPollTimeout, func() (done bool, err error) {
		tc, err := oa.cli.PingcapV1alpha1().TidbClusters(info.Namespace).Get(info.ClusterName, metav1.GetOptions{})
		if err != nil {
			glog.Infof("failed to get tidbcluster when scale in tidbcluster, error: %v", err)
			return false, nil
		}

		tikvSetName := controller.TiKVMemberName(info.ClusterName)
		tikvSet, err := oa.kubeCli.AppsV1beta1().StatefulSets(info.Namespace).Get(tikvSetName, metav1.GetOptions{})
		if err != nil {
			glog.Infof("failed to get tikvSet statefulset: [%s], error: %v", tikvSetName, err)
			return false, nil
		}

		pdClient := controller.NewDefaultPDControl().GetPDClient(tc)
		stores, err := pdClient.GetStores()
		if err != nil {
			glog.Infof("pdClient.GetStores failed,error: %v", err)
			return false, nil
		}
		if len(stores.Stores) > int(*tikvSet.Spec.Replicas) {
			glog.Infof("stores.Stores: %v", stores.Stores)
			glog.Infof("tikvSet.Spec.Replicas: %d", *tikvSet.Spec.Replicas)
			return false, fmt.Errorf("the tikvSet.Spec.Replicas may reduce before tikv complete offline")
		}

		if *tikvSet.Spec.Replicas == tc.Spec.TiKV.Replicas {
			return true, nil
		}

		return false, nil
	})
}

func (oa *operatorActions) CheckScaledCorrectly(info *TidbClusterConfig, podUIDsBeforeScale map[string]types.UID) error {
	return wait.Poll(oa.pollInterval, DefaultPollTimeout, func() (done bool, err error) {
		podUIDs, err := oa.GetPodUIDMap(info)
		if err != nil {
			glog.Infof("failed to get pd pods's uid, error: %v", err)
			return false, nil
		}

		if len(podUIDsBeforeScale) == len(podUIDs) {
			return false, fmt.Errorf("the length of pods before scale equals the length of pods after scale")
		}

		for podName, uidAfter := range podUIDs {
			if uidBefore, ok := podUIDsBeforeScale[podName]; ok && uidBefore != uidAfter {
				return false, fmt.Errorf("pod: [%s] have be recreated", podName)
			}
		}

		return true, nil
	})
}

func (oa *operatorActions) UpgradeTidbCluster(info *TidbClusterConfig) error {
	cmd := fmt.Sprintf("helm upgrade %s %s --set-string %s",
		info.ClusterName, oa.tidbClusterChartPath(info.OperatorTag), info.TidbClusterHelmSetString(nil))
	glog.Info("[UPGRADE] " + cmd)
	res, err := exec.Command("/bin/sh", "-c", cmd).CombinedOutput()
	if err != nil {
		return pingcapErrors.Wrapf(err, "failed to upgrade tidb cluster: %s", string(res))
	}
	return nil
}

func (oa *operatorActions) UpgradeTidbClusterOrDie(info *TidbClusterConfig) {
	if err := oa.UpgradeTidbCluster(info); err != nil {
		panic(err)
	}
}

func (oa *operatorActions) CheckUpgradeProgress(info *TidbClusterConfig) error {
	return wait.Poll(oa.pollInterval, DefaultPollTimeout, func() (done bool, err error) {
		tc, err := oa.cli.PingcapV1alpha1().TidbClusters(info.Namespace).Get(info.ClusterName, metav1.GetOptions{})
		if err != nil {
			glog.Infof("failed to get tidbcluster: [%s], error: %v", info.ClusterName, err)
			return false, nil
		}

		pdSetName := controller.PDMemberName(info.ClusterName)
		pdSet, err := oa.kubeCli.AppsV1beta1().StatefulSets(info.Namespace).Get(pdSetName, metav1.GetOptions{})
		if err != nil {
			glog.Infof("failed to get pd statefulset: [%s], error: %v", pdSetName, err)
			return false, nil
		}

		tikvSetName := controller.TiKVMemberName(info.ClusterName)
		tikvSet, err := oa.kubeCli.AppsV1beta1().StatefulSets(info.Namespace).Get(tikvSetName, metav1.GetOptions{})
		if err != nil {
			glog.Infof("failed to get tikvSet statefulset: [%s], error: %v", tikvSetName, err)
			return false, nil
		}

		tidbSetName := controller.TiDBMemberName(info.ClusterName)
		tidbSet, err := oa.kubeCli.AppsV1beta1().StatefulSets(info.Namespace).Get(tidbSetName, metav1.GetOptions{})
		if err != nil {
			glog.Infof("failed to get tidbSet statefulset: [%s], error: %v", tidbSetName, err)
			return false, nil
		}

		imageUpgraded := func(memberType v1alpha1.MemberType, set *v1beta1.StatefulSet) bool {
			image := ""
			switch memberType {
			case v1alpha1.PDMemberType:
				image = tc.Spec.PD.Image
			case v1alpha1.TiKVMemberType:
				image = tc.Spec.TiKV.Image
			case v1alpha1.TiDBMemberType:
				image = tc.Spec.TiDB.Image
			}
			memberName := string(memberType)
			c, ok := getComponentContainer(set)
			if !ok || c.Image != image {
				glog.Infof("check %s image: getContainer(set).Image(%s) != tc.Spec.%s.Image(%s)",
					memberName, c.Image, strings.ToUpper(memberName), image)
			}
			return ok && c.Image == image
		}
		setUpgraded := func(set *v1beta1.StatefulSet) bool {
			return set.Generation <= *set.Status.ObservedGeneration && set.Status.CurrentRevision == set.Status.UpdateRevision
		}

		// check upgrade order
		if tc.Status.PD.Phase == v1alpha1.UpgradePhase {
			glog.Infof("pd is upgrading")
			if tc.Status.TiKV.Phase == v1alpha1.UpgradePhase {
				return false, pingcapErrors.New("tikv is upgrading while pd is upgrading")
			}
			if tc.Status.TiDB.Phase == v1alpha1.UpgradePhase {
				return false, pingcapErrors.New("tidb is upgrading while pd is upgrading")
			}
			if !imageUpgraded(v1alpha1.PDMemberType, pdSet) {
				return false, pingcapErrors.New("pd image is not updated while pd is upgrading")
			}
			if !setUpgraded(pdSet) {
				if imageUpgraded(v1alpha1.TiKVMemberType, tikvSet) {
					return false, pingcapErrors.New("tikv image is updated while pd is upgrading")
				}
				if imageUpgraded(v1alpha1.TiDBMemberType, tidbSet) {
					return false, pingcapErrors.New("tidb image is updated while pd is upgrading")
				}
			}
			return false, nil
		} else if tc.Status.TiKV.Phase == v1alpha1.UpgradePhase {
			glog.Infof("tikv is upgrading")
			if tc.Status.TiDB.Phase == v1alpha1.UpgradePhase {
				return false, pingcapErrors.New("tidb is upgrading while tikv is upgrading")
			}
			if !imageUpgraded(v1alpha1.PDMemberType, pdSet) {
				return false, pingcapErrors.New("pd image is not updated while tikv is upgrading")
			}
			if !setUpgraded(pdSet) {
				return false, pingcapErrors.New("pd stateful set is not upgraded while tikv is upgrading")
			}
			if !imageUpgraded(v1alpha1.TiKVMemberType, tikvSet) {
				return false, pingcapErrors.New("tikv image is not updated while tikv is upgrading")
			}
			if !setUpgraded(tikvSet) {
				if imageUpgraded(v1alpha1.TiDBMemberType, tidbSet) {
					return false, pingcapErrors.New("tidb image is updated while tikv is upgrading")
				}
			}
			return false, nil
		} else if tc.Status.TiDB.Phase == v1alpha1.UpgradePhase {
			glog.Infof("tidb is upgrading")
			if !imageUpgraded(v1alpha1.PDMemberType, pdSet) {
				return false, pingcapErrors.New("pd image is not updated while tidb is upgrading")
			}
			if !setUpgraded(pdSet) {
				return false, pingcapErrors.New("pd stateful set is not upgraded while tidb is upgrading")
			}
			if !imageUpgraded(v1alpha1.TiKVMemberType, tikvSet) {
				return false, pingcapErrors.New("tikv image is not updated while tidb is upgrading")
			}
			if !setUpgraded(tikvSet) {
				return false, pingcapErrors.New("tikv stateful set is not upgraded while tidb is upgrading")
			}
			if !imageUpgraded(v1alpha1.TiDBMemberType, tidbSet) {
				return false, pingcapErrors.New("tidb image is not updated while tikv is upgrading")
			}
			return false, nil
		}

		// check pd final state
		if !imageUpgraded(v1alpha1.PDMemberType, pdSet) {
			return false, nil
		}
		if !setUpgraded(pdSet) {
			glog.Infof("check pd stateful set upgraded failed")
			return false, nil
		}
		// check tikv final state
		if !imageUpgraded(v1alpha1.TiKVMemberType, tikvSet) {
			return false, nil
		}
		if !setUpgraded(tikvSet) {
			glog.Infof("check tikv stateful set upgraded failed")
			return false, nil
		}
		// check tidb final state
		if !imageUpgraded(v1alpha1.TiDBMemberType, tidbSet) {
			return false, nil
		}
		if !setUpgraded(tidbSet) {
			glog.Infof("check tidb stateful set upgraded failed")
			return false, nil
		}
		return true, nil
	})
}

func (oa *operatorActions) DeployMonitor(info *TidbClusterConfig) error { return nil }
func (oa *operatorActions) CleanMonitor(info *TidbClusterConfig) error  { return nil }

func getComponentContainer(set *v1beta1.StatefulSet) (corev1.Container, bool) {
	name := set.Labels[label.ComponentLabelKey]
	for _, c := range set.Spec.Template.Spec.Containers {
		if c.Name == name {
			return c, true
		}
	}
	return corev1.Container{}, false
}

func (oa *operatorActions) pdMembersReadyFn(tc *v1alpha1.TidbCluster) (bool, error) {
	tcName := tc.GetName()
	ns := tc.GetNamespace()
	pdSetName := controller.PDMemberName(tcName)

	pdSet, err := oa.kubeCli.AppsV1beta1().StatefulSets(ns).Get(pdSetName, metav1.GetOptions{})
	if err != nil {
		glog.Errorf("failed to get statefulset: %s/%s, %v", ns, pdSetName, err)
		return false, nil
	}

	if tc.Status.PD.StatefulSet == nil {
		glog.Infof("tidbcluster: %s/%s .status.PD.StatefulSet is nil", ns, tcName)
		return false, nil
	}
	failureCount := len(tc.Status.PD.FailureMembers)
	replicas := tc.Spec.PD.Replicas + int32(failureCount)
	if *pdSet.Spec.Replicas != replicas {
		glog.Infof("statefulset: %s/%s .spec.Replicas(%d) != %d",
			ns, pdSetName, *pdSet.Spec.Replicas, replicas)
		return false, nil
	}
	if pdSet.Status.ReadyReplicas != tc.Spec.PD.Replicas {
		glog.Infof("statefulset: %s/%s .status.ReadyReplicas(%d) != %d",
			ns, pdSetName, pdSet.Status.ReadyReplicas, tc.Spec.PD.Replicas)
		return false, nil
	}
	if len(tc.Status.PD.Members) != int(tc.Spec.PD.Replicas) {
		glog.Infof("tidbcluster: %s/%s .status.PD.Members count(%d) != %d",
			ns, tcName, len(tc.Status.PD.Members), tc.Spec.PD.Replicas)
		return false, nil
	}
	if pdSet.Status.ReadyReplicas != pdSet.Status.Replicas {
		glog.Infof("statefulset: %s/%s .status.ReadyReplicas(%d) != .status.Replicas(%d)",
			ns, pdSetName, pdSet.Status.ReadyReplicas, pdSet.Status.Replicas)
		return false, nil
	}
	if c, ok := getComponentContainer(pdSet); !ok || tc.Spec.PD.Image != c.Image {
		glog.Infof("statefulset: %s/%s .spec.template.spec.containers[name=pd].image(%s) != %s",
			ns, pdSetName, c.Image, tc.Spec.PD.Image)
		return false, nil
	}

	for _, member := range tc.Status.PD.Members {
		if !member.Health {
			glog.Infof("tidbcluster: %s/%s pd member(%s/%s) is not health",
				ns, tcName, member.ID, member.Name)
			return false, nil
		}
	}

	pdServiceName := controller.PDMemberName(tcName)
	pdPeerServiceName := controller.PDPeerMemberName(tcName)
	if _, err := oa.kubeCli.CoreV1().Services(ns).Get(pdServiceName, metav1.GetOptions{}); err != nil {
		glog.Errorf("failed to get service: %s/%s", ns, pdServiceName)
		return false, nil
	}
	if _, err := oa.kubeCli.CoreV1().Services(ns).Get(pdPeerServiceName, metav1.GetOptions{}); err != nil {
		glog.Errorf("failed to get peer service: %s/%s", ns, pdPeerServiceName)
		return false, nil
	}

	return true, nil
}

func (oa *operatorActions) tikvMembersReadyFn(tc *v1alpha1.TidbCluster) (bool, error) {
	tcName := tc.GetName()
	ns := tc.GetNamespace()
	tikvSetName := controller.TiKVMemberName(tcName)

	tikvSet, err := oa.kubeCli.AppsV1beta1().StatefulSets(ns).Get(tikvSetName, metav1.GetOptions{})
	if err != nil {
		glog.Errorf("failed to get statefulset: %s/%s, %v", ns, tikvSetName, err)
		return false, nil
	}

	if tc.Status.TiKV.StatefulSet == nil {
		glog.Infof("tidbcluster: %s/%s .status.TiKV.StatefulSet is nil", ns, tcName)
		return false, nil
	}
	failureCount := len(tc.Status.TiKV.FailureStores)
	replicas := tc.Spec.TiKV.Replicas + int32(failureCount)
	if *tikvSet.Spec.Replicas != replicas {
		glog.Infof("statefulset: %s/%s .spec.Replicas(%d) != %d",
			ns, tikvSetName, *tikvSet.Spec.Replicas, replicas)
		return false, nil
	}
	if tikvSet.Status.ReadyReplicas != replicas {
		glog.Infof("statefulset: %s/%s .status.ReadyReplicas(%d) != %d",
			ns, tikvSetName, tikvSet.Status.ReadyReplicas, replicas)
		return false, nil
	}
	if len(tc.Status.TiKV.Stores) != int(replicas) {
		glog.Infof("tidbcluster: %s/%s .status.TiKV.Stores.count(%d) != %d",
			ns, tcName, len(tc.Status.TiKV.Stores), tc.Spec.TiKV.Replicas)
		return false, nil
	}
	if tikvSet.Status.ReadyReplicas != tikvSet.Status.Replicas {
		glog.Infof("statefulset: %s/%s .status.ReadyReplicas(%d) != .status.Replicas(%d)",
			ns, tikvSetName, tikvSet.Status.ReadyReplicas, tikvSet.Status.Replicas)
		return false, nil
	}
	if c, ok := getComponentContainer(tikvSet); !ok || tc.Spec.TiKV.Image != c.Image {
		glog.Infof("statefulset: %s/%s .spec.template.spec.containers[name=tikv].image(%s) != %s",
			ns, tikvSetName, c.Image, tc.Spec.TiKV.Image)
		return false, nil
	}

	for _, store := range tc.Status.TiKV.Stores {
		if store.State != v1alpha1.TiKVStateUp {
			glog.Infof("tidbcluster: %s/%s's store(%s) state != %s", ns, tcName, store.ID, v1alpha1.TiKVStateUp)
			return false, nil
		}
	}

	tikvPeerServiceName := controller.TiKVPeerMemberName(tcName)
	if _, err := oa.kubeCli.CoreV1().Services(ns).Get(tikvPeerServiceName, metav1.GetOptions{}); err != nil {
		glog.Errorf("failed to get peer service: %s/%s", ns, tikvPeerServiceName)
		return false, nil
	}

	return true, nil
}

func (oa *operatorActions) tidbMembersReadyFn(tc *v1alpha1.TidbCluster) (bool, error) {
	tcName := tc.GetName()
	ns := tc.GetNamespace()
	tidbSetName := controller.TiDBMemberName(tcName)

	tidbSet, err := oa.kubeCli.AppsV1beta1().StatefulSets(ns).Get(tidbSetName, metav1.GetOptions{})
	if err != nil {
		glog.Errorf("failed to get statefulset: %s/%s, %v", ns, tidbSetName, err)
		return false, nil
	}

	if tc.Status.TiDB.StatefulSet == nil {
		glog.Infof("tidbcluster: %s/%s .status.TiDB.StatefulSet is nil", ns, tcName)
		return false, nil
	}
	failureCount := len(tc.Status.TiDB.FailureMembers)
	replicas := tc.Spec.TiDB.Replicas + int32(failureCount)
	if *tidbSet.Spec.Replicas != replicas {
		glog.Infof("statefulset: %s/%s .spec.Replicas(%d) != %d",
			ns, tidbSetName, *tidbSet.Spec.Replicas, replicas)
		return false, nil
	}
	if tidbSet.Status.ReadyReplicas != tc.Spec.TiDB.Replicas {
		glog.Infof("statefulset: %s/%s .status.ReadyReplicas(%d) != %d",
			ns, tidbSetName, tidbSet.Status.ReadyReplicas, replicas)
		return false, nil
	}
	if len(tc.Status.TiDB.Members) != int(tc.Spec.TiDB.Replicas) {
		glog.Infof("tidbcluster: %s/%s .status.TiDB.Members count(%d) != %d",
			ns, tcName, len(tc.Status.TiDB.Members), tc.Spec.TiDB.Replicas)
		return false, nil
	}
	if tidbSet.Status.ReadyReplicas != tidbSet.Status.Replicas {
		glog.Infof("statefulset: %s/%s .status.ReadyReplicas(%d) != .status.Replicas(%d)",
			ns, tidbSetName, tidbSet.Status.ReadyReplicas, tidbSet.Status.Replicas)
		return false, nil
	}
	if c, ok := getComponentContainer(tidbSet); !ok || tc.Spec.TiDB.Image != c.Image {
		glog.Infof("statefulset: %s/%s .spec.template.spec.containers[name=tikv].image(%s) != %s",
			ns, tidbSetName, c.Image, tc.Spec.TiDB.Image)
		return false, nil
	}

	_, err = oa.kubeCli.CoreV1().Services(ns).Get(tidbSetName, metav1.GetOptions{})
	if err != nil {
		glog.Errorf("failed to get service: %s/%s", ns, tidbSetName)
		return false, nil
	}
	_, err = oa.kubeCli.CoreV1().Services(ns).Get(controller.TiDBPeerMemberName(tcName), metav1.GetOptions{})
	if err != nil {
		glog.Errorf("failed to get peer service: %s/%s", ns, controller.TiDBPeerMemberName(tcName))
		return false, nil
	}

	return true, nil
}

func (oa *operatorActions) reclaimPolicySyncFn(tc *v1alpha1.TidbCluster) (bool, error) {
	ns := tc.GetNamespace()
	tcName := tc.GetName()
	listOptions := metav1.ListOptions{
		LabelSelector: labels.SelectorFromSet(
			label.New().Instance(tcName).Labels(),
		).String(),
	}
	var pvcList *corev1.PersistentVolumeClaimList
	var err error
	if pvcList, err = oa.kubeCli.CoreV1().PersistentVolumeClaims(ns).List(listOptions); err != nil {
		glog.Errorf("failed to list pvs for tidbcluster %s/%s, %v", ns, tcName, err)
		return false, nil
	}

	for _, pvc := range pvcList.Items {
		pvName := pvc.Spec.VolumeName
		if pv, err := oa.kubeCli.CoreV1().PersistentVolumes().Get(pvName, metav1.GetOptions{}); err != nil {
			glog.Errorf("failed to get pv: %s, error: %v", pvName, err)
			return false, nil
		} else if pv.Spec.PersistentVolumeReclaimPolicy != tc.Spec.PVReclaimPolicy {
			glog.Errorf("pv: %s's reclaimPolicy is not Retain", pvName)
			return false, nil
		}
	}

	return true, nil
}

func (oa *operatorActions) metaSyncFn(tc *v1alpha1.TidbCluster) (bool, error) {
	ns := tc.GetNamespace()
	tcName := tc.GetName()

	pdCli := oa.pdControl.GetPDClient(tc)
	var cluster *metapb.Cluster
	var err error
	if cluster, err = pdCli.GetCluster(); err != nil {
		glog.Errorf("failed to get cluster from pdControl: %s/%s, error: %v", ns, tcName, err)
		return false, nil
	}

	clusterID := strconv.FormatUint(cluster.Id, 10)
	listOptions := metav1.ListOptions{
		LabelSelector: labels.SelectorFromSet(
			label.New().Instance(tcName).Labels(),
		).String(),
	}

	var podList *corev1.PodList
	if podList, err = oa.kubeCli.CoreV1().Pods(ns).List(listOptions); err != nil {
		glog.Errorf("failed to list pods for tidbcluster %s/%s, %v", ns, tcName, err)
		return false, nil
	}

outerLoop:
	for _, pod := range podList.Items {
		podName := pod.GetName()
		if pod.Labels[label.ClusterIDLabelKey] != clusterID {
			glog.Infof("tidbcluster %s/%s's pod %s's label %s not equals %s ",
				ns, tcName, podName, label.ClusterIDLabelKey, clusterID)
			return false, nil
		}

		component := pod.Labels[label.ComponentLabelKey]
		switch component {
		case label.PDLabelVal:
			var memberID string
			members, err := pdCli.GetMembers()
			if err != nil {
				glog.Errorf("failed to get members for tidbcluster %s/%s, %v", ns, tcName, err)
				return false, nil
			}
			for _, member := range members.Members {
				if member.Name == podName {
					memberID = strconv.FormatUint(member.GetMemberId(), 10)
					break
				}
			}
			if memberID == "" {
				glog.Errorf("tidbcluster: %s/%s's pod %s label [%s] is empty",
					ns, tcName, podName, label.MemberIDLabelKey)
				return false, nil
			}
			if pod.Labels[label.MemberIDLabelKey] != memberID {
				return false, fmt.Errorf("tidbcluster: %s/%s's pod %s label [%s] not equals %s",
					ns, tcName, podName, label.MemberIDLabelKey, memberID)
			}
		case label.TiKVLabelVal:
			var storeID string
			stores, err := pdCli.GetStores()
			if err != nil {
				glog.Errorf("failed to get stores for tidbcluster %s/%s, %v", ns, tcName, err)
				return false, nil
			}
			for _, store := range stores.Stores {
				addr := store.Store.GetAddress()
				if strings.Split(addr, ".")[0] == podName {
					storeID = strconv.FormatUint(store.Store.GetId(), 10)
					break
				}
			}
			if storeID == "" {
				glog.Errorf("tidbcluster: %s/%s's pod %s label [%s] is empty",
					tc.GetNamespace(), tc.GetName(), podName, label.StoreIDLabelKey)
				return false, nil
			}
			if pod.Labels[label.StoreIDLabelKey] != storeID {
				return false, fmt.Errorf("tidbcluster: %s/%s's pod %s label [%s] not equals %s",
					ns, tcName, podName, label.StoreIDLabelKey, storeID)
			}
		case label.TiDBLabelVal:
			continue outerLoop
		default:
			continue outerLoop
		}

		var pvcName string
		for _, vol := range pod.Spec.Volumes {
			if vol.PersistentVolumeClaim != nil {
				pvcName = vol.PersistentVolumeClaim.ClaimName
				break
			}
		}
		if pvcName == "" {
			return false, fmt.Errorf("pod: %s/%s's pvcName is empty", ns, podName)
		}

		var pvc *corev1.PersistentVolumeClaim
		if pvc, err = oa.kubeCli.CoreV1().PersistentVolumeClaims(ns).Get(pvcName, metav1.GetOptions{}); err != nil {
			glog.Errorf("failed to get pvc %s/%s for pod %s/%s", ns, pvcName, ns, podName)
			return false, nil
		}
		if pvc.Labels[label.ClusterIDLabelKey] != clusterID {
			return false, fmt.Errorf("tidbcluster: %s/%s's pvc %s label [%s] not equals %s ",
				ns, tcName, pvcName, label.ClusterIDLabelKey, clusterID)
		}
		if pvc.Labels[label.MemberIDLabelKey] != pod.Labels[label.MemberIDLabelKey] {
			return false, fmt.Errorf("tidbcluster: %s/%s's pvc %s label [%s=%s] not equals pod lablel [%s=%s]",
				ns, tcName, pvcName,
				label.MemberIDLabelKey, pvc.Labels[label.MemberIDLabelKey],
				label.MemberIDLabelKey, pod.Labels[label.MemberIDLabelKey])
		}
		if pvc.Labels[label.StoreIDLabelKey] != pod.Labels[label.StoreIDLabelKey] {
			return false, fmt.Errorf("tidbcluster: %s/%s's pvc %s label[%s=%s] not equals pod lable[%s=%s]",
				ns, tcName, pvcName,
				label.StoreIDLabelKey, pvc.Labels[label.StoreIDLabelKey],
				label.StoreIDLabelKey, pod.Labels[label.StoreIDLabelKey])
		}
		if pvc.Annotations[label.AnnPodNameKey] != podName {
			return false, fmt.Errorf("tidbcluster: %s/%s's pvc %s annotations [%s] not equals podName: %s",
				ns, tcName, pvcName, label.AnnPodNameKey, podName)
		}

		pvName := pvc.Spec.VolumeName
		var pv *corev1.PersistentVolume
		if pv, err = oa.kubeCli.CoreV1().PersistentVolumes().Get(pvName, metav1.GetOptions{}); err != nil {
			glog.Errorf("failed to get pv for pvc %s/%s, %v", ns, pvcName, err)
			return false, nil
		}
		if pv.Labels[label.NamespaceLabelKey] != ns {
			return false, fmt.Errorf("tidbcluster: %s/%s 's pv %s label [%s] not equals %s",
				ns, tcName, pvName, label.NamespaceLabelKey, ns)
		}
		if pv.Labels[label.ComponentLabelKey] != pod.Labels[label.ComponentLabelKey] {
			return false, fmt.Errorf("tidbcluster: %s/%s's pv %s label [%s=%s] not equals pod label[%s=%s]",
				ns, tcName, pvName,
				label.ComponentLabelKey, pv.Labels[label.ComponentLabelKey],
				label.ComponentLabelKey, pod.Labels[label.ComponentLabelKey])
		}
		if pv.Labels[label.NameLabelKey] != pod.Labels[label.NameLabelKey] {
			return false, fmt.Errorf("tidbcluster: %s/%s's pv %s label [%s=%s] not equals pod label [%s=%s]",
				ns, tcName, pvName,
				label.NameLabelKey, pv.Labels[label.NameLabelKey],
				label.NameLabelKey, pod.Labels[label.NameLabelKey])
		}
		if pv.Labels[label.ManagedByLabelKey] != pod.Labels[label.ManagedByLabelKey] {
			return false, fmt.Errorf("tidbcluster: %s/%s's pv %s label [%s=%s] not equals pod label [%s=%s]",
				ns, tcName, pvName,
				label.ManagedByLabelKey, pv.Labels[label.ManagedByLabelKey],
				label.ManagedByLabelKey, pod.Labels[label.ManagedByLabelKey])
		}
		if pv.Labels[label.InstanceLabelKey] != pod.Labels[label.InstanceLabelKey] {
			return false, fmt.Errorf("tidbcluster: %s/%s's pv %s label [%s=%s] not equals pod label [%s=%s]",
				ns, tcName, pvName,
				label.InstanceLabelKey, pv.Labels[label.InstanceLabelKey],
				label.InstanceLabelKey, pod.Labels[label.InstanceLabelKey])
		}
		if pv.Labels[label.ClusterIDLabelKey] != clusterID {
			return false, fmt.Errorf("tidbcluster: %s/%s's pv %s label [%s] not equals %s",
				ns, tcName, pvName, label.ClusterIDLabelKey, clusterID)
		}
		if pv.Labels[label.MemberIDLabelKey] != pod.Labels[label.MemberIDLabelKey] {
			return false, fmt.Errorf("tidbcluster: %s/%s's pv %s label [%s=%s] not equals pod label [%s=%s]",
				ns, tcName, pvName,
				label.MemberIDLabelKey, pv.Labels[label.MemberIDLabelKey],
				label.MemberIDLabelKey, pod.Labels[label.MemberIDLabelKey])
		}
		if pv.Labels[label.StoreIDLabelKey] != pod.Labels[label.StoreIDLabelKey] {
			return false, fmt.Errorf("tidbcluster: %s/%s's pv %s label [%s=%s] not equals pod label [%s=%s]",
				ns, tcName, pvName,
				label.StoreIDLabelKey, pv.Labels[label.StoreIDLabelKey],
				label.StoreIDLabelKey, pod.Labels[label.StoreIDLabelKey])
		}
		if pv.Annotations[label.AnnPodNameKey] != podName {
			return false, fmt.Errorf("tidbcluster:[%s/%s's pv %s annotations [%s] not equals %s",
				ns, tcName, pvName, label.AnnPodNameKey, podName)
		}
	}

	return true, nil
}

func (oa *operatorActions) schedulerHAFn(tc *v1alpha1.TidbCluster) (bool, error) {
	ns := tc.GetNamespace()
	tcName := tc.GetName()

	fn := func(component string) (bool, error) {
		nodeMap := make(map[string][]string)
		listOptions := metav1.ListOptions{
			LabelSelector: labels.SelectorFromSet(
				label.New().Instance(tcName).Component(component).Labels()).String(),
		}
		var podList *corev1.PodList
		var err error
		if podList, err = oa.kubeCli.CoreV1().Pods(ns).List(listOptions); err != nil {
			glog.Errorf("failed to list pods for tidbcluster %s/%s, %v", ns, tcName, err)
			return false, nil
		}

		totalCount := len(podList.Items)
		for _, pod := range podList.Items {
			nodeName := pod.Spec.NodeName
			if len(nodeMap[nodeName]) == 0 {
				nodeMap[nodeName] = make([]string, 0)
			}
			nodeMap[nodeName] = append(nodeMap[nodeName], pod.GetName())
			if len(nodeMap[nodeName]) > totalCount/2 {
				return false, fmt.Errorf("node %s have %d pods, greater than %d/2",
					nodeName, len(nodeMap[nodeName]), totalCount)
			}
		}
		return true, nil
	}

	components := []string{label.PDLabelVal, label.TiKVLabelVal}
	for _, com := range components {
		if b, err := fn(com); err != nil {
			return false, err
		} else if !b && err == nil {
			return false, nil
		}
	}

	return true, nil
}

func (oa *operatorActions) passwordIsSet(clusterInfo *TidbClusterConfig) (bool, error) {
	ns := clusterInfo.Namespace
	tcName := clusterInfo.ClusterName
	jobName := tcName + "-tidb-initializer"

	var job *batchv1.Job
	var err error
	if job, err = oa.kubeCli.BatchV1().Jobs(ns).Get(jobName, metav1.GetOptions{}); err != nil {
		glog.Errorf("failed to get job %s/%s, %v", ns, jobName, err)
		return false, nil
	}
	if job.Status.Succeeded < 1 {
		glog.Errorf("tidbcluster: %s/%s password setter job not finished", ns, tcName)
		return false, nil
	}

	var db *sql.DB
	dsn := getDSN(ns, tcName, "test", clusterInfo.Password)
	if db, err = sql.Open("mysql", dsn); err != nil {
		glog.Errorf("can't open connection to mysql: %s, %v", dsn, err)
		return false, nil
	}
	defer db.Close()
	if err := db.Ping(); err != nil {
		glog.Errorf("can't connect to mysql: %s with password %s, %v", dsn, clusterInfo.Password, err)
		return false, nil
	}

	return true, nil
}

func (oa *operatorActions) monitorNormal(clusterInfo *TidbClusterConfig) (bool, error) {
	ns := clusterInfo.Namespace
	tcName := clusterInfo.ClusterName
	monitorDeploymentName := fmt.Sprintf("%s-monitor", tcName)
	monitorDeployment, err := oa.kubeCli.AppsV1().Deployments(ns).Get(monitorDeploymentName, metav1.GetOptions{})
	if err != nil {
		glog.Errorf("get monitor deployment: [%s/%s] failed", ns, monitorDeploymentName)
		return false, nil
	}
	if monitorDeployment.Status.ReadyReplicas < 1 {
		glog.Infof("monitor ready replicas %d < 1", monitorDeployment.Status.ReadyReplicas)
		return false, nil
	}
	if err := oa.checkPrometheus(clusterInfo); err != nil {
		glog.Infof("check [%s/%s]'s prometheus data failed: %v", ns, monitorDeploymentName, err)
		return false, nil
	}

	if err := oa.checkGrafanaData(clusterInfo); err != nil {
		glog.Infof("check [%s/%s]'s grafana data failed: %v", ns, monitorDeploymentName, err)
		return false, nil
	}
	return true, nil
}

func (oa *operatorActions) checkPrometheus(clusterInfo *TidbClusterConfig) error {
	ns := clusterInfo.Namespace
	tcName := clusterInfo.ClusterName
	prometheusSvc := fmt.Sprintf("http://%s-prometheus.%s:9090/api/v1/query?query=up", tcName, ns)
	resp, err := http.Get(prometheusSvc)
	if err != nil {
		return err
	}
	defer resp.Body.Close()
	body, err := ioutil.ReadAll(resp.Body)
	if err != nil {
		return err
	}
	response := &struct {
		Status string `json:"status"`
	}{}
	err = json.Unmarshal(body, response)
	if err != nil {
		return err
	}
	if response.Status != "success" {
		return fmt.Errorf("the prometheus's api[%s] has not ready", prometheusSvc)
	}
	return nil
}

func (oa *operatorActions) checkGrafanaData(clusterInfo *TidbClusterConfig) error {
	ns := clusterInfo.Namespace
	tcName := clusterInfo.ClusterName
	svcName := fmt.Sprintf("%s-grafana", tcName)
	end := time.Now()
	start := end.Add(-time.Minute)
	values := url.Values{}
	values.Set("query", `sum(tikv_pd_heartbeat_tick_total{type="leader"}) by (job)`)
	values.Set("start", fmt.Sprintf("%d", start.Unix()))
	values.Set("end", fmt.Sprintf("%d", end.Unix()))
	values.Set("step", "30")
	u := fmt.Sprintf("http://%s.%s.svc.cluster.local:3000/api/datasources/proxy/1/api/v1/query_range?%s", svcName, ns, values.Encode())
	req, err := http.NewRequest(http.MethodGet, u, nil)
	if err != nil {
		return err
	}
	req.SetBasicAuth(grafanaUsername, grafanaPassword)
	client := &http.Client{}
	resp, err := client.Do(req)
	if err != nil {
		return err
	}
	defer resp.Body.Close()
	buf, err := ioutil.ReadAll(resp.Body)
	if err != nil {
		return err
	}
	data := struct {
		Status string `json:"status"`
		Data   struct {
			ResultType string `json:"resultType"`
			Result     []struct {
				Metric struct {
					Job string `json:"job"`
				} `json:"metric"`
				Values []interface{} `json:"values"`
			} `json:"result"`
		}
	}{}
	if err := json.Unmarshal(buf, &data); err != nil {
		return err
	}
	if data.Status != "success" || len(data.Data.Result) < 1 {
		return fmt.Errorf("invalid response: status: %s, result: %v", data.Status, data.Data.Result)
	}
	return nil
}

func getDSN(ns, tcName, databaseName, password string) string {
	return fmt.Sprintf("root:%s@(%s-tidb.%s:4000)/%s?charset=utf8", password, tcName, ns, databaseName)
}

func releaseIsNotFound(err error) bool {
	return strings.Contains(err.Error(), "not found")
}

func (oa *operatorActions) cloneOperatorRepo() error {
	cmd := fmt.Sprintf("git clone https://github.com/pingcap/tidb-operator.git %s", oa.cfg.OperatorRepoDir)
	glog.Info(cmd)
	res, err := exec.Command("/bin/sh", "-c", cmd).CombinedOutput()
	if err != nil && !strings.Contains(string(res), "already exists") {
		return fmt.Errorf("failed to clone tidb-operator repository: %v, %s", err, string(res))
	}

	return nil
}

func (oa *operatorActions) checkoutTag(tagName string) error {
	cmd := fmt.Sprintf("cd %s && git stash -u && git checkout %s && "+
		"mkdir -p %s && cp -rf charts/tidb-operator %s && "+
		"cp -rf charts/tidb-cluster %s && cp -rf charts/tidb-backup %s",
		oa.cfg.OperatorRepoDir, tagName,
		filepath.Join(oa.cfg.ChartDir, tagName), oa.operatorChartPath(tagName),
		oa.tidbClusterChartPath(tagName), oa.backupChartPath(tagName))
	glog.Info(cmd)
	res, err := exec.Command("/bin/sh", "-c", cmd).CombinedOutput()
	if err != nil {
		return fmt.Errorf("failed to check tag: %s, %v, %s", tagName, err, string(res))
	}

	return nil
}

func (oa *operatorActions) DeployAdHocBackup(info *TidbClusterConfig) error {
	glog.Infof("begin to deploy adhoc backup cluster[%s] namespace[%s]", info.ClusterName, info.Namespace)

	sets := map[string]string{
		"name":         info.BackupName,
		"mode":         "backup",
		"user":         "root",
		"password":     info.Password,
		"storage.size": "10Gi",
	}

	setString := info.BackupHelmSetString(sets)

	fullbackupName := fmt.Sprintf("%s-backup", info.ClusterName)
	cmd := fmt.Sprintf("helm install -n %s --namespace %s %s --set-string %s",
		fullbackupName, info.Namespace, oa.backupChartPath(info.OperatorTag), setString)
	glog.Infof("install adhoc deployment [%s]", cmd)
	res, err := exec.Command("/bin/sh", "-c", cmd).CombinedOutput()
	if err != nil {
		return fmt.Errorf("failed to launch adhoc backup job: %v, %s", err, string(res))
	}

	return nil
}

func (oa *operatorActions) CheckAdHocBackup(info *TidbClusterConfig) error {
	glog.Infof("begin to clean adhoc backup cluster[%s] namespace[%s]", info.ClusterName, info.Namespace)

	jobName := fmt.Sprintf("%s-%s", info.ClusterName, info.BackupName)
	fn := func() (bool, error) {
		job, err := oa.kubeCli.BatchV1().Jobs(info.Namespace).Get(jobName, metav1.GetOptions{})
		if err != nil {
			glog.Errorf("failed to get jobs %s ,%v", jobName, err)
			return false, nil
		}
		if job.Status.Succeeded == 0 {
			glog.Errorf("cluster [%s] back up job is not completed, please wait! ", info.ClusterName)
			return false, nil
		}

		return true, nil
	}

	err := wait.Poll(oa.pollInterval, DefaultPollTimeout, fn)
	if err != nil {
		return fmt.Errorf("failed to launch scheduler backup job: %v", err)
	}

	return nil
}

func (oa *operatorActions) Restore(from *TidbClusterConfig, to *TidbClusterConfig) error {
	glog.Infof("deploying restore cluster[%s/%s]", from.Namespace, from.ClusterName)

	sets := map[string]string{
		"name":         to.BackupName,
		"mode":         "restore",
		"user":         "root",
		"password":     to.Password,
		"storage.size": "10Gi",
	}

	setString := to.BackupHelmSetString(sets)

	restoreName := fmt.Sprintf("%s-restore", from.ClusterName)
	cmd := fmt.Sprintf("helm install -n %s --namespace %s %s --set-string %s",
		restoreName, to.Namespace, oa.backupChartPath(to.OperatorTag), setString)
	glog.Infof("install restore [%s]", cmd)
	res, err := exec.Command("/bin/sh", "-c", cmd).CombinedOutput()
	if err != nil {
		return fmt.Errorf("failed to launch restore job: %v, %s", err, string(res))
	}

	return nil
}

func (oa *operatorActions) CheckRestore(from *TidbClusterConfig, to *TidbClusterConfig) error {
	glog.Infof("begin to check restore backup cluster[%s] namespace[%s]", from.ClusterName, from.Namespace)
	jobName := fmt.Sprintf("%s-restore-%s", to.ClusterName, from.BackupName)
	fn := func() (bool, error) {
		job, err := oa.kubeCli.BatchV1().Jobs(to.Namespace).Get(jobName, metav1.GetOptions{})
		if err != nil {
			glog.Errorf("failed to get jobs %s ,%v", jobName, err)
			return false, nil
		}
		if job.Status.Succeeded == 0 {
			glog.Errorf("cluster [%s] back up job is not completed, please wait! ", to.ClusterName)
			return false, nil
		}

		fromCount, err := from.QueryCount()
		if err != nil {
			glog.Errorf("cluster [%s] count err ", from.ClusterName)
			return false, nil
		}

		toCount, err := to.QueryCount()
		if err != nil {
			glog.Errorf("cluster [%s] count err ", to.ClusterName)
			return false, nil
		}

		if fromCount != toCount {
			glog.Errorf("cluster [%s] count %d cluster [%s] count %d is not equal ",
				from.ClusterName, fromCount, to.ClusterName, toCount)
			return false, nil
		}
		return true, nil
	}

	err := wait.Poll(oa.pollInterval, DefaultPollTimeout, fn)
	if err != nil {
		return fmt.Errorf("failed to launch scheduler backup job: %v", err)
	}
	return nil
}

func (oa *operatorActions) ForceDeploy(info *TidbClusterConfig) error {
	if err := oa.CleanTidbCluster(info); err != nil {
		return err
	}

	if err := oa.DeployTidbCluster(info); err != nil {
		return err
	}

	return nil
}

func (info *TidbClusterConfig) QueryCount() (int, error) {
	tableName := "test"
	db, err := sql.Open("mysql", getDSN(info.Namespace, info.ClusterName, "record", info.Password))
	if err != nil {
		return 0, err
	}
	defer db.Close()

	rows, err := db.Query(fmt.Sprintf("SELECT count(*) FROM %s", tableName))
	if err != nil {
		glog.Infof("cluster:[%s], error: %v", info.ClusterName, err)
		return 0, err
	}

	for rows.Next() {
		var count int
		err := rows.Scan(&count)
		if err != nil {
			glog.Infof("cluster:[%s], error :%v", info.ClusterName, err)
		}
		return count, nil
	}
	return 0, fmt.Errorf("can not find count of ")
}

func (oa *operatorActions) CreateSecret(info *TidbClusterConfig) error {
	initSecret := corev1.Secret{
		ObjectMeta: metav1.ObjectMeta{
			Name:      info.InitSecretName,
			Namespace: info.Namespace,
		},
		Data: map[string][]byte{
			info.UserName: []byte(info.Password),
		},
		Type: corev1.SecretTypeOpaque,
	}

	_, err := oa.kubeCli.CoreV1().Secrets(info.Namespace).Create(&initSecret)
	if err != nil && !releaseIsExist(err) {
		return err
	}

	backupSecret := corev1.Secret{
		ObjectMeta: metav1.ObjectMeta{
			Name:      info.BackupSecretName,
			Namespace: info.Namespace,
		},
		Data: map[string][]byte{
			"user":     []byte(info.UserName),
			"password": []byte(info.Password),
		},
		Type: corev1.SecretTypeOpaque,
	}

	_, err = oa.kubeCli.CoreV1().Secrets(info.Namespace).Create(&backupSecret)
	if err != nil && !releaseIsExist(err) {
		return err
	}

	return nil
}

func releaseIsExist(err error) bool {
	return strings.Contains(err.Error(), "already exists")
}

func (oa *operatorActions) DeployScheduledBackup(info *TidbClusterConfig) error {
	glog.Infof("begin to deploy scheduled backup")

	cron := fmt.Sprintf("'*/1 * * * *'")
	sets := map[string]string{
		"clusterName":                info.ClusterName,
		"scheduledBackup.create":     "true",
		"scheduledBackup.user":       "root",
		"scheduledBackup.password":   info.Password,
		"scheduledBackup.schedule":   cron,
		"scheduledBackup.storage":    "10Gi",
		"scheduledBackup.secretName": info.BackupSecretName,
	}

	setString := info.TidbClusterHelmSetString(sets)

	cmd := fmt.Sprintf("helm upgrade %s %s --set-string %s",
		info.ClusterName, oa.tidbClusterChartPath(info.OperatorTag), setString)

	glog.Infof("scheduled-backup delploy [%s]", cmd)
	res, err := exec.Command("/bin/sh", "-c", cmd).CombinedOutput()
	if err != nil {
		return fmt.Errorf("failed to launch scheduler backup job: %v, %s", err, string(res))
	}
	return nil
}

func (oa *operatorActions) disableScheduledBackup(info *TidbClusterConfig) error {
	glog.Infof("disabling scheduled backup")

	sets := map[string]string{
		"clusterName":            info.ClusterName,
		"scheduledBackup.create": "false",
	}

	setString := info.TidbClusterHelmSetString(sets)

	cmd := fmt.Sprintf("helm upgrade %s %s --set-string %s",
		info.ClusterName, oa.tidbClusterChartPath(info.OperatorTag), setString)

	res, err := exec.Command("/bin/sh", "-c", cmd).CombinedOutput()
	if err != nil {
		return fmt.Errorf("failed to disable scheduler backup job: %v, %s", err, string(res))
	}
	return nil
}

func (oa *operatorActions) CheckScheduledBackup(info *TidbClusterConfig) error {
	glog.Infof("checking scheduler backup for tidb cluster[%s/%s]", info.Namespace, info.ClusterName)

	jobName := fmt.Sprintf("%s-scheduled-backup", info.ClusterName)
	fn := func() (bool, error) {
		job, err := oa.kubeCli.BatchV1beta1().CronJobs(info.Namespace).Get(jobName, metav1.GetOptions{})
		if err != nil {
			glog.Errorf("failed to get cronjobs %s ,%v", jobName, err)
			return false, nil
		}

		jobs, err := oa.kubeCli.BatchV1().Jobs(info.Namespace).List(metav1.ListOptions{})
		if err != nil {
			glog.Errorf("failed to list jobs %s ,%v", info.Namespace, err)
			return false, nil
		}

		backupJobs := []batchv1.Job{}
		for _, j := range jobs.Items {
			if pid, found := getParentUIDFromJob(j); found && pid == job.UID {
				backupJobs = append(backupJobs, j)
			}
		}

		if len(backupJobs) == 0 {
			glog.Errorf("cluster [%s] scheduler jobs is creating, please wait!", info.ClusterName)
			return false, nil
		}

		succededJobCount := 0
		for _, j := range backupJobs {
			if j.Status.Failed > 0 {
				return false, fmt.Errorf("cluster [%s/%s] scheduled backup job failed, job: [%s] failed count is: %d",
					info.Namespace, info.ClusterName, j.Name, j.Status.Failed)
			}
			if j.Status.Succeeded > 0 {
				succededJobCount++
			}
		}

		if succededJobCount >= 3 {
			glog.Infof("cluster [%s/%s] scheduled back up job completed count: %d",
				info.Namespace, info.ClusterName, succededJobCount)
			return true, nil
		}

		glog.Infof("cluster [%s/%s] scheduled back up job is not completed, please wait! ",
			info.Namespace, info.ClusterName)
		return false, nil
	}

	err := wait.Poll(oa.pollInterval, DefaultPollTimeout, fn)
	if err != nil {
		return fmt.Errorf("failed to launch scheduler backup job: %v", err)
	}

	// sleep 1 minute for cronjob
	time.Sleep(60 * time.Second)

	dirs, err := oa.getBackupDir(info)
	if err != nil {
		return fmt.Errorf("failed to get backup dir: %v", err)
	}

	if len(dirs) <= 2 {
		return fmt.Errorf("scheduler job failed!")
	}

	return oa.disableScheduledBackup(info)
}

func getParentUIDFromJob(j batchv1.Job) (types.UID, bool) {
	controllerRef := metav1.GetControllerOf(&j)

	if controllerRef == nil {
		return types.UID(""), false
	}

	if controllerRef.Kind != "CronJob" {
		glog.Infof("Job with non-CronJob parent, name %s namespace %s", j.Name, j.Namespace)
		return types.UID(""), false
	}

	return controllerRef.UID, true
}

func (oa *operatorActions) getBackupDir(info *TidbClusterConfig) ([]string, error) {
	scheduledPvcName := fmt.Sprintf("%s-scheduled-backup", info.ClusterName)
	pod := &corev1.Pod{
		ObjectMeta: metav1.ObjectMeta{
			Name:      getBackupDirPodName,
			Namespace: info.Namespace,
		},
		Spec: corev1.PodSpec{
			Containers: []corev1.Container{
				{
					Name:    getBackupDirPodName,
					Image:   "pingcap/tidb-cloud-backup:latest",
					Command: []string{"sleep", "3000"},
					VolumeMounts: []corev1.VolumeMount{
						{
							Name:      "data",
							MountPath: "/data",
						},
					},
				},
			},
			Volumes: []corev1.Volume{
				{
					Name: "data",
					VolumeSource: corev1.VolumeSource{
						PersistentVolumeClaim: &corev1.PersistentVolumeClaimVolumeSource{
							ClaimName: scheduledPvcName,
						},
					},
				},
			},
		},
	}

	fn := func() (bool, error) {
		_, err := oa.kubeCli.CoreV1().Pods(info.Namespace).Get(getBackupDirPodName, metav1.GetOptions{})
		if !errors.IsNotFound(err) {
			return false, nil
		}
		return true, nil
	}

	err := wait.Poll(oa.pollInterval, DefaultPollTimeout, fn)

	if err != nil {
		return nil, fmt.Errorf("failed to delete pod %s", getBackupDirPodName)
	}

	_, err = oa.kubeCli.CoreV1().Pods(info.Namespace).Create(pod)
	if err != nil && !errors.IsAlreadyExists(err) {
		glog.Errorf("cluster: [%s/%s] create get backup dir pod failed, error :%v", info.Namespace, info.ClusterName, err)
		return nil, err
	}

	fn = func() (bool, error) {
		_, err := oa.kubeCli.CoreV1().Pods(info.Namespace).Get(getBackupDirPodName, metav1.GetOptions{})
		if errors.IsNotFound(err) {
			return false, nil
		}
		return true, nil
	}

	err = wait.Poll(oa.pollInterval, DefaultPollTimeout, fn)

	if err != nil {
		return nil, fmt.Errorf("failed to create pod %s", getBackupDirPodName)
	}

	cmd := fmt.Sprintf("kubectl exec %s -n %s ls /data", getBackupDirPodName, info.Namespace)

	time.Sleep(20 * time.Second)

	res, err := exec.Command("/bin/sh", "-c", cmd).CombinedOutput()
	if err != nil {
		glog.Errorf("cluster:[%s/%s] exec :%s failed,error:%v,result:%s", info.Namespace, info.ClusterName, cmd, err, string(res))
		return nil, err
	}

	dirs := strings.Split(string(res), "\n")
	glog.Infof("dirs in pod info name [%s] dir name [%s]", scheduledPvcName, strings.Join(dirs, ","))
	return dirs, nil
}

func (info *TidbClusterConfig) FullName() string {
	return fmt.Sprintf("%s/%s", info.Namespace, info.ClusterName)
}

func (oa *operatorActions) DeployIncrementalBackup(from *TidbClusterConfig, to *TidbClusterConfig) error {
	glog.Infof("begin to deploy incremental backup cluster[%s] namespace[%s]", from.ClusterName, from.Namespace)

	sets := map[string]string{
		"binlog.pump.create":            "true",
		"binlog.drainer.destDBType":     "mysql",
		"binlog.drainer.create":         "true",
		"binlog.drainer.mysql.host":     fmt.Sprintf("%s-tidb.%s", to.ClusterName, to.Namespace),
		"binlog.drainer.mysql.user":     "root",
		"binlog.drainer.mysql.password": to.Password,
		"binlog.drainer.mysql.port":     "4000",
	}

	setString := from.TidbClusterHelmSetString(sets)

	cmd := fmt.Sprintf("helm upgrade %s %s --set-string %s",
		from.ClusterName, oa.tidbClusterChartPath(from.OperatorTag), setString)
	glog.Infof(cmd)
	res, err := exec.Command("/bin/sh", "-c", cmd).CombinedOutput()
	if err != nil {
		return fmt.Errorf("failed to launch scheduler backup job: %v, %s", err, string(res))
	}
	return nil
}

func (oa *operatorActions) CheckIncrementalBackup(info *TidbClusterConfig) error {
	glog.Infof("begin to check incremental backup cluster[%s] namespace[%s]", info.ClusterName, info.Namespace)

	pumpStatefulSetName := fmt.Sprintf("%s-pump", info.ClusterName)
	fn := func() (bool, error) {
		pumpStatefulSet, err := oa.kubeCli.AppsV1().StatefulSets(info.Namespace).Get(pumpStatefulSetName, metav1.GetOptions{})
		if err != nil {
			glog.Errorf("failed to get jobs %s ,%v", pumpStatefulSetName, err)
			return false, nil
		}
		if pumpStatefulSet.Status.Replicas != pumpStatefulSet.Status.ReadyReplicas {
			glog.Errorf("pump replicas is not ready, please wait ! %s ", pumpStatefulSetName)
			return false, nil
		}

		listOps := metav1.ListOptions{
			LabelSelector: labels.SelectorFromSet(
				pumpStatefulSet.Labels,
			).String(),
		}

		pods, err := oa.kubeCli.CoreV1().Pods(info.Namespace).List(listOps)
		if err != nil {
			glog.Errorf("failed to get pods via pump labels %s ,%v", pumpStatefulSetName, err)
			return false, nil
		}

		for _, pod := range pods.Items {
			if !oa.pumpHealth(info, pod.Spec.Hostname) {
				glog.Errorf("some pods is not health %s ,%v", pumpStatefulSetName, err)
				return false, nil
			}
		}

		drainerStatefulSetName := fmt.Sprintf("%s-drainer", info.ClusterName)
		drainerStatefulSet, err := oa.kubeCli.AppsV1().StatefulSets(info.Namespace).Get(drainerStatefulSetName, metav1.GetOptions{})
		if err != nil {
			glog.Errorf("failed to get jobs %s ,%v", pumpStatefulSetName, err)
			return false, nil
		}
		if drainerStatefulSet.Status.Replicas != drainerStatefulSet.Status.ReadyReplicas {
			glog.Errorf("drainer replicas is not ready, please wait ! %s ", pumpStatefulSetName)
			return false, nil
		}

		listOps = metav1.ListOptions{
			LabelSelector: labels.SelectorFromSet(
				drainerStatefulSet.Labels,
			).String(),
		}

		pods, err = oa.kubeCli.CoreV1().Pods(info.Namespace).List(listOps)
		if err != nil {
			return false, nil
		}
		for _, pod := range pods.Items {
			if !oa.drainerHealth(info, pod.Spec.Hostname) {
				return false, nil
			}
		}

		return true, nil
	}

	err := wait.Poll(oa.pollInterval, DefaultPollTimeout, fn)
	if err != nil {
		return fmt.Errorf("failed to launch scheduler backup job: %v", err)
	}
	return nil

}

func strPtr(s string) *string { return &s }

func (oa *operatorActions) RegisterWebHookAndServiceOrDie(info *OperatorConfig) {
	if err := oa.RegisterWebHookAndService(info); err != nil {
		panic(err)
	}
}

func (oa *operatorActions) RegisterWebHookAndService(info *OperatorConfig) error {
	client := oa.kubeCli
	glog.Infof("Registering the webhook via the AdmissionRegistration API")

	namespace := os.Getenv("NAMESPACE")
	configName := info.WebhookConfigName
	filePath := "/webhook.local.config/certificates/ca.crt"

	fd, err := os.Open(filePath)
	if err != nil {
		glog.Errorf("file can't open file path %s err %v", filePath, err)
		return err
	}
	defer fd.Close()

	ca, err := ioutil.ReadAll(fd)

	if err != nil {
		glog.Errorf("file can't read file path %s err %v", filePath, err)
		return err
	}

	_, err = client.AdmissionregistrationV1beta1().ValidatingWebhookConfigurations().Create(&admissionV1beta1.ValidatingWebhookConfiguration{
		ObjectMeta: metav1.ObjectMeta{
			Name: configName,
		},
		Webhooks: []admissionV1beta1.Webhook{
			{
				Name: "check-pod-before-delete.k8s.io",
				Rules: []admissionV1beta1.RuleWithOperations{{
					Operations: []admissionV1beta1.OperationType{admissionV1beta1.Delete},
					Rule: admissionV1beta1.Rule{
						APIGroups:   []string{""},
						APIVersions: []string{"v1"},
						Resources:   []string{"pods"},
					},
				}},
				ClientConfig: admissionV1beta1.WebhookClientConfig{
					Service: &admissionV1beta1.ServiceReference{
						Namespace: namespace,
						Name:      info.WebhookServiceName,
						Path:      strPtr("/pods"),
					},
					CABundle: ca,
				},
			},
		},
	})

	if err != nil {
		glog.Errorf("registering webhook config %s with namespace %s error %v", configName, namespace, err)
		return err
	}

	// The webhook configuration is honored in 10s.
	time.Sleep(10 * time.Second)

	return nil

}

func (oa *operatorActions) CleanWebHookAndService(info *OperatorConfig) error {
	err := oa.kubeCli.AdmissionregistrationV1beta1().ValidatingWebhookConfigurations().Delete(info.WebhookConfigName, nil)
	if err != nil && !errors.IsNotFound(err) {
		return fmt.Errorf("failed to delete webhook config %v", err)
	}
	return nil
}

type pumpStatus struct {
	StatusMap map[string]*nodeStatus
}

type nodeStatus struct {
	State string `json:"state"`
}

func (oa *operatorActions) pumpHealth(info *TidbClusterConfig, hostName string) bool {
	pumpHealthUrl := fmt.Sprintf("%s.%s-pump.%s:8250/status", hostName, info.ClusterName, info.Namespace)
	res, err := http.Get(pumpHealthUrl)
	if err != nil {
		glog.Errorf("cluster:[%s] call %s failed,error:%v", info.ClusterName, pumpHealthUrl, err)
		return false
	}
	if res.StatusCode >= 400 {
		glog.Errorf("Error response %v", res.StatusCode)
		return false
	}
	body, err := ioutil.ReadAll(res.Body)
	if err != nil {
		glog.Errorf("cluster:[%s] read response body failed,error:%v", info.ClusterName, err)
		return false
	}
	healths := pumpStatus{}
	err = json.Unmarshal(body, &healths)
	if err != nil {
		glog.Errorf("cluster:[%s] unmarshal failed,error:%v", info.ClusterName, err)
		return false
	}
	for _, status := range healths.StatusMap {
		if status.State != "online" {
			glog.Errorf("cluster:[%s] pump's state is not online", info.ClusterName)
			return false
		}
	}
	return true
}

type drainerStatus struct {
	PumpPos map[string]int64 `json:"PumpPos"`
	Synced  bool             `json:"Synced"`
	LastTS  int64            `json:"LastTS"`
	TsMap   string           `json:"TsMap"`
}

func (oa *operatorActions) drainerHealth(info *TidbClusterConfig, hostName string) bool {
	drainerHealthUrl := fmt.Sprintf("%s.%s-drainer.%s:8249/status", hostName, info.ClusterName, info.Namespace)
	res, err := http.Get(drainerHealthUrl)
	if err != nil {
		glog.Errorf("cluster:[%s] call %s failed,error:%v", info.ClusterName, drainerHealthUrl, err)
		return false
	}
	if res.StatusCode >= 400 {
		glog.Errorf("Error response %v", res.StatusCode)
		return false
	}
	body, err := ioutil.ReadAll(res.Body)
	if err != nil {
		glog.Errorf("cluster:[%s] read response body failed,error:%v", info.ClusterName, err)
		return false
	}
	healths := drainerStatus{}
	err = json.Unmarshal(body, &healths)
	if err != nil {
		glog.Errorf("cluster:[%s] unmarshal failed,error:%v", info.ClusterName, err)
		return false
	}
	return len(healths.PumpPos) > 0 && healths.Synced
}

func (oa *operatorActions) StartValidatingAdmissionWebhookServerOrDie() {
	http.HandleFunc("/pods", webhook.ServePods)
	server := &http.Server{
		Addr:      ":443",
		TLSConfig: oa.cfg.ConfigTLS(),
	}
	err := server.ListenAndServeTLS("", "")
	if err != nil {
		glog.Errorf("fail to start webhook server err %v", err)
		os.Exit(4)
	}
}<|MERGE_RESOLUTION|>--- conflicted
+++ resolved
@@ -436,11 +436,7 @@
 
 	ns := info.Namespace
 	tcName := info.ClusterName
-<<<<<<< HEAD
-	if err := wait.Poll(DefaultPollInterval, DefaultPollTimeout, func() (bool, error) {
-=======
-	if err := wait.PollImmediate(oa.pollInterval, DefaultPollTimeout, func() (bool, error) {
->>>>>>> d8e43e07
+	if err := wait.Poll(oa.pollInterval, DefaultPollTimeout, func() (bool, error) {
 		var tc *v1alpha1.TidbCluster
 		var err error
 		if tc, err = oa.cli.PingcapV1alpha1().TidbClusters(ns).Get(tcName, metav1.GetOptions{}); err != nil {
