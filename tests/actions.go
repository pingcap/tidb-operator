--- conflicted
+++ resolved
@@ -1853,7 +1853,6 @@
 	return len(healths.PumpPos) > 0 && healths.Synced
 }
 
-<<<<<<< HEAD
 func (oa *operatorActions) PendingFailover(info *TidbClusterInfo, faultPoint *time.Time) (bool, error) {
 	tc, err := oa.cli.PingcapV1alpha1().TidbClusters(info.Namespace).Get(info.ClusterName, metav1.GetOptions{})
 	if err != nil {
@@ -2024,7 +2023,8 @@
 	}
 	glog.Infof("cluster: [%s/%s] tidb:[%s] failover still not complete", tc.Namespace, tc.Name, pod.GetName())
 	return false
-=======
+}
+
 func (oa *operatorActions) GetPodUIDMap(info *TidbClusterInfo) (map[string]types.UID, error) {
 	result := map[string]types.UID{}
 
@@ -2063,5 +2063,4 @@
 	}
 
 	return nodeMap, nil
->>>>>>> fdd44d10
 }