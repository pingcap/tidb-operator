--- conflicted
+++ resolved
@@ -152,103 +152,7 @@
 	statbilityTestTag                         = "stability"
 )
 
-<<<<<<< HEAD
-// TODO: need to refactor OperatorActions into struct, and move out functions not related to tidb-operator
-type OperatorActions interface {
-	CleanCRDOrDie()
-	InstallCRDOrDie(info *OperatorConfig)
-	DeployReleasedCRDOrDie(version string)
-	DeployOperator(info *OperatorConfig) error
-	DeployOperatorOrDie(info *OperatorConfig)
-	CleanOperatorOrDie(info *OperatorConfig)
-	UpgradeOperator(info *OperatorConfig) error
-	UpgradeOperatorOrDie(info *OperatorConfig)
-	DumpAllLogs(info *OperatorConfig, clusterInfos []*TidbClusterConfig) error
-	DeployTidbCluster(info *TidbClusterConfig) error
-	DeployTidbClusterOrDie(info *TidbClusterConfig)
-	CleanTidbCluster(info *TidbClusterConfig) error
-	CleanTidbClusterOrDie(info *TidbClusterConfig)
-	CheckTidbClusterStatus(info *TidbClusterConfig) error
-	CheckTidbClusterStatusOrDie(info *TidbClusterConfig)
-	BeginInsertDataTo(info *TidbClusterConfig) error
-	BeginInsertDataToOrDie(info *TidbClusterConfig)
-	StopInsertDataTo(info *TidbClusterConfig)
-	ScaleTidbCluster(info *TidbClusterConfig) error
-	ScaleTidbClusterOrDie(info *TidbClusterConfig)
-	CheckScaleInSafely(info *TidbClusterConfig) error
-	CheckScaledCorrectly(info *TidbClusterConfig, podUIDsBeforeScale map[string]types.UID) error
-	CheckUpgradeOrDie(ctx context.Context, info *TidbClusterConfig)
-	CheckUpgrade(ctx context.Context, info *TidbClusterConfig) error
-	UpgradeTidbCluster(info *TidbClusterConfig) error
-	UpgradeTidbClusterOrDie(info *TidbClusterConfig)
-	DeployAdHocBackup(info *TidbClusterConfig) error
-	CheckAdHocBackup(info *TidbClusterConfig) (string, error)
-	DeployScheduledBackup(info *TidbClusterConfig) error
-	CheckScheduledBackup(info *TidbClusterConfig) error
-	DeployIncrementalBackup(from *TidbClusterConfig, to *TidbClusterConfig, withDrainer bool, ts string) error
-	CheckIncrementalBackup(info *TidbClusterConfig, withDrainer bool) error
-	DeployDrainer(info *DrainerConfig, from *TidbClusterConfig) error
-	DeployDrainerOrDie(info *DrainerConfig, from *TidbClusterConfig)
-	CheckDrainer(info *DrainerConfig, source *TidbClusterConfig) error
-	Restore(from *TidbClusterConfig, to *TidbClusterConfig) error
-	CheckRestore(from *TidbClusterConfig, to *TidbClusterConfig) error
-	RestoreIncrementalFiles(from *DrainerConfig, to *TidbClusterConfig, stopTSO int64) error
-	ForceDeploy(info *TidbClusterConfig) error
-	CreateSecret(info *TidbClusterConfig) error
-	GetPodUIDMap(info *TidbClusterConfig) (map[string]types.UID, error)
-	GetNodeMap(info *TidbClusterConfig, component string) (map[string][]string, error)
-	TruncateSSTFileThenCheckFailover(info *TidbClusterConfig, tikvFailoverPeriod time.Duration) error
-	TruncateSSTFileThenCheckFailoverOrDie(info *TidbClusterConfig, tikvFailoverPeriod time.Duration)
-	DeletePDDataThenCheckFailover(info *TidbClusterConfig, tikvFailoverPeriod time.Duration) error
-	DeletePDDataThenCheckFailoverOrDie(info *TidbClusterConfig, tikvFailoverPeriod time.Duration)
-	CheckFailoverPending(info *TidbClusterConfig, node string, faultPoint *time.Time) (bool, error)
-	CheckFailoverPendingOrDie(clusters []*TidbClusterConfig, node string, faultPoint *time.Time)
-	CheckFailover(info *TidbClusterConfig, faultNode string) (bool, error)
-	CheckFailoverOrDie(clusters []*TidbClusterConfig, faultNode string)
-	CheckRecover(cluster *TidbClusterConfig) (bool, error)
-	CheckRecoverOrDie(clusters []*TidbClusterConfig)
-	CheckK8sAvailable(excludeNodes map[string]string, excludePods map[string]*corev1.Pod) error
-	CheckK8sAvailableOrDie(excludeNodes map[string]string, excludePods map[string]*corev1.Pod)
-	CheckOperatorAvailable(operatorConfig *OperatorConfig) error
-	CheckTidbClustersAvailable(infos []*TidbClusterConfig) error
-	CheckOperatorDownOrDie(infos []*TidbClusterConfig)
-	CheckTidbClustersAvailableOrDie(infos []*TidbClusterConfig)
-	CheckEtcdDownOrDie(operatorConfig *OperatorConfig, clusters []*TidbClusterConfig, faultNode string)
-	CheckKubeletDownOrDie(operatorConfig *OperatorConfig, clusters []*TidbClusterConfig, faultNode string)
-	CheckOneApiserverDownOrDie(operatorConfig *OperatorConfig, clusters []*TidbClusterConfig, faultNode string)
-	CheckAllApiserverDownOrDie(operatorConfig *OperatorConfig, clusters []*TidbClusterConfig)
-	CheckKubeProxyDownOrDie(operatorConfig *OperatorConfig, clusters []*TidbClusterConfig)
-	CheckKubeSchedulerDownOrDie(operatorConfig *OperatorConfig, clusters []*TidbClusterConfig)
-	CheckKubeControllerManagerDownOrDie(operatorConfig *OperatorConfig, clusters []*TidbClusterConfig)
-	RegisterWebHookAndService(configName, namespace, service string, context *apimachinery.CertContext) error
-	RegisterWebHookAndServiceOrDie(configName, namespace, service string, context *apimachinery.CertContext)
-	CleanWebHookAndService(name string) error
-	CleanWebHookAndServiceOrDie(name string)
-	RunEventWorker()
-	EmitEvent(info *TidbClusterConfig, msg string)
-	BackupRestore(from, to *TidbClusterConfig) error
-	BackupRestoreOrDie(from, to *TidbClusterConfig)
-	BackupAndRestoreToMultipleClusters(source *TidbClusterConfig, targets []BackupTarget) error
-	BackupAndRestoreToMultipleClustersOrDie(source *TidbClusterConfig, targets []BackupTarget)
-	LabelNodes() error
-	LabelNodesOrDie()
-	CheckDisasterTolerance(info *TidbClusterConfig) error
-	CheckDisasterToleranceOrDie(info *TidbClusterConfig)
-	CheckUpgradeComplete(info *TidbClusterConfig) error
-	CheckUpgradeCompleteOrDie(info *TidbClusterConfig)
-	CheckInitSQL(info *TidbClusterConfig) error
-	CheckInitSQLOrDie(info *TidbClusterConfig)
-	DeployAndCheckPump(tc *TidbClusterConfig) error
-	// TODO: rename to WaitForTidbClusterComponentsReady or equivalent
-	WaitForTidbClusterReady(tc *v1alpha1.TidbCluster, timeout, pollInterval time.Duration) error
-	WaitPodOnNodeReadyOrDie(clusters []*TidbClusterConfig, faultNode string)
-	DataIsTheSameAs(from, to *TidbClusterConfig) (bool, error)
-}
-
-type operatorActions struct {
-=======
 type OperatorActions struct {
->>>>>>> 5a962ecc
 	framework          *framework.Framework
 	cli                versioned.Interface
 	kubeCli            kubernetes.Interface
@@ -1649,15 +1553,11 @@
 	return true, nil
 }
 
-<<<<<<< HEAD
-func (oa *operatorActions) tiflashMembersReadyFn(tc *v1alpha1.TidbCluster) (bool, error) {
+func (oa *OperatorActions) tiflashMembersReadyFn(tc *v1alpha1.TidbCluster) (bool, error) {
 	if tc.Spec.TiFlash == nil {
 		log.Logf("no tiflash in tc spec, skip")
 		return true, nil
 	}
-=======
-func (oa *OperatorActions) tiflashMembersReadyFn(tc *v1alpha1.TidbCluster) (bool, error) {
->>>>>>> 5a962ecc
 	tcName := tc.GetName()
 	ns := tc.GetNamespace()
 	tiflashSetName := controller.TiFlashMemberName(tcName)
@@ -3265,11 +3165,7 @@
 	State string `json:"state"`
 }
 
-<<<<<<< HEAD
-func (oa *operatorActions) pumpIsHealthy(tcName, ns, podName string, tlsEnabled bool) bool {
-=======
-func (oa *OperatorActions) pumpHealth(tcName, ns, podName string, tlsEnabled bool) bool {
->>>>>>> 5a962ecc
+func (oa *OperatorActions) pumpIsHealthy(tcName, ns, podName string, tlsEnabled bool) bool {
 	var err error
 	var addr string
 	if oa.fw != nil {
@@ -3632,15 +3528,11 @@
 	}
 }
 
-<<<<<<< HEAD
-func (oa *operatorActions) pumpMembersReadyFn(tc *v1alpha1.TidbCluster) (bool, error) {
+func (oa *OperatorActions) pumpMembersReadyFn(tc *v1alpha1.TidbCluster) (bool, error) {
 	if tc.Spec.Pump == nil {
 		log.Logf("no pump in tc spec, skip")
 		return true, nil
 	}
-=======
-func (oa *OperatorActions) pumpMembersReadyFn(tc *v1alpha1.TidbCluster) (bool, error) {
->>>>>>> 5a962ecc
 	tcName := tc.GetName()
 	ns := tc.GetNamespace()
 	pumpSetName := controller.PumpMemberName(tcName)
@@ -3676,19 +3568,17 @@
 }
 
 // FIXME: this duplicates with WaitForTidbClusterReady in crd_test_utils.go, and all functions in it
-<<<<<<< HEAD
 // TODO: sync with e2e doc
-func (oa *operatorActions) WaitForTidbClusterReady(tc *v1alpha1.TidbCluster, timeout, pollInterval time.Duration) error {
-=======
 func (oa *OperatorActions) WaitForTidbClusterReady(tc *v1alpha1.TidbCluster, timeout, pollInterval time.Duration) error {
->>>>>>> 5a962ecc
 	if tc == nil {
 		return fmt.Errorf("tidbcluster is nil, cannot call WaitForTidbClusterReady")
 	}
 	return wait.PollImmediate(pollInterval, timeout, func() (bool, error) {
 		var local *v1alpha1.TidbCluster
 		var err error
-		tcID := fmt.Sprintf("%s/%s", tc.Namespace, tc.Name)
+		tcID := fmt.Sprintf("%s/%s", tc.Namespa
+                        
+                        ce, tc.Name)
 
 		if local, err = oa.cli.PingcapV1alpha1().TidbClusters(tc.Namespace).Get(tc.Name, metav1.GetOptions{}); err != nil {
 			log.Logf("failed to get TidbCluster: %q, %v", tcID, err)
