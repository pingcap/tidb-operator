// Copyright 2018 PingCAP, Inc.
//
// Licensed under the Apache License, Version 2.0 (the "License");
// you may not use this file except in compliance with the License.
// You may obtain a copy of the License at
//
//     http://www.apache.org/licenses/LICENSE-2.0
//
// Unless required by applicable law or agreed to in writing, software
// distributed under the License is distributed on an "AS IS" BASIS,
// See the License for the specific language governing permissions and
// limitations under the License.

package tests

import (
	"bytes"
	"database/sql"
	"encoding/json"
	"fmt"
	"io/ioutil"
	"net/http"
	"net/url"
	"os/exec"
	"strconv"
	"strings"
	"time"

	_ "github.com/go-sql-driver/mysql"
	"github.com/golang/glog"
	"github.com/pingcap/kvproto/pkg/metapb"
	"github.com/pingcap/tidb-operator/pkg/apis/pingcap.com/v1alpha1"
	"github.com/pingcap/tidb-operator/pkg/client/clientset/versioned"
	"github.com/pingcap/tidb-operator/pkg/controller"
	"github.com/pingcap/tidb-operator/pkg/label"
	batchv1 "k8s.io/api/batch/v1"
	corev1 "k8s.io/api/core/v1"
	metav1 "k8s.io/apimachinery/pkg/apis/meta/v1"
	"k8s.io/apimachinery/pkg/labels"
	"k8s.io/apimachinery/pkg/util/wait"
	"k8s.io/client-go/kubernetes"
)

func NewOperatorActions(cli versioned.Interface, kubeCli kubernetes.Interface) OperatorActions {
	return &operatorActions{
		cli:       cli,
		kubeCli:   kubeCli,
		pdControl: controller.NewDefaultPDControl(),
	}
}

const (
	DefaultPollTimeout  time.Duration = 10 * time.Minute
	DefaultPollInterval time.Duration = 10 * time.Second
)

const (
	grafanaUsername = "admin"
	grafanaPassword = "admin"
)

type OperatorActions interface {
	DeployOperator(info *OperatorInfo) error
	CleanOperator(info *OperatorInfo) error
	UpgradeOperator(info *OperatorInfo) error
	DumpAllLogs(info *OperatorInfo, clusterInfo *TidbClusterInfo) error
	DeployTidbCluster(info *TidbClusterInfo) error
	CleanTidbCluster(info *TidbClusterInfo) error
	CheckTidbClusterStatus(info *TidbClusterInfo) error
	BeginInsertDataTo(info *TidbClusterInfo) error
	StopInsertDataTo(info *TidbClusterInfo) error
	ScaleTidbCluster(info *TidbClusterInfo) error
	UpgradeTidbCluster(info *TidbClusterInfo) error
	DeployAdHocBackup(info *TidbClusterInfo) error
	CheckAdHocBackup(info *TidbClusterInfo) error
	DeployScheduledBackup(info *TidbClusterInfo) error
	CheckScheduledBackup(info *TidbClusterInfo) error
	DeployIncrementalBackup(from *TidbClusterInfo, to *TidbClusterInfo) error
	CheckIncrementalBackup(info *TidbClusterInfo) error
	Restore(from *TidbClusterInfo, to *TidbClusterInfo) error
	CheckRestore(from *TidbClusterInfo, to *TidbClusterInfo) error
	ForceDeploy(info *TidbClusterInfo) error
	CreateSecret(info *TidbClusterInfo) error
}

type FaultTriggerActions interface {
	StopNode(nodeName string) error
	StartNode(nodeName string) error
	StopEtcd() error
	StartEtcd() error
	StopKubeAPIServer() error
	StartKubeAPIServer() error
	StopKubeControllerManager() error
	StartKubeControllerManager() error
	StopKubeScheduler() error
	StartKubeScheduler() error
	StopKubelet(nodeName string) error
	StartKubelet(nodeName string) error
	StopKubeProxy(nodeName string) error
	StartKubeProxy(nodeName string) error
	DiskCorruption(nodeName string) error
	NetworkPartition(fromNode, toNode string) error
	NetworkDelay(fromNode, toNode string) error
	DockerCrash(nodeName string) error
}

type operatorActions struct {
	cli       versioned.Interface
	kubeCli   kubernetes.Interface
	pdControl controller.PDControlInterface
}

type OperatorInfo struct {
	Namespace      string
	ReleaseName    string
	Image          string
	Tag            string
	SchedulerImage string
	LogLevel       string
}

type TidbClusterInfo struct {
	Namespace        string
	ClusterName      string
	OperatorTag      string
	PDImage          string
	TiKVImage        string
	TiDBImage        string
	StorageClassName string
	Password         string
	RecordCount      string
	InsertBetchSize  string
	Resources        map[string]string
	Args             map[string]string
	Monitor          bool
}

func (tc *TidbClusterInfo) HelmSetString() string {

	// add a database and table for test
	initSql := `"create database record;use record;create table test(t char(32));"`

	set := map[string]string{
<<<<<<< HEAD
		"clusterName":           tc.ClusterName,
		"pd.storageClassName":   tc.StorageClassName,
		"tikv.storageClassName": tc.StorageClassName,
		"tidb.storageClassName": tc.StorageClassName,
		"tidb.password":         tc.Password,
		"pd.maxStoreDownTime":   "5m",
		"pd.image":              tc.PDImage,
		"tikv.image":            tc.TiKVImage,
		"tidb.image":            tc.TiDBImage,
		"monitor.create":        strconv.FormatBool(tc.Monitor),
=======
		"clusterName":             tc.ClusterName,
		"pd.storageClassName":     tc.StorageClassName,
		"tikv.storageClassName":   tc.StorageClassName,
		"tidb.storageClassName":   tc.StorageClassName,
		"tidb.password":           tc.Password,
		"pd.maxStoreDownTime":     "5m",
		"pd.image":                tc.PDImage,
		"tikv.image":              tc.TiKVImage,
		"tidb.image":              tc.TiDBImage,
		"tidb.passwordSecretName": "set-secret",
		"tidb.initSql":            initSql,
>>>>>>> c12bf3b1
	}

	for k, v := range tc.Resources {
		set[k] = v
	}
	for k, v := range tc.Args {
		set[k] = v
	}

	arr := make([]string, 0, len(set))
	for k, v := range set {
		arr = append(arr, fmt.Sprintf("%s=%s", k, v))
	}
	return strings.Join(arr, ",")
}

func (oa *operatorActions) DeployOperator(info *OperatorInfo) error {
	if err := cloneOperatorRepo(); err != nil {
		return err
	}
	if err := checkoutTag(info.Tag); err != nil {
		return err
	}

	cmd := fmt.Sprintf(`helm install /charts/%s/tidb-operator \
		--name %s \
		--namespace %s \
		--set operatorImage=%s \
		--set controllerManager.autoFailover=true \
		--set scheduler.kubeSchedulerImage=%s \
		--set controllerManager.logLevel=%s \
		--set scheduler.logLevel=2`,
		info.Tag,
		info.ReleaseName,
		info.Namespace,
		info.Image,
		info.SchedulerImage,
		info.LogLevel)
	glog.Info(cmd)
	res, err := exec.Command("/bin/sh", "-c", cmd).CombinedOutput()
	if err != nil {
		return fmt.Errorf("failed to deploy operator: %v, %s", err, string(res))
	}

	return nil
}

func (oa *operatorActions) CleanOperator(info *OperatorInfo) error {
	res, err := exec.Command("helm", "del", "--purge", info.ReleaseName).CombinedOutput()
	if err == nil || !releaseIsNotFound(err) {
		return nil
	}
	return fmt.Errorf("failed to clear operator: %v, %s", err, string(res))
}

func (oa *operatorActions) UpgradeOperator(info *OperatorInfo) error {
	if err := checkoutTag(info.Tag); err != nil {
		return err
	}

	cmd := fmt.Sprintf(`helm upgrade %s /charts/%s/tidb-operator
		--set operatorImage=%s`,
		info.ReleaseName, info.Tag,
		info.Image)
	res, err := exec.Command("/bin/sh", "-c", cmd).CombinedOutput()
	if err != nil {
		return fmt.Errorf("failed to upgrade operator to: %s, %v, %s", info.Image, err, string(res))
	}
	return nil
}

func (oa *operatorActions) DumpAllLogs(info *OperatorInfo, clusterInfo *TidbClusterInfo) error {
	return nil
}

func (oa *operatorActions) DeployTidbCluster(info *TidbClusterInfo) error {
	glog.Infof("begin to deploy tidb cluster cluster[%s] namespace[%s]", info.ClusterName, info.Namespace)
	defer func() {
		glog.Infof("deploy tidb cluster end cluster[%s] namespace[%s]", info.ClusterName, info.Namespace)
	}()
	cmd := fmt.Sprintf("helm install /charts/%s/tidb-cluster  --name %s --namespace %s --set-string %s",
		info.OperatorTag, info.ClusterName, info.Namespace, info.HelmSetString())
	if res, err := exec.Command("/bin/sh", "-c", cmd).CombinedOutput(); err != nil {
		return fmt.Errorf("failed to deploy tidbcluster: %s/%s, %v, %s",
			info.Namespace, info.ClusterName, err, string(res))
	}

	return nil
}

func (oa *operatorActions) CleanTidbCluster(info *TidbClusterInfo) error {
	glog.Infof("begin to clean tidb cluster[%s] namespace[%s]", info.ClusterName, info.Namespace)
	defer func() {
		glog.Infof("clean tidb cluster end cluster[%s] namespace[%s]", info.ClusterName, info.Namespace)
	}()
	charts := []string{
		info.ClusterName,
		fmt.Sprintf("%s-backup", info.ClusterName),
		fmt.Sprintf("%s-restore", info.ClusterName),
	}
	for _, chartName := range charts {
		res, err := exec.Command("helm", "del", "--purge", chartName).CombinedOutput()
		if err != nil && releaseIsNotFound(err) {
			return fmt.Errorf("failed to delete chart: %s/%s, %v, %s",
				info.Namespace, chartName, err, string(res))
		}
	}

	setStr := label.New().Instance(info.ClusterName).String()

	resources := []string{"pvc"}
	for _, resource := range resources {
		if res, err := exec.Command("kubectl", "delete", resource, "-n", info.Namespace, "-l",
			setStr).CombinedOutput(); err != nil {
			return fmt.Errorf("failed to delete %s: %v, %s", resource, err, string(res))
		}
	}

	patchPVCmd := fmt.Sprintf(`kubectl get pv -l %s=%s,%s=%s --output=name | xargs -I {} \
		kubectl patch {} -p '{"spec":{"persistentVolumeReclaimPolicy":"Delete"}}'`,
		label.NamespaceLabelKey, info.Namespace, label.InstanceLabelKey, info.ClusterName)
	glog.Info(patchPVCmd)
	if res, err := exec.Command("/bin/sh", "-c", patchPVCmd).CombinedOutput(); err != nil {
		return fmt.Errorf("failed to patch pv: %v, %s", err, string(res))
	}

	pollFn := func() (bool, error) {
		if res, err := exec.Command("kubectl", "get", "po", "--output=name", "-n", info.Namespace, "-l", setStr).
			CombinedOutput(); err != nil || len(res) != 0 {
			glog.Infof("waiting for tidbcluster: %s/%s pods deleting, %v, [%s]",
				info.Namespace, info.ClusterName, err, string(res))
			return false, nil
		}

		pvCmd := fmt.Sprintf("kubectl get pv -l %s=%s,%s=%s 2>/dev/null|grep Released",
			label.NamespaceLabelKey, info.Namespace, label.InstanceLabelKey, info.ClusterName)
		glog.Info(pvCmd)
		if res, err := exec.Command("/bin/sh", "-c", pvCmd).
			CombinedOutput(); len(res) == 0 {
		} else if err != nil {
			glog.Infof("waiting for tidbcluster: %s/%s pv deleting, %v, %s",
				info.Namespace, info.ClusterName, err, string(res))
			return false, nil
		}
		return true, nil
	}
	return wait.PollImmediate(DefaultPollInterval, DefaultPollTimeout, pollFn)
}

func (oa *operatorActions) CheckTidbClusterStatus(info *TidbClusterInfo) error {
	glog.Infof("begin to check tidb cluster cluster[%s] namespace[%s]", info.ClusterName, info.Namespace)
	defer func() {
		glog.Infof("check tidb cluster end cluster[%s] namespace[%s]", info.ClusterName, info.Namespace)
	}()
	ns := info.Namespace
	tcName := info.ClusterName
	if err := wait.PollImmediate(DefaultPollInterval, DefaultPollTimeout, func() (bool, error) {
		var tc *v1alpha1.TidbCluster
		var err error
		if tc, err = oa.cli.PingcapV1alpha1().TidbClusters(ns).Get(tcName, metav1.GetOptions{}); err != nil {
			glog.Errorf("failed to get tidbcluster: %s/%s, %v", ns, tcName, err)
			return false, nil
		}

		if b, err := oa.pdMembersReadyFn(tc); !b && err == nil {
			return false, nil
		}
		if b, err := oa.tikvMembersReadyFn(tc); !b && err == nil {
			return false, nil
		}

		glog.Infof("check tidb cluster begin tidbMembersReadyFn")
		if b, err := oa.tidbMembersReadyFn(tc); !b && err == nil {
			return false, nil
		}

		glog.Infof("check tidb cluster begin reclaimPolicySyncFn")
		if b, err := oa.reclaimPolicySyncFn(tc); !b && err == nil {
			return false, nil
		}

		glog.Infof("check tidb cluster begin metaSyncFn")
		if b, err := oa.metaSyncFn(tc); err != nil {
			return false, err
		} else if !b && err == nil {
			return false, nil
		}

		glog.Infof("check tidb cluster begin schedulerHAFn")
		if b, err := oa.schedulerHAFn(tc); !b && err == nil {
			return false, nil
		}

		glog.Infof("check tidb cluster begin passwordIsSet")
		if b, err := oa.passwordIsSet(info); !b && err == nil {
			return false, nil
		}

		if info.Monitor {
			glog.Infof("check tidb monitor normal")
			if b, err := oa.monitorNormal(info); !b && err == nil {
				return false, nil
			}
		}
		return true, nil
	}); err != nil {
		return fmt.Errorf("failed to waiting for tidbcluster %s/%s ready in 10 minutes", ns, tcName)
	}

	return nil
}

func (oa *operatorActions) BeginInsertDataTo(info *TidbClusterInfo) error {
	return nil
}

func (oa *operatorActions) StopInsertDataTo(info *TidbClusterInfo) error {
	return nil
}

func (oa *operatorActions) ScaleTidbCluster(info *TidbClusterInfo) error   { return nil }
func (oa *operatorActions) UpgradeTidbCluster(info *TidbClusterInfo) error { return nil }

func (oa *operatorActions) pdMembersReadyFn(tc *v1alpha1.TidbCluster) (bool, error) {
	tcName := tc.GetName()
	ns := tc.GetNamespace()
	pdSetName := controller.PDMemberName(tcName)

	pdSet, err := oa.kubeCli.AppsV1beta1().StatefulSets(ns).Get(pdSetName, metav1.GetOptions{})
	if err != nil {
		glog.Errorf("failed to get statefulset: %s/%s, %v", ns, pdSetName, err)
		return false, nil
	}

	if tc.Status.PD.StatefulSet == nil {
		glog.Infof("tidbcluster: %s/%s .status.PD.StatefulSet is nil", ns, tcName)
		return false, nil
	}
	failureCount := len(tc.Status.PD.FailureMembers)
	replicas := tc.Spec.PD.Replicas + int32(failureCount)
	if *pdSet.Spec.Replicas != replicas {
		glog.Infof("statefulset: %s/%s .spec.Replicas(%d) != %d",
			ns, pdSetName, *pdSet.Spec.Replicas, ns, tcName, replicas)
		return false, nil
	}
	if pdSet.Status.ReadyReplicas != tc.Spec.PD.Replicas {
		glog.Infof("statefulset: %s/%s .status.ReadyReplicas(%d) != %d",
			ns, pdSetName, pdSet.Status.ReadyReplicas, tc.Spec.PD.Replicas)
		return false, nil
	}
	if len(tc.Status.PD.Members) != int(tc.Spec.PD.Replicas) {
		glog.Infof("tidbcluster: %s/%s .status.PD.Members count(%d) != %d",
			ns, tcName, len(tc.Status.PD.Members), tc.Spec.PD.Replicas)
		return false, nil
	}
	if pdSet.Status.ReadyReplicas != pdSet.Status.Replicas {
		glog.Infof("statefulset: %s/%s .status.ReadyReplicas(%d) != .status.Replicas(%d)",
			ns, pdSetName, pdSet.Status.ReadyReplicas, pdSet.Status.Replicas)
		return false, nil
	}

	for _, member := range tc.Status.PD.Members {
		if !member.Health {
			glog.Infof("tidbcluster: %s/%s pd member(%s/%s) is not health",
				ns, tcName, member.ID, member.Name)
			return false, nil
		}
	}

	pdServiceName := controller.PDMemberName(tcName)
	pdPeerServiceName := controller.PDPeerMemberName(tcName)
	if _, err := oa.kubeCli.CoreV1().Services(ns).Get(pdServiceName, metav1.GetOptions{}); err != nil {
		glog.Errorf("failed to get service: %s/%s", ns, pdServiceName)
		return false, nil
	}
	if _, err := oa.kubeCli.CoreV1().Services(ns).Get(pdPeerServiceName, metav1.GetOptions{}); err != nil {
		glog.Errorf("failed to get peer service: %s/%s", ns, pdPeerServiceName)
		return false, nil
	}

	return true, nil
}

func (oa *operatorActions) tikvMembersReadyFn(tc *v1alpha1.TidbCluster) (bool, error) {
	tcName := tc.GetName()
	ns := tc.GetNamespace()
	tikvSetName := controller.TiKVMemberName(tcName)

	tikvSet, err := oa.kubeCli.AppsV1beta1().StatefulSets(ns).Get(tikvSetName, metav1.GetOptions{})
	if err != nil {
		glog.Errorf("failed to get statefulset: %s/%s, %v", ns, tikvSetName, err)
		return false, nil
	}

	if tc.Status.TiKV.StatefulSet == nil {
		glog.Infof("tidbcluster: %s/%s .status.TiKV.StatefulSet is nil", ns, tcName)
		return false, nil
	}
	failureCount := len(tc.Status.TiKV.FailureStores)
	replicas := tc.Spec.TiKV.Replicas + int32(failureCount)
	if *tikvSet.Spec.Replicas != replicas {
		glog.Infof("statefulset: %s/%s .spec.Replicas(%d) != %d",
			ns, tikvSetName, *tikvSet.Spec.Replicas, replicas)
		return false, nil
	}
	if tikvSet.Status.ReadyReplicas != replicas {
		glog.Infof("statefulset: %s/%s .status.ReadyReplicas(%d) != %d",
			ns, tikvSetName, tikvSet.Status.ReadyReplicas, replicas)
		return false, nil
	}
	if len(tc.Status.TiKV.Stores) != int(replicas) {
		glog.Infof("tidbcluster: %s/%s .status.TiKV.Stores.count(%d) != %d",
			ns, tcName, len(tc.Status.TiKV.Stores), tc.Spec.TiKV.Replicas)
		return false, nil
	}
	if tikvSet.Status.ReadyReplicas != tikvSet.Status.Replicas {
		glog.Infof("statefulset: %s/%s .status.ReadyReplicas(%d) != .status.Replicas(%d)",
			ns, tikvSetName, tikvSet.Status.ReadyReplicas, tikvSet.Status.Replicas)
		return false, nil
	}

	for _, store := range tc.Status.TiKV.Stores {
		if store.State != v1alpha1.TiKVStateUp {
			glog.Infof("tidbcluster: %s/%s's store(%s) state != %s", ns, tcName, store.ID, v1alpha1.TiKVStateUp)
			return false, nil
		}
	}

	tikvPeerServiceName := controller.TiKVPeerMemberName(tcName)
	if _, err := oa.kubeCli.CoreV1().Services(ns).Get(tikvPeerServiceName, metav1.GetOptions{}); err != nil {
		glog.Errorf("failed to get peer service: %s/%s", ns, tikvPeerServiceName)
		return false, nil
	}

	return true, nil
}

func (oa *operatorActions) tidbMembersReadyFn(tc *v1alpha1.TidbCluster) (bool, error) {
	tcName := tc.GetName()
	ns := tc.GetNamespace()
	tidbSetName := controller.TiDBMemberName(tcName)

	tidbSet, err := oa.kubeCli.AppsV1beta1().StatefulSets(ns).Get(tidbSetName, metav1.GetOptions{})
	if err != nil {
		glog.Errorf("failed to get statefulset: %s/%s, %v", ns, tidbSetName, err)
		return false, nil
	}

	if tc.Status.TiDB.StatefulSet == nil {
		glog.Infof("tidbcluster: %s/%s .status.TiDB.StatefulSet is nil", ns, tcName)
		return false, nil
	}
	failureCount := len(tc.Status.TiDB.FailureMembers)
	replicas := tc.Spec.TiDB.Replicas + int32(failureCount)
	if *tidbSet.Spec.Replicas != replicas {
		glog.Infof("statefulset: %s/%s .spec.Replicas(%d) != %d",
			ns, tidbSetName, *tidbSet.Spec.Replicas, replicas)
		return false, nil
	}
	if tidbSet.Status.ReadyReplicas != tc.Spec.TiDB.Replicas {
		glog.Infof("statefulset: %s/%s .status.ReadyReplicas(%d) != %d",
			ns, tidbSetName, tidbSet.Status.ReadyReplicas, replicas)
		return false, nil
	}
	if tidbSet.Status.ReadyReplicas != tidbSet.Status.Replicas {
		glog.Infof("statefulset: %s/%s .status.ReadyReplicas(%d) != .status.Replicas(%d)",
			ns, tidbSetName, tidbSet.Status.ReadyReplicas, tidbSet.Status.Replicas)
		return false, nil
	}

	_, err = oa.kubeCli.CoreV1().Services(ns).Get(tidbSetName, metav1.GetOptions{})
	if err != nil {
		glog.Errorf("failed to get service: %s/%s", ns, tidbSetName)
		return false, nil
	}

	return true, nil
}

func (oa *operatorActions) reclaimPolicySyncFn(tc *v1alpha1.TidbCluster) (bool, error) {
	ns := tc.GetNamespace()
	tcName := tc.GetName()
	listOptions := metav1.ListOptions{
		LabelSelector: labels.SelectorFromSet(
			label.New().Instance(tcName).Labels(),
		).String(),
	}
	var pvcList *corev1.PersistentVolumeClaimList
	var err error
	if pvcList, err = oa.kubeCli.CoreV1().PersistentVolumeClaims(ns).List(listOptions); err != nil {
		glog.Errorf("failed to list pvs for tidbcluster %s/%s, %v", ns, tcName, err)
		return false, nil
	}

	for _, pvc := range pvcList.Items {
		pvName := pvc.Spec.VolumeName
		if pv, err := oa.kubeCli.CoreV1().PersistentVolumes().Get(pvName, metav1.GetOptions{}); err != nil {
			glog.Errorf("failed to get pv: %s", pvName, err)
			return false, nil
		} else if pv.Spec.PersistentVolumeReclaimPolicy != tc.Spec.PVReclaimPolicy {
			glog.Errorf("pv: %s's reclaimPolicy is not Retain", pvName)
			return false, nil
		}
	}

	return true, nil
}

func (oa *operatorActions) metaSyncFn(tc *v1alpha1.TidbCluster) (bool, error) {
	ns := tc.GetNamespace()
	tcName := tc.GetName()

	pdCli := oa.pdControl.GetPDClient(tc)
	var cluster *metapb.Cluster
	var err error
	if cluster, err = pdCli.GetCluster(); err != nil {
		glog.Errorf("failed to get cluster from pdControl: %s/%s", ns, tcName, err)
		return false, nil
	}

	clusterID := strconv.FormatUint(cluster.Id, 10)
	listOptions := metav1.ListOptions{
		LabelSelector: labels.SelectorFromSet(
			label.New().Instance(tcName).Labels(),
		).String(),
	}

	var podList *corev1.PodList
	if podList, err = oa.kubeCli.CoreV1().Pods(ns).List(listOptions); err != nil {
		glog.Errorf("failed to list pods for tidbcluster %s/%s, %v", ns, tcName, err)
		return false, nil
	}

outerLoop:
	for _, pod := range podList.Items {
		podName := pod.GetName()
		if pod.Labels[label.ClusterIDLabelKey] != clusterID {
			return false, fmt.Errorf("tidbcluster %s/%s's pod %s's label %s not equals %s ",
				ns, tcName, podName, label.ClusterIDLabelKey, clusterID)
		}

		component := pod.Labels[label.ComponentLabelKey]
		switch component {
		case label.PDLabelVal:
			var memberID string
			members, err := pdCli.GetMembers()
			if err != nil {
				glog.Errorf("failed to get members for tidbcluster %s/%s, %v", ns, tcName, err)
				return false, nil
			}
			for _, member := range members.Members {
				if member.Name == podName {
					memberID = strconv.FormatUint(member.GetMemberId(), 10)
					break
				}
			}
			if memberID == "" {
				glog.Errorf("tidbcluster: %s/%s's pod %s label [%s] is empty",
					ns, tcName, podName, label.MemberIDLabelKey)
				return false, nil
			}
			if pod.Labels[label.MemberIDLabelKey] != memberID {
				return false, fmt.Errorf("tidbcluster: %s/%s's pod %s label [%s] not equals %s",
					ns, tcName, podName, label.MemberIDLabelKey, memberID)
			}
		case label.TiKVLabelVal:
			var storeID string
			stores, err := pdCli.GetStores()
			if err != nil {
				glog.Errorf("failed to get stores for tidbcluster %s/%s, %v", ns, tcName, err)
				return false, nil
			}
			for _, store := range stores.Stores {
				addr := store.Store.GetAddress()
				if strings.Split(addr, ".")[0] == podName {
					storeID = strconv.FormatUint(store.Store.GetId(), 10)
					break
				}
			}
			if storeID == "" {
				glog.Errorf("tidbcluster: %s/%s's pod %s label [%s] is empty",
					tc.GetNamespace(), tc.GetName(), podName, label.StoreIDLabelKey)
				return false, nil
			}
			if pod.Labels[label.StoreIDLabelKey] != storeID {
				return false, fmt.Errorf("tidbcluster: %s/%s's pod %s label [%s] not equals %s",
					ns, tcName, podName, label.StoreIDLabelKey, storeID)
			}
		case label.TiDBLabelVal:
			continue outerLoop
		default:
			continue outerLoop
		}

		var pvcName string
		for _, vol := range pod.Spec.Volumes {
			if vol.PersistentVolumeClaim != nil {
				pvcName = vol.PersistentVolumeClaim.ClaimName
				break
			}
		}
		if pvcName == "" {
			return false, fmt.Errorf("pod: %s/%s's pvcName is empty", ns, podName)
		}

		var pvc *corev1.PersistentVolumeClaim
		if pvc, err = oa.kubeCli.CoreV1().PersistentVolumeClaims(ns).Get(pvcName, metav1.GetOptions{}); err != nil {
			glog.Errorf("failed to get pvc %s/%s for pod %s/%s", ns, pvcName, ns, podName)
			return false, nil
		}
		if pvc.Labels[label.ClusterIDLabelKey] != clusterID {
			return false, fmt.Errorf("tidbcluster: %s/%s's pvc %s label [%s] not equals %s ",
				ns, tcName, pvcName, label.ClusterIDLabelKey, clusterID)
		}
		if pvc.Labels[label.MemberIDLabelKey] != pod.Labels[label.MemberIDLabelKey] {
			return false, fmt.Errorf("tidbcluster: %s/%s's pvc %s label [%s=%s] not equals pod lablel [%s=%s]",
				ns, tcName, pvcName,
				label.MemberIDLabelKey, pvc.Labels[label.MemberIDLabelKey],
				label.MemberIDLabelKey, pod.Labels[label.MemberIDLabelKey])
		}
		if pvc.Labels[label.StoreIDLabelKey] != pod.Labels[label.StoreIDLabelKey] {
			return false, fmt.Errorf("tidbcluster: %s/%s's pvc %s label[%s=%s] not equals pod lable[%s=%s]",
				ns, tcName, pvcName,
				label.StoreIDLabelKey, pvc.Labels[label.StoreIDLabelKey],
				label.StoreIDLabelKey, pod.Labels[label.StoreIDLabelKey])
		}
		if pvc.Annotations[label.AnnPodNameKey] != podName {
			return false, fmt.Errorf("tidbcluster: %s/%s's pvc %s annotations [%s] not equals podName: %s",
				ns, tcName, pvcName, label.AnnPodNameKey, podName)
		}

		pvName := pvc.Spec.VolumeName
		var pv *corev1.PersistentVolume
		if pv, err = oa.kubeCli.CoreV1().PersistentVolumes().Get(pvName, metav1.GetOptions{}); err != nil {
			glog.Errorf("failed to get pv for pvc %s/%s, %v", ns, pvcName, err)
			return false, nil
		}
		if pv.Labels[label.NamespaceLabelKey] != ns {
			return false, fmt.Errorf("tidbcluster: %s/%s 's pv %s label [%s] not equals %s",
				ns, tcName, pvName, label.NamespaceLabelKey, ns)
		}
		if pv.Labels[label.ComponentLabelKey] != pod.Labels[label.ComponentLabelKey] {
			return false, fmt.Errorf("tidbcluster: %s/%s's pv %s label [%s=%s] not equals pod label[%s=%s]",
				ns, tcName, pvName,
				label.ComponentLabelKey, pv.Labels[label.ComponentLabelKey],
				label.ComponentLabelKey, pod.Labels[label.ComponentLabelKey])
		}
		if pv.Labels[label.NameLabelKey] != pod.Labels[label.NameLabelKey] {
			return false, fmt.Errorf("tidbcluster: %s/%s's pv %s label [%s=%s] not equals pod label [%s=%s]",
				ns, tcName, pvName,
				label.NameLabelKey, pv.Labels[label.NameLabelKey],
				label.NameLabelKey, pod.Labels[label.NameLabelKey])
		}
		if pv.Labels[label.ManagedByLabelKey] != pod.Labels[label.ManagedByLabelKey] {
			return false, fmt.Errorf("tidbcluster: %s/%s's pv %s label [%s=%s] not equals pod label [%s=%s]",
				ns, tcName, pvName,
				label.ManagedByLabelKey, pv.Labels[label.ManagedByLabelKey],
				label.ManagedByLabelKey, pod.Labels[label.ManagedByLabelKey])
		}
		if pv.Labels[label.InstanceLabelKey] != pod.Labels[label.InstanceLabelKey] {
			return false, fmt.Errorf("tidbcluster: %s/%s's pv %s label [%s=%s] not equals pod label [%s=%s]",
				ns, tcName, pvName,
				label.InstanceLabelKey, pv.Labels[label.InstanceLabelKey],
				label.InstanceLabelKey, pod.Labels[label.InstanceLabelKey])
		}
		if pv.Labels[label.ClusterIDLabelKey] != clusterID {
			return false, fmt.Errorf("tidbcluster: %s/%s's pv %s label [%s] not equals %s",
				ns, tcName, pvName, label.ClusterIDLabelKey, clusterID)
		}
		if pv.Labels[label.MemberIDLabelKey] != pod.Labels[label.MemberIDLabelKey] {
			return false, fmt.Errorf("tidbcluster: %s/%s's pv %s label [%s=%s] not equals pod label [%s=%s]",
				ns, tcName, pvName,
				label.MemberIDLabelKey, pv.Labels[label.MemberIDLabelKey],
				label.MemberIDLabelKey, pod.Labels[label.MemberIDLabelKey])
		}
		if pv.Labels[label.StoreIDLabelKey] != pod.Labels[label.StoreIDLabelKey] {
			return false, fmt.Errorf("tidbcluster: %s/%s's pv %s label [%s=%s] not equals pod label [%s=%s]",
				ns, tcName, pvName,
				label.StoreIDLabelKey, pv.Labels[label.StoreIDLabelKey],
				label.StoreIDLabelKey, pod.Labels[label.StoreIDLabelKey])
		}
		if pv.Annotations[label.AnnPodNameKey] != podName {
			return false, fmt.Errorf("tidbcluster:[%s/%s's pv %s annotations [%s] not equals %s",
				ns, tcName, pvName, label.AnnPodNameKey, podName)
		}
	}

	return true, nil
}

func (oa *operatorActions) schedulerHAFn(tc *v1alpha1.TidbCluster) (bool, error) {
	ns := tc.GetNamespace()
	tcName := tc.GetName()

	fn := func(component string) (bool, error) {
		nodeMap := make(map[string][]string)
		listOptions := metav1.ListOptions{
			LabelSelector: labels.SelectorFromSet(
				label.New().Instance(tcName).Component(component).Labels()).String(),
		}
		var podList *corev1.PodList
		var err error
		if podList, err = oa.kubeCli.CoreV1().Pods(ns).List(listOptions); err != nil {
			glog.Errorf("failed to list pods for tidbcluster %s/%s, %v", ns, tcName, err)
			return false, nil
		}

		totalCount := len(podList.Items)
		for _, pod := range podList.Items {
			nodeName := pod.Spec.NodeName
			if len(nodeMap[nodeName]) == 0 {
				nodeMap[nodeName] = make([]string, 0)
			}
			nodeMap[nodeName] = append(nodeMap[nodeName], pod.GetName())
			if len(nodeMap[nodeName]) > totalCount/2 {
				return false, fmt.Errorf("node % have %d pods, greater than %d/2",
					nodeName, len(nodeMap[nodeName]), totalCount)
			}
		}
		return true, nil
	}

	components := []string{label.PDLabelVal, label.TiKVLabelVal}
	for _, com := range components {
		if b, err := fn(com); err != nil {
			return false, err
		} else if !b && err == nil {
			return false, nil
		}
	}

	return true, nil
}

func (oa *operatorActions) passwordIsSet(clusterInfo *TidbClusterInfo) (bool, error) {
	ns := clusterInfo.Namespace
	tcName := clusterInfo.ClusterName
	jobName := tcName + "-tidb-initializer"

	var job *batchv1.Job
	var err error
	if job, err = oa.kubeCli.BatchV1().Jobs(ns).Get(jobName, metav1.GetOptions{}); err != nil {
		glog.Errorf("failed to get job %s/%s, %v", ns, jobName, err)
		return false, nil
	}
	if job.Status.Succeeded < 1 {
		glog.Errorf("tidbcluster: %s/%s password setter job not finished", ns, tcName)
		return false, nil
	}

	var db *sql.DB
	dsn := getDSN(ns, tcName, "test", clusterInfo.Password)
	if db, err = sql.Open("mysql", dsn); err != nil {
		glog.Errorf("can't open connection to mysql: %s, %v", dsn, err)
		return false, nil
	}
	defer db.Close()
	if err := db.Ping(); err != nil {
		glog.Errorf("can't connect to mysql: %s with password %s, %v", dsn, clusterInfo.Password, err)
		return false, nil
	}

	return true, nil
}

func (oa *operatorActions) monitorNormal(clusterInfo *TidbClusterInfo) (bool, error) {
	ns := clusterInfo.Namespace
	tcName := clusterInfo.ClusterName
	monitorDeploymentName := fmt.Sprintf("%s-monitor", tcName)
	monitorDeployment, err := oa.kubeCli.AppsV1().Deployments(ns).Get(monitorDeploymentName, metav1.GetOptions{})
	if err != nil {
		glog.Errorf("get monitor deployment: [%s/%s] failed", ns, monitorDeploymentName)
		return false, nil
	}
	if monitorDeployment.Status.ReadyReplicas < 1 {
		glog.Info("monitor ready replicas %d < 1", monitorDeployment.Status.ReadyReplicas)
		return false, nil
	}
	configuratorJobName := fmt.Sprintf("%s-monitor-configurator", tcName)
	monitorJob, err := oa.kubeCli.BatchV1().Jobs(ns).Get(configuratorJobName, metav1.GetOptions{})
	if err != nil {
		glog.Info("get monitor configurator job: [%s/%s] failed", ns, configuratorJobName)
		return false, nil
	}
	if monitorJob.Status.Succeeded == 0 {
		glog.Info("the monitor configurator job: [%s/%s] had not success", ns, configuratorJobName)
		return false, nil
	}

	if err := oa.checkPrometheus(clusterInfo); err != nil {
		glog.Info("check [%s/%s]'s prometheus data failed: %v", ns, monitorDeploymentName, err)
		return false, nil
	}

	if err := oa.checkGrafanaData(clusterInfo); err != nil {
		glog.Info("check [%s/%s]'s grafana data failed: %v", ns, monitorDeploymentName, err)
		return false, nil
	}
	return true, nil
}

func (oa *operatorActions) checkPrometheus(clusterInfo *TidbClusterInfo) error {
	ns := clusterInfo.Namespace
	tcName := clusterInfo.ClusterName
	prometheusSvc := fmt.Sprintf("http://%s-prometheus.%s:9090/api/v1/query?query=up", tcName, ns)
	resp, err := http.Get(prometheusSvc)
	if err != nil {
		return err
	}
	defer resp.Body.Close()
	body, err := ioutil.ReadAll(resp.Body)
	if err != nil {
		return err
	}
	response := &struct {
		Status string `json:"status"`
	}{}
	err = json.Unmarshal(body, response)
	if err != nil {
		return err
	}
	if response.Status != "success" {
		return fmt.Errorf("the prometheus's api[%s] has not ready", prometheusSvc)
	}
	return nil
}

func (oa *operatorActions) checkGrafanaData(clusterInfo *TidbClusterInfo) error {
	ns := clusterInfo.Namespace
	tcName := clusterInfo.ClusterName
	svcName := fmt.Sprintf("%s-grafana", tcName)
	end := time.Now()
	start := end.Add(-time.Minute)
	values := url.Values{}
	values.Set("query", `sum(tikv_pd_heartbeat_tick_total{type="leader"}) by (job)`)
	values.Set("start", fmt.Sprintf("%d", start.Unix()))
	values.Set("end", fmt.Sprintf("%d", end.Unix()))
	values.Set("step", "30")
	u := fmt.Sprintf("http://%s.%s.svc.cluster.local:3000/api/datasources/proxy/1/api/v1/query_range?%s", svcName, ns, values.Encode())
	req, err := http.NewRequest(http.MethodGet, u, nil)
	if err != nil {
		return err
	}
	req.SetBasicAuth(grafanaUsername, grafanaPassword)
	client := &http.Client{}
	resp, err := client.Do(req)
	if err != nil {
		return err
	}
	defer resp.Body.Close()
	buf, err := ioutil.ReadAll(resp.Body)
	if err != nil {
		return err
	}
	data := struct {
		Status string `json:"status"`
		Data   struct {
			ResultType string `json:"resultType"`
			Result     []struct {
				Metric struct {
					Job string `json:"job"`
				} `json:"metric"`
				Values []interface{} `json:"values"`
			} `json:"result"`
		}
	}{}
	if err := json.Unmarshal(buf, &data); err != nil {
		return err
	}
	if data.Status != "success" || len(data.Data.Result) < 1 {
		return fmt.Errorf("invalid response: status: %s, result: %v", data.Status, data.Data.Result)
	}
	return nil
}

func getDSN(ns, tcName, databaseName, password string) string {
	return fmt.Sprintf("root:%s@(%s-tidb.%s:4000)/%s?charset=utf8", password, tcName, ns, databaseName)
}

func releaseIsNotFound(err error) bool {
	return strings.Contains(err.Error(), "not found")
}

func cloneOperatorRepo() error {
	cmd := fmt.Sprintf("git clone https://github.com/pingcap/tidb-operator.git /tidb-operator")
	glog.Info(cmd)
	res, err := exec.Command("/bin/sh", "-c", cmd).CombinedOutput()
	if err != nil {
		return fmt.Errorf("failed to clone tidb-operator repository: %v, %s", err, string(res))
	}

	return nil
}

func checkoutTag(tagName string) error {
	cmd := fmt.Sprintf(`cd /tidb-operator &&
		git stash -u &&
		git checkout %s &&
		mkdir -p /charts/%s &&
		cp -rf charts/tidb-operator /charts/%s/tidb-operator &&
		cp -rf charts/tidb-cluster /charts/%s/tidb-cluster &&
		cp -rf charts/tidb-backup /charts/%s/tidb-backup`,
		tagName, tagName, tagName, tagName, tagName)
	glog.Info(cmd)
	res, err := exec.Command("/bin/sh", "-c", cmd).CombinedOutput()
	if err != nil {
		return fmt.Errorf("failed to check tag: %s, %v, %s", tagName, err, string(res))
	}

	return nil
}

func (oa *operatorActions) DeployAdHocBackup(info *TidbClusterInfo) error {
	glog.Infof("begin to deploy adhoc backup cluster[%s] namespace[%s]", info.ClusterName, info.Namespace)
	defer func() {
		glog.Infof("deploy adhoc backup end cluster[%s] namespace[%s]", info.ClusterName, info.Namespace)
	}()
	sets := map[string]string{
		"clusterName":  info.ClusterName,
		"name":         "test-backup",
		"mode":         "backup",
		"user":         "root",
		"password":     info.Password,
		"storage.size": "10Gi",
	}
	var buffer bytes.Buffer
	for k, v := range sets {
		set := fmt.Sprintf(" --set %s=%s", k, v)
		_, err := buffer.WriteString(set)
		if err != nil {
			return err
		}
	}

	setStr := buffer.String()
	fullbackupName := fmt.Sprintf("%s-backup", info.ClusterName)
	cmd := fmt.Sprintf("helm install -n %s --namespace %s /charts/%s/tidb-backup %s",
		fullbackupName, info.Namespace, info.OperatorTag, setStr)
	glog.Infof("install adhoc deployment [%s]", cmd)
	res, err := exec.Command("/bin/sh", "-c", cmd).CombinedOutput()
	if err != nil {
		return fmt.Errorf("failed to launch adhoc backup job: %v, %s", err, string(res))
	}
	return nil
}

func (oa *operatorActions) CheckAdHocBackup(info *TidbClusterInfo) error {
	glog.Infof("begin to clean adhoc backup cluster[%s] namespace[%s]", info.ClusterName, info.Namespace)
	defer func() {
		glog.Infof("deploy clean backup end cluster[%s] namespace[%s]", info.ClusterName, info.Namespace)
	}()

	jobName := fmt.Sprintf("%s-%s", info.ClusterName, "test-backup")
	fn := func() (bool, error) {
		job, err := oa.kubeCli.BatchV1().Jobs(info.Namespace).Get(jobName, metav1.GetOptions{})
		if err != nil {
			glog.Errorf("failed to get jobs %s ,%v", jobName, err)
			return false, nil
		}
		if job.Status.Succeeded == 0 {
			glog.Errorf("cluster [%s] back up job is not completed, please wait! ", info.ClusterName)
			return false, nil
		}

		return true, nil
	}

	err := wait.Poll(DefaultPollInterval, DefaultPollTimeout, fn)
	if err != nil {
		return fmt.Errorf("failed to launch scheduler backup job: %v", err)
	}
	return nil
}

func (oa *operatorActions) Restore(from *TidbClusterInfo, to *TidbClusterInfo) error {
	glog.Infof("begin to deploy restore cluster[%s] namespace[%s]", from.ClusterName, from.Namespace)
	defer func() {
		glog.Infof("deploy restore end cluster[%s] namespace[%s]", to.ClusterName, to.Namespace)
	}()
	sets := map[string]string{
		"clusterName":  to.ClusterName,
		"name":         "test-backup",
		"mode":         "restore",
		"user":         "root",
		"password":     to.Password,
		"storage.size": "10Gi",
	}
	var buffer bytes.Buffer
	for k, v := range sets {
		set := fmt.Sprintf(" --set %s=%s", k, v)
		_, err := buffer.WriteString(set)
		if err != nil {
			return err
		}
	}

	setStr := buffer.String()
	restoreName := fmt.Sprintf("%s-restore", from.ClusterName)
	cmd := fmt.Sprintf("helm install -n %s --namespace %s /charts/%s/tidb-backup %s",
		restoreName, to.Namespace, to.OperatorTag, setStr)
	glog.Infof("install restore [%s]", cmd)
	res, err := exec.Command("/bin/sh", "-c", cmd).CombinedOutput()
	if err != nil {
		return fmt.Errorf("failed to launch restore job: %v, %s", err, string(res))
	}

	return nil
}

func (oa *operatorActions) CheckRestore(from *TidbClusterInfo, to *TidbClusterInfo) error {
	glog.Infof("begin to check restore backup cluster[%s] namespace[%s]", from.ClusterName, from.Namespace)
	defer func() {
		glog.Infof("check restore end cluster[%s] namespace[%s]", to.ClusterName, to.Namespace)
	}()

	jobName := fmt.Sprintf("%s-restore-test-backup", to.ClusterName)
	fn := func() (bool, error) {
		job, err := oa.kubeCli.BatchV1().Jobs(to.Namespace).Get(jobName, metav1.GetOptions{})
		if err != nil {
			glog.Errorf("failed to get jobs %s ,%v", jobName, err)
			return false, nil
		}
		if job.Status.Succeeded == 0 {
			glog.Errorf("cluster [%s] back up job is not completed, please wait! ", to.ClusterName)
			return false, nil
		}

		fromCount, err := from.QueryCount()
		if err != nil {
			glog.Errorf("cluster [%s] count err ", from.ClusterName)
			return false, nil
		}

		toCount, err := to.QueryCount()
		if err != nil {
			glog.Errorf("cluster [%s] count err ", to.ClusterName)
			return false, nil
		}

		if fromCount != toCount {
			glog.Errorf("cluster [%s] count %d cluster [%s] count %d is not equal ",
				from.ClusterName, fromCount, to.ClusterName, toCount)
			return false, nil
		}
		return true, nil
	}

	err := wait.Poll(DefaultPollInterval, DefaultPollTimeout, fn)
	if err != nil {
		return fmt.Errorf("failed to launch scheduler backup job: %v", err)
	}
	return nil
}

func (oa *operatorActions) ForceDeploy(info *TidbClusterInfo) error {
	if err := oa.CleanTidbCluster(info); err != nil {
		return err
	}

	if err := oa.DeployTidbCluster(info); err != nil {
		return err
	}

	return nil
}

func (info *TidbClusterInfo) QueryCount() (int, error) {
	tableName := "test"
	db, err := sql.Open("mysql", getDSN(info.Namespace, info.ClusterName, "record", info.Password))
	if err != nil {
		return 0, err
	}
	defer db.Close()

	rows, err := db.Query(fmt.Sprintf("SELECT count(*) FROM %s", tableName))
	if err != nil {
		glog.Infof("cluster:[%s], error: %v", info.ClusterName, err)
		return 0, err
	}

	for rows.Next() {
		var count int
		err := rows.Scan(&count)
		if err != nil {
			glog.Infof("cluster:[%s], error :%v", info.ClusterName, err)
		}
		return count, nil
	}
	return 0, fmt.Errorf("can not find count of ")
}

func (oa *operatorActions) CreateSecret(info *TidbClusterInfo) error {
	initSecretName := "set-secret"
	backupSecretName := "backup-secret"
	initSecret := corev1.Secret{
		ObjectMeta: metav1.ObjectMeta{
			Name:      initSecretName,
			Namespace: info.Namespace,
		},
		Data: map[string][]byte{
			"root": []byte(info.Password),
		},
		Type: corev1.SecretTypeOpaque,
	}

	_, err := oa.kubeCli.CoreV1().Secrets(info.Namespace).Create(&initSecret)
	if err != nil && !releaseIsExist(err) {
		return err
	}

	backupSecret := corev1.Secret{
		ObjectMeta: metav1.ObjectMeta{
			Name:      backupSecretName,
			Namespace: info.Namespace,
		},
		Data: map[string][]byte{
			"user":     []byte("root"),
			"password": []byte(info.Password),
		},
		Type: corev1.SecretTypeOpaque,
	}

	_, err = oa.kubeCli.CoreV1().Secrets(info.Namespace).Create(&backupSecret)
	if err != nil && !releaseIsExist(err) {
		return err
	}

	return nil
}

func releaseIsExist(err error) bool {
	return strings.Contains(err.Error(), "already exists")
}

func (oa *operatorActions) DeployScheduledBackup(info *TidbClusterInfo) error {
	return nil
}

func (oa *operatorActions) CheckScheduledBackup(info *TidbClusterInfo) error {
	return nil
}

func (oa *operatorActions) DeployIncrementalBackup(from *TidbClusterInfo, to *TidbClusterInfo) error {
	return nil
}

func (oa *operatorActions) CheckIncrementalBackup(info *TidbClusterInfo) error {
	return nil
}<|MERGE_RESOLUTION|>--- conflicted
+++ resolved
@@ -141,18 +141,6 @@
 	initSql := `"create database record;use record;create table test(t char(32));"`
 
 	set := map[string]string{
-<<<<<<< HEAD
-		"clusterName":           tc.ClusterName,
-		"pd.storageClassName":   tc.StorageClassName,
-		"tikv.storageClassName": tc.StorageClassName,
-		"tidb.storageClassName": tc.StorageClassName,
-		"tidb.password":         tc.Password,
-		"pd.maxStoreDownTime":   "5m",
-		"pd.image":              tc.PDImage,
-		"tikv.image":            tc.TiKVImage,
-		"tidb.image":            tc.TiDBImage,
-		"monitor.create":        strconv.FormatBool(tc.Monitor),
-=======
 		"clusterName":             tc.ClusterName,
 		"pd.storageClassName":     tc.StorageClassName,
 		"tikv.storageClassName":   tc.StorageClassName,
@@ -164,7 +152,7 @@
 		"tidb.image":              tc.TiDBImage,
 		"tidb.passwordSecretName": "set-secret",
 		"tidb.initSql":            initSql,
->>>>>>> c12bf3b1
+		"monitor.create":          strconv.FormatBool(tc.Monitor),
 	}
 
 	for k, v := range tc.Resources {
