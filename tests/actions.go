// Copyright 2018 PingCAP, Inc.
//
// Licensed under the Apache License, Version 2.0 (the "License");
// you may not use this file except in compliance with the License.
// You may obtain a copy of the License at
//
//     http://www.apache.org/licenses/LICENSE-2.0
//
// Unless required by applicable law or agreed to in writing, software
// distributed under the License is distributed on an "AS IS" BASIS,
// See the License for the specific language governing permissions and
// limitations under the License.

package tests

import (
	"context"
	"crypto/tls"
	"database/sql"
	"encoding/json"
	"fmt"
	"io/ioutil"
	"net/http"
	"net/url"
	"os"
	"os/exec"
	"path/filepath"
	"reflect"
	"sort"
	"strconv"
	"strings"
	"sync"
	"time"

	"github.com/ghodss/yaml"
	// To register MySQL driver
	_ "github.com/go-sql-driver/mysql"
	pingcapErrors "github.com/pingcap/errors"
	"github.com/pingcap/kvproto/pkg/metapb"
	"github.com/pingcap/tidb-operator/pkg/apis/pingcap/v1alpha1"
	"github.com/pingcap/tidb-operator/pkg/client/clientset/versioned"
	"github.com/pingcap/tidb-operator/pkg/controller"
	"github.com/pingcap/tidb-operator/pkg/label"
	"github.com/pingcap/tidb-operator/pkg/pdapi"
	"github.com/pingcap/tidb-operator/tests/pkg/apimachinery"
	"github.com/pingcap/tidb-operator/tests/pkg/blockwriter"
	"github.com/pingcap/tidb-operator/tests/pkg/metrics"
	"github.com/pingcap/tidb-operator/tests/pkg/util"
	"github.com/pingcap/tidb-operator/tests/pkg/webhook"
	"github.com/pingcap/tidb-operator/tests/slack"
	admissionV1beta1 "k8s.io/api/admissionregistration/v1beta1"
	v1 "k8s.io/api/apps/v1"
	batchv1 "k8s.io/api/batch/v1"
	corev1 "k8s.io/api/core/v1"
	"k8s.io/apimachinery/pkg/api/errors"
	metav1 "k8s.io/apimachinery/pkg/apis/meta/v1"
	"k8s.io/apimachinery/pkg/labels"
	"k8s.io/apimachinery/pkg/types"
	"k8s.io/apimachinery/pkg/util/wait"
	"k8s.io/client-go/kubernetes"
	glog "k8s.io/klog"
)

const (
	period = 5 * time.Minute

	tidbControllerName string = "tidb-controller-manager"
	tidbSchedulerName  string = "tidb-scheduler"

	// NodeUnreachablePodReason is defined in k8s.io/kubernetes/pkg/util/node
	// but not in client-go and apimachinery, so we define it here
	NodeUnreachablePodReason = "NodeLost"

	WebhookServiceName = "webhook-service"
)

func NewOperatorActions(cli versioned.Interface,
	kubeCli kubernetes.Interface,
	pollInterval time.Duration,
	cfg *Config,
	clusters []*TidbClusterConfig) OperatorActions {
	oa := &operatorActions{
		cli:          cli,
		kubeCli:      kubeCli,
		pdControl:    pdapi.NewDefaultPDControl(),
		tidbControl:  controller.NewDefaultTiDBControl(),
		pollInterval: pollInterval,
		cfg:          cfg,
	}
	oa.clusterEvents = make(map[string]*clusterEvent)
	for _, c := range clusters {
		oa.clusterEvents[c.String()] = &clusterEvent{
			ns:          c.Namespace,
			clusterName: c.ClusterName,
			events:      make([]event, 0),
		}
	}
	return oa
}

const (
	DefaultPollTimeout          time.Duration = 10 * time.Minute
	DefaultPollInterval         time.Duration = 1 * time.Minute
	BackupAndRestorePollTimeOut time.Duration = 60 * time.Minute
	grafanaUsername                           = "admin"
	grafanaPassword                           = "admin"
	operartorChartName                        = "tidb-operator"
	tidbClusterChartName                      = "tidb-cluster"
	backupChartName                           = "tidb-backup"
	drainerChartName                          = "tidb-drainer"
	statbilityTestTag                         = "stability"
)

type OperatorActions interface {
	CleanCRDOrDie()
	InstallCRDOrDie()
	DeployOperator(info *OperatorConfig) error
	DeployOperatorOrDie(info *OperatorConfig)
	CleanOperator(info *OperatorConfig) error
	CleanOperatorOrDie(info *OperatorConfig)
	UpgradeOperator(info *OperatorConfig) error
	UpgradeOperatorOrDie(info *OperatorConfig)
	DumpAllLogs(info *OperatorConfig, clusterInfos []*TidbClusterConfig) error
	DeployTidbCluster(info *TidbClusterConfig) error
	DeployTidbClusterOrDie(info *TidbClusterConfig)
	CleanTidbCluster(info *TidbClusterConfig) error
	CleanTidbClusterOrDie(info *TidbClusterConfig)
	CheckTidbClusterStatus(info *TidbClusterConfig) error
	CheckTidbClusterStatusOrDie(info *TidbClusterConfig)
	BeginInsertDataTo(info *TidbClusterConfig) error
	BeginInsertDataToOrDie(info *TidbClusterConfig)
	StopInsertDataTo(info *TidbClusterConfig)
	ScaleTidbCluster(info *TidbClusterConfig) error
	ScaleTidbClusterOrDie(info *TidbClusterConfig)
	CheckScaleInSafely(info *TidbClusterConfig) error
	CheckScaledCorrectly(info *TidbClusterConfig, podUIDsBeforeScale map[string]types.UID) error
	CheckUpgradeOrDie(ctx context.Context, info *TidbClusterConfig)
	CheckUpgrade(ctx context.Context, info *TidbClusterConfig) error
	UpgradeTidbCluster(info *TidbClusterConfig) error
	UpgradeTidbClusterOrDie(info *TidbClusterConfig)
	DeployAdHocBackup(info *TidbClusterConfig) error
	CheckAdHocBackup(info *TidbClusterConfig) (string, error)
	DeployScheduledBackup(info *TidbClusterConfig) error
	CheckScheduledBackup(info *TidbClusterConfig) error
	DeployIncrementalBackup(from *TidbClusterConfig, to *TidbClusterConfig, withDrainer bool, ts string) error
	CheckIncrementalBackup(info *TidbClusterConfig, withDrainer bool) error
	DeployDrainer(info *DrainerConfig, from *TidbClusterConfig) error
	DeployDrainerOrDie(info *DrainerConfig, from *TidbClusterConfig)
	CheckDrainer(info *DrainerConfig, source *TidbClusterConfig) error
	Restore(from *TidbClusterConfig, to *TidbClusterConfig) error
	CheckRestore(from *TidbClusterConfig, to *TidbClusterConfig) error
	RestoreIncrementalFiles(from *DrainerConfig, to *TidbClusterConfig, stopTSO int64) error
	ForceDeploy(info *TidbClusterConfig) error
	CreateSecret(info *TidbClusterConfig) error
	GetPodUIDMap(info *TidbClusterConfig) (map[string]types.UID, error)
	GetNodeMap(info *TidbClusterConfig, component string) (map[string][]string, error)
	TruncateSSTFileThenCheckFailover(info *TidbClusterConfig, tikvFailoverPeriod time.Duration) error
	TruncateSSTFileThenCheckFailoverOrDie(info *TidbClusterConfig, tikvFailoverPeriod time.Duration)
	CheckFailoverPending(info *TidbClusterConfig, node string, faultPoint *time.Time) (bool, error)
	CheckFailoverPendingOrDie(clusters []*TidbClusterConfig, node string, faultPoint *time.Time)
	CheckFailover(info *TidbClusterConfig, faultNode string) (bool, error)
	CheckFailoverOrDie(clusters []*TidbClusterConfig, faultNode string)
	CheckRecover(cluster *TidbClusterConfig) (bool, error)
	CheckRecoverOrDie(clusters []*TidbClusterConfig)
	CheckK8sAvailable(excludeNodes map[string]string, excludePods map[string]*corev1.Pod) error
	CheckK8sAvailableOrDie(excludeNodes map[string]string, excludePods map[string]*corev1.Pod)
	CheckOperatorAvailable(operatorConfig *OperatorConfig) error
	CheckTidbClustersAvailable(infos []*TidbClusterConfig) error
	CheckOperatorDownOrDie(infos []*TidbClusterConfig)
	CheckTidbClustersAvailableOrDie(infos []*TidbClusterConfig)
	CheckEtcdDownOrDie(operatorConfig *OperatorConfig, clusters []*TidbClusterConfig, faultNode string)
	CheckKubeletDownOrDie(operatorConfig *OperatorConfig, clusters []*TidbClusterConfig, faultNode string)
	CheckOneApiserverDownOrDie(operatorConfig *OperatorConfig, clusters []*TidbClusterConfig, faultNode string)
	CheckAllApiserverDownOrDie(operatorConfig *OperatorConfig, clusters []*TidbClusterConfig)
	CheckKubeProxyDownOrDie(operatorConfig *OperatorConfig, clusters []*TidbClusterConfig)
	CheckKubeSchedulerDownOrDie(operatorConfig *OperatorConfig, clusters []*TidbClusterConfig)
	CheckKubeControllerManagerDownOrDie(operatorConfig *OperatorConfig, clusters []*TidbClusterConfig)
	RegisterWebHookAndService(context *apimachinery.CertContext, info *OperatorConfig) error
	RegisterWebHookAndServiceOrDie(context *apimachinery.CertContext, info *OperatorConfig)
	CleanWebHookAndService(info *OperatorConfig) error
	CleanWebHookAndServiceOrDie(info *OperatorConfig)
	EventWorker()
	EmitEvent(info *TidbClusterConfig, msg string)
	BackupRestore(from, to *TidbClusterConfig) error
	BackupRestoreOrDie(from, to *TidbClusterConfig)
	BackupAndRestoreToMultipleClusters(source *TidbClusterConfig, targets []BackupTarget) error
	BackupAndRestoreToMultipleClustersOrDie(source *TidbClusterConfig, targets []BackupTarget)
	LabelNodes() error
	LabelNodesOrDie()
	CheckDisasterTolerance(info *TidbClusterConfig) error
	CheckDisasterToleranceOrDie(info *TidbClusterConfig)
	GetTidbMemberAssignedNodes(info *TidbClusterConfig) (map[string]string, error)
	GetTidbMemberAssignedNodesOrDie(info *TidbClusterConfig) map[string]string
	CheckTidbMemberAssignedNodes(info *TidbClusterConfig, oldAssignedNodes map[string]string) error
	CheckTidbMemberAssignedNodesOrDie(info *TidbClusterConfig, oldAssignedNodes map[string]string)
	CheckUpgradeComplete(info *TidbClusterConfig) error
	CheckUpgradeCompleteOrDie(info *TidbClusterConfig)
}

type operatorActions struct {
	cli           versioned.Interface
	kubeCli       kubernetes.Interface
	pdControl     pdapi.PDControlInterface
	tidbControl   controller.TiDBControlInterface
	pollInterval  time.Duration
	cfg           *Config
	clusterEvents map[string]*clusterEvent
	lock          sync.Mutex
}

type clusterEvent struct {
	ns          string
	clusterName string
	events      []event
}

type event struct {
	message string
	ts      int64
}

var _ = OperatorActions(&operatorActions{})

type OperatorConfig struct {
	Namespace          string
	ReleaseName        string
	Image              string
	Tag                string
	SchedulerImage     string
	SchedulerTag       string
	SchedulerFeatures  []string
	LogLevel           string
	WebhookServiceName string
	WebhookSecretName  string
	WebhookConfigName  string
	Context            *apimachinery.CertContext
	ImagePullPolicy    corev1.PullPolicy
	TestMode           bool
}

type TidbClusterConfig struct {
	BackupName             string
	Namespace              string
	ClusterName            string
	EnablePVReclaim        bool
	OperatorTag            string
	PDImage                string
	TiKVImage              string
	TiDBImage              string
	StorageClassName       string
	Password               string
	RecordCount            string
	InsertBatchSize        string
	Resources              map[string]string
	Args                   map[string]string
	blockWriter            *blockwriter.BlockWriterCase
	Monitor                bool
	UserName               string
	InitSecretName         string
	BackupSecretName       string
	EnableConfigMapRollout bool
	ClusterVersion         string

	PDPreStartScript   string
	TiDBPreStartScript string
	TiKVPreStartScript string

	PDMaxReplicas       int
	TiKVGrpcConcurrency int
	TiDBTokenLimit      int
	PDLogLevel          string

	BlockWriteConfig blockwriter.Config
	GrafanaClient    *metrics.Client
	TopologyKey      string

	pumpConfig    []string
	drainerConfig []string
}

func (tc *TidbClusterConfig) String() string {
	return fmt.Sprintf("%s/%s", tc.Namespace, tc.ClusterName)
}

func (tc *TidbClusterConfig) GenerateBackupDirPodName() string {
	return fmt.Sprintf("%s-get-backup-dir", tc.ClusterName)
}

func (tc *TidbClusterConfig) BackupHelmSetString(m map[string]string) string {

	set := map[string]string{
		"clusterName": tc.ClusterName,
		"secretName":  tc.BackupSecretName,
	}

	for k, v := range tc.Args {
		set[k] = v
	}
	for k, v := range m {
		set[k] = v
	}

	arr := make([]string, 0, len(set))
	for k, v := range set {
		arr = append(arr, fmt.Sprintf("%s=%s", k, v))
	}
	return strings.Join(arr, ",")
}

func (tc *TidbClusterConfig) TidbClusterHelmSetString(m map[string]string) string {

	set := map[string]string{
		"clusterName":             tc.ClusterName,
		"enablePVReclaim":         strconv.FormatBool(tc.EnablePVReclaim),
		"pd.storageClassName":     tc.StorageClassName,
		"tikv.storageClassName":   tc.StorageClassName,
		"tidb.storageClassName":   tc.StorageClassName,
		"tidb.password":           tc.Password,
		"pd.image":                tc.PDImage,
		"tikv.image":              tc.TiKVImage,
		"tidb.image":              tc.TiDBImage,
		"tidb.passwordSecretName": tc.InitSecretName,
		"monitor.create":          strconv.FormatBool(tc.Monitor),
		"enableConfigMapRollout":  strconv.FormatBool(tc.EnableConfigMapRollout),
		"pd.preStartScript":       tc.PDPreStartScript,
		"tikv.preStartScript":     tc.TiKVPreStartScript,
		"tidb.preStartScript":     tc.TiDBPreStartScript,
	}

	for k, v := range tc.Resources {
		set[k] = v
	}
	for k, v := range tc.Args {
		set[k] = v
	}
	for k, v := range m {
		set[k] = v
	}

	arr := make([]string, 0, len(set))
	for k, v := range set {
		arr = append(arr, fmt.Sprintf("%s=%s", k, v))
	}
	return strings.Join(arr, ",")
}

func (oi *OperatorConfig) OperatorHelmSetString(m map[string]string) string {
	set := map[string]string{
		"operatorImage":                    oi.Image,
		"controllerManager.autoFailover":   "true",
		"scheduler.kubeSchedulerImageName": oi.SchedulerImage,
		"controllerManager.logLevel":       oi.LogLevel,
		"scheduler.logLevel":               "4",
		"controllerManager.replicas":       "2",
		"scheduler.replicas":               "2",
		"imagePullPolicy":                  string(oi.ImagePullPolicy),
		"testMode":                         strconv.FormatBool(oi.TestMode),
	}
	if oi.SchedulerTag != "" {
		set["scheduler.kubeSchedulerImageTag"] = oi.SchedulerTag
	}
	if len(oi.SchedulerFeatures) > 0 {
		set["scheduler.features"] = fmt.Sprintf("{%s}", strings.Join(oi.SchedulerFeatures, ","))
	}

	arr := make([]string, 0, len(set))
	for k, v := range set {
		arr = append(arr, fmt.Sprintf("%s=%s", k, v))
	}
	return strings.Join(arr, ",")
}

func (oa *operatorActions) runKubectlOrDie(args ...string) string {
	cmd := "kubectl"
	glog.Infof("Running '%s %s'", cmd, strings.Join(args, " "))
	out, err := exec.Command(cmd, args...).CombinedOutput()
	if err != nil {
		glog.Fatalf("Failed to run '%s %s'\nCombined output: %q\nError: %v", cmd, strings.Join(args, " "), string(out), err)
	}
	glog.Infof("Combined output: %q", string(out))
	return string(out)
}

func (oa *operatorActions) CleanCRDOrDie() {
	oa.runKubectlOrDie("delete", "crds", "--all")
}

// InstallCRDOrDie install CRDs and wait for them to be established in Kubernetes.
func (oa *operatorActions) InstallCRDOrDie() {
	oa.runKubectlOrDie("apply", "-f", oa.manifestPath("e2e/crd.yaml"))
	out := oa.runKubectlOrDie([]string{"get", "crds", "--no-headers", `-ojsonpath={range .items[*]}{.metadata.name}{" "}{end}`}...)
	waitArgs := []string{"wait", "--for=condition=Established"}
	for _, crd := range strings.Split(out, " ") {
		crd = strings.TrimSpace(crd)
		if crd == "" {
			continue
		}
		waitArgs = append(waitArgs, fmt.Sprintf("crds/%s", crd))
	}
	oa.runKubectlOrDie(waitArgs...)
}

func (oa *operatorActions) DeployOperator(info *OperatorConfig) error {
	glog.Infof("deploying tidb-operator %s", info.ReleaseName)

	if info.Tag != "e2e" {
		if err := oa.cloneOperatorRepo(); err != nil {
			return err
		}
		if err := oa.checkoutTag(info.Tag); err != nil {
			return err
		}
	}

	cmd := fmt.Sprintf(`helm install %s --name %s --namespace %s --set-string %s`,
		oa.operatorChartPath(info.Tag),
		info.ReleaseName,
		info.Namespace,
		info.OperatorHelmSetString(nil))
	glog.Info(cmd)

	res, err := exec.Command("/bin/sh", "-c", cmd).CombinedOutput()
	if err != nil {
		return fmt.Errorf("failed to deploy operator: %v, %s", err, string(res))
	}

	// delete statefulset update webhook and configuration
	cmd = fmt.Sprintf("kubectl delete -f %s/webhook.yaml", oa.manifestPath(info.Tag))
	glog.Info(cmd)

	res, err = exec.Command("/bin/sh", "-c", cmd).CombinedOutput()
	if err != nil && !notFound(string(res)) {
		return fmt.Errorf("failed to delete statefulset webhook and configuration : %v, %s", err, string(res))
	}

	// create cert and secret for webhook
	cmd = fmt.Sprintf("%s/create-cert.sh --namespace %s", oa.manifestPath(info.Tag), info.Namespace)
	glog.Info(cmd)

	res, err = exec.Command("/bin/sh", "-c", cmd).CombinedOutput()
	if err != nil {
		return fmt.Errorf("failed to create cert: %v, %s", err, string(res))
	}

	// patch cabundle to validating admission configuration
	cmd = fmt.Sprintf("%s/patch-ca.sh", oa.manifestPath(info.Tag))
	glog.Info(cmd)

	res, err = exec.Command("/bin/sh", "-c", cmd).CombinedOutput()
	if err != nil {
		return fmt.Errorf("failed to patch cabundle : %v, %s", err, string(res))
	}

	// deploy statefulset webhook and configuration to hijack update statefulset opeartion
	cmd = fmt.Sprintf(`sed 's/apiVersions: \["v1beta1"\]/apiVersions: ["v1", "v1beta1"]/' %s/webhook.yaml | kubectl apply -f -`, oa.manifestPath(info.Tag))
	glog.Info(cmd)

	res, err = exec.Command("/bin/sh", "-c", cmd).CombinedOutput()
	if err != nil {
		return fmt.Errorf("failed to create statefulset webhook and configuration : %v, %s", err, string(res))
	}

	return nil
}

func (oa *operatorActions) DeployOperatorOrDie(info *OperatorConfig) {
	if err := oa.DeployOperator(info); err != nil {
		slack.NotifyAndPanic(err)
	}
}

func (oa *operatorActions) CleanOperator(info *OperatorConfig) error {
	glog.Infof("cleaning tidb-operator %s", info.ReleaseName)

	err := oa.CleanWebHookAndService(info)
	if err != nil {
		return err
	}

	res, err := exec.Command("helm", "del", "--purge", info.ReleaseName).CombinedOutput()

	if err == nil || !releaseIsNotFound(err) {
		return nil
	}

	return fmt.Errorf("failed to clear operator: %v, %s", err, string(res))
}

func (oa *operatorActions) CleanOperatorOrDie(info *OperatorConfig) {
	if err := oa.CleanOperator(info); err != nil {
		slack.NotifyAndPanic(err)
	}
}

func (oa *operatorActions) UpgradeOperator(info *OperatorConfig) error {
	glog.Infof("upgrading tidb-operator %s", info.ReleaseName)

	listOptions := metav1.ListOptions{
		LabelSelector: labels.SelectorFromSet(
			label.New().Labels()).String(),
	}
	pods1, err := oa.kubeCli.CoreV1().Pods(metav1.NamespaceAll).List(listOptions)
	if err != nil {
		return err
	}
	if err := oa.checkoutTag(info.Tag); err != nil {
		return err
	}

	cmd := fmt.Sprintf("helm upgrade %s %s --set-string %s",
		info.ReleaseName, oa.operatorChartPath(info.Tag),
		info.OperatorHelmSetString(nil))

	res, err := exec.Command("/bin/sh", "-c", cmd).CombinedOutput()
	if err != nil {
		return fmt.Errorf("failed to upgrade operator to: %s, %v, %s", info.Image, err, string(res))
	}

	// ensure pods unchanged when upgrading operator
	waitFn := func() (done bool, err error) {
		pods2, err := oa.kubeCli.CoreV1().Pods(metav1.NamespaceAll).List(listOptions)
		if err != nil {
			glog.Error(err)
			return false, nil
		}

		err = ensurePodsUnchanged(pods1, pods2)
		if err != nil {
			return true, err
		}

		return false, nil
	}

	err = wait.Poll(oa.pollInterval, 5*time.Minute, waitFn)
	if err == wait.ErrWaitTimeout {
		return nil
	}
	return err
}

func ensurePodsUnchanged(pods1, pods2 *corev1.PodList) error {
	pods1UIDs := getUIDs(pods1)
	pods2UIDs := getUIDs(pods2)
	pods1Yaml, err := yaml.Marshal(pods1)
	if err != nil {
		return err
	}
	pods2Yaml, err := yaml.Marshal(pods2)
	if err != nil {
		return err
	}
	if reflect.DeepEqual(pods1UIDs, pods2UIDs) {
		glog.V(4).Infof("%s", string(pods1Yaml))
		glog.V(4).Infof("%s", string(pods2Yaml))
		glog.V(4).Infof("%v", pods1UIDs)
		glog.V(4).Infof("%v", pods2UIDs)
		glog.V(4).Infof("pods unchanged after operator upgraded")
		return nil
	}

	glog.Infof("%s", string(pods1Yaml))
	glog.Infof("%s", string(pods2Yaml))
	glog.Infof("%v", pods1UIDs)
	glog.Infof("%v", pods2UIDs)
	return fmt.Errorf("some pods changed after operator upgraded")
}

func getUIDs(pods *corev1.PodList) []string {
	arr := make([]string, 0, len(pods.Items))

	for _, pod := range pods.Items {
		arr = append(arr, string(pod.UID))
	}

	sort.Strings(arr)
	return arr
}

func (oa *operatorActions) UpgradeOperatorOrDie(info *OperatorConfig) {
	if err := oa.UpgradeOperator(info); err != nil {
		slack.NotifyAndPanic(err)
	}
}

func (oa *operatorActions) DeployTidbCluster(info *TidbClusterConfig) error {
	ns := info.Namespace
	tcName := info.ClusterName
	if _, err := oa.cli.PingcapV1alpha1().TidbClusters(ns).Get(tcName, metav1.GetOptions{}); err == nil {
		// already deployed
		return nil
	}

	glog.Infof("deploying tidb cluster [%s/%s]", info.Namespace, info.ClusterName)
	oa.EmitEvent(info, "DeployTidbCluster")

	namespace := &corev1.Namespace{
		ObjectMeta: metav1.ObjectMeta{
			Name: info.Namespace,
		},
	}
	_, err := oa.kubeCli.CoreV1().Namespaces().Create(namespace)
	if err != nil && !errors.IsAlreadyExists(err) {
		return fmt.Errorf("failed to create namespace[%s]:%v", info.Namespace, err)
	}

	err = oa.CreateSecret(info)
	if err != nil {
		return fmt.Errorf("failed to create secret of cluster [%s]: %v", info.ClusterName, err)
	}

	cmd := fmt.Sprintf("helm install %s  --name %s --namespace %s --set-string %s",
		oa.tidbClusterChartPath(info.OperatorTag), info.ClusterName, info.Namespace, info.TidbClusterHelmSetString(nil))

	svFilePath, err := info.BuildSubValues(oa.tidbClusterChartPath(info.OperatorTag))
	if err != nil {
		return err
	}
	cmd = fmt.Sprintf(" %s --values %s", cmd, svFilePath)
	glog.Info(cmd)

	if res, err := exec.Command("/bin/sh", "-c", cmd).CombinedOutput(); err != nil {
		return fmt.Errorf("failed to deploy tidbcluster: %s/%s, %v, %s",
			info.Namespace, info.ClusterName, err, string(res))
	}

	// init blockWriter case
	info.blockWriter = blockwriter.NewBlockWriterCase(info.BlockWriteConfig)
	info.blockWriter.ClusterName = info.ClusterName

	return nil
}

func (oa *operatorActions) DeployTidbClusterOrDie(info *TidbClusterConfig) {
	if err := oa.DeployTidbCluster(info); err != nil {
		slack.NotifyAndPanic(err)
	}
}

func (oa *operatorActions) CleanTidbCluster(info *TidbClusterConfig) error {
	glog.Infof("cleaning tidbcluster %s/%s", info.Namespace, info.ClusterName)
	oa.EmitEvent(info, "CleanTidbCluster")
	ns := info.Namespace
	tcName := info.ClusterName

	selector, err := metav1.LabelSelectorAsSelector(&metav1.LabelSelector{
		MatchLabels: map[string]string{
			label.InstanceLabelKey: tcName,
		},
		MatchExpressions: []metav1.LabelSelectorRequirement{
			{
				Key:      label.ComponentLabelKey,
				Operator: metav1.LabelSelectorOpIn,
				Values:   []string{label.PDLabelVal, label.TiKVLabelVal},
			},
		},
	})
	if err != nil {
		return err
	}
	pvcList, err := oa.kubeCli.CoreV1().PersistentVolumeClaims(ns).List(metav1.ListOptions{LabelSelector: selector.String()})
	if err != nil {
		return err
	}
	var beforePVCNames []string
	for _, pvc := range pvcList.Items {
		beforePVCNames = append(beforePVCNames, pvc.GetName())
	}
	glog.V(4).Info(beforePVCNames)

	pvList, err := oa.kubeCli.CoreV1().PersistentVolumes().List(metav1.ListOptions{LabelSelector: selector.String()})
	if err != nil {
		return err
	}
	var beforePVNames []string
	for _, pv := range pvList.Items {
		beforePVNames = append(beforePVNames, pv.GetName())
		glog.V(4).Infof("%s, %s, %v", pv.Name, pv.Spec.PersistentVolumeReclaimPolicy, pv.Labels)
		glog.V(4).Info(pv.Spec.ClaimRef)
	}
	glog.V(4).Info(beforePVNames)

	charts := []string{
		info.ClusterName,
		fmt.Sprintf("%s-backup", info.ClusterName),
		fmt.Sprintf("%s-restore", info.ClusterName),
		fmt.Sprintf("%s-scheduler-backup", info.ClusterName),
		fmt.Sprintf("%s-%s-drainer", info.ClusterName, DbTypeFile),
		fmt.Sprintf("%s-%s-drainer", info.ClusterName, DbTypeTiDB),
		fmt.Sprintf("%s-%s-drainer", info.ClusterName, DbTypeMySQL),
	}
	for _, chartName := range charts {
		res, err := exec.Command("helm", "del", "--purge", chartName).CombinedOutput()
		if err != nil && !notFound(string(res)) {
			return fmt.Errorf("failed to delete chart: %s/%s, %v, %s",
				info.Namespace, chartName, err, string(res))
		}
	}

	time.Sleep(time.Minute)

	pvcList, err = oa.kubeCli.CoreV1().PersistentVolumeClaims(ns).List(metav1.ListOptions{LabelSelector: selector.String()})
	if err != nil {
		return err
	}
	var afterPVCNames []string
	for _, pvc := range pvcList.Items {
		afterPVCNames = append(afterPVCNames, pvc.GetName())
	}
	glog.V(4).Info(afterPVCNames)
	if !reflect.DeepEqual(beforePVCNames, afterPVCNames) {
		return fmt.Errorf("pvc changed when we delete cluster: %s/%s, before: %v, after: %v",
			ns, tcName, beforePVCNames, afterPVCNames)
	}

	waitPVFn := func() (done bool, err error) {
		pvList, err = oa.kubeCli.CoreV1().PersistentVolumes().List(metav1.ListOptions{LabelSelector: selector.String()})
		if err != nil {
			return false, nil
		}
		var afterPVNames []string
		for _, pv := range pvList.Items {
			afterPVNames = append(afterPVNames, pv.GetName())
		}
		glog.V(4).Info(afterPVNames)

		if !reflect.DeepEqual(beforePVNames, afterPVNames) {
			glog.Errorf("pv changed when we delete cluster: %s/%s, before: %v, after: %v",
				ns, tcName, beforePVNames, afterPVNames)
			return false, nil
		}

		return true, nil
	}

	err = wait.Poll(oa.pollInterval, DefaultPollTimeout, waitPVFn)
	if err != nil {
		return err
	}

	err = oa.kubeCli.CoreV1().Pods(info.Namespace).Delete(info.GenerateBackupDirPodName(), &metav1.DeleteOptions{})
	if err != nil && !errors.IsNotFound(err) {
		return fmt.Errorf("failed to delete dir pod %v", err)
	}

	err = oa.kubeCli.CoreV1().Secrets(info.Namespace).Delete(info.InitSecretName, &metav1.DeleteOptions{})
	if err != nil && !errors.IsNotFound(err) {
		return fmt.Errorf("failed to delete secret: %s, %v", info.InitSecretName, err)
	}

	setStr := label.New().Instance(info.ClusterName).String()

	// delete all jobs
	allJobsSet := label.Label{}.Instance(info.ClusterName).String()
	if res, err := exec.Command("kubectl", "delete", "jobs", "-n", info.Namespace, "-l", allJobsSet).CombinedOutput(); err != nil {
		return fmt.Errorf("failed to delete jobs: %v, %s", err, string(res))
	}

	resources := []string{"pvc"}
	for _, resource := range resources {
		if res, err := exec.Command("kubectl", "delete", resource, "-n", info.Namespace, "-l",
			setStr).CombinedOutput(); err != nil {
			return fmt.Errorf("failed to delete %s: %v, %s", resource, err, string(res))
		}
	}

	// delete pvc of drainer
	drainerPvcSet := label.Label{}.Instance(info.ClusterName).Component("drainer").String()
	if res, err := exec.Command("kubectl", "delete", "pvc", "-n", info.Namespace, "-l",
		drainerPvcSet).CombinedOutput(); err != nil {
		return fmt.Errorf("failed to delete drainer pvc: %v, %s", err, string(res))
	}

	// delete all configmaps
	allConfigMaps := label.New().Instance(info.ClusterName).String()
	if res, err := exec.Command("kubectl", "delete", "configmaps", "-n", info.Namespace, "-l", allConfigMaps).CombinedOutput(); err != nil {
		return fmt.Errorf("failed to delete configmaps: %v, %s", err, string(res))
	}

	patchPVCmd := fmt.Sprintf("kubectl get pv -l %s=%s,%s=%s,%s=%s | awk '{print $1}' | "+
		"xargs -I {} kubectl patch pv {} -p '{\"spec\":{\"persistentVolumeReclaimPolicy\":\"Delete\"}}'",
		label.ManagedByLabelKey, "tidb-operator",
		label.NamespaceLabelKey, info.Namespace,
		label.InstanceLabelKey, info.ClusterName)
	glog.V(4).Info(patchPVCmd)
	if res, err := exec.Command("/bin/sh", "-c", patchPVCmd).CombinedOutput(); err != nil {
		return fmt.Errorf("failed to patch pv: %v, %s", err, string(res))
	}

	pollFn := func() (bool, error) {
		if res, err := exec.Command("kubectl", "get", "po", "--output=name", "-n", info.Namespace, "-l", setStr).
			CombinedOutput(); err != nil || len(res) != 0 {
			glog.V(4).Infof("waiting for tidbcluster: %s/%s pods deleting, %v, [%s]",
				info.Namespace, info.ClusterName, err, string(res))
			return false, nil
		}

		pvCmd := fmt.Sprintf("kubectl get pv | grep %s | grep %s 2>/dev/null|grep Released",
			info.Namespace, info.ClusterName)
		glog.V(4).Info(pvCmd)
		if res, err := exec.Command("/bin/sh", "-c", pvCmd).CombinedOutput(); len(res) == 0 {
			return true, nil
		} else if err != nil {
			glog.V(4).Infof("waiting for tidbcluster: %s/%s pv deleting, %v, %s",
				info.Namespace, info.ClusterName, err, string(res))
			return false, nil
		}
		return true, nil
	}
	return wait.PollImmediate(oa.pollInterval, DefaultPollTimeout, pollFn)
}

func (oa *operatorActions) CleanTidbClusterOrDie(info *TidbClusterConfig) {
	if err := oa.CleanTidbCluster(info); err != nil {
		slack.NotifyAndPanic(err)
	}
}

func (oa *operatorActions) GetTidbMemberAssignedNodes(info *TidbClusterConfig) (map[string]string, error) {
	assignedNodes := make(map[string]string)
	ns := info.Namespace
	tcName := info.ClusterName
	listOptions := metav1.ListOptions{
		LabelSelector: labels.SelectorFromSet(
			label.New().Instance(tcName).Component(label.TiDBLabelVal).Labels()).String(),
	}
	podList, err := oa.kubeCli.CoreV1().Pods(ns).List(listOptions)
	if err != nil {
		glog.Errorf("failed to get tidb pods: %s/%s, %v", ns, tcName, err)
		return nil, err
	}
	for _, pod := range podList.Items {
		assignedNodes[pod.Name] = pod.Spec.NodeName
	}
	return assignedNodes, nil
}

func (oa *operatorActions) GetTidbMemberAssignedNodesOrDie(info *TidbClusterConfig) map[string]string {
	result, err := oa.GetTidbMemberAssignedNodes(info)
	if err != nil {
		slack.NotifyAndPanic(err)
	}
	return result
}

func (oa *operatorActions) CheckTidbMemberAssignedNodes(info *TidbClusterConfig, oldAssignedNodes map[string]string) error {
	glog.Infof("checking tidb member [%s/%s] assigned nodes", info.Namespace, info.ClusterName)
	assignedNodes, err := oa.GetTidbMemberAssignedNodes(info)
	if err != nil {
		return err
	}
	for member, node := range oldAssignedNodes {
		newNode, ok := assignedNodes[member]
		if !ok || newNode != node {
			return fmt.Errorf("tidb member %s is not scheduled to %s, new node: %s", member, node, newNode)
		}
	}
	return nil
}

func (oa *operatorActions) CheckTidbMemberAssignedNodesOrDie(info *TidbClusterConfig, oldAssignedNodes map[string]string) {
	if err := oa.CheckTidbMemberAssignedNodes(info, oldAssignedNodes); err != nil {
		slack.NotifyAndPanic(err)
	}
}

func (oa *operatorActions) CheckTidbClusterStatus(info *TidbClusterConfig) error {
	glog.Infof("checking tidb cluster [%s/%s] status", info.Namespace, info.ClusterName)

	ns := info.Namespace
	tcName := info.ClusterName
	if err := wait.Poll(oa.pollInterval, 120*time.Minute, func() (bool, error) {
		var tc *v1alpha1.TidbCluster
		var err error
		if tc, err = oa.cli.PingcapV1alpha1().TidbClusters(ns).Get(tcName, metav1.GetOptions{}); err != nil {
			glog.Errorf("failed to get tidbcluster: %s/%s, %v", ns, tcName, err)
			return false, nil
		}

		if b, err := oa.pdMembersReadyFn(tc); !b && err == nil {
			return false, nil
		}
		if b, err := oa.tikvMembersReadyFn(tc); !b && err == nil {
			return false, nil
		}

		glog.V(4).Infof("check tidb cluster begin tidbMembersReadyFn")
		if b, err := oa.tidbMembersReadyFn(tc); !b && err == nil {
			return false, nil
		}

		glog.V(4).Infof("check tidb cluster begin reclaimPolicySyncFn")
		if b, err := oa.reclaimPolicySyncFn(tc); !b && err == nil {
			return false, nil
		}

		glog.V(4).Infof("check tidb cluster begin metaSyncFn")
		if b, err := oa.metaSyncFn(tc); !b && err == nil {
			return false, nil
		} else if err != nil {
			glog.Error(err)
			return false, nil
		}

		glog.V(4).Infof("check tidb cluster begin schedulerHAFn")
		if b, err := oa.schedulerHAFn(tc); !b && err == nil {
			return false, nil
		}

		glog.V(4).Infof("check all pd and tikv instances have not pod scheduling annotation")
		if info.OperatorTag != "v1.0.0" {
			if b, err := oa.podsScheduleAnnHaveDeleted(tc); !b && err == nil {
				return false, nil
			}
		}

		glog.V(4).Infof("check store labels")
		if b, err := oa.storeLabelsIsSet(tc, info.TopologyKey); !b && err == nil {
			return false, nil
		} else if err != nil {
			return false, err
		}

		glog.V(4).Infof("check tidb cluster begin passwordIsSet")
		if b, err := oa.passwordIsSet(info); !b && err == nil {
			return false, nil
		}

		if info.Monitor {
			glog.V(4).Infof("check tidb monitor normal")
			if b, err := oa.monitorNormal(info); !b && err == nil {
				return false, nil
			}
		}
		if info.EnableConfigMapRollout {
			glog.V(4).Info("check tidb cluster configuration synced")
			if b, err := oa.checkTidbClusterConfigUpdated(tc, info); !b && err == nil {
				return false, nil
			}
		}
		if info.EnablePVReclaim {
			glog.V(4).Infof("check reclaim pvs success when scale in pd or tikv")
			if b, err := oa.checkReclaimPVSuccess(tc); !b && err == nil {
				return false, nil
			}
		}
		return true, nil
	}); err != nil {
		glog.Errorf("check tidb cluster status failed: %s", err.Error())
		return fmt.Errorf("failed to waiting for tidbcluster %s/%s ready in 120 minutes", ns, tcName)
	}

	return nil
}

func (oa *operatorActions) CheckTidbClusterStatusOrDie(info *TidbClusterConfig) {
	if err := oa.CheckTidbClusterStatus(info); err != nil {
		slack.NotifyAndPanic(err)
	}
}

func (oa *operatorActions) BeginInsertDataTo(info *TidbClusterConfig) error {
	oa.EmitEvent(info, fmt.Sprintf("BeginInsertData: concurrency: %d", oa.cfg.BlockWriter.Concurrency))

	dsn := getDSN(info.Namespace, info.ClusterName, "test", info.Password)
	if info.blockWriter == nil {
		return fmt.Errorf("block writer not initialized for cluster: %s", info.ClusterName)
	}
	glog.Infof("[%s] [%s] open TiDB connections, concurrency: %d",
		info.blockWriter, info.ClusterName, info.blockWriter.GetConcurrency())
	db, err := util.OpenDB(dsn, info.blockWriter.GetConcurrency())
	if err != nil {
		return err
	}

	return info.blockWriter.Start(db)
}

func (oa *operatorActions) BeginInsertDataToOrDie(info *TidbClusterConfig) {
	err := oa.BeginInsertDataTo(info)
	if err != nil {
		slack.NotifyAndPanic(err)
	}
}

func (oa *operatorActions) StopInsertDataTo(info *TidbClusterConfig) {
	if info.blockWriter == nil {
		return
	}
	oa.EmitEvent(info, "StopInsertData")

	info.blockWriter.Stop()
}

func (oa *operatorActions) manifestPath(tag string) string {
	return filepath.Join(oa.cfg.ManifestDir, tag)
}

func (oa *operatorActions) chartPath(name string, tag string) string {
	return filepath.Join(oa.cfg.ChartDir, tag, name)
}

func (oa *operatorActions) operatorChartPath(tag string) string {
	return oa.chartPath(operartorChartName, tag)
}

func (oa *operatorActions) tidbClusterChartPath(tag string) string {
	return oa.chartPath(tidbClusterChartName, tag)
}

func (oa *operatorActions) backupChartPath(tag string) string {
	return oa.chartPath(backupChartName, tag)
}

func (oa *operatorActions) drainerChartPath(tag string) string {
	return oa.chartPath(drainerChartName, tag)
}

func (oa *operatorActions) ScaleTidbCluster(info *TidbClusterConfig) error {
	oa.EmitEvent(info, fmt.Sprintf("ScaleTidbCluster to pd: %s, tikv: %s, tidb: %s",
		info.Args["pd.replicas"], info.Args["tikv.replicas"], info.Args["tidb.replicas"]))

	cmd, err := oa.getHelmUpgradeClusterCmd(info, nil)
	if err != nil {
		return err
	}
	glog.Info("[SCALE] " + cmd)
	res, err := exec.Command("/bin/sh", "-c", cmd).CombinedOutput()
	if err != nil {
		return pingcapErrors.Wrapf(err, "failed to scale tidb cluster: %s", string(res))
	}
	return nil
}

func (oa *operatorActions) ScaleTidbClusterOrDie(info *TidbClusterConfig) {
	if err := oa.ScaleTidbCluster(info); err != nil {
		slack.NotifyAndPanic(err)
	}
}

func (oa *operatorActions) CheckScaleInSafely(info *TidbClusterConfig) error {
	return wait.Poll(oa.pollInterval, DefaultPollTimeout, func() (done bool, err error) {
		tc, err := oa.cli.PingcapV1alpha1().TidbClusters(info.Namespace).Get(info.ClusterName, metav1.GetOptions{})
		if err != nil {
			glog.Infof("failed to get tidbcluster when scale in tidbcluster, error: %v", err)
			return false, nil
		}

		tikvSetName := controller.TiKVMemberName(info.ClusterName)
		tikvSet, err := oa.kubeCli.AppsV1beta1().StatefulSets(info.Namespace).Get(tikvSetName, metav1.GetOptions{})
		if err != nil {
			glog.Infof("failed to get tikvSet statefulset: [%s], error: %v", tikvSetName, err)
			return false, nil
		}

		pdClient := controller.GetPDClient(pdapi.NewDefaultPDControl(), tc)
		stores, err := pdClient.GetStores()
		if err != nil {
			glog.Infof("pdClient.GetStores failed,error: %v", err)
			return false, nil
		}
		if len(stores.Stores) > int(*tikvSet.Spec.Replicas) {
			glog.Infof("stores.Stores: %v", stores.Stores)
			glog.Infof("tikvSet.Spec.Replicas: %d", *tikvSet.Spec.Replicas)
			return false, fmt.Errorf("the tikvSet.Spec.Replicas may reduce before tikv complete offline")
		}

		if *tikvSet.Spec.Replicas == tc.Spec.TiKV.Replicas {
			return true, nil
		}

		return false, nil
	})
}

func (oa *operatorActions) CheckScaledCorrectly(info *TidbClusterConfig, podUIDsBeforeScale map[string]types.UID) error {
	return wait.Poll(oa.pollInterval, DefaultPollTimeout, func() (done bool, err error) {
		podUIDs, err := oa.GetPodUIDMap(info)
		if err != nil {
			glog.Infof("failed to get pd pods's uid, error: %v", err)
			return false, nil
		}

		if len(podUIDsBeforeScale) == len(podUIDs) {
			return false, fmt.Errorf("the length of pods before scale equals the length of pods after scale")
		}

		for podName, uidAfter := range podUIDs {
			if uidBefore, ok := podUIDsBeforeScale[podName]; ok && uidBefore != uidAfter {
				return false, fmt.Errorf("pod: [%s] have be recreated", podName)
			}
		}

		return true, nil
	})
}

func (oa *operatorActions) setPartitionAnnotation(namespace, tcName, component string, ordinal int) error {
	// add annotation to pause statefulset upgrade process
	cmd := fmt.Sprintf("kubectl annotate tc %s -n %s tidb.pingcap.com/%s-partition=%d --overwrite",
		tcName, namespace, component, ordinal)
	glog.Infof("%s", cmd)
	_, err := exec.Command("/bin/sh", "-c", cmd).CombinedOutput()
	if err != nil {
		return fmt.Errorf("fail to set annotation for [%s/%s], component: %s, partition: %d", namespace, tcName, component, ordinal)
	}
	return nil
}

func (oa *operatorActions) UpgradeTidbCluster(info *TidbClusterConfig) error {
	oa.EmitEvent(info, "UpgradeTidbCluster")

	cmd, err := oa.getHelmUpgradeClusterCmd(info, nil)
	if err != nil {
		return err
	}
	glog.Info("[UPGRADE] " + cmd)
	res, err := exec.Command("/bin/sh", "-c", cmd).CombinedOutput()
	if err != nil {
		return pingcapErrors.Wrapf(err, "failed to upgrade tidb cluster: %s", string(res))
	}
	return nil
}

func (oa *operatorActions) UpgradeTidbClusterOrDie(info *TidbClusterConfig) {
	if err := oa.UpgradeTidbCluster(info); err != nil {
		slack.NotifyAndPanic(err)
	}
}

func (oa *operatorActions) CheckUpgrade(ctx context.Context, info *TidbClusterConfig) error {
	ns := info.Namespace
	tcName := info.ClusterName

	findStoreFn := func(tc *v1alpha1.TidbCluster, podName string) string {
		for storeID, store := range tc.Status.TiKV.Stores {
			if store.PodName == podName {
				return storeID
			}
		}

		return ""
	}

	// set partition annotation to protect tikv pod
	if err := oa.setPartitionAnnotation(ns, info.ClusterName, label.TiKVLabelVal, 1); err != nil {
		return err
	}

	// set partition annotation to protect tidb pod
	if err := oa.setPartitionAnnotation(ns, info.ClusterName, label.TiDBLabelVal, 1); err != nil {
		return err
	}

	tc, err := oa.cli.PingcapV1alpha1().TidbClusters(ns).Get(tcName, metav1.GetOptions{})
	if err != nil {
		return fmt.Errorf("failed to get tidbcluster: %s/%s, %v", ns, tcName, err)

	}
	pdClient := pdapi.NewDefaultPDControl().GetPDClient(pdapi.Namespace(tc.GetNamespace()), tc.GetName(), tc.Spec.EnableTLSCluster)

	replicas := tc.TiKVRealReplicas()
	for i := replicas - 1; i >= 0; i-- {
		err := wait.PollImmediate(1*time.Second, 10*time.Minute, func() (done bool, err error) {
			podName := fmt.Sprintf("%s-tikv-%d", tcName, i)
			scheduler := fmt.Sprintf("evict-leader-scheduler-%s", findStoreFn(tc, podName))
			schedulers, err := pdClient.GetEvictLeaderSchedulers()
			if err != nil {
				glog.Errorf("failed to get evict leader schedulers, %v", err)
				return false, nil
			}
			glog.V(4).Infof("index:%d,schedulers:%v,error:%v", i, schedulers, err)
			if len(schedulers) > 1 {
				glog.Errorf("there are too many evict leader schedulers: %v", schedulers)
				for _, s := range schedulers {
					if s == scheduler {
						glog.Infof("found scheudler: %s", scheduler)
						return true, nil
					}
				}
				return false, nil
			}
			if len(schedulers) == 0 {
				return false, nil
			}
			if schedulers[0] == scheduler {
				glog.Infof("index: %d,the schedulers: %s = %s", i, schedulers[0], scheduler)
				return true, nil
			}
			glog.Errorf("index: %d,the scheduler: %s != %s", i, schedulers[0], scheduler)
			return false, nil
		})
		if err != nil {
			glog.Errorf("failed to check upgrade %s/%s, %v", ns, tcName, err)
			return err
		}
	}

	if err := oa.checkManualPauseComponent(info, label.TiKVLabelVal); err != nil {
		return err
	}
	// remove the protect partition annotation for tikv
	if err := oa.setPartitionAnnotation(ns, info.ClusterName, label.TiKVLabelVal, 0); err != nil {
		return err
	}

	if err := oa.checkManualPauseComponent(info, label.TiDBLabelVal); err != nil {
		return err
	}
	// remove the protect partition annotation for tidb
	if err := oa.setPartitionAnnotation(ns, info.ClusterName, label.TiDBLabelVal, 0); err != nil {
		return err
	}

	return wait.PollImmediate(1*time.Second, 6*time.Minute, func() (done bool, err error) {
		schedulers, err := pdClient.GetEvictLeaderSchedulers()
		if err != nil {
			glog.Errorf("failed to get evict leader schedulers, %v", err)
			return false, nil
		}
		if len(schedulers) == 0 {
			return true, nil
		}
		glog.Errorf("schedulers: %v is not empty", schedulers)
		return false, nil
	})
}

func (oa *operatorActions) CheckUpgradeOrDie(ctx context.Context, info *TidbClusterConfig) {
	if err := oa.CheckUpgrade(ctx, info); err != nil {
		slack.NotifyAndPanic(err)
	}
}

func (oa *operatorActions) DeployMonitor(info *TidbClusterConfig) error { return nil }
func (oa *operatorActions) CleanMonitor(info *TidbClusterConfig) error  { return nil }

func getMemberContainer(kubeCli kubernetes.Interface, namespace string, memberName string) (*corev1.Container, bool) {
	name := fmt.Sprintf("%s-%d", memberName, 0)
	pod, err := kubeCli.CoreV1().Pods(namespace).Get(name, metav1.GetOptions{})
	if err != nil {
		glog.Errorf("fail to get pod [%s/%s]", namespace, name)
		return nil, false
	}
	if len(pod.Spec.Containers) == 0 {
		glog.Errorf("no container in this pod [%s/%s]", namespace, name)
		return nil, false
	}

	for _, container := range pod.Spec.Containers {
		if container.Name == v1alpha1.PDMemberType.String() ||
			container.Name == v1alpha1.TiKVMemberType.String() ||
			container.Name == v1alpha1.TiDBMemberType.String() {
			return &container, true
		}
	}
	return nil, false
}

func (oa *operatorActions) pdMembersReadyFn(tc *v1alpha1.TidbCluster) (bool, error) {
	tcName := tc.GetName()
	ns := tc.GetNamespace()
	pdSetName := controller.PDMemberName(tcName)

	pdSet, err := oa.kubeCli.AppsV1beta1().StatefulSets(ns).Get(pdSetName, metav1.GetOptions{})
	if err != nil {
		glog.Errorf("failed to get statefulset: %s/%s, %v", ns, pdSetName, err)
		return false, nil
	}

	if tc.Status.PD.StatefulSet == nil {
		glog.Infof("tidbcluster: %s/%s .status.PD.StatefulSet is nil", ns, tcName)
		return false, nil
	}
	failureCount := len(tc.Status.PD.FailureMembers)
	replicas := tc.Spec.PD.Replicas + int32(failureCount)
	if *pdSet.Spec.Replicas != replicas {
		glog.Infof("statefulset: %s/%s .spec.Replicas(%d) != %d",
			ns, pdSetName, *pdSet.Spec.Replicas, replicas)
		return false, nil
	}
	if pdSet.Status.ReadyReplicas != tc.Spec.PD.Replicas {
		glog.Infof("statefulset: %s/%s .status.ReadyReplicas(%d) != %d",
			ns, pdSetName, pdSet.Status.ReadyReplicas, tc.Spec.PD.Replicas)
		return false, nil
	}
	if len(tc.Status.PD.Members) != int(tc.Spec.PD.Replicas) {
		glog.Infof("tidbcluster: %s/%s .status.PD.Members count(%d) != %d",
			ns, tcName, len(tc.Status.PD.Members), tc.Spec.PD.Replicas)
		return false, nil
	}
	if pdSet.Status.ReadyReplicas != pdSet.Status.Replicas {
		glog.Infof("statefulset: %s/%s .status.ReadyReplicas(%d) != .status.Replicas(%d)",
			ns, pdSetName, pdSet.Status.ReadyReplicas, pdSet.Status.Replicas)
		return false, nil
	}
	if c, ok := getMemberContainer(oa.kubeCli, ns, pdSetName); !ok || tc.Spec.PD.Image != c.Image {
		glog.Infof("statefulset: %s/%s .spec.template.spec.containers[name=pd].image(%s) != %s",
			ns, pdSetName, c.Image, tc.Spec.PD.Image)
		return false, nil
	}

	for _, member := range tc.Status.PD.Members {
		if !member.Health {
			glog.Infof("tidbcluster: %s/%s pd member(%s/%s) is not health",
				ns, tcName, member.ID, member.Name)
			return false, nil
		}
	}

	pdServiceName := controller.PDMemberName(tcName)
	pdPeerServiceName := controller.PDPeerMemberName(tcName)
	if _, err := oa.kubeCli.CoreV1().Services(ns).Get(pdServiceName, metav1.GetOptions{}); err != nil {
		glog.Errorf("failed to get service: %s/%s", ns, pdServiceName)
		return false, nil
	}
	if _, err := oa.kubeCli.CoreV1().Services(ns).Get(pdPeerServiceName, metav1.GetOptions{}); err != nil {
		glog.Errorf("failed to get peer service: %s/%s", ns, pdPeerServiceName)
		return false, nil
	}

	return true, nil
}

func (oa *operatorActions) tikvMembersReadyFn(tc *v1alpha1.TidbCluster) (bool, error) {
	tcName := tc.GetName()
	ns := tc.GetNamespace()
	tikvSetName := controller.TiKVMemberName(tcName)

	tikvSet, err := oa.kubeCli.AppsV1().StatefulSets(ns).Get(tikvSetName, metav1.GetOptions{})
	if err != nil {
		glog.Errorf("failed to get statefulset: %s/%s, %v", ns, tikvSetName, err)
		return false, nil
	}

	if tc.Status.TiKV.StatefulSet == nil {
		glog.Infof("tidbcluster: %s/%s .status.TiKV.StatefulSet is nil", ns, tcName)
		return false, nil
	}
	failureCount := len(tc.Status.TiKV.FailureStores)
	replicas := tc.Spec.TiKV.Replicas + int32(failureCount)
	if *tikvSet.Spec.Replicas != replicas {
		glog.Infof("statefulset: %s/%s .spec.Replicas(%d) != %d",
			ns, tikvSetName, *tikvSet.Spec.Replicas, replicas)
		return false, nil
	}
	if tikvSet.Status.ReadyReplicas != replicas {
		glog.Infof("statefulset: %s/%s .status.ReadyReplicas(%d) != %d",
			ns, tikvSetName, tikvSet.Status.ReadyReplicas, replicas)
		return false, nil
	}
	if len(tc.Status.TiKV.Stores) != int(replicas) {
		glog.Infof("tidbcluster: %s/%s .status.TiKV.Stores.count(%d) != %d",
			ns, tcName, len(tc.Status.TiKV.Stores), replicas)
		return false, nil
	}
	if tikvSet.Status.ReadyReplicas != tikvSet.Status.Replicas {
		glog.Infof("statefulset: %s/%s .status.ReadyReplicas(%d) != .status.Replicas(%d)",
			ns, tikvSetName, tikvSet.Status.ReadyReplicas, tikvSet.Status.Replicas)
		return false, nil
	}
	if c, ok := getMemberContainer(oa.kubeCli, ns, tikvSetName); !ok || tc.Spec.TiKV.Image != c.Image {
		glog.Infof("statefulset: %s/%s .spec.template.spec.containers[name=tikv].image(%s) != %s",
			ns, tikvSetName, c.Image, tc.Spec.TiKV.Image)
		return false, nil
	}

	for _, store := range tc.Status.TiKV.Stores {
		if store.State != v1alpha1.TiKVStateUp {
			glog.Infof("tidbcluster: %s/%s's store(%s) state != %s", ns, tcName, store.ID, v1alpha1.TiKVStateUp)
			return false, nil
		}
	}

	tikvPeerServiceName := controller.TiKVPeerMemberName(tcName)
	if _, err := oa.kubeCli.CoreV1().Services(ns).Get(tikvPeerServiceName, metav1.GetOptions{}); err != nil {
		glog.Errorf("failed to get peer service: %s/%s", ns, tikvPeerServiceName)
		return false, nil
	}

	return true, nil
}

func (oa *operatorActions) tidbMembersReadyFn(tc *v1alpha1.TidbCluster) (bool, error) {
	tcName := tc.GetName()
	ns := tc.GetNamespace()
	tidbSetName := controller.TiDBMemberName(tcName)

	tidbSet, err := oa.kubeCli.AppsV1beta1().StatefulSets(ns).Get(tidbSetName, metav1.GetOptions{})
	if err != nil {
		glog.Errorf("failed to get statefulset: %s/%s, %v", ns, tidbSetName, err)
		return false, nil
	}

	if tc.Status.TiDB.StatefulSet == nil {
		glog.Infof("tidbcluster: %s/%s .status.TiDB.StatefulSet is nil", ns, tcName)
		return false, nil
	}
	failureCount := len(tc.Status.TiDB.FailureMembers)
	replicas := tc.Spec.TiDB.Replicas + int32(failureCount)
	if *tidbSet.Spec.Replicas != replicas {
		glog.Infof("statefulset: %s/%s .spec.Replicas(%d) != %d",
			ns, tidbSetName, *tidbSet.Spec.Replicas, replicas)
		return false, nil
	}
	if tidbSet.Status.ReadyReplicas != tc.Spec.TiDB.Replicas {
		glog.Infof("statefulset: %s/%s .status.ReadyReplicas(%d) != %d",
			ns, tidbSetName, tidbSet.Status.ReadyReplicas, replicas)
		return false, nil
	}
	if len(tc.Status.TiDB.Members) != int(tc.Spec.TiDB.Replicas) {
		glog.Infof("tidbcluster: %s/%s .status.TiDB.Members count(%d) != %d",
			ns, tcName, len(tc.Status.TiDB.Members), tc.Spec.TiDB.Replicas)
		return false, nil
	}
	if tidbSet.Status.ReadyReplicas != tidbSet.Status.Replicas {
		glog.Infof("statefulset: %s/%s .status.ReadyReplicas(%d) != .status.Replicas(%d)",
			ns, tidbSetName, tidbSet.Status.ReadyReplicas, tidbSet.Status.Replicas)
		return false, nil
	}

	if c, ok := getMemberContainer(oa.kubeCli, ns, tidbSetName); !ok || tc.Spec.TiDB.Image != c.Image {
		glog.Infof("statefulset: %s/%s .spec.template.spec.containers[name=tidb].image(%s) != %s",
			ns, tidbSetName, c.Image, tc.Spec.TiDB.Image)
		return false, nil
	}

	_, err = oa.kubeCli.CoreV1().Services(ns).Get(tidbSetName, metav1.GetOptions{})
	if err != nil {
		glog.Errorf("failed to get service: %s/%s", ns, tidbSetName)
		return false, nil
	}
	_, err = oa.kubeCli.CoreV1().Services(ns).Get(controller.TiDBPeerMemberName(tcName), metav1.GetOptions{})
	if err != nil {
		glog.Errorf("failed to get peer service: %s/%s", ns, controller.TiDBPeerMemberName(tcName))
		return false, nil
	}

	return true, nil
}

func (oa *operatorActions) reclaimPolicySyncFn(tc *v1alpha1.TidbCluster) (bool, error) {
	ns := tc.GetNamespace()
	tcName := tc.GetName()
	listOptions := metav1.ListOptions{
		LabelSelector: labels.SelectorFromSet(
			label.New().Instance(tcName).Labels(),
		).String(),
	}
	var pvcList *corev1.PersistentVolumeClaimList
	var err error
	if pvcList, err = oa.kubeCli.CoreV1().PersistentVolumeClaims(ns).List(listOptions); err != nil {
		glog.Errorf("failed to list pvs for tidbcluster %s/%s, %v", ns, tcName, err)
		return false, nil
	}

	for _, pvc := range pvcList.Items {
		pvName := pvc.Spec.VolumeName
		if pv, err := oa.kubeCli.CoreV1().PersistentVolumes().Get(pvName, metav1.GetOptions{}); err != nil {
			glog.Errorf("failed to get pv: %s, error: %v", pvName, err)
			return false, nil
		} else if pv.Spec.PersistentVolumeReclaimPolicy != tc.Spec.PVReclaimPolicy {
			glog.Errorf("pv: %s's reclaimPolicy is not Retain", pvName)
			return false, nil
		}
	}

	return true, nil
}

func (oa *operatorActions) metaSyncFn(tc *v1alpha1.TidbCluster) (bool, error) {
	ns := tc.GetNamespace()
	tcName := tc.GetName()

	pdCli := controller.GetPDClient(oa.pdControl, tc)
	var cluster *metapb.Cluster
	var err error
	if cluster, err = pdCli.GetCluster(); err != nil {
		glog.Errorf("failed to get cluster from pdControl: %s/%s, error: %v", ns, tcName, err)
		return false, nil
	}

	clusterID := strconv.FormatUint(cluster.Id, 10)
	listOptions := metav1.ListOptions{
		LabelSelector: labels.SelectorFromSet(
			label.New().Instance(tcName).Labels(),
		).String(),
	}

	var podList *corev1.PodList
	if podList, err = oa.kubeCli.CoreV1().Pods(ns).List(listOptions); err != nil {
		glog.Errorf("failed to list pods for tidbcluster %s/%s, %v", ns, tcName, err)
		return false, nil
	}

outerLoop:
	for _, pod := range podList.Items {
		podName := pod.GetName()
		if pod.Labels[label.ClusterIDLabelKey] != clusterID {
			glog.Infof("tidbcluster %s/%s's pod %s's label %s not equals %s ",
				ns, tcName, podName, label.ClusterIDLabelKey, clusterID)
			return false, nil
		}

		component := pod.Labels[label.ComponentLabelKey]
		switch component {
		case label.PDLabelVal:
			var memberID string
			members, err := pdCli.GetMembers()
			if err != nil {
				glog.Errorf("failed to get members for tidbcluster %s/%s, %v", ns, tcName, err)
				return false, nil
			}
			for _, member := range members.Members {
				if member.Name == podName {
					memberID = strconv.FormatUint(member.GetMemberId(), 10)
					break
				}
			}
			if memberID == "" {
				glog.Errorf("tidbcluster: %s/%s's pod %s label [%s] is empty",
					ns, tcName, podName, label.MemberIDLabelKey)
				return false, nil
			}
			if pod.Labels[label.MemberIDLabelKey] != memberID {
				return false, fmt.Errorf("tidbcluster: %s/%s's pod %s label [%s] not equals %s",
					ns, tcName, podName, label.MemberIDLabelKey, memberID)
			}
		case label.TiKVLabelVal:
			var storeID string
			stores, err := pdCli.GetStores()
			if err != nil {
				glog.Errorf("failed to get stores for tidbcluster %s/%s, %v", ns, tcName, err)
				return false, nil
			}
			for _, store := range stores.Stores {
				addr := store.Store.GetAddress()
				if strings.Split(addr, ".")[0] == podName {
					storeID = strconv.FormatUint(store.Store.GetId(), 10)
					break
				}
			}
			if storeID == "" {
				glog.Errorf("tidbcluster: %s/%s's pod %s label [%s] is empty",
					tc.GetNamespace(), tc.GetName(), podName, label.StoreIDLabelKey)
				return false, nil
			}
			if pod.Labels[label.StoreIDLabelKey] != storeID {
				return false, fmt.Errorf("tidbcluster: %s/%s's pod %s label [%s] not equals %s",
					ns, tcName, podName, label.StoreIDLabelKey, storeID)
			}
		case label.TiDBLabelVal:
			continue outerLoop
		default:
			continue outerLoop
		}

		var pvcName string
		for _, vol := range pod.Spec.Volumes {
			if vol.PersistentVolumeClaim != nil {
				pvcName = vol.PersistentVolumeClaim.ClaimName
				break
			}
		}
		if pvcName == "" {
			return false, fmt.Errorf("pod: %s/%s's pvcName is empty", ns, podName)
		}

		var pvc *corev1.PersistentVolumeClaim
		if pvc, err = oa.kubeCli.CoreV1().PersistentVolumeClaims(ns).Get(pvcName, metav1.GetOptions{}); err != nil {
			glog.Errorf("failed to get pvc %s/%s for pod %s/%s", ns, pvcName, ns, podName)
			return false, nil
		}
		if pvc.Labels[label.ClusterIDLabelKey] != clusterID {
			return false, fmt.Errorf("tidbcluster: %s/%s's pvc %s label [%s] not equals %s ",
				ns, tcName, pvcName, label.ClusterIDLabelKey, clusterID)
		}
		if pvc.Labels[label.MemberIDLabelKey] != pod.Labels[label.MemberIDLabelKey] {
			return false, fmt.Errorf("tidbcluster: %s/%s's pvc %s label [%s=%s] not equals pod lablel [%s=%s]",
				ns, tcName, pvcName,
				label.MemberIDLabelKey, pvc.Labels[label.MemberIDLabelKey],
				label.MemberIDLabelKey, pod.Labels[label.MemberIDLabelKey])
		}
		if pvc.Labels[label.StoreIDLabelKey] != pod.Labels[label.StoreIDLabelKey] {
			return false, fmt.Errorf("tidbcluster: %s/%s's pvc %s label[%s=%s] not equals pod lable[%s=%s]",
				ns, tcName, pvcName,
				label.StoreIDLabelKey, pvc.Labels[label.StoreIDLabelKey],
				label.StoreIDLabelKey, pod.Labels[label.StoreIDLabelKey])
		}
		if pvc.Annotations[label.AnnPodNameKey] != podName {
			return false, fmt.Errorf("tidbcluster: %s/%s's pvc %s annotations [%s] not equals podName: %s",
				ns, tcName, pvcName, label.AnnPodNameKey, podName)
		}

		pvName := pvc.Spec.VolumeName
		var pv *corev1.PersistentVolume
		if pv, err = oa.kubeCli.CoreV1().PersistentVolumes().Get(pvName, metav1.GetOptions{}); err != nil {
			glog.Errorf("failed to get pv for pvc %s/%s, %v", ns, pvcName, err)
			return false, nil
		}
		if pv.Labels[label.NamespaceLabelKey] != ns {
			return false, fmt.Errorf("tidbcluster: %s/%s 's pv %s label [%s] not equals %s",
				ns, tcName, pvName, label.NamespaceLabelKey, ns)
		}
		if pv.Labels[label.ComponentLabelKey] != pod.Labels[label.ComponentLabelKey] {
			return false, fmt.Errorf("tidbcluster: %s/%s's pv %s label [%s=%s] not equals pod label[%s=%s]",
				ns, tcName, pvName,
				label.ComponentLabelKey, pv.Labels[label.ComponentLabelKey],
				label.ComponentLabelKey, pod.Labels[label.ComponentLabelKey])
		}
		if pv.Labels[label.NameLabelKey] != pod.Labels[label.NameLabelKey] {
			return false, fmt.Errorf("tidbcluster: %s/%s's pv %s label [%s=%s] not equals pod label [%s=%s]",
				ns, tcName, pvName,
				label.NameLabelKey, pv.Labels[label.NameLabelKey],
				label.NameLabelKey, pod.Labels[label.NameLabelKey])
		}
		if pv.Labels[label.ManagedByLabelKey] != pod.Labels[label.ManagedByLabelKey] {
			return false, fmt.Errorf("tidbcluster: %s/%s's pv %s label [%s=%s] not equals pod label [%s=%s]",
				ns, tcName, pvName,
				label.ManagedByLabelKey, pv.Labels[label.ManagedByLabelKey],
				label.ManagedByLabelKey, pod.Labels[label.ManagedByLabelKey])
		}
		if pv.Labels[label.InstanceLabelKey] != pod.Labels[label.InstanceLabelKey] {
			return false, fmt.Errorf("tidbcluster: %s/%s's pv %s label [%s=%s] not equals pod label [%s=%s]",
				ns, tcName, pvName,
				label.InstanceLabelKey, pv.Labels[label.InstanceLabelKey],
				label.InstanceLabelKey, pod.Labels[label.InstanceLabelKey])
		}
		if pv.Labels[label.ClusterIDLabelKey] != clusterID {
			return false, fmt.Errorf("tidbcluster: %s/%s's pv %s label [%s] not equals %s",
				ns, tcName, pvName, label.ClusterIDLabelKey, clusterID)
		}
		if pv.Labels[label.MemberIDLabelKey] != pod.Labels[label.MemberIDLabelKey] {
			return false, fmt.Errorf("tidbcluster: %s/%s's pv %s label [%s=%s] not equals pod label [%s=%s]",
				ns, tcName, pvName,
				label.MemberIDLabelKey, pv.Labels[label.MemberIDLabelKey],
				label.MemberIDLabelKey, pod.Labels[label.MemberIDLabelKey])
		}
		if pv.Labels[label.StoreIDLabelKey] != pod.Labels[label.StoreIDLabelKey] {
			return false, fmt.Errorf("tidbcluster: %s/%s's pv %s label [%s=%s] not equals pod label [%s=%s]",
				ns, tcName, pvName,
				label.StoreIDLabelKey, pv.Labels[label.StoreIDLabelKey],
				label.StoreIDLabelKey, pod.Labels[label.StoreIDLabelKey])
		}
		if pv.Annotations[label.AnnPodNameKey] != podName {
			return false, fmt.Errorf("tidbcluster:[%s/%s's pv %s annotations [%s] not equals %s",
				ns, tcName, pvName, label.AnnPodNameKey, podName)
		}
	}

	return true, nil
}

func (oa *operatorActions) schedulerHAFn(tc *v1alpha1.TidbCluster) (bool, error) {
	ns := tc.GetNamespace()
	tcName := tc.GetName()

	fn := func(component string) (bool, error) {
		nodeMap := make(map[string][]string)
		listOptions := metav1.ListOptions{
			LabelSelector: labels.SelectorFromSet(
				label.New().Instance(tcName).Component(component).Labels()).String(),
		}
		var podList *corev1.PodList
		var err error
		if podList, err = oa.kubeCli.CoreV1().Pods(ns).List(listOptions); err != nil {
			glog.Errorf("failed to list pods for tidbcluster %s/%s, %v", ns, tcName, err)
			return false, nil
		}

		totalCount := len(podList.Items)
		for _, pod := range podList.Items {
			nodeName := pod.Spec.NodeName
			if len(nodeMap[nodeName]) == 0 {
				nodeMap[nodeName] = make([]string, 0)
			}
			nodeMap[nodeName] = append(nodeMap[nodeName], pod.GetName())
			if len(nodeMap[nodeName]) > totalCount/2 {
				return false, fmt.Errorf("node %s have %d pods, greater than %d/2",
					nodeName, len(nodeMap[nodeName]), totalCount)
			}
		}
		return true, nil
	}

	components := []string{label.PDLabelVal, label.TiKVLabelVal}
	for _, com := range components {
		if b, err := fn(com); err != nil {
			return false, err
		} else if !b && err == nil {
			return false, nil
		}
	}

	return true, nil
}

func (oa *operatorActions) podsScheduleAnnHaveDeleted(tc *v1alpha1.TidbCluster) (bool, error) {
	ns := tc.GetNamespace()
	tcName := tc.GetName()

	listOptions := metav1.ListOptions{
		LabelSelector: labels.SelectorFromSet(
			label.New().Instance(tcName).Labels()).String(),
	}

	pvcList, err := oa.kubeCli.CoreV1().PersistentVolumeClaims(ns).List(listOptions)
	if err != nil {
		glog.Errorf("failed to list pvcs for tidb cluster %s/%s, err: %v", ns, tcName, err)
		return false, nil
	}

	for _, pvc := range pvcList.Items {
		pvcName := pvc.GetName()
		l := label.Label(pvc.Labels)
		if !(l.IsPD() || l.IsTiKV()) {
			continue
		}

		if _, exist := pvc.Annotations[label.AnnPVCPodScheduling]; exist {
			glog.Errorf("tidb cluster %s/%s pvc %s has pod scheduling annotation", ns, tcName, pvcName)
			return false, nil
		}
	}

	return true, nil
}

func (oa *operatorActions) checkReclaimPVSuccess(tc *v1alpha1.TidbCluster) (bool, error) {
	// check pv reclaim	for pd
	if err := oa.checkComponentReclaimPVSuccess(tc, label.PDLabelVal); err != nil {
		glog.Errorf(err.Error())
		return false, nil
	}

	// check pv reclaim for tikv
	if err := oa.checkComponentReclaimPVSuccess(tc, label.TiKVLabelVal); err != nil {
		glog.Errorf(err.Error())
		return false, nil
	}
	return true, nil
}

func (oa *operatorActions) checkComponentReclaimPVSuccess(tc *v1alpha1.TidbCluster, component string) error {
	ns := tc.GetNamespace()
	tcName := tc.GetName()

	var replica int
	switch component {
	case label.PDLabelVal:
		replica = int(tc.Spec.PD.Replicas)
	case label.TiKVLabelVal:
		replica = int(tc.Spec.TiKV.Replicas)
	default:
		return fmt.Errorf("check tidb cluster %s/%s component %s is not supported", ns, tcName, component)
	}

	pvcList, err := oa.getComponentPVCList(tc, component)
	if err != nil {
		return err
	}

	pvList, err := oa.getComponentPVList(tc, component)
	if err != nil {
		return err
	}

	if len(pvcList) != replica || len(pvList) != replica {
		return fmt.Errorf("tidb cluster %s/%s compoenent %s pv or pvc have not been reclaimed completely", ns, tcName, component)
	}

	return nil
}

func (oa *operatorActions) getComponentPVCList(tc *v1alpha1.TidbCluster, component string) ([]corev1.PersistentVolumeClaim, error) {
	ns := tc.GetNamespace()
	tcName := tc.GetName()

	listOptions := metav1.ListOptions{
		LabelSelector: labels.SelectorFromSet(
			label.New().Instance(tcName).Component(component).Labels()).String(),
	}

	pvcList, err := oa.kubeCli.CoreV1().PersistentVolumeClaims(ns).List(listOptions)
	if err != nil {
		err := fmt.Errorf("failed to list pvcs for tidb cluster %s/%s, component: %s, err: %v", ns, tcName, component, err)
		return nil, err
	}
	return pvcList.Items, nil
}

func (oa *operatorActions) getComponentPVList(tc *v1alpha1.TidbCluster, component string) ([]corev1.PersistentVolume, error) {
	ns := tc.GetNamespace()
	tcName := tc.GetName()

	listOptions := metav1.ListOptions{
		LabelSelector: labels.SelectorFromSet(
			label.New().Instance(tcName).Component(component).Labels()).String(),
	}

	pvList, err := oa.kubeCli.CoreV1().PersistentVolumes().List(listOptions)
	if err != nil {
		err := fmt.Errorf("failed to list pvs for tidb cluster %s/%s, component: %s, err: %v", ns, tcName, component, err)
		return nil, err
	}
	return pvList.Items, nil
}

func (oa *operatorActions) storeLabelsIsSet(tc *v1alpha1.TidbCluster, topologyKey string) (bool, error) {
	pdCli := controller.GetPDClient(oa.pdControl, tc)
	for _, store := range tc.Status.TiKV.Stores {
		storeID, err := strconv.ParseUint(store.ID, 10, 64)
		if err != nil {
			return false, err
		}
		storeInfo, err := pdCli.GetStore(storeID)
		if err != nil {
			return false, nil
		}
		if len(storeInfo.Store.Labels) == 0 {
			return false, nil
		}
		for _, label := range storeInfo.Store.Labels {
			if label.Key != topologyKey {
				return false, nil
			}
		}
	}
	return true, nil
}

func (oa *operatorActions) passwordIsSet(clusterInfo *TidbClusterConfig) (bool, error) {
	ns := clusterInfo.Namespace
	tcName := clusterInfo.ClusterName
	jobName := tcName + "-tidb-initializer"

	var job *batchv1.Job
	var err error
	if job, err = oa.kubeCli.BatchV1().Jobs(ns).Get(jobName, metav1.GetOptions{}); err != nil {
		glog.Errorf("failed to get job %s/%s, %v", ns, jobName, err)
		return false, nil
	}
	if job.Status.Succeeded < 1 {
		glog.Errorf("tidbcluster: %s/%s password setter job not finished", ns, tcName)
		return false, nil
	}

	var db *sql.DB
	dsn := getDSN(ns, tcName, "test", clusterInfo.Password)
	if db, err = sql.Open("mysql", dsn); err != nil {
		glog.Errorf("can't open connection to mysql: %s, %v", dsn, err)
		return false, nil
	}
	defer db.Close()
	if err := db.Ping(); err != nil {
		glog.Errorf("can't connect to mysql: %s with password %s, %v", dsn, clusterInfo.Password, err)
		return false, nil
	}

	return true, nil
}

func (oa *operatorActions) monitorNormal(clusterInfo *TidbClusterConfig) (bool, error) {
	ns := clusterInfo.Namespace
	tcName := clusterInfo.ClusterName
	monitorDeploymentName := fmt.Sprintf("%s-monitor", tcName)
	monitorDeployment, err := oa.kubeCli.AppsV1().Deployments(ns).Get(monitorDeploymentName, metav1.GetOptions{})
	if err != nil {
		glog.Errorf("get monitor deployment: [%s/%s] failed", ns, monitorDeploymentName)
		return false, nil
	}
	if monitorDeployment.Status.ReadyReplicas < 1 {
		glog.Infof("monitor ready replicas %d < 1", monitorDeployment.Status.ReadyReplicas)
		return false, nil
	}
	if err := oa.checkPrometheus(clusterInfo); err != nil {
		glog.Infof("check [%s/%s]'s prometheus data failed: %v", ns, monitorDeploymentName, err)
		return false, nil
	}

	if err := oa.checkGrafanaData(clusterInfo); err != nil {
		glog.Infof("check [%s/%s]'s grafana data failed: %v", ns, monitorDeploymentName, err)
		return false, nil
	}
	return true, nil
}

func (oa *operatorActions) checkTidbClusterConfigUpdated(tc *v1alpha1.TidbCluster, clusterInfo *TidbClusterConfig) (bool, error) {
	if ok := oa.checkPdConfigUpdated(tc, clusterInfo); !ok {
		return false, nil
	}
	if ok := oa.checkTiKVConfigUpdated(tc, clusterInfo); !ok {
		return false, nil
	}
	if ok := oa.checkTiDBConfigUpdated(tc, clusterInfo); !ok {
		return false, nil
	}
	return true, nil
}

func (oa *operatorActions) checkPdConfigUpdated(tc *v1alpha1.TidbCluster, clusterInfo *TidbClusterConfig) bool {
	pdCli := controller.GetPDClient(oa.pdControl, tc)
	config, err := pdCli.GetConfig()
	if err != nil {
		glog.Errorf("failed to get PD configuraion from tidb cluster [%s/%s]", tc.Namespace, tc.Name)
		return false
	}
	if len(clusterInfo.PDLogLevel) > 0 && clusterInfo.PDLogLevel != config.Log.Level {
		glog.Errorf("check [%s/%s] PD logLevel configuration updated failed: desired [%s], actual [%s] not equal",
			tc.Namespace,
			tc.Name,
			clusterInfo.PDLogLevel,
			config.Log.Level)
		return false
	}
	// TODO: fix #487 PD configuration update for persisted configurations
	//if clusterInfo.PDMaxReplicas > 0 && config.Replication.MaxReplicas != uint64(clusterInfo.PDMaxReplicas) {
	//	glog.Errorf("check [%s/%s] PD maxReplicas configuration updated failed: desired [%d], actual [%d] not equal",
	//		tc.Namespace,
	//		tc.Name,
	//		clusterInfo.PDMaxReplicas,
	//		config.Replication.MaxReplicas)
	//	return false
	//}
	return true
}

func (oa *operatorActions) checkTiDBConfigUpdated(tc *v1alpha1.TidbCluster, clusterInfo *TidbClusterConfig) bool {
	for i := int32(0); i < tc.Spec.TiDB.Replicas; i += 1 {
		config, err := oa.tidbControl.GetSettings(tc, i)
		if err != nil {
			glog.Errorf("failed to get TiDB configuration from cluster [%s/%s], ordinal: %d, error: %v", tc.Namespace, tc.Name, i, err)
			return false
		}
		if clusterInfo.TiDBTokenLimit > 0 && uint(clusterInfo.TiDBTokenLimit) != config.TokenLimit {
			glog.Errorf("check [%s/%s] TiDB instance [%d] configuration updated failed: desired [%d], actual [%d] not equal",
				tc.Namespace, tc.Name, i, clusterInfo.TiDBTokenLimit, config.TokenLimit)
			return false
		}
	}
	return true
}

func (oa *operatorActions) checkTiKVConfigUpdated(tc *v1alpha1.TidbCluster, clusterInfo *TidbClusterConfig) bool {
	// TODO: check if TiKV configuration updated
	return true
}

func (oa *operatorActions) checkPrometheus(clusterInfo *TidbClusterConfig) error {
	ns := clusterInfo.Namespace
	tcName := clusterInfo.ClusterName
	prometheusSvc := fmt.Sprintf("http://%s-prometheus.%s:9090/api/v1/query?query=up", tcName, ns)
	resp, err := http.Get(prometheusSvc)
	if err != nil {
		return err
	}
	defer resp.Body.Close()
	body, err := ioutil.ReadAll(resp.Body)
	if err != nil {
		return err
	}
	response := &struct {
		Status string `json:"status"`
	}{}
	err = json.Unmarshal(body, response)
	if err != nil {
		return err
	}
	if response.Status != "success" {
		return fmt.Errorf("the prometheus's api[%s] has not ready", prometheusSvc)
	}
	return nil
}

func (oa *operatorActions) checkGrafanaData(clusterInfo *TidbClusterConfig) error {
	ns := clusterInfo.Namespace
	tcName := clusterInfo.ClusterName
	svcName := fmt.Sprintf("%s-grafana", tcName)
	end := time.Now()
	start := end.Add(-time.Minute)
	values := url.Values{}
	values.Set("query", "histogram_quantile(0.999, sum(rate(tidb_server_handle_query_duration_seconds_bucket[1m])) by (le))")
	values.Set("start", fmt.Sprintf("%d", start.Unix()))
	values.Set("end", fmt.Sprintf("%d", end.Unix()))
	values.Set("step", "30")

	datasourceID, err := getDatasourceID(svcName, ns)
	if err != nil {
		return err
	}

	u := fmt.Sprintf("http://%s.%s.svc.cluster.local:3000/api/datasources/proxy/%d/api/v1/query_range?%s", svcName, ns, datasourceID, values.Encode())
	req, err := http.NewRequest(http.MethodGet, u, nil)
	if err != nil {
		return err
	}
	req.SetBasicAuth(grafanaUsername, grafanaPassword)
	client := &http.Client{}
	resp, err := client.Do(req)
	if err != nil {
		return err
	}
	defer resp.Body.Close()
	buf, err := ioutil.ReadAll(resp.Body)
	if err != nil {
		return err
	}
	data := struct {
		Status string `json:"status"`
		Data   struct {
			ResultType string `json:"resultType"`
			Result     []struct {
				Metric struct {
					Job string `json:"job"`
				} `json:"metric"`
				Values []interface{} `json:"values"`
			} `json:"result"`
		}
	}{}
	if err := json.Unmarshal(buf, &data); err != nil {
		return err
	}
	if data.Status != "success" || len(data.Data.Result) < 1 {
		return fmt.Errorf("invalid response: status: %s, result: %v", data.Status, data.Data.Result)
	}

	// Grafana ready, init grafana client, no more sync logic because race condition is okay here
	if clusterInfo.GrafanaClient == nil {
		grafanaURL := fmt.Sprintf("http://%s.%s:3000", svcName, ns)
		client, err := metrics.NewClient(grafanaURL, grafanaUsername, grafanaPassword)
		if err != nil {
			return err
		}
		clusterInfo.GrafanaClient = client
	}
	return nil
}

func getDatasourceID(svcName, namespace string) (int, error) {
	u := fmt.Sprintf("http://%s.%s.svc.cluster.local:3000/api/datasources", svcName, namespace)
	req, err := http.NewRequest(http.MethodGet, u, nil)
	if err != nil {
		return 0, err
	}

	req.SetBasicAuth(grafanaUsername, grafanaPassword)
	client := &http.Client{}
	resp, err := client.Do(req)
	if err != nil {
		return 0, err
	}
	defer func() {
		err := resp.Body.Close()
		if err != nil {
			glog.Warningf("close response failed, err: %v", err)
		}
	}()

	buf, err := ioutil.ReadAll(resp.Body)
	if err != nil {
		return 0, err
	}

	datasources := []struct {
		Id   int    `json:"id"`
		Name string `json:"name"`
	}{}

	if err := json.Unmarshal(buf, &datasources); err != nil {
		return 0, err
	}

	for _, ds := range datasources {
		if ds.Name == "tidb-cluster" {
			return ds.Id, nil
		}
	}

	return 0, pingcapErrors.New("not found tidb-cluster datasource")
}

func GetD(ns, tcName, databaseName, password string) string {
	return fmt.Sprintf("root:%s@(%s-tidb.%s:4000)/%s?charset=utf8", password, tcName, ns, databaseName)
}

func getDSN(ns, tcName, databaseName, password string) string {
	return fmt.Sprintf("root:%s@(%s-tidb.%s:4000)/%s?charset=utf8", password, tcName, ns, databaseName)
}

func releaseIsNotFound(err error) bool {
	return strings.Contains(err.Error(), "not found")
}

func notFound(res string) bool {
	return strings.Contains(res, "not found")
}

func (oa *operatorActions) cloneOperatorRepo() error {
	cmd := fmt.Sprintf("git clone %s %s", oa.cfg.OperatorRepoUrl, oa.cfg.OperatorRepoDir)
	glog.Info(cmd)
	res, err := exec.Command("/bin/sh", "-c", cmd).CombinedOutput()
	if err != nil && !strings.Contains(string(res), "already exists") {
		return fmt.Errorf("failed to clone tidb-operator repository: %v, %s", err, string(res))
	}

	return nil
}

func (oa *operatorActions) checkoutTag(tagName string) error {
	cmd := fmt.Sprintf("cd %s && git stash -u && git checkout %s && "+
		"mkdir -p %s && cp -rf charts/tidb-operator %s && "+
		"cp -rf charts/tidb-cluster %s && cp -rf charts/tidb-backup %s &&"+
		"cp -rf manifests %s",
		oa.cfg.OperatorRepoDir, tagName,
		filepath.Join(oa.cfg.ChartDir, tagName), oa.operatorChartPath(tagName),
		oa.tidbClusterChartPath(tagName), oa.backupChartPath(tagName),
		oa.manifestPath(tagName))
	if tagName != "v1.0.0" {
		cmd = cmd + fmt.Sprintf(" && cp -rf charts/tidb-drainer %s", oa.drainerChartPath(tagName))
	}
	glog.Info(cmd)
	res, err := exec.Command("/bin/sh", "-c", cmd).CombinedOutput()
	if err != nil {
		return fmt.Errorf("failed to check tag: %s, %v, %s", tagName, err, string(res))
	}

	return nil
}

func (oa *operatorActions) DeployAdHocBackup(info *TidbClusterConfig) error {
	oa.EmitEvent(info, "DeployAdHocBackup")
	glog.Infof("begin to deploy adhoc backup cluster[%s] namespace[%s]", info.ClusterName, info.Namespace)

	passwdStr := ""
	if info.Password != "" {
		passwdStr = fmt.Sprintf("-p%s", info.Password)
	}
	getTSCmd := fmt.Sprintf("set -euo pipefail; mysql -u%s %s -h%s-tidb.%s -P 4000 -Nse 'show master status;' | awk '{print $2}'",
		info.UserName,
		passwdStr,
		info.ClusterName,
		info.Namespace,
	)
	glog.Info(getTSCmd)

	var tsStr string
	getTSFn := func() (bool, error) {
		res, err := exec.Command("/bin/sh", "-c", getTSCmd).CombinedOutput()
		if err != nil {
			glog.Errorf("failed to get ts %v, %s", err, string(res))
			return false, nil
		}
		tsStr = string(res)
		return true, nil
	}

	err := wait.Poll(DefaultPollInterval, BackupAndRestorePollTimeOut, getTSFn)
	if err != nil {
		return err
	}

	sets := map[string]string{
		"name":            info.BackupName,
		"mode":            "backup",
		"user":            "root",
		"password":        info.Password,
		"storage.size":    "10Gi",
		"initialCommitTs": strings.TrimSpace(tsStr),
	}

	setString := info.BackupHelmSetString(sets)

	fullbackupName := fmt.Sprintf("%s-backup", info.ClusterName)
	cmd := fmt.Sprintf("helm install -n %s --namespace %s %s --set-string %s",
		fullbackupName, info.Namespace, oa.backupChartPath(info.OperatorTag), setString)
	glog.Infof("install adhoc deployment [%s]", cmd)
	res, err := exec.Command("/bin/sh", "-c", cmd).CombinedOutput()
	if err != nil {
		return fmt.Errorf("failed to launch adhoc backup job: %v, %s", err, string(res))
	}

	return nil
}

func (oa *operatorActions) CheckAdHocBackup(info *TidbClusterConfig) (string, error) {
	glog.Infof("checking adhoc backup cluster[%s] namespace[%s]", info.ClusterName, info.Namespace)

	ns := info.Namespace
	var ts string
	jobName := fmt.Sprintf("%s-%s", info.ClusterName, info.BackupName)
	fn := func() (bool, error) {
		job, err := oa.kubeCli.BatchV1().Jobs(info.Namespace).Get(jobName, metav1.GetOptions{})
		if err != nil {
			glog.Errorf("failed to get jobs %s ,%v", jobName, err)
			return false, nil
		}
		if job.Status.Succeeded == 0 {
			glog.Errorf("cluster [%s] back up job is not completed, please wait! ", info.ClusterName)
			return false, nil
		}

		listOptions := metav1.ListOptions{
			LabelSelector: fmt.Sprintf("%s=%s", label.InstanceLabelKey, jobName),
		}
		podList, err := oa.kubeCli.CoreV1().Pods(ns).List(listOptions)
		if err != nil {
			glog.Errorf("failed to list pods: %v", err)
			return false, nil
		}

		var podName string
		for _, pod := range podList.Items {
			ref := pod.OwnerReferences[0]
			if ref.Kind == "Job" && ref.Name == jobName {
				podName = pod.GetName()
				break
			}
		}
		if podName == "" {
			glog.Errorf("failed to find the ad-hoc backup: %s podName", jobName)
			return false, nil
		}

		getTsCmd := fmt.Sprintf("kubectl logs -n %s %s | grep 'commitTS = ' | cut -d '=' -f2 | sed 's/ *//g'", ns, podName)
		tsData, err := exec.Command("/bin/sh", "-c", getTsCmd).CombinedOutput()
		if err != nil {
			glog.Errorf("failed to get ts of pod %s, %v", podName, err)
			return false, nil
		}
		if string(tsData) == "" {
			glog.Errorf("ts is empty pod %s", podName)
			return false, nil
		}

		ts = strings.TrimSpace(string(tsData))
		glog.Infof("ad-hoc backup ts: %s", ts)

		return true, nil
	}

	err := wait.Poll(DefaultPollInterval, BackupAndRestorePollTimeOut, fn)
	if err != nil {
		return ts, fmt.Errorf("failed to launch backup job: %v", err)
	}

	return ts, nil
}

func (oa *operatorActions) Restore(from *TidbClusterConfig, to *TidbClusterConfig) error {
	oa.EmitEvent(from, fmt.Sprintf("RestoreBackup: target: %s", to.ClusterName))
	oa.EmitEvent(to, fmt.Sprintf("RestoreBackup: source: %s", from.ClusterName))
	glog.Infof("deploying restore, the data is from cluster[%s/%s] to cluster[%s/%s]",
		from.Namespace, from.ClusterName, to.Namespace, to.ClusterName)

	sets := map[string]string{
		"name":         to.BackupName,
		"mode":         "restore",
		"user":         "root",
		"password":     to.Password,
		"storage.size": "10Gi",
	}

	setString := to.BackupHelmSetString(sets)

	restoreName := fmt.Sprintf("%s-restore", to.ClusterName)
	cmd := fmt.Sprintf("helm install -n %s --namespace %s %s --set-string %s",
		restoreName, to.Namespace, oa.backupChartPath(to.OperatorTag), setString)
	glog.Infof("install restore [%s]", cmd)
	res, err := exec.Command("/bin/sh", "-c", cmd).CombinedOutput()
	if err != nil {
		return fmt.Errorf("failed to launch restore job: %v, %s", err, string(res))
	}

	return nil
}

func (oa *operatorActions) CheckRestore(from *TidbClusterConfig, to *TidbClusterConfig) error {
	glog.Infof("begin to check restore backup cluster[%s] namespace[%s]", from.ClusterName, from.Namespace)
	jobName := fmt.Sprintf("%s-restore-%s", to.ClusterName, from.BackupName)
	fn := func() (bool, error) {
		job, err := oa.kubeCli.BatchV1().Jobs(to.Namespace).Get(jobName, metav1.GetOptions{})
		if err != nil {
			glog.Errorf("failed to get jobs %s ,%v", jobName, err)
			return false, nil
		}
		if job.Status.Succeeded == 0 {
			glog.Errorf("cluster [%s] restore job is not completed, please wait! ", to.ClusterName)
			return false, nil
		}

		_, err = to.DataIsTheSameAs(from)
		if err != nil {
			// ad-hoc restore don't check the data really, just logging
			glog.Infof("check restore: %v", err)
		}

		return true, nil
	}

	err := wait.Poll(oa.pollInterval, BackupAndRestorePollTimeOut, fn)
	if err != nil {
		return fmt.Errorf("failed to launch restore job: %v", err)
	}
	return nil
}

func (oa *operatorActions) ForceDeploy(info *TidbClusterConfig) error {
	if err := oa.CleanTidbCluster(info); err != nil {
		return err
	}

	return oa.DeployTidbCluster(info)
}

func (tc *TidbClusterConfig) DataIsTheSameAs(otherInfo *TidbClusterConfig) (bool, error) {
	tableNum := otherInfo.BlockWriteConfig.TableNum

	infoDb, err := sql.Open("mysql", getDSN(tc.Namespace, tc.ClusterName, "test", tc.Password))
	if err != nil {
		return false, err
	}
	defer infoDb.Close()
	otherInfoDb, err := sql.Open("mysql", getDSN(otherInfo.Namespace, otherInfo.ClusterName, "test", otherInfo.Password))
	if err != nil {
		return false, err
	}
	defer otherInfoDb.Close()

	getCntFn := func(db *sql.DB, tableName string) (int, error) {
		var cnt int
		rows, err := db.Query(fmt.Sprintf("SELECT count(*) FROM %s", tableName))
		if err != nil {
			return cnt, fmt.Errorf("failed to select count(*) from %s, %v", tableName, err)
		}
		for rows.Next() {
			err := rows.Scan(&cnt)
			if err != nil {
				return cnt, fmt.Errorf("failed to scan count from %s, %v", tableName, err)
			}
			return cnt, nil
		}
		return cnt, fmt.Errorf("can not find count of table %s", tableName)
	}

	for i := 0; i < tableNum; i++ {
		var tableName string
		if i == 0 {
			tableName = "block_writer"
		} else {
			tableName = fmt.Sprintf("block_writer%d", i)
		}

		cnt, err := getCntFn(infoDb, tableName)
		if err != nil {
			return false, err
		}
		otherCnt, err := getCntFn(otherInfoDb, tableName)
		if err != nil {
			return false, err
		}

		if cnt != otherCnt {
			err := fmt.Errorf("cluster %s/%s's table %s count(*) = %d and cluster %s/%s's table %s count(*) = %d",
				tc.Namespace, tc.ClusterName, tableName, cnt,
				otherInfo.Namespace, otherInfo.ClusterName, tableName, otherCnt)
			return false, err
		}
		glog.Infof("cluster %s/%s's table %s count(*) = %d and cluster %s/%s's table %s count(*) = %d",
			tc.Namespace, tc.ClusterName, tableName, cnt,
			otherInfo.Namespace, otherInfo.ClusterName, tableName, otherCnt)
	}

	return true, nil
}

func (oa *operatorActions) CreateSecret(info *TidbClusterConfig) error {
	initSecret := corev1.Secret{
		ObjectMeta: metav1.ObjectMeta{
			Name:      info.InitSecretName,
			Namespace: info.Namespace,
		},
		Data: map[string][]byte{
			info.UserName: []byte(info.Password),
		},
		Type: corev1.SecretTypeOpaque,
	}

	_, err := oa.kubeCli.CoreV1().Secrets(info.Namespace).Create(&initSecret)
	if err != nil && !releaseIsExist(err) {
		return err
	}

	backupSecret := corev1.Secret{
		ObjectMeta: metav1.ObjectMeta{
			Name:      info.BackupSecretName,
			Namespace: info.Namespace,
		},
		Data: map[string][]byte{
			"user":     []byte(info.UserName),
			"password": []byte(info.Password),
		},
		Type: corev1.SecretTypeOpaque,
	}

	_, err = oa.kubeCli.CoreV1().Secrets(info.Namespace).Create(&backupSecret)
	if err != nil && !releaseIsExist(err) {
		return err
	}

	return nil
}

func releaseIsExist(err error) bool {
	return strings.Contains(err.Error(), "already exists")
}

func (oa *operatorActions) DeployScheduledBackup(info *TidbClusterConfig) error {
	oa.EmitEvent(info, "DeploySchedulerBackup")
	glog.Infof("begin to deploy scheduled backup")

	cron := fmt.Sprintf("'*/1 * * * *'")
	sets := map[string]string{
		"clusterName":                info.ClusterName,
		"scheduledBackup.create":     "true",
		"scheduledBackup.user":       "root",
		"scheduledBackup.password":   info.Password,
		"scheduledBackup.schedule":   cron,
		"scheduledBackup.storage":    "10Gi",
		"scheduledBackup.secretName": info.BackupSecretName,
	}

	cmd, err := oa.getHelmUpgradeClusterCmd(info, sets)
	if err != nil {
		return err
	}

	glog.Infof("scheduled-backup delploy [%s]", cmd)
	res, err := exec.Command("/bin/sh", "-c", cmd).CombinedOutput()
	if err != nil {
		return fmt.Errorf("failed to launch scheduler backup job: %v, %s", err, string(res))
	}
	return nil
}

func (oa *operatorActions) disableScheduledBackup(info *TidbClusterConfig) error {
	glog.Infof("disabling scheduled backup")

	sets := map[string]string{
		"clusterName":            info.ClusterName,
		"scheduledBackup.create": "false",
	}

	cmd, err := oa.getHelmUpgradeClusterCmd(info, sets)
	if err != nil {
		return err
	}

	res, err := exec.Command("/bin/sh", "-c", cmd).CombinedOutput()
	if err != nil {
		return fmt.Errorf("failed to disable scheduler backup job: %v, %s", err, string(res))
	}
	return nil
}

func (oa *operatorActions) CheckScheduledBackup(info *TidbClusterConfig) error {
	glog.Infof("checking scheduler backup for tidb cluster[%s/%s]", info.Namespace, info.ClusterName)

	jobName := fmt.Sprintf("%s-scheduled-backup", info.ClusterName)
	fn := func() (bool, error) {
		job, err := oa.kubeCli.BatchV1beta1().CronJobs(info.Namespace).Get(jobName, metav1.GetOptions{})
		if err != nil {
			glog.Errorf("failed to get cronjobs %s ,%v", jobName, err)
			return false, nil
		}

		jobs, err := oa.kubeCli.BatchV1().Jobs(info.Namespace).List(metav1.ListOptions{})
		if err != nil {
			glog.Errorf("failed to list jobs %s ,%v", info.Namespace, err)
			return false, nil
		}

		backupJobs := []batchv1.Job{}
		for _, j := range jobs.Items {
			if pid, found := getParentUIDFromJob(j); found && pid == job.UID {
				backupJobs = append(backupJobs, j)
			}
		}

		if len(backupJobs) == 0 {
			glog.Errorf("cluster [%s] scheduler jobs is creating, please wait!", info.ClusterName)
			return false, nil
		}

		succededJobCount := 0
		for _, j := range backupJobs {
			if j.Status.Failed > 3 {
				return false, fmt.Errorf("cluster [%s/%s] scheduled backup job failed, job: [%s] failed count is: %d",
					info.Namespace, info.ClusterName, j.Name, j.Status.Failed)
			}
			if j.Status.Succeeded > 0 {
				succededJobCount++
			}
		}

		if succededJobCount >= 3 {
			glog.Infof("cluster [%s/%s] scheduled back up job completed count: %d",
				info.Namespace, info.ClusterName, succededJobCount)
			return true, nil
		}

		glog.Infof("cluster [%s/%s] scheduled back up job is not completed, please wait! ",
			info.Namespace, info.ClusterName)
		return false, nil
	}

	err := wait.Poll(DefaultPollInterval, BackupAndRestorePollTimeOut, fn)
	if err != nil {
		return fmt.Errorf("failed to launch scheduler backup job: %v", err)
	}

	// sleep 1 minute for cronjob
	time.Sleep(60 * time.Second)

	dirs, err := oa.getBackupDir(info)
	if err != nil {
		return fmt.Errorf("failed to get backup dir: %v", err)
	}

	if len(dirs) <= 2 {
		return fmt.Errorf("scheduler job failed")
	}

	return oa.disableScheduledBackup(info)
}

func getParentUIDFromJob(j batchv1.Job) (types.UID, bool) {
	controllerRef := metav1.GetControllerOf(&j)

	if controllerRef == nil {
		return types.UID(""), false
	}

	if controllerRef.Kind != "CronJob" {
		glog.Infof("Job with non-CronJob parent, name %s namespace %s", j.Name, j.Namespace)
		return types.UID(""), false
	}

	return controllerRef.UID, true
}

func (oa *operatorActions) getBackupDir(info *TidbClusterConfig) ([]string, error) {
	scheduledPvcName := fmt.Sprintf("%s-scheduled-backup", info.ClusterName)
	backupDirPodName := info.GenerateBackupDirPodName()
	pod := &corev1.Pod{
		ObjectMeta: metav1.ObjectMeta{
			Name:      backupDirPodName,
			Namespace: info.Namespace,
		},
		Spec: corev1.PodSpec{
			Containers: []corev1.Container{
				{
					Name:    backupDirPodName,
					Image:   "pingcap/tidb-cloud-backup:20190610",
					Command: []string{"sleep", "3000"},
					VolumeMounts: []corev1.VolumeMount{
						{
							Name:      "data",
							MountPath: "/data",
						},
					},
				},
			},
			Volumes: []corev1.Volume{
				{
					Name: "data",
					VolumeSource: corev1.VolumeSource{
						PersistentVolumeClaim: &corev1.PersistentVolumeClaimVolumeSource{
							ClaimName: scheduledPvcName,
						},
					},
				},
			},
		},
	}

	fn := func() (bool, error) {
		_, err := oa.kubeCli.CoreV1().Pods(info.Namespace).Get(backupDirPodName, metav1.GetOptions{})
		if !errors.IsNotFound(err) {
			return false, nil
		}
		return true, nil
	}

	err := wait.Poll(oa.pollInterval, DefaultPollTimeout, fn)

	if err != nil {
		return nil, fmt.Errorf("failed to delete pod %s, err: %v", backupDirPodName, err)
	}

	_, err = oa.kubeCli.CoreV1().Pods(info.Namespace).Create(pod)
	if err != nil && !errors.IsAlreadyExists(err) {
		glog.Errorf("cluster: [%s/%s] create get backup dir pod failed, error :%v", info.Namespace, info.ClusterName, err)
		return nil, err
	}

	fn = func() (bool, error) {
		pod, err := oa.kubeCli.CoreV1().Pods(info.Namespace).Get(backupDirPodName, metav1.GetOptions{})
		if err == nil && pod.Status.Phase == corev1.PodRunning {
			return true, nil
		} else if err != nil && !errors.IsNotFound(err) {
			return false, err
		}
		return false, nil
	}

	err = wait.Poll(oa.pollInterval, DefaultPollTimeout, fn)

	if err != nil {
<<<<<<< HEAD
		return nil, fmt.Errorf("failed to create pod %s, err: %v", getBackupDirPodName, err)
=======
		return nil, fmt.Errorf("failed to create pod %s, err: %v", backupDirPodName, err)
>>>>>>> 4c24ab0e
	}

	cmd := fmt.Sprintf("kubectl exec %s -n %s ls /data", backupDirPodName, info.Namespace)
	res, err := exec.Command("/bin/sh", "-c", cmd).CombinedOutput()
	if err != nil {
		glog.Errorf("cluster:[%s/%s] exec :%s failed,error:%v,result:%s", info.Namespace, info.ClusterName, cmd, err, string(res))
		return nil, err
	}

	dirs := strings.Split(string(res), "\n")
	glog.Infof("dirs in pod info name [%s] dir name [%s]", scheduledPvcName, strings.Join(dirs, ","))
	return dirs, nil
}

func (tc *TidbClusterConfig) FullName() string {
	return fmt.Sprintf("%s/%s", tc.Namespace, tc.ClusterName)
}

func (oa *operatorActions) DeployIncrementalBackup(from *TidbClusterConfig, to *TidbClusterConfig, withDrainer bool, ts string) error {

	if withDrainer && to == nil {
		return fmt.Errorf("Target cluster is nil when deploying drainer")
	}
	if withDrainer {
		oa.EmitEvent(from, fmt.Sprintf("DeployIncrementalBackup: slave: %s", to.ClusterName))
		glog.Infof("begin to deploy incremental backup, source cluster[%s/%s], target cluster [%s/%s]",
			from.Namespace, from.ClusterName, to.Namespace, to.ClusterName)
	} else {
		oa.EmitEvent(from, "Enable pump cluster")
		glog.Infof("begin to enable pump for cluster[%s/%s]",
			from.Namespace, from.ClusterName)
	}

	// v1.0.0 don't support `binlog.drainer.config`
	// https://github.com/pingcap/tidb-operator/pull/693
	isv1 := from.OperatorTag == "v1.0.0"

	sets := map[string]string{
		"binlog.pump.create": "true",
	}

	if withDrainer {
		sets["binlog.drainer.create"] = "true"
		if isv1 {
			sets["binlog.pump.create"] = "true"
			sets["binlog.drainer.destDBType"] = "mysql"
			sets["binlog.drainer.mysql.host"] = fmt.Sprintf("%s-tidb.%s", to.ClusterName, to.Namespace)
			sets["binlog.drainer.mysql.user"] = "root"
			sets["binlog.drainer.mysql.password"] = to.Password
			sets["binlog.drainer.mysql.port"] = "4000"
			sets["binlog.drainer.ignoreSchemas"] = ""
		} else {
			from.drainerConfig = []string{
				`detect-interval = 10`,
				`compressor = ""`,
				`[syncer]`,
				`worker-count = 16`,
				`disable-dispatch = false`,
				`ignore-schemas = "INFORMATION_SCHEMA,PERFORMANCE_SCHEMA,mysql"`,
				`safe-mode = false`,
				`txn-batch = 20`,
				`db-type = "mysql"`,
				`[syncer.to]`,
				fmt.Sprintf(`host = "%s-tidb.%s"`, to.ClusterName, to.Namespace),
				fmt.Sprintf(`user = "%s"`, "root"),
				fmt.Sprintf(`password = "%s"`, to.Password),
				fmt.Sprintf(`port = %d`, 4000),
			}
		}
	}

	if ts != "" {
		sets["binlog.drainer.initialCommitTs"] = ts
	}

	cmd, err := oa.getHelmUpgradeClusterCmd(from, sets)
	if err != nil {
		return err
	}
	glog.Infof(cmd)
	res, err := exec.Command("/bin/sh", "-c", cmd).CombinedOutput()
	if err != nil {
		return fmt.Errorf("failed to launch incremental backup job: %v, %s", err, string(res))
	}
	return nil
}

func (oa *operatorActions) CheckIncrementalBackup(info *TidbClusterConfig, withDrainer bool) error {
	glog.Infof("begin to check incremental backup cluster[%s] namespace[%s]", info.ClusterName, info.Namespace)

	pumpStatefulSetName := fmt.Sprintf("%s-pump", info.ClusterName)
	fn := func() (bool, error) {
		pumpStatefulSet, err := oa.kubeCli.AppsV1().StatefulSets(info.Namespace).Get(pumpStatefulSetName, metav1.GetOptions{})
		if err != nil {
			glog.Errorf("failed to get jobs %s ,%v", pumpStatefulSetName, err)
			return false, nil
		}
		if pumpStatefulSet.Status.Replicas != pumpStatefulSet.Status.ReadyReplicas {
			glog.Errorf("pump replicas is not ready, please wait ! %s ", pumpStatefulSetName)
			return false, nil
		}

		listOps := metav1.ListOptions{
			LabelSelector: labels.SelectorFromSet(
				map[string]string{
					label.ComponentLabelKey: "pump",
					label.InstanceLabelKey:  pumpStatefulSet.Labels[label.InstanceLabelKey],
					label.NameLabelKey:      "tidb-cluster",
				},
			).String(),
		}

		pods, err := oa.kubeCli.CoreV1().Pods(info.Namespace).List(listOps)
		if err != nil {
			glog.Errorf("failed to get pods via pump labels %s ,%v", pumpStatefulSetName, err)
			return false, nil
		}

		// v1.0.0 don't have affinity test case
		// https://github.com/pingcap/tidb-operator/pull/746
		isv1 := info.OperatorTag == "v1.0.0"

		for _, pod := range pods.Items {
			if !oa.pumpHealth(info, pod.Spec.Hostname) {
				glog.Errorf("some pods is not health %s", pumpStatefulSetName)
				return false, nil
			}

			if isv1 {
				continue
			}

			glog.Info(pod.Spec.Affinity)
			if pod.Spec.Affinity == nil || pod.Spec.Affinity.PodAntiAffinity == nil || len(pod.Spec.Affinity.PodAntiAffinity.PreferredDuringSchedulingIgnoredDuringExecution) != 1 {
				return true, fmt.Errorf("pump pod %s/%s should have affinity set", pod.Namespace, pod.Name)
			}
			glog.Info(pod.Spec.Tolerations)
			foundKey := false
			for _, tor := range pod.Spec.Tolerations {
				if tor.Key == "node-role" {
					foundKey = true
					break
				}
			}
			if !foundKey {
				return true, fmt.Errorf("pump pod %s/%s should have tolerations set", pod.Namespace, pod.Name)
			}
		}

		if !withDrainer {
			return true, nil
		}

		drainerStatefulSetName := fmt.Sprintf("%s-drainer", info.ClusterName)
		drainerStatefulSet, err := oa.kubeCli.AppsV1().StatefulSets(info.Namespace).Get(drainerStatefulSetName, metav1.GetOptions{})
		if err != nil {
			glog.Errorf("failed to get jobs %s ,%v", pumpStatefulSetName, err)
			return false, nil
		}
		if drainerStatefulSet.Status.Replicas != drainerStatefulSet.Status.ReadyReplicas {
			glog.Errorf("drainer replicas is not ready, please wait ! %s ", pumpStatefulSetName)
			return false, nil
		}

		listOps = metav1.ListOptions{
			LabelSelector: labels.SelectorFromSet(
				map[string]string{
					label.ComponentLabelKey: "drainer",
					label.InstanceLabelKey:  drainerStatefulSet.Labels[label.InstanceLabelKey],
					label.NameLabelKey:      "tidb-cluster",
				},
			).String(),
		}

		pods, err = oa.kubeCli.CoreV1().Pods(info.Namespace).List(listOps)
		if err != nil {
			return false, nil
		}
		for _, pod := range pods.Items {
			if !oa.drainerHealth(info, pod.Spec.Hostname) {
				glog.Errorf("some pods is not health %s", drainerStatefulSetName)
				return false, nil
			}

			if isv1 {
				continue
			}

			glog.Info(pod.Spec.Affinity)
			if pod.Spec.Affinity == nil || pod.Spec.Affinity.PodAntiAffinity == nil || len(pod.Spec.Affinity.PodAntiAffinity.PreferredDuringSchedulingIgnoredDuringExecution) != 1 {
				return true, fmt.Errorf("drainer pod %s/%s should have spec.affinity set", pod.Namespace, pod.Name)
			}
			glog.Info(pod.Spec.Tolerations)
			foundKey := false
			for _, tor := range pod.Spec.Tolerations {
				if tor.Key == "node-role" {
					foundKey = true
					break
				}
			}
			if !foundKey {
				return true, fmt.Errorf("drainer pod %s/%s should have tolerations set", pod.Namespace, pod.Name)
			}
		}

		return true, nil
	}

	err := wait.Poll(oa.pollInterval, DefaultPollTimeout, fn)
	if err != nil {
		return fmt.Errorf("failed to check incremental backup job: %v", err)
	}
	return nil

}

func strPtr(s string) *string { return &s }

func (oa *operatorActions) RegisterWebHookAndServiceOrDie(context *apimachinery.CertContext, info *OperatorConfig) {
	if err := oa.RegisterWebHookAndService(context, info); err != nil {
		slack.NotifyAndPanic(err)
	}
}

func (oa *operatorActions) RegisterWebHookAndService(context *apimachinery.CertContext, info *OperatorConfig) error {
	client := oa.kubeCli
	glog.Infof("Registering the webhook via the AdmissionRegistration API")

	namespace := os.Getenv("NAMESPACE")
	configName := info.WebhookConfigName

	_, err := client.AdmissionregistrationV1beta1().ValidatingWebhookConfigurations().Create(&admissionV1beta1.ValidatingWebhookConfiguration{
		ObjectMeta: metav1.ObjectMeta{
			Name: configName,
		},
		Webhooks: []admissionV1beta1.ValidatingWebhook{
			{
				Name: "check-pod-before-delete.k8s.io",
				Rules: []admissionV1beta1.RuleWithOperations{{
					Operations: []admissionV1beta1.OperationType{admissionV1beta1.Delete},
					Rule: admissionV1beta1.Rule{
						APIGroups:   []string{""},
						APIVersions: []string{"v1"},
						Resources:   []string{"pods"},
					},
				}},
				ClientConfig: admissionV1beta1.WebhookClientConfig{
					Service: &admissionV1beta1.ServiceReference{
						Namespace: namespace,
						Name:      info.WebhookServiceName,
						Path:      strPtr("/pods"),
					},
					CABundle: context.SigningCert,
				},
			},
		},
	})

	if err != nil {
		glog.Errorf("registering webhook config %s with namespace %s error %v", configName, namespace, err)
		return err
	}

	// The webhook configuration is honored in 10s.
	time.Sleep(10 * time.Second)

	return nil

}

func (oa *operatorActions) CleanWebHookAndService(info *OperatorConfig) error {
	err := oa.kubeCli.AdmissionregistrationV1beta1().ValidatingWebhookConfigurations().Delete(info.WebhookConfigName, nil)
	if err != nil && !errors.IsNotFound(err) {
		return fmt.Errorf("failed to delete webhook config %v", err)
	}
	return nil
}

func (oa *operatorActions) CleanWebHookAndServiceOrDie(info *OperatorConfig) {
	err := oa.CleanWebHookAndService(info)
	if err != nil {
		slack.NotifyAndPanic(err)
	}
}

type pumpStatus struct {
	StatusMap map[string]*nodeStatus `json:"StatusMap"`
}

type nodeStatus struct {
	State string `json:"state"`
}

func (oa *operatorActions) pumpHealth(info *TidbClusterConfig, hostName string) bool {
	pumpHealthURL := fmt.Sprintf("http://%s.%s-pump.%s:8250/status", hostName, info.ClusterName, info.Namespace)
	res, err := http.Get(pumpHealthURL)
	if err != nil {
		glog.Errorf("cluster:[%s] call %s failed,error:%v", info.ClusterName, pumpHealthURL, err)
		return false
	}
	if res.StatusCode >= 400 {
		glog.Errorf("Error response %v", res.StatusCode)
		return false
	}
	body, err := ioutil.ReadAll(res.Body)
	if err != nil {
		glog.Errorf("cluster:[%s] read response body failed,error:%v", info.ClusterName, err)
		return false
	}
	healths := pumpStatus{}
	err = json.Unmarshal(body, &healths)
	if err != nil {
		glog.Errorf("cluster:[%s] unmarshal failed,error:%v", info.ClusterName, err)
		return false
	}
	for _, status := range healths.StatusMap {
		if status.State != "online" {
			glog.Errorf("cluster:[%s] pump's state is not online", info.ClusterName)
			return false
		}
	}
	return true
}

type drainerStatus struct {
	PumpPos map[string]int64 `json:"PumpPos"`
	Synced  bool             `json:"Synced"`
	LastTS  int64            `json:"LastTS"`
	TsMap   string           `json:"TsMap"`
}

func (oa *operatorActions) drainerHealth(info *TidbClusterConfig, hostName string) bool {
	drainerHealthURL := fmt.Sprintf("http://%s.%s-drainer.%s:8249/status", hostName, info.ClusterName, info.Namespace)
	res, err := http.Get(drainerHealthURL)
	if err != nil {
		glog.Errorf("cluster:[%s] call %s failed,error:%v", info.ClusterName, drainerHealthURL, err)
		return false
	}
	if res.StatusCode >= 400 {
		glog.Errorf("Error response %v", res.StatusCode)
		return false
	}
	body, err := ioutil.ReadAll(res.Body)
	if err != nil {
		glog.Errorf("cluster:[%s] read response body failed,error:%v", info.ClusterName, err)
		return false
	}
	healths := drainerStatus{}
	err = json.Unmarshal(body, &healths)
	if err != nil {
		glog.Errorf("cluster:[%s] unmarshal failed,error:%v", info.ClusterName, err)
		return false
	}
	return len(healths.PumpPos) > 0
}

func (oa *operatorActions) EmitEvent(info *TidbClusterConfig, message string) {
	oa.lock.Lock()
	defer oa.lock.Unlock()

	if len(oa.clusterEvents) == 0 {
		return
	}

	ev := event{
		message: message,
		ts:      time.Now().UnixNano() / int64(time.Millisecond),
	}

	if info == nil {
		for k := range oa.clusterEvents {
			ce := oa.clusterEvents[k]
			ce.events = append(ce.events, ev)
		}
		return
	}

	ce, ok := oa.clusterEvents[info.String()]
	if !ok {
		return
	}
	ce.events = append(ce.events, ev)

	// sleep a while to avoid overlapping time
	time.Sleep(10 * time.Second)
}

func (oa *operatorActions) EventWorker() {
	oa.lock.Lock()
	defer oa.lock.Unlock()

	for key, clusterEv := range oa.clusterEvents {
		retryEvents := make([]event, 0)
		for _, ev := range clusterEv.events {
			ns := clusterEv.ns
			clusterName := clusterEv.clusterName
			grafanaURL := fmt.Sprintf("http://%s-grafana.%s:3000", clusterName, ns)
			client, err := metrics.NewClient(grafanaURL, grafanaUsername, grafanaPassword)
			if err != nil {
				// If parse grafana URL failed, this error cannot be recovered by retrying, so send error msg and panic
				slack.NotifyAndPanic(fmt.Errorf("failed to parse grafana URL so can't new grafana client: %s, %v", grafanaURL, err))
			}

			anno := metrics.Annotation{
				Text:                ev.message,
				TimestampInMilliSec: ev.ts,
				Tags: []string{
					statbilityTestTag,
					fmt.Sprintf("clusterName: %s", clusterName),
					fmt.Sprintf("namespace: %s", ns),
				},
			}
			if err := client.AddAnnotation(anno); err != nil {
				glog.V(4).Infof("cluster:[%s/%s] error recording event: %s, reason: %v",
					ns, clusterName, ev.message, err)
				retryEvents = append(retryEvents, ev)
				continue
			}
			glog.Infof("cluster: [%s/%s] recoding event: %s", ns, clusterName, ev.message)
		}

		ce := oa.clusterEvents[key]
		ce.events = retryEvents
	}
}

func (oa *operatorActions) getHelmUpgradeClusterCmd(info *TidbClusterConfig, set map[string]string) (string, error) {
	cmd := fmt.Sprintf("helm upgrade %s %s --set-string %s",
		info.ClusterName, oa.tidbClusterChartPath(info.OperatorTag), info.TidbClusterHelmSetString(set))
	svFilePath, err := info.BuildSubValues(oa.tidbClusterChartPath(info.OperatorTag))
	if err != nil {
		return "", err
	}
	return fmt.Sprintf(" %s --values %s", cmd, svFilePath), nil
}

func (oa *operatorActions) checkManualPauseComponent(info *TidbClusterConfig, component string) error {

	var tc *v1alpha1.TidbCluster
	var setName string
	var set *v1.StatefulSet
	var err error
	ns := info.Namespace

	fn := func() (bool, error) {

		if tc, err = oa.cli.PingcapV1alpha1().TidbClusters(ns).Get(info.ClusterName, metav1.GetOptions{}); err != nil {
			glog.Infof("failed to get tidbcluster: [%s/%s], %v", ns, info.ClusterName, err)
			return false, nil
		}

		switch component {
		case label.TiDBLabelVal:
			podName := fmt.Sprintf("%s-%d", controller.TiDBMemberName(tc.Name), 1)
			setName = controller.TiDBMemberName(info.ClusterName)
			tidbPod, err := oa.kubeCli.CoreV1().Pods(ns).Get(podName, metav1.GetOptions{})
			if err != nil {
				glog.Infof("fail to get pod in CheckManualPauseCompoent tidb [%s/%s]", ns, podName)
				return false, nil
			}

			if tidbPod.Labels[v1.ControllerRevisionHashLabelKey] == tc.Status.TiDB.StatefulSet.UpdateRevision &&
				tc.Status.TiDB.Phase == v1alpha1.UpgradePhase {
				if member, ok := tc.Status.TiDB.Members[tidbPod.Name]; !ok || !member.Health {
					glog.Infof("wait for tidb pod [%s/%s] ready member health %t ok %t", ns, podName, member.Health, ok)
				} else {
					return true, nil
				}
			} else {
				glog.Infof("tidbset is not in upgrade phase or pod is not upgrade done [%s/%s]", ns, podName)
			}

			return false, nil
		case label.TiKVLabelVal:
			podName := fmt.Sprintf("%s-%d", controller.TiKVMemberName(tc.Name), 1)
			setName = controller.TiKVMemberName(info.ClusterName)
			tikvPod, err := oa.kubeCli.CoreV1().Pods(ns).Get(podName, metav1.GetOptions{})
			if err != nil {
				glog.Infof("fail to get pod in CheckManualPauseCompoent tikv [%s/%s]", ns, podName)
				return false, nil
			}

			if tikvPod.Labels[v1.ControllerRevisionHashLabelKey] == tc.Status.TiKV.StatefulSet.UpdateRevision &&
				tc.Status.TiKV.Phase == v1alpha1.UpgradePhase {
				var tikvStore *v1alpha1.TiKVStore
				for _, store := range tc.Status.TiKV.Stores {
					if store.PodName == podName {
						tikvStore = &store
						break
					}
				}
				if tikvStore == nil || tikvStore.State != v1alpha1.TiKVStateUp {
					glog.Infof("wait for tikv pod [%s/%s] ready store state %s", ns, podName, tikvStore.State)
				} else {
					return true, nil
				}
			} else {
				glog.Infof("tikvset is not in upgrade phase or pod is not upgrade done [%s/%s]", ns, podName)
			}

			return false, nil
		default:
			return false, fmt.Errorf("invalid component %s", component)
		}
	}

	// wait for the tidb statefulset is upgrade to the protect one
	if err = wait.Poll(DefaultPollInterval, 30*time.Minute, fn); err != nil {
		return fmt.Errorf("fail to upgrade to annotation %s pod, err: %v", component, err)
	}

	time.Sleep(30 * time.Second)

	if set, err = oa.kubeCli.AppsV1().StatefulSets(ns).Get(setName, metav1.GetOptions{}); err != nil {
		return fmt.Errorf("failed to get statefulset: [%s/%s], %v", ns, setName, err)
	}

	if *set.Spec.UpdateStrategy.RollingUpdate.Partition < 1 {
		return fmt.Errorf("pause partition is not correct in upgrade phase [%s/%s] partition %d annotation %d",
			ns, setName, *set.Spec.UpdateStrategy.RollingUpdate.Partition, 1)
	}

	return nil
}

func (oa *operatorActions) CheckUpgradeComplete(info *TidbClusterConfig) error {
	ns, tcName := info.Namespace, info.ClusterName
	if err := wait.PollImmediate(15*time.Second, 30*time.Minute, func() (done bool, err error) {
		tc, err := oa.cli.PingcapV1alpha1().TidbClusters(ns).Get(tcName, metav1.GetOptions{})
		if err != nil {
			glog.Errorf("checkUpgradeComplete, [%s/%s] cannot get tidbcluster, %v", ns, tcName, err)
			return false, nil
		}
		if tc.Status.PD.Phase == v1alpha1.UpgradePhase {
			glog.Errorf("checkUpgradeComplete, [%s/%s] PD is still upgrading", ns, tcName)
			return false, nil
		}
		if tc.Status.TiKV.Phase == v1alpha1.UpgradePhase {
			glog.Errorf("checkUpgradeComplete, [%s/%s] TiKV is still upgrading", ns, tcName)
			return false, nil
		}
		if tc.Status.TiDB.Phase == v1alpha1.UpgradePhase {
			glog.Errorf("checkUpgradeComplete, [%s/%s] TiDB is still upgrading", ns, tcName)
			return false, nil
		}
		return true, nil
	}); err != nil {
		glog.Errorf("failed to wait upgrade complete [%s/%s], %v", ns, tcName, err)
		return err
	}
	return nil
}

func (oa *operatorActions) CheckUpgradeCompleteOrDie(info *TidbClusterConfig) {
	if err := oa.CheckUpgradeComplete(info); err != nil {
		slack.NotifyAndPanic(err)
	}
}

func StartValidatingAdmissionWebhookServerOrDie(context *apimachinery.CertContext) {
	sCert, err := tls.X509KeyPair(context.Cert, context.Key)
	if err != nil {
		panic(err)
	}

	http.HandleFunc("/pods", webhook.ServePods)
	server := &http.Server{
		Addr: ":443",
		TLSConfig: &tls.Config{
			Certificates: []tls.Certificate{sCert},
		},
	}
	if err := server.ListenAndServeTLS("", ""); err != nil {
		sendErr := slack.SendErrMsg(err.Error())
		if sendErr != nil {
			glog.Error(sendErr)
		}
		panic(fmt.Sprintf("failed to start webhook server %v", err))
	}
}<|MERGE_RESOLUTION|>--- conflicted
+++ resolved
@@ -2616,11 +2616,7 @@
 	err = wait.Poll(oa.pollInterval, DefaultPollTimeout, fn)
 
 	if err != nil {
-<<<<<<< HEAD
-		return nil, fmt.Errorf("failed to create pod %s, err: %v", getBackupDirPodName, err)
-=======
 		return nil, fmt.Errorf("failed to create pod %s, err: %v", backupDirPodName, err)
->>>>>>> 4c24ab0e
 	}
 
 	cmd := fmt.Sprintf("kubectl exec %s -n %s ls /data", backupDirPodName, info.Namespace)
