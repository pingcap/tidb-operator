// Copyright 2018 PingCAP, Inc.
//
// Licensed under the Apache License, Version 2.0 (the "License");
// you may not use this file except in compliance with the License.
// You may obtain a copy of the License at
//
//     http://www.apache.org/licenses/LICENSE-2.0
//
// Unless required by applicable law or agreed to in writing, software
// distributed under the License is distributed on an "AS IS" BASIS,
// See the License for the specific language governing permissions and
// limitations under the License.

package tests

import (
	"database/sql"
	"encoding/json"
	"fmt"
	"io/ioutil"
	"net/http"
	"net/url"
	"os/exec"
	"strconv"
	"strings"
	"time"

	_ "github.com/go-sql-driver/mysql"
	"github.com/golang/glog"
	pingcapErrors "github.com/pingcap/errors"
	"github.com/pingcap/kvproto/pkg/metapb"
	"k8s.io/api/apps/v1beta1"
	batchv1 "k8s.io/api/batch/v1"
	corev1 "k8s.io/api/core/v1"
	"k8s.io/apimachinery/pkg/api/errors"
	metav1 "k8s.io/apimachinery/pkg/apis/meta/v1"
	"k8s.io/apimachinery/pkg/labels"
	"k8s.io/apimachinery/pkg/types"
	"k8s.io/apimachinery/pkg/util/wait"
	"k8s.io/client-go/kubernetes"

	"github.com/pingcap/tidb-operator/pkg/apis/pingcap.com/v1alpha1"
	"github.com/pingcap/tidb-operator/pkg/client/clientset/versioned"
	"github.com/pingcap/tidb-operator/pkg/controller"
	"github.com/pingcap/tidb-operator/pkg/label"
	"github.com/pingcap/tidb-operator/tests/pkg/blockwriter"
	"github.com/pingcap/tidb-operator/tests/pkg/util"
)

const (
	defaultTableNum    int = 64
	defaultConcurrency     = 512
	defaultBatchSize       = 100
	defaultRawSize         = 100

	period = 5 * time.Minute

	tidbControllerName string = "tidb-controller-manager"
	tidbSchedulerName  string = "tidb-scheduler"

	// NodeUnreachablePodReason is defined in k8s.io/kubernetes/pkg/util/node
	// but not in client-go and apimachinery, so we define it here
	NodeUnreachablePodReason = "NodeLost"
)

func NewOperatorActions(cli versioned.Interface, kubeCli kubernetes.Interface, cfg *Config) OperatorActions {
	return &operatorActions{
		cli:       cli,
		kubeCli:   kubeCli,
		pdControl: controller.NewDefaultPDControl(),
		cfg:       cfg,
	}
}

const (
	DefaultPollTimeout  time.Duration = 10 * time.Minute
	DefaultPollInterval time.Duration = 1 * time.Minute
	getBackupDirPodName               = "get-backup-dir"
	grafanaUsername                   = "admin"
	grafanaPassword                   = "admin"
)

type OperatorActions interface {
<<<<<<< HEAD
	DeployOperator(info *OperatorInfo) error
	CleanOperator(info *OperatorInfo) error
	UpgradeOperator(info *OperatorInfo) error
	DumpAllLogs(info *OperatorInfo, clusterInfos []*TidbClusterInfo) error
	DeployTidbCluster(info *TidbClusterInfo) error
	CleanTidbCluster(info *TidbClusterInfo) error
	CheckTidbClusterStatus(info *TidbClusterInfo) error
	BeginInsertDataTo(info *TidbClusterInfo) error
	StopInsertDataTo(info *TidbClusterInfo) error
	ScaleTidbCluster(info *TidbClusterInfo) error
	CheckScaleInSafely(info *TidbClusterInfo) error
	CheckScaledCorrectly(info *TidbClusterInfo, podUIDsBeforeScale map[string]types.UID) error
	UpgradeTidbCluster(info *TidbClusterInfo) error
	CheckUpgradeProgress(info *TidbClusterInfo) error
	DeployAdHocBackup(info *TidbClusterInfo) error
	CheckAdHocBackup(info *TidbClusterInfo) error
	DeployScheduledBackup(info *TidbClusterInfo) error
	CheckScheduledBackup(info *TidbClusterInfo) error
	DeployIncrementalBackup(from *TidbClusterInfo, to *TidbClusterInfo) error
	CheckIncrementalBackup(info *TidbClusterInfo) error
	Restore(from *TidbClusterInfo, to *TidbClusterInfo) error
	CheckRestore(from *TidbClusterInfo, to *TidbClusterInfo) error
	ForceDeploy(info *TidbClusterInfo) error
	CreateSecret(info *TidbClusterInfo) error
	GetPodUIDMap(info *TidbClusterInfo) (map[string]types.UID, error)
	GetNodeMap(info *TidbClusterInfo, component string) (map[string][]string, error)
	getBackupDir(info *TidbClusterInfo) ([]string, error)
	PendingFailover(info *TidbClusterInfo, faultPoint *time.Time) (bool, error)
	CheckFailover(info *TidbClusterInfo, faultNode string) (bool, error)
	CheckTidbClustersKeepAvailable(infos []*TidbClusterInfo, period time.Duration) error
	CheckK8sKeepAvailable(period time.Duration, excludeNodes map[string]*corev1.Node, excludePods map[string]*corev1.Pod) error
	CheckOperatorKeepAvailable(operatorInfo *OperatorInfo, period time.Duration) error
=======
	DeployOperator(info *OperatorConfig) error
	DeployOperatorOrDie(info *OperatorConfig)
	CleanOperator(info *OperatorConfig) error
	CleanOperatorOrDie(info *OperatorConfig)
	UpgradeOperator(info *OperatorConfig) error
	DumpAllLogs(info *OperatorConfig, clusterInfos []*TidbClusterConfig) error
	DeployTidbCluster(info *TidbClusterConfig) error
	DeployTidbClusterOrDie(info *TidbClusterConfig)
	CleanTidbCluster(info *TidbClusterConfig) error
	CleanTidbClusterOrDie(info *TidbClusterConfig)
	CheckTidbClusterStatus(info *TidbClusterConfig) error
	CheckTidbClusterStatusOrDie(info *TidbClusterConfig)
	BeginInsertDataTo(info *TidbClusterConfig) error
	StopInsertDataTo(info *TidbClusterConfig) error
	ScaleTidbCluster(info *TidbClusterConfig) error
	ScaleTidbClusterOrDie(info *TidbClusterConfig)
	CheckScaleInSafely(info *TidbClusterConfig) error
	CheckScaledCorrectly(info *TidbClusterConfig, podUIDsBeforeScale map[string]types.UID) error
	UpgradeTidbCluster(info *TidbClusterConfig) error
	UpgradeTidbClusterOrDie(info *TidbClusterConfig)
	CheckUpgradeProgress(info *TidbClusterConfig) error
	DeployAdHocBackup(info *TidbClusterConfig) error
	CheckAdHocBackup(info *TidbClusterConfig) error
	DeployScheduledBackup(info *TidbClusterConfig) error
	CheckScheduledBackup(info *TidbClusterConfig) error
	DeployIncrementalBackup(from *TidbClusterConfig, to *TidbClusterConfig) error
	CheckIncrementalBackup(info *TidbClusterConfig) error
	Restore(from *TidbClusterConfig, to *TidbClusterConfig) error
	CheckRestore(from *TidbClusterConfig, to *TidbClusterConfig) error
	ForceDeploy(info *TidbClusterConfig) error
	CreateSecret(info *TidbClusterConfig) error
	GetPodUIDMap(info *TidbClusterConfig) (map[string]types.UID, error)
	GetNodeMap(info *TidbClusterConfig, component string) (map[string][]string, error)
	CheckFailoverPending(info *TidbClusterConfig, faultPoint *time.Time) (bool, error)
	CheckFailoverPendingOrDie(clusters []*TidbClusterConfig, faultPoint *time.Time)
	CheckFailover(info *TidbClusterConfig, faultNode string) (bool, error)
	CheckFailoverOrDie(clusters []*TidbClusterConfig, faultNode string)
	CheckRecover(cluster *TidbClusterConfig) (bool, error)
	CheckRecoverOrDie(clusters []*TidbClusterConfig)
>>>>>>> 7b9ced3b
}

type operatorActions struct {
	cli       versioned.Interface
	kubeCli   kubernetes.Interface
	pdControl controller.PDControlInterface
	cfg       *Config
}

var _ = OperatorActions(&operatorActions{})

type OperatorConfig struct {
	Namespace      string
	ReleaseName    string
	Image          string
	Tag            string
	SchedulerImage string
	SchedulerTag   string
	LogLevel       string
}

type TidbClusterConfig struct {
	BackupPVC        string
	Namespace        string
	ClusterName      string
	OperatorTag      string
	PDImage          string
	TiKVImage        string
	TiDBImage        string
	StorageClassName string
	Password         string
	InitSql          string
	RecordCount      string
	InsertBatchSize  string
	Resources        map[string]string
	Args             map[string]string
	blockWriter      *blockwriter.BlockWriterCase
	Monitor          bool
	UserName         string
	InitSecretName   string
	BackupSecretName string
}

func (tc *TidbClusterConfig) BackupHelmSetString(m map[string]string) string {

	set := map[string]string{
		"clusterName": tc.ClusterName,
		"secretName":  tc.BackupSecretName,
	}

	for k, v := range tc.Args {
		set[k] = v
	}
	for k, v := range m {
		set[k] = v
	}

	arr := make([]string, 0, len(set))
	for k, v := range set {
		arr = append(arr, fmt.Sprintf("%s=%s", k, v))
	}
	return strings.Join(arr, ",")
}

func (tc *TidbClusterConfig) TidbClusterHelmSetString(m map[string]string) string {

	set := map[string]string{
		"clusterName":             tc.ClusterName,
		"pd.storageClassName":     tc.StorageClassName,
		"tikv.storageClassName":   tc.StorageClassName,
		"tidb.storageClassName":   tc.StorageClassName,
		"tidb.password":           tc.Password,
		"pd.maxStoreDownTime":     "5m",
		"pd.image":                tc.PDImage,
		"tikv.image":              tc.TiKVImage,
		"tidb.image":              tc.TiDBImage,
		"tidb.passwordSecretName": tc.InitSecretName,
		"tidb.initSql":            tc.InitSql,
		"monitor.create":          strconv.FormatBool(tc.Monitor),
	}

	for k, v := range tc.Resources {
		set[k] = v
	}
	for k, v := range tc.Args {
		set[k] = v
	}
	for k, v := range m {
		set[k] = v
	}

	arr := make([]string, 0, len(set))
	for k, v := range set {
		arr = append(arr, fmt.Sprintf("%s=%s", k, v))
	}
	return strings.Join(arr, ",")
}

func (oi *OperatorConfig) OperatorHelmSetString(m map[string]string) string {
	set := map[string]string{
		"operatorImage":                    oi.Image,
		"controllerManager.autoFailover":   "true",
		"scheduler.kubeSchedulerImageName": oi.SchedulerImage,
		"controllerManager.logLevel":       oi.LogLevel,
		"scheduler.logLevel":               "2",
	}
	if oi.SchedulerTag != "" {
		set["scheduler.kubeSchedulerImageTag"] = oi.SchedulerTag
	}

	arr := make([]string, 0, len(set))
	for k, v := range set {
		arr = append(arr, fmt.Sprintf("%s=%s", k, v))
	}
	return strings.Join(arr, ",")
}

func (oa *operatorActions) DeployOperator(info *OperatorConfig) error {
	if info.Tag != "e2e" {
		if err := cloneOperatorRepo(); err != nil {
			return err
		}
		if err := checkoutTag(info.Tag); err != nil {
			return err
		}
	}

	cmd := fmt.Sprintf(`helm install /charts/%s/tidb-operator \
		--name %s \
		--namespace %s \
		--set-string %s`,
		info.Tag,
		info.ReleaseName,
		info.Namespace,
		info.OperatorHelmSetString(nil))
	glog.Info(cmd)
	res, err := exec.Command("/bin/sh", "-c", cmd).CombinedOutput()
	if err != nil {
		return fmt.Errorf("failed to deploy operator: %v, %s", err, string(res))
	}

	return nil
}

func (oa *operatorActions) DeployOperatorOrDie(info *OperatorConfig) {
	if err := oa.DeployOperator(info); err != nil {
		panic(err)
	}
}

func (oa *operatorActions) CleanOperator(info *OperatorConfig) error {
	res, err := exec.Command("helm", "del", "--purge", info.ReleaseName).CombinedOutput()
	if err == nil || !releaseIsNotFound(err) {
		return nil
	}
	return fmt.Errorf("failed to clear operator: %v, %s", err, string(res))
}

func (oa *operatorActions) CleanOperatorOrDie(info *OperatorConfig) {
	if err := oa.CleanOperator(info); err != nil {
		panic(err)
	}
}

func (oa *operatorActions) UpgradeOperator(info *OperatorConfig) error {
	if err := checkoutTag(info.Tag); err != nil {
		return err
	}

	cmd := fmt.Sprintf(`helm upgrade %s /charts/%s/tidb-operator
		--set operatorImage=%s`,
		info.ReleaseName, info.Tag,
		info.Image)
	res, err := exec.Command("/bin/sh", "-c", cmd).CombinedOutput()
	if err != nil {
		return fmt.Errorf("failed to upgrade operator to: %s, %v, %s", info.Image, err, string(res))
	}
	return nil
}

func (oa *operatorActions) DeployTidbCluster(info *TidbClusterConfig) error {
	glog.Infof("begin to deploy tidb cluster cluster[%s] namespace[%s]", info.ClusterName, info.Namespace)

	namespace := &corev1.Namespace{
		ObjectMeta: metav1.ObjectMeta{
			Name: info.Namespace,
		},
	}
	_, err := oa.kubeCli.CoreV1().Namespaces().Create(namespace)
	if err != nil && !errors.IsAlreadyExists(err) {
		return fmt.Errorf("failed to create namespace[%s]:%v", info.Namespace, err)
	}

	err = oa.CreateSecret(info)
	if err != nil {
		return fmt.Errorf("failed to create secret of cluster [%s]: %v", info.ClusterName, err)
	}

	cmd := fmt.Sprintf("helm install /charts/%s/tidb-cluster  --name %s --namespace %s --set-string %s",
		info.OperatorTag, info.ClusterName, info.Namespace, info.TidbClusterHelmSetString(nil))
	if res, err := exec.Command("/bin/sh", "-c", cmd).CombinedOutput(); err != nil {
		return fmt.Errorf("failed to deploy tidbcluster: %s/%s, %v, %s",
			info.Namespace, info.ClusterName, err, string(res))
	}

	// init blockWriter case
	info.blockWriter = blockwriter.NewBlockWriterCase(blockwriter.Config{
		TableNum:    defaultTableNum,
		Concurrency: defaultConcurrency,
		BatchSize:   defaultBatchSize,
		RawSize:     defaultRawSize,
	})

	return nil
}

func (oa *operatorActions) DeployTidbClusterOrDie(info *TidbClusterConfig) {
	if err := oa.DeployTidbCluster(info); err != nil {
		panic(err)
	}
}

func (oa *operatorActions) CleanTidbCluster(info *TidbClusterConfig) error {
	glog.Infof("cleaning tidbcluster %s/%s", info.Namespace, info.ClusterName)

	charts := []string{
		info.ClusterName,
		fmt.Sprintf("%s-backup", info.ClusterName),
		fmt.Sprintf("%s-restore", info.ClusterName),
		fmt.Sprintf("%s-scheduler-backup", info.ClusterName),
	}
	for _, chartName := range charts {
		res, err := exec.Command("helm", "del", "--purge", chartName).CombinedOutput()
		if err != nil && releaseIsNotFound(err) {
			return fmt.Errorf("failed to delete chart: %s/%s, %v, %s",
				info.Namespace, chartName, err, string(res))
		}
	}

	err := oa.kubeCli.CoreV1().Pods(info.Namespace).Delete(getBackupDirPodName, &metav1.DeleteOptions{})
	if err != nil && !errors.IsNotFound(err) {
		return fmt.Errorf("failed to delete dir pod %v", err)
	}

	setStr := label.New().Instance(info.ClusterName).String()

	resources := []string{"pvc"}
	for _, resource := range resources {
		if res, err := exec.Command("kubectl", "delete", resource, "-n", info.Namespace, "-l",
			setStr).CombinedOutput(); err != nil {
			return fmt.Errorf("failed to delete %s: %v, %s", resource, err, string(res))
		}
	}

	// delete all jobs
	allJobsSet := label.Label{}.Instance(info.ClusterName).String()
	if res, err := exec.Command("kubectl", "delete", "jobs", "-n", info.Namespace, "-l", allJobsSet).CombinedOutput(); err != nil {
		return fmt.Errorf("failed to delete jobs: %v, %s", err, string(res))
	}

	patchPVCmd := fmt.Sprintf(`kubectl get pv -l %s=%s,%s=%s --output=name | xargs -I {} \
		kubectl patch {} -p '{"spec":{"persistentVolumeReclaimPolicy":"Delete"}}'`,
		label.NamespaceLabelKey, info.Namespace, label.InstanceLabelKey, info.ClusterName)
	glog.V(4).Info(patchPVCmd)
	if res, err := exec.Command("/bin/sh", "-c", patchPVCmd).CombinedOutput(); err != nil {
		return fmt.Errorf("failed to patch pv: %v, %s", err, string(res))
	}

	pollFn := func() (bool, error) {
		if res, err := exec.Command("kubectl", "get", "po", "--output=name", "-n", info.Namespace, "-l", setStr).
			CombinedOutput(); err != nil || len(res) != 0 {
			glog.V(4).Infof("waiting for tidbcluster: %s/%s pods deleting, %v, [%s]",
				info.Namespace, info.ClusterName, err, string(res))
			return false, nil
		}

		pvCmd := fmt.Sprintf("kubectl get pv -l %s=%s,%s=%s 2>/dev/null|grep Released",
			label.NamespaceLabelKey, info.Namespace, label.InstanceLabelKey, info.ClusterName)
		glog.V(4).Info(pvCmd)
		if res, err := exec.Command("/bin/sh", "-c", pvCmd).
			CombinedOutput(); len(res) == 0 {
		} else if err != nil {
			glog.Infof("waiting for tidbcluster: %s/%s pv deleting, %v, %s",
				info.Namespace, info.ClusterName, err, string(res))
			return false, nil
		}
		return true, nil
	}
	return wait.PollImmediate(DefaultPollInterval, DefaultPollTimeout, pollFn)
}

func (oa *operatorActions) CleanTidbClusterOrDie(info *TidbClusterConfig) {
	if err := oa.CleanTidbCluster(info); err != nil {
		panic(err)
	}
}

func (oa *operatorActions) CheckTidbClusterStatus(info *TidbClusterConfig) error {
	glog.Infof("begin to check tidb cluster cluster[%s] namespace[%s]", info.ClusterName, info.Namespace)

	ns := info.Namespace
	tcName := info.ClusterName
	if err := wait.PollImmediate(DefaultPollInterval, DefaultPollTimeout, func() (bool, error) {
		var tc *v1alpha1.TidbCluster
		var err error
		if tc, err = oa.cli.PingcapV1alpha1().TidbClusters(ns).Get(tcName, metav1.GetOptions{}); err != nil {
			glog.Errorf("failed to get tidbcluster: %s/%s, %v", ns, tcName, err)
			return false, nil
		}

		if b, err := oa.pdMembersReadyFn(tc); !b && err == nil {
			return false, nil
		}
		if b, err := oa.tikvMembersReadyFn(tc); !b && err == nil {
			return false, nil
		}

		glog.Infof("check tidb cluster begin tidbMembersReadyFn")
		if b, err := oa.tidbMembersReadyFn(tc); !b && err == nil {
			return false, nil
		}

		glog.Infof("check tidb cluster begin reclaimPolicySyncFn")
		if b, err := oa.reclaimPolicySyncFn(tc); !b && err == nil {
			return false, nil
		}

		glog.Infof("check tidb cluster begin metaSyncFn")
		if b, err := oa.metaSyncFn(tc); err != nil {
			return false, err
		} else if !b && err == nil {
			return false, nil
		}

		glog.Infof("check tidb cluster begin schedulerHAFn")
		if b, err := oa.schedulerHAFn(tc); !b && err == nil {
			return false, nil
		}

		glog.Infof("check tidb cluster begin passwordIsSet")
		if b, err := oa.passwordIsSet(info); !b && err == nil {
			return false, nil
		}

		if info.Monitor {
			glog.Infof("check tidb monitor normal")
			if b, err := oa.monitorNormal(info); !b && err == nil {
				return false, nil
			}
		}
		return true, nil
	}); err != nil {
		glog.Infof("check tidb cluster status failed: %s", err.Error())
		return fmt.Errorf("failed to waiting for tidbcluster %s/%s ready in 10 minutes", ns, tcName)
	}

	return nil
}

func (oa *operatorActions) CheckTidbClusterStatusOrDie(info *TidbClusterConfig) {
	if err := oa.CheckTidbClusterStatus(info); err != nil {
		panic(err)
	}
}

func (oa *operatorActions) BeginInsertDataTo(info *TidbClusterConfig) error {
	dsn := getDSN(info.Namespace, info.ClusterName, "test", info.Password)
	db, err := util.OpenDB(dsn, defaultConcurrency)
	if err != nil {
		return err
	}

	return info.blockWriter.Start(db)
}

func (oa *operatorActions) StopInsertDataTo(info *TidbClusterConfig) error {
	info.blockWriter.Stop()
	return nil
}

func chartPath(name string, tag string) string {
	return "/charts/" + tag + "/" + name
}

func (oa *operatorActions) ScaleTidbCluster(info *TidbClusterConfig) error {
	cmd := fmt.Sprintf("helm upgrade %s %s --set-string %s",
		info.ClusterName, chartPath("tidb-cluster", info.OperatorTag), info.TidbClusterHelmSetString(nil))
	glog.Info("[SCALE] " + cmd)
	res, err := exec.Command("/bin/sh", "-c", cmd).CombinedOutput()
	if err != nil {
		return pingcapErrors.Wrapf(err, "failed to scale tidb cluster: %s", string(res))
	}
	return nil
}

func (oa *operatorActions) ScaleTidbClusterOrDie(info *TidbClusterConfig) {
	if err := oa.ScaleTidbCluster(info); err != nil {
		panic(err)
	}
}

func (oa *operatorActions) CheckScaleInSafely(info *TidbClusterConfig) error {
	return wait.Poll(DefaultPollInterval, DefaultPollTimeout, func() (done bool, err error) {
		tc, err := oa.cli.PingcapV1alpha1().TidbClusters(info.Namespace).Get(info.ClusterName, metav1.GetOptions{})
		if err != nil {
			glog.Infof("failed to get tidbcluster when scale in tidbcluster, error: %v", err)
			return false, nil
		}

		tikvSetName := controller.TiKVMemberName(info.ClusterName)
		tikvSet, err := oa.kubeCli.AppsV1beta1().StatefulSets(info.Namespace).Get(tikvSetName, metav1.GetOptions{})
		if err != nil {
			glog.Infof("failed to get tikvSet statefulset: [%s], error: %v", tikvSetName, err)
			return false, nil
		}

		pdClient := controller.NewDefaultPDControl().GetPDClient(tc)
		stores, err := pdClient.GetStores()
		if err != nil {
			glog.Infof("pdClient.GetStores failed,error: %v", err)
			return false, nil
		}
		if len(stores.Stores) > int(*tikvSet.Spec.Replicas) {
			glog.Infof("stores.Stores: %v", stores.Stores)
			glog.Infof("tikvSet.Spec.Replicas: %d", *tikvSet.Spec.Replicas)
			return false, fmt.Errorf("the tikvSet.Spec.Replicas may reduce before tikv complete offline")
		}

		if *tikvSet.Spec.Replicas == tc.Spec.TiKV.Replicas {
			return true, nil
		}

		return false, nil
	})
}

func (oa *operatorActions) CheckScaledCorrectly(info *TidbClusterConfig, podUIDsBeforeScale map[string]types.UID) error {
	return wait.Poll(DefaultPollInterval, DefaultPollTimeout, func() (done bool, err error) {
		podUIDs, err := oa.GetPodUIDMap(info)
		if err != nil {
			glog.Infof("failed to get pd pods's uid, error: %v", err)
			return false, nil
		}

		if len(podUIDsBeforeScale) == len(podUIDs) {
			return false, fmt.Errorf("the length of pods before scale equals the length of pods after scale")
		}

		for podName, uidAfter := range podUIDs {
			if uidBefore, ok := podUIDsBeforeScale[podName]; ok && uidBefore != uidAfter {
				return false, fmt.Errorf("pod: [%s] have be recreated", podName)
			}
		}

		return true, nil
	})
}

func (oa *operatorActions) UpgradeTidbCluster(info *TidbClusterConfig) error {
	cmd := fmt.Sprintf("helm upgrade %s %s --set-string %s",
		info.ClusterName, chartPath("tidb-cluster", info.OperatorTag), info.TidbClusterHelmSetString(nil))
	glog.Info("[UPGRADE] " + cmd)
	res, err := exec.Command("/bin/sh", "-c", cmd).CombinedOutput()
	if err != nil {
		return pingcapErrors.Wrapf(err, "failed to upgrade tidb cluster: %s", string(res))
	}
	return nil
}

func (oa *operatorActions) UpgradeTidbClusterOrDie(info *TidbClusterConfig) {
	if err := oa.UpgradeTidbCluster(info); err != nil {
		panic(err)
	}
}

func (oa *operatorActions) CheckUpgradeProgress(info *TidbClusterConfig) error {
	return wait.Poll(DefaultPollInterval, DefaultPollTimeout, func() (done bool, err error) {
		tc, err := oa.cli.PingcapV1alpha1().TidbClusters(info.Namespace).Get(info.ClusterName, metav1.GetOptions{})
		if err != nil {
			glog.Infof("failed to get tidbcluster: [%s], error: %v", info.ClusterName, err)
			return false, nil
		}

		pdSetName := controller.PDMemberName(info.ClusterName)
		pdSet, err := oa.kubeCli.AppsV1beta1().StatefulSets(info.Namespace).Get(pdSetName, metav1.GetOptions{})
		if err != nil {
			glog.Infof("failed to get pd statefulset: [%s], error: %v", pdSetName, err)
			return false, nil
		}

		tikvSetName := controller.TiKVMemberName(info.ClusterName)
		tikvSet, err := oa.kubeCli.AppsV1beta1().StatefulSets(info.Namespace).Get(tikvSetName, metav1.GetOptions{})
		if err != nil {
			glog.Infof("failed to get tikvSet statefulset: [%s], error: %v", tikvSetName, err)
			return false, nil
		}

		tidbSetName := controller.TiDBMemberName(info.ClusterName)
		tidbSet, err := oa.kubeCli.AppsV1beta1().StatefulSets(info.Namespace).Get(tidbSetName, metav1.GetOptions{})
		if err != nil {
			glog.Infof("failed to get tidbSet statefulset: [%s], error: %v", tidbSetName, err)
			return false, nil
		}

		imageUpgraded := func(memberType v1alpha1.MemberType, set *v1beta1.StatefulSet) bool {
			image := ""
			switch memberType {
			case v1alpha1.PDMemberType:
				image = tc.Spec.PD.Image
			case v1alpha1.TiKVMemberType:
				image = tc.Spec.TiKV.Image
			case v1alpha1.TiDBMemberType:
				image = tc.Spec.TiDB.Image
			}
			memberName := string(memberType)
			c, ok := getComponentContainer(set)
			if !ok || c.Image != image {
				glog.Infof("check %s image: getContainer(set).Image(%s) != tc.Spec.%s.Image(%s)",
					memberName, c.Image, strings.ToUpper(memberName), image)
			}
			return ok && c.Image == image
		}
		setUpgraded := func(set *v1beta1.StatefulSet) bool {
			return set.Generation <= *set.Status.ObservedGeneration && set.Status.CurrentRevision == set.Status.UpdateRevision
		}

		// check upgrade order
		if tc.Status.PD.Phase == v1alpha1.UpgradePhase {
			glog.Infof("pd is upgrading")
			if tc.Status.TiKV.Phase == v1alpha1.UpgradePhase {
				return false, pingcapErrors.New("tikv is upgrading while pd is upgrading")
			}
			if tc.Status.TiDB.Phase == v1alpha1.UpgradePhase {
				return false, pingcapErrors.New("tidb is upgrading while pd is upgrading")
			}
			if !imageUpgraded(v1alpha1.PDMemberType, pdSet) {
				return false, pingcapErrors.New("pd image is not updated while pd is upgrading")
			}
			if !setUpgraded(pdSet) {
				if imageUpgraded(v1alpha1.TiKVMemberType, tikvSet) {
					return false, pingcapErrors.New("tikv image is updated while pd is upgrading")
				}
				if imageUpgraded(v1alpha1.TiDBMemberType, tidbSet) {
					return false, pingcapErrors.New("tidb image is updated while pd is upgrading")
				}
			}
			return false, nil
		} else if tc.Status.TiKV.Phase == v1alpha1.UpgradePhase {
			glog.Infof("tikv is upgrading")
			if tc.Status.TiDB.Phase == v1alpha1.UpgradePhase {
				return false, pingcapErrors.New("tidb is upgrading while tikv is upgrading")
			}
			if !imageUpgraded(v1alpha1.PDMemberType, pdSet) {
				return false, pingcapErrors.New("pd image is not updated while tikv is upgrading")
			}
			if !setUpgraded(pdSet) {
				return false, pingcapErrors.New("pd stateful set is not upgraded while tikv is upgrading")
			}
			if !imageUpgraded(v1alpha1.TiKVMemberType, tikvSet) {
				return false, pingcapErrors.New("tikv image is not updated while tikv is upgrading")
			}
			if !setUpgraded(tikvSet) {
				if imageUpgraded(v1alpha1.TiDBMemberType, tidbSet) {
					return false, pingcapErrors.New("tidb image is updated while tikv is upgrading")
				}
			}
			return false, nil
		} else if tc.Status.TiDB.Phase == v1alpha1.UpgradePhase {
			glog.Infof("tidb is upgrading")
			if !imageUpgraded(v1alpha1.PDMemberType, pdSet) {
				return false, pingcapErrors.New("pd image is not updated while tidb is upgrading")
			}
			if !setUpgraded(pdSet) {
				return false, pingcapErrors.New("pd stateful set is not upgraded while tidb is upgrading")
			}
			if !imageUpgraded(v1alpha1.TiKVMemberType, tikvSet) {
				return false, pingcapErrors.New("tikv image is not updated while tidb is upgrading")
			}
			if !setUpgraded(tikvSet) {
				return false, pingcapErrors.New("tikv stateful set is not upgraded while tidb is upgrading")
			}
			if !imageUpgraded(v1alpha1.TiDBMemberType, tidbSet) {
				return false, pingcapErrors.New("tidb image is not updated while tikv is upgrading")
			}
			return false, nil
		}

		// check pd final state
		if !imageUpgraded(v1alpha1.PDMemberType, pdSet) {
			return false, nil
		}
		if !setUpgraded(pdSet) {
			glog.Infof("check pd stateful set upgraded failed")
			return false, nil
		}
		// check tikv final state
		if !imageUpgraded(v1alpha1.TiKVMemberType, tikvSet) {
			return false, nil
		}
		if !setUpgraded(tikvSet) {
			glog.Infof("check tikv stateful set upgraded failed")
			return false, nil
		}
		// check tidb final state
		if !imageUpgraded(v1alpha1.TiDBMemberType, tidbSet) {
			return false, nil
		}
		if !setUpgraded(tidbSet) {
			glog.Infof("check tidb stateful set upgraded failed")
			return false, nil
		}
		return true, nil
	})
}

func (oa *operatorActions) DeployMonitor(info *TidbClusterConfig) error { return nil }
func (oa *operatorActions) CleanMonitor(info *TidbClusterConfig) error  { return nil }

func getComponentContainer(set *v1beta1.StatefulSet) (corev1.Container, bool) {
	name := set.Labels[label.ComponentLabelKey]
	for _, c := range set.Spec.Template.Spec.Containers {
		if c.Name == name {
			return c, true
		}
	}
	return corev1.Container{}, false
}

func (oa *operatorActions) pdMembersReadyFn(tc *v1alpha1.TidbCluster) (bool, error) {
	tcName := tc.GetName()
	ns := tc.GetNamespace()
	pdSetName := controller.PDMemberName(tcName)

	pdSet, err := oa.kubeCli.AppsV1beta1().StatefulSets(ns).Get(pdSetName, metav1.GetOptions{})
	if err != nil {
		glog.Errorf("failed to get statefulset: %s/%s, %v", ns, pdSetName, err)
		return false, nil
	}

	if tc.Status.PD.StatefulSet == nil {
		glog.Infof("tidbcluster: %s/%s .status.PD.StatefulSet is nil", ns, tcName)
		return false, nil
	}
	failureCount := len(tc.Status.PD.FailureMembers)
	replicas := tc.Spec.PD.Replicas + int32(failureCount)
	if *pdSet.Spec.Replicas != replicas {
		glog.Infof("statefulset: %s/%s .spec.Replicas(%d) != %d",
			ns, pdSetName, *pdSet.Spec.Replicas, replicas)
		return false, nil
	}
	if pdSet.Status.ReadyReplicas != tc.Spec.PD.Replicas {
		glog.Infof("statefulset: %s/%s .status.ReadyReplicas(%d) != %d",
			ns, pdSetName, pdSet.Status.ReadyReplicas, tc.Spec.PD.Replicas)
		return false, nil
	}
	if len(tc.Status.PD.Members) != int(tc.Spec.PD.Replicas) {
		glog.Infof("tidbcluster: %s/%s .status.PD.Members count(%d) != %d",
			ns, tcName, len(tc.Status.PD.Members), tc.Spec.PD.Replicas)
		return false, nil
	}
	if pdSet.Status.ReadyReplicas != pdSet.Status.Replicas {
		glog.Infof("statefulset: %s/%s .status.ReadyReplicas(%d) != .status.Replicas(%d)",
			ns, pdSetName, pdSet.Status.ReadyReplicas, pdSet.Status.Replicas)
		return false, nil
	}
	if c, ok := getComponentContainer(pdSet); !ok || tc.Spec.PD.Image != c.Image {
		glog.Infof("statefulset: %s/%s .spec.template.spec.containers[name=pd].image(%s) != %s",
			ns, pdSetName, c.Image, tc.Spec.PD.Image)
		return false, nil
	}

	for _, member := range tc.Status.PD.Members {
		if !member.Health {
			glog.Infof("tidbcluster: %s/%s pd member(%s/%s) is not health",
				ns, tcName, member.ID, member.Name)
			return false, nil
		}
	}

	pdServiceName := controller.PDMemberName(tcName)
	pdPeerServiceName := controller.PDPeerMemberName(tcName)
	if _, err := oa.kubeCli.CoreV1().Services(ns).Get(pdServiceName, metav1.GetOptions{}); err != nil {
		glog.Errorf("failed to get service: %s/%s", ns, pdServiceName)
		return false, nil
	}
	if _, err := oa.kubeCli.CoreV1().Services(ns).Get(pdPeerServiceName, metav1.GetOptions{}); err != nil {
		glog.Errorf("failed to get peer service: %s/%s", ns, pdPeerServiceName)
		return false, nil
	}

	return true, nil
}

func (oa *operatorActions) tikvMembersReadyFn(tc *v1alpha1.TidbCluster) (bool, error) {
	tcName := tc.GetName()
	ns := tc.GetNamespace()
	tikvSetName := controller.TiKVMemberName(tcName)

	tikvSet, err := oa.kubeCli.AppsV1beta1().StatefulSets(ns).Get(tikvSetName, metav1.GetOptions{})
	if err != nil {
		glog.Errorf("failed to get statefulset: %s/%s, %v", ns, tikvSetName, err)
		return false, nil
	}

	if tc.Status.TiKV.StatefulSet == nil {
		glog.Infof("tidbcluster: %s/%s .status.TiKV.StatefulSet is nil", ns, tcName)
		return false, nil
	}
	failureCount := len(tc.Status.TiKV.FailureStores)
	replicas := tc.Spec.TiKV.Replicas + int32(failureCount)
	if *tikvSet.Spec.Replicas != replicas {
		glog.Infof("statefulset: %s/%s .spec.Replicas(%d) != %d",
			ns, tikvSetName, *tikvSet.Spec.Replicas, replicas)
		return false, nil
	}
	if tikvSet.Status.ReadyReplicas != replicas {
		glog.Infof("statefulset: %s/%s .status.ReadyReplicas(%d) != %d",
			ns, tikvSetName, tikvSet.Status.ReadyReplicas, replicas)
		return false, nil
	}
	if len(tc.Status.TiKV.Stores) != int(replicas) {
		glog.Infof("tidbcluster: %s/%s .status.TiKV.Stores.count(%d) != %d",
			ns, tcName, len(tc.Status.TiKV.Stores), tc.Spec.TiKV.Replicas)
		return false, nil
	}
	if tikvSet.Status.ReadyReplicas != tikvSet.Status.Replicas {
		glog.Infof("statefulset: %s/%s .status.ReadyReplicas(%d) != .status.Replicas(%d)",
			ns, tikvSetName, tikvSet.Status.ReadyReplicas, tikvSet.Status.Replicas)
		return false, nil
	}
	if c, ok := getComponentContainer(tikvSet); !ok || tc.Spec.TiKV.Image != c.Image {
		glog.Infof("statefulset: %s/%s .spec.template.spec.containers[name=tikv].image(%s) != %s",
			ns, tikvSetName, c.Image, tc.Spec.TiKV.Image)
		return false, nil
	}

	for _, store := range tc.Status.TiKV.Stores {
		if store.State != v1alpha1.TiKVStateUp {
			glog.Infof("tidbcluster: %s/%s's store(%s) state != %s", ns, tcName, store.ID, v1alpha1.TiKVStateUp)
			return false, nil
		}
	}

	tikvPeerServiceName := controller.TiKVPeerMemberName(tcName)
	if _, err := oa.kubeCli.CoreV1().Services(ns).Get(tikvPeerServiceName, metav1.GetOptions{}); err != nil {
		glog.Errorf("failed to get peer service: %s/%s", ns, tikvPeerServiceName)
		return false, nil
	}

	return true, nil
}

func (oa *operatorActions) tidbMembersReadyFn(tc *v1alpha1.TidbCluster) (bool, error) {
	tcName := tc.GetName()
	ns := tc.GetNamespace()
	tidbSetName := controller.TiDBMemberName(tcName)

	tidbSet, err := oa.kubeCli.AppsV1beta1().StatefulSets(ns).Get(tidbSetName, metav1.GetOptions{})
	if err != nil {
		glog.Errorf("failed to get statefulset: %s/%s, %v", ns, tidbSetName, err)
		return false, nil
	}

	if tc.Status.TiDB.StatefulSet == nil {
		glog.Infof("tidbcluster: %s/%s .status.TiDB.StatefulSet is nil", ns, tcName)
		return false, nil
	}
	failureCount := len(tc.Status.TiDB.FailureMembers)
	replicas := tc.Spec.TiDB.Replicas + int32(failureCount)
	if *tidbSet.Spec.Replicas != replicas {
		glog.Infof("statefulset: %s/%s .spec.Replicas(%d) != %d",
			ns, tidbSetName, *tidbSet.Spec.Replicas, replicas)
		return false, nil
	}
	if tidbSet.Status.ReadyReplicas != tc.Spec.TiDB.Replicas {
		glog.Infof("statefulset: %s/%s .status.ReadyReplicas(%d) != %d",
			ns, tidbSetName, tidbSet.Status.ReadyReplicas, replicas)
		return false, nil
	}
	if len(tc.Status.TiDB.Members) != int(tc.Spec.TiDB.Replicas) {
		glog.Infof("tidbcluster: %s/%s .status.TiDB.Members count(%d) != %d",
			ns, tcName, len(tc.Status.TiDB.Members), tc.Spec.TiDB.Replicas)
		return false, nil
	}
	if tidbSet.Status.ReadyReplicas != tidbSet.Status.Replicas {
		glog.Infof("statefulset: %s/%s .status.ReadyReplicas(%d) != .status.Replicas(%d)",
			ns, tidbSetName, tidbSet.Status.ReadyReplicas, tidbSet.Status.Replicas)
		return false, nil
	}
	if c, ok := getComponentContainer(tidbSet); !ok || tc.Spec.TiDB.Image != c.Image {
		glog.Infof("statefulset: %s/%s .spec.template.spec.containers[name=tikv].image(%s) != %s",
			ns, tidbSetName, c.Image, tc.Spec.TiDB.Image)
		return false, nil
	}

	_, err = oa.kubeCli.CoreV1().Services(ns).Get(tidbSetName, metav1.GetOptions{})
	if err != nil {
		glog.Errorf("failed to get service: %s/%s", ns, tidbSetName)
		return false, nil
	}
	_, err = oa.kubeCli.CoreV1().Services(ns).Get(controller.TiDBPeerMemberName(tcName), metav1.GetOptions{})
	if err != nil {
		glog.Errorf("failed to get peer service: %s/%s", ns, controller.TiDBPeerMemberName(tcName))
		return false, nil
	}

	return true, nil
}

func (oa *operatorActions) reclaimPolicySyncFn(tc *v1alpha1.TidbCluster) (bool, error) {
	ns := tc.GetNamespace()
	tcName := tc.GetName()
	listOptions := metav1.ListOptions{
		LabelSelector: labels.SelectorFromSet(
			label.New().Instance(tcName).Labels(),
		).String(),
	}
	var pvcList *corev1.PersistentVolumeClaimList
	var err error
	if pvcList, err = oa.kubeCli.CoreV1().PersistentVolumeClaims(ns).List(listOptions); err != nil {
		glog.Errorf("failed to list pvs for tidbcluster %s/%s, %v", ns, tcName, err)
		return false, nil
	}

	for _, pvc := range pvcList.Items {
		pvName := pvc.Spec.VolumeName
		if pv, err := oa.kubeCli.CoreV1().PersistentVolumes().Get(pvName, metav1.GetOptions{}); err != nil {
			glog.Errorf("failed to get pv: %s, error: %v", pvName, err)
			return false, nil
		} else if pv.Spec.PersistentVolumeReclaimPolicy != tc.Spec.PVReclaimPolicy {
			glog.Errorf("pv: %s's reclaimPolicy is not Retain", pvName)
			return false, nil
		}
	}

	return true, nil
}

func (oa *operatorActions) metaSyncFn(tc *v1alpha1.TidbCluster) (bool, error) {
	ns := tc.GetNamespace()
	tcName := tc.GetName()

	pdCli := oa.pdControl.GetPDClient(tc)
	var cluster *metapb.Cluster
	var err error
	if cluster, err = pdCli.GetCluster(); err != nil {
		glog.Errorf("failed to get cluster from pdControl: %s/%s, error: %v", ns, tcName, err)
		return false, nil
	}

	clusterID := strconv.FormatUint(cluster.Id, 10)
	listOptions := metav1.ListOptions{
		LabelSelector: labels.SelectorFromSet(
			label.New().Instance(tcName).Labels(),
		).String(),
	}

	var podList *corev1.PodList
	if podList, err = oa.kubeCli.CoreV1().Pods(ns).List(listOptions); err != nil {
		glog.Errorf("failed to list pods for tidbcluster %s/%s, %v", ns, tcName, err)
		return false, nil
	}

outerLoop:
	for _, pod := range podList.Items {
		podName := pod.GetName()
		if pod.Labels[label.ClusterIDLabelKey] != clusterID {
			glog.Infof("tidbcluster %s/%s's pod %s's label %s not equals %s ",
				ns, tcName, podName, label.ClusterIDLabelKey, clusterID)
			return false, nil
		}

		component := pod.Labels[label.ComponentLabelKey]
		switch component {
		case label.PDLabelVal:
			var memberID string
			members, err := pdCli.GetMembers()
			if err != nil {
				glog.Errorf("failed to get members for tidbcluster %s/%s, %v", ns, tcName, err)
				return false, nil
			}
			for _, member := range members.Members {
				if member.Name == podName {
					memberID = strconv.FormatUint(member.GetMemberId(), 10)
					break
				}
			}
			if memberID == "" {
				glog.Errorf("tidbcluster: %s/%s's pod %s label [%s] is empty",
					ns, tcName, podName, label.MemberIDLabelKey)
				return false, nil
			}
			if pod.Labels[label.MemberIDLabelKey] != memberID {
				return false, fmt.Errorf("tidbcluster: %s/%s's pod %s label [%s] not equals %s",
					ns, tcName, podName, label.MemberIDLabelKey, memberID)
			}
		case label.TiKVLabelVal:
			var storeID string
			stores, err := pdCli.GetStores()
			if err != nil {
				glog.Errorf("failed to get stores for tidbcluster %s/%s, %v", ns, tcName, err)
				return false, nil
			}
			for _, store := range stores.Stores {
				addr := store.Store.GetAddress()
				if strings.Split(addr, ".")[0] == podName {
					storeID = strconv.FormatUint(store.Store.GetId(), 10)
					break
				}
			}
			if storeID == "" {
				glog.Errorf("tidbcluster: %s/%s's pod %s label [%s] is empty",
					tc.GetNamespace(), tc.GetName(), podName, label.StoreIDLabelKey)
				return false, nil
			}
			if pod.Labels[label.StoreIDLabelKey] != storeID {
				return false, fmt.Errorf("tidbcluster: %s/%s's pod %s label [%s] not equals %s",
					ns, tcName, podName, label.StoreIDLabelKey, storeID)
			}
		case label.TiDBLabelVal:
			continue outerLoop
		default:
			continue outerLoop
		}

		var pvcName string
		for _, vol := range pod.Spec.Volumes {
			if vol.PersistentVolumeClaim != nil {
				pvcName = vol.PersistentVolumeClaim.ClaimName
				break
			}
		}
		if pvcName == "" {
			return false, fmt.Errorf("pod: %s/%s's pvcName is empty", ns, podName)
		}

		var pvc *corev1.PersistentVolumeClaim
		if pvc, err = oa.kubeCli.CoreV1().PersistentVolumeClaims(ns).Get(pvcName, metav1.GetOptions{}); err != nil {
			glog.Errorf("failed to get pvc %s/%s for pod %s/%s", ns, pvcName, ns, podName)
			return false, nil
		}
		if pvc.Labels[label.ClusterIDLabelKey] != clusterID {
			return false, fmt.Errorf("tidbcluster: %s/%s's pvc %s label [%s] not equals %s ",
				ns, tcName, pvcName, label.ClusterIDLabelKey, clusterID)
		}
		if pvc.Labels[label.MemberIDLabelKey] != pod.Labels[label.MemberIDLabelKey] {
			return false, fmt.Errorf("tidbcluster: %s/%s's pvc %s label [%s=%s] not equals pod lablel [%s=%s]",
				ns, tcName, pvcName,
				label.MemberIDLabelKey, pvc.Labels[label.MemberIDLabelKey],
				label.MemberIDLabelKey, pod.Labels[label.MemberIDLabelKey])
		}
		if pvc.Labels[label.StoreIDLabelKey] != pod.Labels[label.StoreIDLabelKey] {
			return false, fmt.Errorf("tidbcluster: %s/%s's pvc %s label[%s=%s] not equals pod lable[%s=%s]",
				ns, tcName, pvcName,
				label.StoreIDLabelKey, pvc.Labels[label.StoreIDLabelKey],
				label.StoreIDLabelKey, pod.Labels[label.StoreIDLabelKey])
		}
		if pvc.Annotations[label.AnnPodNameKey] != podName {
			return false, fmt.Errorf("tidbcluster: %s/%s's pvc %s annotations [%s] not equals podName: %s",
				ns, tcName, pvcName, label.AnnPodNameKey, podName)
		}

		pvName := pvc.Spec.VolumeName
		var pv *corev1.PersistentVolume
		if pv, err = oa.kubeCli.CoreV1().PersistentVolumes().Get(pvName, metav1.GetOptions{}); err != nil {
			glog.Errorf("failed to get pv for pvc %s/%s, %v", ns, pvcName, err)
			return false, nil
		}
		if pv.Labels[label.NamespaceLabelKey] != ns {
			return false, fmt.Errorf("tidbcluster: %s/%s 's pv %s label [%s] not equals %s",
				ns, tcName, pvName, label.NamespaceLabelKey, ns)
		}
		if pv.Labels[label.ComponentLabelKey] != pod.Labels[label.ComponentLabelKey] {
			return false, fmt.Errorf("tidbcluster: %s/%s's pv %s label [%s=%s] not equals pod label[%s=%s]",
				ns, tcName, pvName,
				label.ComponentLabelKey, pv.Labels[label.ComponentLabelKey],
				label.ComponentLabelKey, pod.Labels[label.ComponentLabelKey])
		}
		if pv.Labels[label.NameLabelKey] != pod.Labels[label.NameLabelKey] {
			return false, fmt.Errorf("tidbcluster: %s/%s's pv %s label [%s=%s] not equals pod label [%s=%s]",
				ns, tcName, pvName,
				label.NameLabelKey, pv.Labels[label.NameLabelKey],
				label.NameLabelKey, pod.Labels[label.NameLabelKey])
		}
		if pv.Labels[label.ManagedByLabelKey] != pod.Labels[label.ManagedByLabelKey] {
			return false, fmt.Errorf("tidbcluster: %s/%s's pv %s label [%s=%s] not equals pod label [%s=%s]",
				ns, tcName, pvName,
				label.ManagedByLabelKey, pv.Labels[label.ManagedByLabelKey],
				label.ManagedByLabelKey, pod.Labels[label.ManagedByLabelKey])
		}
		if pv.Labels[label.InstanceLabelKey] != pod.Labels[label.InstanceLabelKey] {
			return false, fmt.Errorf("tidbcluster: %s/%s's pv %s label [%s=%s] not equals pod label [%s=%s]",
				ns, tcName, pvName,
				label.InstanceLabelKey, pv.Labels[label.InstanceLabelKey],
				label.InstanceLabelKey, pod.Labels[label.InstanceLabelKey])
		}
		if pv.Labels[label.ClusterIDLabelKey] != clusterID {
			return false, fmt.Errorf("tidbcluster: %s/%s's pv %s label [%s] not equals %s",
				ns, tcName, pvName, label.ClusterIDLabelKey, clusterID)
		}
		if pv.Labels[label.MemberIDLabelKey] != pod.Labels[label.MemberIDLabelKey] {
			return false, fmt.Errorf("tidbcluster: %s/%s's pv %s label [%s=%s] not equals pod label [%s=%s]",
				ns, tcName, pvName,
				label.MemberIDLabelKey, pv.Labels[label.MemberIDLabelKey],
				label.MemberIDLabelKey, pod.Labels[label.MemberIDLabelKey])
		}
		if pv.Labels[label.StoreIDLabelKey] != pod.Labels[label.StoreIDLabelKey] {
			return false, fmt.Errorf("tidbcluster: %s/%s's pv %s label [%s=%s] not equals pod label [%s=%s]",
				ns, tcName, pvName,
				label.StoreIDLabelKey, pv.Labels[label.StoreIDLabelKey],
				label.StoreIDLabelKey, pod.Labels[label.StoreIDLabelKey])
		}
		if pv.Annotations[label.AnnPodNameKey] != podName {
			return false, fmt.Errorf("tidbcluster:[%s/%s's pv %s annotations [%s] not equals %s",
				ns, tcName, pvName, label.AnnPodNameKey, podName)
		}
	}

	return true, nil
}

func (oa *operatorActions) schedulerHAFn(tc *v1alpha1.TidbCluster) (bool, error) {
	ns := tc.GetNamespace()
	tcName := tc.GetName()

	fn := func(component string) (bool, error) {
		nodeMap := make(map[string][]string)
		listOptions := metav1.ListOptions{
			LabelSelector: labels.SelectorFromSet(
				label.New().Instance(tcName).Component(component).Labels()).String(),
		}
		var podList *corev1.PodList
		var err error
		if podList, err = oa.kubeCli.CoreV1().Pods(ns).List(listOptions); err != nil {
			glog.Errorf("failed to list pods for tidbcluster %s/%s, %v", ns, tcName, err)
			return false, nil
		}

		totalCount := len(podList.Items)
		for _, pod := range podList.Items {
			nodeName := pod.Spec.NodeName
			if len(nodeMap[nodeName]) == 0 {
				nodeMap[nodeName] = make([]string, 0)
			}
			nodeMap[nodeName] = append(nodeMap[nodeName], pod.GetName())
			if len(nodeMap[nodeName]) > totalCount/2 {
				return false, fmt.Errorf("node %s have %d pods, greater than %d/2",
					nodeName, len(nodeMap[nodeName]), totalCount)
			}
		}
		return true, nil
	}

	components := []string{label.PDLabelVal, label.TiKVLabelVal}
	for _, com := range components {
		if b, err := fn(com); err != nil {
			return false, err
		} else if !b && err == nil {
			return false, nil
		}
	}

	return true, nil
}

func (oa *operatorActions) passwordIsSet(clusterInfo *TidbClusterConfig) (bool, error) {
	ns := clusterInfo.Namespace
	tcName := clusterInfo.ClusterName
	jobName := tcName + "-tidb-initializer"

	var job *batchv1.Job
	var err error
	if job, err = oa.kubeCli.BatchV1().Jobs(ns).Get(jobName, metav1.GetOptions{}); err != nil {
		glog.Errorf("failed to get job %s/%s, %v", ns, jobName, err)
		return false, nil
	}
	if job.Status.Succeeded < 1 {
		glog.Errorf("tidbcluster: %s/%s password setter job not finished", ns, tcName)
		return false, nil
	}

	var db *sql.DB
	dsn := getDSN(ns, tcName, "test", clusterInfo.Password)
	if db, err = sql.Open("mysql", dsn); err != nil {
		glog.Errorf("can't open connection to mysql: %s, %v", dsn, err)
		return false, nil
	}
	defer db.Close()
	if err := db.Ping(); err != nil {
		glog.Errorf("can't connect to mysql: %s with password %s, %v", dsn, clusterInfo.Password, err)
		return false, nil
	}

	return true, nil
}

func (oa *operatorActions) monitorNormal(clusterInfo *TidbClusterConfig) (bool, error) {
	ns := clusterInfo.Namespace
	tcName := clusterInfo.ClusterName
	monitorDeploymentName := fmt.Sprintf("%s-monitor", tcName)
	monitorDeployment, err := oa.kubeCli.AppsV1().Deployments(ns).Get(monitorDeploymentName, metav1.GetOptions{})
	if err != nil {
		glog.Errorf("get monitor deployment: [%s/%s] failed", ns, monitorDeploymentName)
		return false, nil
	}
	if monitorDeployment.Status.ReadyReplicas < 1 {
		glog.Infof("monitor ready replicas %d < 1", monitorDeployment.Status.ReadyReplicas)
		return false, nil
	}
	configuratorJobName := fmt.Sprintf("%s-monitor-configurator", tcName)
	monitorJob, err := oa.kubeCli.BatchV1().Jobs(ns).Get(configuratorJobName, metav1.GetOptions{})
	if err != nil {
		glog.Infof("get monitor configurator job: [%s/%s] failed", ns, configuratorJobName)
		return false, nil
	}
	if monitorJob.Status.Succeeded == 0 {
		glog.Infof("the monitor configurator job: [%s/%s] had not success", ns, configuratorJobName)
		return false, nil
	}

	if err := oa.checkPrometheus(clusterInfo); err != nil {
		glog.Infof("check [%s/%s]'s prometheus data failed: %v", ns, monitorDeploymentName, err)
		return false, nil
	}

	if err := oa.checkGrafanaData(clusterInfo); err != nil {
		glog.Infof("check [%s/%s]'s grafana data failed: %v", ns, monitorDeploymentName, err)
		return false, nil
	}
	return true, nil
}

func (oa *operatorActions) checkPrometheus(clusterInfo *TidbClusterConfig) error {
	ns := clusterInfo.Namespace
	tcName := clusterInfo.ClusterName
	prometheusSvc := fmt.Sprintf("http://%s-prometheus.%s:9090/api/v1/query?query=up", tcName, ns)
	resp, err := http.Get(prometheusSvc)
	if err != nil {
		return err
	}
	defer resp.Body.Close()
	body, err := ioutil.ReadAll(resp.Body)
	if err != nil {
		return err
	}
	response := &struct {
		Status string `json:"status"`
	}{}
	err = json.Unmarshal(body, response)
	if err != nil {
		return err
	}
	if response.Status != "success" {
		return fmt.Errorf("the prometheus's api[%s] has not ready", prometheusSvc)
	}
	return nil
}

func (oa *operatorActions) checkGrafanaData(clusterInfo *TidbClusterConfig) error {
	ns := clusterInfo.Namespace
	tcName := clusterInfo.ClusterName
	svcName := fmt.Sprintf("%s-grafana", tcName)
	end := time.Now()
	start := end.Add(-time.Minute)
	values := url.Values{}
	values.Set("query", `sum(tikv_pd_heartbeat_tick_total{type="leader"}) by (job)`)
	values.Set("start", fmt.Sprintf("%d", start.Unix()))
	values.Set("end", fmt.Sprintf("%d", end.Unix()))
	values.Set("step", "30")
	u := fmt.Sprintf("http://%s.%s.svc.cluster.local:3000/api/datasources/proxy/1/api/v1/query_range?%s", svcName, ns, values.Encode())
	req, err := http.NewRequest(http.MethodGet, u, nil)
	if err != nil {
		return err
	}
	req.SetBasicAuth(grafanaUsername, grafanaPassword)
	client := &http.Client{}
	resp, err := client.Do(req)
	if err != nil {
		return err
	}
	defer resp.Body.Close()
	buf, err := ioutil.ReadAll(resp.Body)
	if err != nil {
		return err
	}
	data := struct {
		Status string `json:"status"`
		Data   struct {
			ResultType string `json:"resultType"`
			Result     []struct {
				Metric struct {
					Job string `json:"job"`
				} `json:"metric"`
				Values []interface{} `json:"values"`
			} `json:"result"`
		}
	}{}
	if err := json.Unmarshal(buf, &data); err != nil {
		return err
	}
	if data.Status != "success" || len(data.Data.Result) < 1 {
		return fmt.Errorf("invalid response: status: %s, result: %v", data.Status, data.Data.Result)
	}
	return nil
}

func getDSN(ns, tcName, databaseName, password string) string {
	return fmt.Sprintf("root:%s@(%s-tidb.%s:4000)/%s?charset=utf8", password, tcName, ns, databaseName)
}

func releaseIsNotFound(err error) bool {
	return strings.Contains(err.Error(), "not found")
}

func cloneOperatorRepo() error {
	cmd := fmt.Sprintf("git clone https://github.com/pingcap/tidb-operator.git /tidb-operator")
	glog.Info(cmd)
	res, err := exec.Command("/bin/sh", "-c", cmd).CombinedOutput()
	if err != nil {
		return fmt.Errorf("failed to clone tidb-operator repository: %v, %s", err, string(res))
	}

	return nil
}

func checkoutTag(tagName string) error {
	cmd := fmt.Sprintf(`cd /tidb-operator &&
		git stash -u &&
		git checkout %s &&
		mkdir -p /charts/%s &&
		cp -rf charts/tidb-operator /charts/%s/tidb-operator &&
		cp -rf charts/tidb-cluster /charts/%s/tidb-cluster &&
		cp -rf charts/tidb-backup /charts/%s/tidb-backup`,
		tagName, tagName, tagName, tagName, tagName)
	glog.Info(cmd)
	res, err := exec.Command("/bin/sh", "-c", cmd).CombinedOutput()
	if err != nil {
		return fmt.Errorf("failed to check tag: %s, %v, %s", tagName, err, string(res))
	}

	return nil
}

func (oa *operatorActions) DeployAdHocBackup(info *TidbClusterConfig) error {
	glog.Infof("begin to deploy adhoc backup cluster[%s] namespace[%s]", info.ClusterName, info.Namespace)

	sets := map[string]string{
		"name":         info.BackupPVC,
		"mode":         "backup",
		"user":         "root",
		"password":     info.Password,
		"storage.size": "10Gi",
	}

	setString := info.BackupHelmSetString(sets)

	fullbackupName := fmt.Sprintf("%s-backup", info.ClusterName)
	cmd := fmt.Sprintf("helm install -n %s --namespace %s /charts/%s/tidb-backup --set-string %s",
		fullbackupName, info.Namespace, info.OperatorTag, setString)
	glog.Infof("install adhoc deployment [%s]", cmd)
	res, err := exec.Command("/bin/sh", "-c", cmd).CombinedOutput()
	if err != nil {
		return fmt.Errorf("failed to launch adhoc backup job: %v, %s", err, string(res))
	}

	return nil
}

func (oa *operatorActions) CheckAdHocBackup(info *TidbClusterConfig) error {
	glog.Infof("begin to clean adhoc backup cluster[%s] namespace[%s]", info.ClusterName, info.Namespace)

	jobName := fmt.Sprintf("%s-%s", info.ClusterName, info.BackupPVC)
	fn := func() (bool, error) {
		job, err := oa.kubeCli.BatchV1().Jobs(info.Namespace).Get(jobName, metav1.GetOptions{})
		if err != nil {
			glog.Errorf("failed to get jobs %s ,%v", jobName, err)
			return false, nil
		}
		if job.Status.Succeeded == 0 {
			glog.Errorf("cluster [%s] back up job is not completed, please wait! ", info.ClusterName)
			return false, nil
		}

		return true, nil
	}

	err := wait.Poll(DefaultPollInterval, DefaultPollTimeout, fn)
	if err != nil {
		return fmt.Errorf("failed to launch scheduler backup job: %v", err)
	}

	return nil
}

func (oa *operatorActions) Restore(from *TidbClusterConfig, to *TidbClusterConfig) error {
	glog.Infof("begin to deploy restore cluster[%s] namespace[%s]", from.ClusterName, from.Namespace)

	sets := map[string]string{
		"name":         to.BackupPVC,
		"mode":         "restore",
		"user":         "root",
		"password":     to.Password,
		"storage.size": "10Gi",
	}

	setString := to.BackupHelmSetString(sets)

	restoreName := fmt.Sprintf("%s-restore", from.ClusterName)
	cmd := fmt.Sprintf("helm install -n %s --namespace %s /charts/%s/tidb-backup --set-string %s",
		restoreName, to.Namespace, to.OperatorTag, setString)
	glog.Infof("install restore [%s]", cmd)
	res, err := exec.Command("/bin/sh", "-c", cmd).CombinedOutput()
	if err != nil {
		return fmt.Errorf("failed to launch restore job: %v, %s", err, string(res))
	}

	return nil
}

func (oa *operatorActions) CheckRestore(from *TidbClusterConfig, to *TidbClusterConfig) error {
	glog.Infof("begin to check restore backup cluster[%s] namespace[%s]", from.ClusterName, from.Namespace)
	jobName := fmt.Sprintf("%s-restore-%s", to.ClusterName, from.BackupPVC)
	fn := func() (bool, error) {
		job, err := oa.kubeCli.BatchV1().Jobs(to.Namespace).Get(jobName, metav1.GetOptions{})
		if err != nil {
			glog.Errorf("failed to get jobs %s ,%v", jobName, err)
			return false, nil
		}
		if job.Status.Succeeded == 0 {
			glog.Errorf("cluster [%s] back up job is not completed, please wait! ", to.ClusterName)
			return false, nil
		}

		fromCount, err := from.QueryCount()
		if err != nil {
			glog.Errorf("cluster [%s] count err ", from.ClusterName)
			return false, nil
		}

		toCount, err := to.QueryCount()
		if err != nil {
			glog.Errorf("cluster [%s] count err ", to.ClusterName)
			return false, nil
		}

		if fromCount != toCount {
			glog.Errorf("cluster [%s] count %d cluster [%s] count %d is not equal ",
				from.ClusterName, fromCount, to.ClusterName, toCount)
			return false, nil
		}
		return true, nil
	}

	err := wait.Poll(DefaultPollInterval, DefaultPollTimeout, fn)
	if err != nil {
		return fmt.Errorf("failed to launch scheduler backup job: %v", err)
	}
	return nil
}

func (oa *operatorActions) ForceDeploy(info *TidbClusterConfig) error {
	if err := oa.CleanTidbCluster(info); err != nil {
		return err
	}

	if err := oa.DeployTidbCluster(info); err != nil {
		return err
	}

	return nil
}

func (info *TidbClusterConfig) QueryCount() (int, error) {
	tableName := "test"
	db, err := sql.Open("mysql", getDSN(info.Namespace, info.ClusterName, "record", info.Password))
	if err != nil {
		return 0, err
	}
	defer db.Close()

	rows, err := db.Query(fmt.Sprintf("SELECT count(*) FROM %s", tableName))
	if err != nil {
		glog.Infof("cluster:[%s], error: %v", info.ClusterName, err)
		return 0, err
	}

	for rows.Next() {
		var count int
		err := rows.Scan(&count)
		if err != nil {
			glog.Infof("cluster:[%s], error :%v", info.ClusterName, err)
		}
		return count, nil
	}
	return 0, fmt.Errorf("can not find count of ")
}

func (oa *operatorActions) CreateSecret(info *TidbClusterConfig) error {
	initSecret := corev1.Secret{
		ObjectMeta: metav1.ObjectMeta{
			Name:      info.InitSecretName,
			Namespace: info.Namespace,
		},
		Data: map[string][]byte{
			info.UserName: []byte(info.Password),
		},
		Type: corev1.SecretTypeOpaque,
	}

	_, err := oa.kubeCli.CoreV1().Secrets(info.Namespace).Create(&initSecret)
	if err != nil && !releaseIsExist(err) {
		return err
	}

	backupSecret := corev1.Secret{
		ObjectMeta: metav1.ObjectMeta{
			Name:      info.BackupSecretName,
			Namespace: info.Namespace,
		},
		Data: map[string][]byte{
			"user":     []byte(info.UserName),
			"password": []byte(info.Password),
		},
		Type: corev1.SecretTypeOpaque,
	}

	_, err = oa.kubeCli.CoreV1().Secrets(info.Namespace).Create(&backupSecret)
	if err != nil && !releaseIsExist(err) {
		return err
	}

	return nil
}

func releaseIsExist(err error) bool {
	return strings.Contains(err.Error(), "already exists")
}

func (oa *operatorActions) DeployScheduledBackup(info *TidbClusterConfig) error {
	glog.Infof("begin to deploy scheduled backup")

	cron := fmt.Sprintf("'*/1 * * * *'")
	sets := map[string]string{
		"clusterName":                info.ClusterName,
		"scheduledBackup.create":     "true",
		"scheduledBackup.user":       "root",
		"scheduledBackup.password":   info.Password,
		"scheduledBackup.schedule":   cron,
		"scheduledBackup.storage":    "10Gi",
		"scheduledBackup.secretName": info.BackupSecretName,
	}

	setString := info.TidbClusterHelmSetString(sets)

	cmd := fmt.Sprintf("helm upgrade %s /charts/%s/tidb-cluster --set-string %s",
		info.ClusterName, info.OperatorTag, setString)

	glog.Infof("scheduled-backup delploy [%s]", cmd)
	res, err := exec.Command("/bin/sh", "-c", cmd).CombinedOutput()
	if err != nil {
		return fmt.Errorf("failed to launch scheduler backup job: %v, %s", err, string(res))
	}
	return nil
}

func (oa *operatorActions) CheckScheduledBackup(info *TidbClusterConfig) error {
	glog.Infof("begin to check scheduler backup cluster[%s] namespace[%s]", info.ClusterName, info.Namespace)

	jobName := fmt.Sprintf("%s-scheduled-backup", info.ClusterName)
	fn := func() (bool, error) {
		job, err := oa.kubeCli.BatchV1beta1().CronJobs(info.Namespace).Get(jobName, metav1.GetOptions{})
		if err != nil {
			glog.Errorf("failed to get cronjobs %s ,%v", jobName, err)
			return false, nil
		}

		jobs, err := oa.kubeCli.BatchV1().Jobs(info.Namespace).List(metav1.ListOptions{})
		if err != nil {
			glog.Errorf("failed to list jobs %s ,%v", info.Namespace, err)
			return false, nil
		}

		backupJobs := []batchv1.Job{}
		for _, j := range jobs.Items {
			if pid, found := getParentUIDFromJob(j); found && pid == job.UID {
				backupJobs = append(backupJobs, j)
			}
		}

		if len(backupJobs) == 0 {
			glog.Errorf("cluster [%s] scheduler jobs is creating, please wait!", info.ClusterName)
			return false, nil
		}

		for _, j := range backupJobs {
			if j.Status.Succeeded == 0 {
				glog.Errorf("cluster [%s] back up job is not completed, please wait! ", info.ClusterName)
				return false, nil
			}
		}

		return true, nil
	}

	err := wait.Poll(DefaultPollInterval, DefaultPollTimeout, fn)
	if err != nil {
		return fmt.Errorf("failed to launch scheduler backup job: %v", err)
	}

	// sleep 1 minute for cronjob
	time.Sleep(60 * time.Second)

	dirs, err := oa.getBackupDir(info)
	if err != nil {
		return fmt.Errorf("failed to get backup dir: %v", err)
	}

	if len(dirs) <= 2 {
		return fmt.Errorf("scheduler job failed!")
	}

	return nil
}

func getParentUIDFromJob(j batchv1.Job) (types.UID, bool) {
	controllerRef := metav1.GetControllerOf(&j)

	if controllerRef == nil {
		return types.UID(""), false
	}

	if controllerRef.Kind != "CronJob" {
		glog.Infof("Job with non-CronJob parent, name %s namespace %s", j.Name, j.Namespace)
		return types.UID(""), false
	}

	return controllerRef.UID, true
}

func (oa *operatorActions) getBackupDir(info *TidbClusterConfig) ([]string, error) {
	scheduledPvcName := fmt.Sprintf("%s-scheduled-backup", info.ClusterName)
	pod := &corev1.Pod{
		ObjectMeta: metav1.ObjectMeta{
			Name:      getBackupDirPodName,
			Namespace: info.Namespace,
		},
		Spec: corev1.PodSpec{
			Containers: []corev1.Container{
				{
					Name:    getBackupDirPodName,
					Image:   "pingcap/tidb-cloud-backup:latest",
					Command: []string{"sleep", "3000"},
					VolumeMounts: []corev1.VolumeMount{
						{
							Name:      "data",
							MountPath: "/data",
						},
					},
				},
			},
			Volumes: []corev1.Volume{
				{
					Name: "data",
					VolumeSource: corev1.VolumeSource{
						PersistentVolumeClaim: &corev1.PersistentVolumeClaimVolumeSource{
							ClaimName: scheduledPvcName,
						},
					},
				},
			},
		},
	}

	fn := func() (bool, error) {
		_, err := oa.kubeCli.CoreV1().Pods(info.Namespace).Get(getBackupDirPodName, metav1.GetOptions{})
		if !errors.IsNotFound(err) {
			return false, nil
		}
		return true, nil
	}

	err := wait.Poll(DefaultPollInterval, DefaultPollTimeout, fn)

	if err != nil {
		return nil, fmt.Errorf("failed to delete pod %s", getBackupDirPodName)
	}

	_, err = oa.kubeCli.CoreV1().Pods(info.Namespace).Create(pod)
	if err != nil && !errors.IsAlreadyExists(err) {
		glog.Errorf("cluster: [%s/%s] create get backup dir pod failed, error :%v", info.Namespace, info.ClusterName, err)
		return nil, err
	}

	fn = func() (bool, error) {
		_, err := oa.kubeCli.CoreV1().Pods(info.Namespace).Get(getBackupDirPodName, metav1.GetOptions{})
		if errors.IsNotFound(err) {
			return false, nil
		}
		return true, nil
	}

	err = wait.Poll(DefaultPollInterval, DefaultPollTimeout, fn)

	if err != nil {
		return nil, fmt.Errorf("failed to create pod %s", getBackupDirPodName)
	}

	cmd := fmt.Sprintf("kubectl exec %s -n %s ls /data", getBackupDirPodName, info.Namespace)

	time.Sleep(20 * time.Second)

	res, err := exec.Command("/bin/sh", "-c", cmd).CombinedOutput()
	if err != nil {
		glog.Errorf("cluster:[%s/%s] exec :%s failed,error:%v,result:%s", info.Namespace, info.ClusterName, cmd, err, string(res))
		return nil, err
	}

	dirs := strings.Split(string(res), "\n")
	glog.Infof("dirs in pod info name [%s] dir name [%s]", scheduledPvcName, strings.Join(dirs, ","))
	return dirs, nil
}

func (info *TidbClusterConfig) FullName() string {
	return fmt.Sprintf("%s/%s", info.Namespace, info.ClusterName)
}

func (oa *operatorActions) DeployIncrementalBackup(from *TidbClusterConfig, to *TidbClusterConfig) error {
	glog.Infof("begin to deploy incremental backup cluster[%s] namespace[%s]", from.ClusterName, from.Namespace)

	sets := map[string]string{
		"binlog.pump.create":            "true",
		"binlog.drainer.destDBType":     "mysql",
		"binlog.drainer.create":         "true",
		"binlog.drainer.mysql.host":     fmt.Sprintf("%s-tidb.%s", to.ClusterName, to.Namespace),
		"binlog.drainer.mysql.user":     "root",
		"binlog.drainer.mysql.password": to.Password,
		"binlog.drainer.mysql.port":     "4000",
	}

	setString := from.TidbClusterHelmSetString(sets)

	cmd := fmt.Sprintf("helm upgrade %s /charts/%s/tidb-cluster --set-string %s",
		from.ClusterName, from.OperatorTag, setString)
	glog.Infof(cmd)
	res, err := exec.Command("/bin/sh", "-c", cmd).CombinedOutput()
	if err != nil {
		return fmt.Errorf("failed to launch scheduler backup job: %v, %s", err, string(res))
	}
	return nil
}

func (oa *operatorActions) CheckIncrementalBackup(info *TidbClusterConfig) error {
	glog.Infof("begin to check incremental backup cluster[%s] namespace[%s]", info.ClusterName, info.Namespace)

	pumpStatefulSetName := fmt.Sprintf("%s-pump", info.ClusterName)
	fn := func() (bool, error) {
		pumpStatefulSet, err := oa.kubeCli.AppsV1().StatefulSets(info.Namespace).Get(pumpStatefulSetName, metav1.GetOptions{})
		if err != nil {
			glog.Errorf("failed to get jobs %s ,%v", pumpStatefulSetName, err)
			return false, nil
		}
		if pumpStatefulSet.Status.Replicas != pumpStatefulSet.Status.ReadyReplicas {
			glog.Errorf("pump replicas is not ready, please wait ! %s ", pumpStatefulSetName)
			return false, nil
		}

		listOps := metav1.ListOptions{
			LabelSelector: labels.SelectorFromSet(
				pumpStatefulSet.Labels,
			).String(),
		}

		pods, err := oa.kubeCli.CoreV1().Pods(info.Namespace).List(listOps)
		if err != nil {
			glog.Errorf("failed to get pods via pump labels %s ,%v", pumpStatefulSetName, err)
			return false, nil
		}

		for _, pod := range pods.Items {
			if !oa.pumpHealth(info, pod.Spec.Hostname) {
				glog.Errorf("some pods is not health %s ,%v", pumpStatefulSetName, err)
				return false, nil
			}
		}

		drainerStatefulSetName := fmt.Sprintf("%s-drainer", info.ClusterName)
		drainerStatefulSet, err := oa.kubeCli.AppsV1().StatefulSets(info.Namespace).Get(drainerStatefulSetName, metav1.GetOptions{})
		if err != nil {
			glog.Errorf("failed to get jobs %s ,%v", pumpStatefulSetName, err)
			return false, nil
		}
		if drainerStatefulSet.Status.Replicas != drainerStatefulSet.Status.ReadyReplicas {
			glog.Errorf("drainer replicas is not ready, please wait ! %s ", pumpStatefulSetName)
			return false, nil
		}

		listOps = metav1.ListOptions{
			LabelSelector: labels.SelectorFromSet(
				drainerStatefulSet.Labels,
			).String(),
		}

		pods, err = oa.kubeCli.CoreV1().Pods(info.Namespace).List(listOps)
		if err != nil {
			return false, nil
		}
		for _, pod := range pods.Items {
			if !oa.drainerHealth(info, pod.Spec.Hostname) {
				return false, nil
			}
		}

		return true, nil
	}

	err := wait.Poll(DefaultPollInterval, DefaultPollTimeout, fn)
	if err != nil {
		return fmt.Errorf("failed to launch scheduler backup job: %v", err)
	}
	return nil

}

type pumpStatus struct {
	StatusMap map[string]*nodeStatus
}

type nodeStatus struct {
	State string `json:"state"`
}

func (oa *operatorActions) pumpHealth(info *TidbClusterConfig, hostName string) bool {
	pumpHealthUrl := fmt.Sprintf("%s.%s-pump.%s:8250/status", hostName, info.ClusterName, info.Namespace)
	res, err := http.Get(pumpHealthUrl)
	if err != nil {
		glog.Errorf("cluster:[%s] call %s failed,error:%v", info.ClusterName, pumpHealthUrl, err)
		return false
	}
	if res.StatusCode >= 400 {
		glog.Errorf("Error response %v", res.StatusCode)
		return false
	}
	body, err := ioutil.ReadAll(res.Body)
	if err != nil {
		glog.Errorf("cluster:[%s] read response body failed,error:%v", info.ClusterName, err)
		return false
	}
	healths := pumpStatus{}
	err = json.Unmarshal(body, &healths)
	if err != nil {
		glog.Errorf("cluster:[%s] unmarshal failed,error:%v", info.ClusterName, err)
		return false
	}
	for _, status := range healths.StatusMap {
		if status.State != "online" {
			glog.Errorf("cluster:[%s] pump's state is not online", info.ClusterName)
			return false
		}
	}
	return true
}

type drainerStatus struct {
	PumpPos map[string]int64 `json:"PumpPos"`
	Synced  bool             `json:"Synced"`
	LastTS  int64            `json:"LastTS"`
	TsMap   string           `json:"TsMap"`
}

func (oa *operatorActions) drainerHealth(info *TidbClusterConfig, hostName string) bool {
	drainerHealthUrl := fmt.Sprintf("%s.%s-drainer.%s:8249/status", hostName, info.ClusterName, info.Namespace)
	res, err := http.Get(drainerHealthUrl)
	if err != nil {
		glog.Errorf("cluster:[%s] call %s failed,error:%v", info.ClusterName, drainerHealthUrl, err)
		return false
	}
	if res.StatusCode >= 400 {
		glog.Errorf("Error response %v", res.StatusCode)
		return false
	}
	body, err := ioutil.ReadAll(res.Body)
	if err != nil {
		glog.Errorf("cluster:[%s] read response body failed,error:%v", info.ClusterName, err)
		return false
	}
	healths := drainerStatus{}
	err = json.Unmarshal(body, &healths)
	if err != nil {
		glog.Errorf("cluster:[%s] unmarshal failed,error:%v", info.ClusterName, err)
		return false
	}
	return len(healths.PumpPos) > 0 && healths.Synced
<<<<<<< HEAD
}

func (oa *operatorActions) PendingFailover(info *TidbClusterInfo, faultPoint *time.Time) (bool, error) {
	tc, err := oa.cli.PingcapV1alpha1().TidbClusters(info.Namespace).Get(info.ClusterName, metav1.GetOptions{})
	if err != nil {
		glog.Infof("pending failover,failed to get tidbcluster:[%s], error: %v", info.FullName(), err)
		if strings.Contains(err.Error(), "Client.Timeout exceeded while awaiting headers") {
			glog.Info("create new client")
			newCli, _, err := CreateKubeClient()
			if err != nil {
				glog.Errorf("create new client failed, error:%v", err)
				return false, nil
			}
			oa.cli = newCli
		}
		return false, nil
	}
	deadline := faultPoint.Add(period)
	if time.Now().Before(deadline) {
		if tc.Status.PD.FailureMembers != nil && len(tc.Status.PD.FailureMembers) > 0 {
			err := fmt.Errorf("cluster: [%s] the pd member should be mark failure after %s", info.FullName(), deadline.Format(time.RFC3339))
			glog.Errorf(err.Error())
			return false, err
		}
		if tc.Status.TiKV.FailureStores != nil && len(tc.Status.TiKV.FailureStores) > 0 {
			err := fmt.Errorf("cluster: [%s] the tikv store should be mark failure after %s", info.FullName(), deadline.Format(time.RFC3339))
			glog.Errorf(err.Error())
			return false, err
		}
		if tc.Status.TiDB.FailureMembers != nil && len(tc.Status.TiDB.FailureMembers) > 0 {
			err := fmt.Errorf("cluster: [%s] the tidb member should be mark failure after %s", info.FullName(), deadline.Format(time.RFC3339))
			glog.Errorf(err.Error())
			return false, err
		}

		glog.Infof("cluster: [%s] operator's failover feature is pending", info.FullName())
		return false, nil
	}
	return true, nil
}

func (oa *operatorActions) CheckFailover(info *TidbClusterInfo, node string) (bool, error) {
	selector, err := label.New().Instance(info.ClusterName).Selector()
	if err != nil {
		glog.Errorf("cluster:[%s] create selector failed, error:%v", info.FullName(), err)
		return false, nil
	}
	pods, err := oa.kubeCli.CoreV1().Pods(info.Namespace).List(metav1.ListOptions{LabelSelector: selector.String()})
	if err != nil {
		glog.Errorf("cluster:[%s] query pods failed, error:%v", info.FullName(), err)
		return false, nil
	}

	affectedPods := map[string]*corev1.Pod{}
	for i, pod := range pods.Items {
		if pod.Spec.NodeName == node {
			affectedPods[pod.Name] = &pods.Items[i]
		}
	}
	if len(affectedPods) == 0 {
		glog.Infof("the cluster:[%s] can not be affected by node:[%s]", info.FullName(), node)
		return true, nil
	}

	tc, err := oa.cli.PingcapV1alpha1().TidbClusters(info.Namespace).Get(info.ClusterName, metav1.GetOptions{})
	if err != nil {
		glog.Errorf("query tidbcluster: [%s] failed, error: %v", info.FullName(), err)
		return false, nil
	}

	for _, affectedPod := range affectedPods {
		switch affectedPod.Labels[label.ComponentLabelKey] {
		case label.PDLabelVal:
			if !oa.pdFailover(affectedPod, tc) {
				return false, nil
			}
		case label.TiKVLabelVal:
			if !oa.tikvFailover(affectedPod, tc) {
				return false, nil
			}
		case label.TiDBLabelVal:
			if !oa.tidbFailover(affectedPod, tc) {
				return false, nil
			}
		}
	}

	glog.Infof("cluster: [%s]'s failover feature has complete", info.FullName())
	return true, nil
}

func (oa *operatorActions) pdFailover(pod *corev1.Pod, tc *v1alpha1.TidbCluster) bool {
	failure := false
	for _, failureMember := range tc.Status.PD.FailureMembers {
		if failureMember.PodName == pod.GetName() {
			failure = true
			break
		}
	}
	if !failure {
		glog.Infof("tidbCluster:[%s/%s]'s member:[%s] have not become failuremember", tc.Namespace, tc.Name, pod.Name)
		return false
	}

	for _, member := range tc.Status.PD.Members {
		if member.Name == pod.GetName() {
			glog.Infof("tidbCluster:[%s/%s]'s status.members still have pd member:[%s]", tc.Namespace, tc.Name, pod.Name)
			return false
		}
	}

	if tc.Status.PD.Synced && len(tc.Status.PD.Members) == int(tc.Spec.PD.Replicas) {
		return true
	}

	glog.Infof("cluster: [%s/%s] pd:[%s] failover still not complete", tc.Namespace, tc.Name, pod.GetName())

	return false
}

func (oa *operatorActions) tikvFailover(pod *corev1.Pod, tc *v1alpha1.TidbCluster) bool {
	failure := false
	for _, failureStore := range tc.Status.TiKV.FailureStores {
		if failureStore.PodName == pod.GetName() {
			failure = true
			break
		}
	}
	if !failure {
		glog.Infof("tidbCluster:[%s/%s]'s store pod:[%s] have not become failuremember", tc.Namespace, tc.Name, pod.Name)
		return false
	}

	healthCount := 0
	for _, store := range tc.Status.TiKV.Stores {
		if store.State == v1alpha1.TiKVStateUp {
			healthCount++
		}
	}
	if tc.Status.TiKV.Synced && healthCount == int(tc.Spec.TiKV.Replicas) {
		return true
	}

	glog.Infof("cluster: [%s/%s] tikv:[%s] failover still not complete", tc.Namespace, tc.Name, pod.GetName())
	return false
}

func (oa *operatorActions) tidbFailover(pod *corev1.Pod, tc *v1alpha1.TidbCluster) bool {
	failure := false
	for _, failureMember := range tc.Status.TiDB.FailureMembers {
		if failureMember.PodName == pod.GetName() {
			glog.Infof("tidbCluster:[%s/%s]'s store pod:[%s] have not become failuremember", tc.Namespace, tc.Name, pod.Name)
			failure = true
			break
		}
	}
	if !failure {
		return false
	}

	healthCount := 0
	for _, member := range tc.Status.TiDB.Members {
		if member.Health {
			healthCount++
		}
	}

	if healthCount == int(tc.Spec.TiDB.Replicas) {
		return true
	}
	glog.Infof("cluster: [%s/%s] tidb:[%s] failover still not complete", tc.Namespace, tc.Name, pod.GetName())
	return false
}

func (oa *operatorActions) GetPodUIDMap(info *TidbClusterInfo) (map[string]types.UID, error) {
	result := map[string]types.UID{}

	selector, err := label.New().Instance(info.ClusterName).Selector()
	if err != nil {
		return nil, err
	}
	pods, err := oa.kubeCli.CoreV1().Pods(info.Namespace).List(metav1.ListOptions{LabelSelector: selector.String()})
	if err != nil {
		return nil, err
	}
	for _, pod := range pods.Items {
		result[pod.GetName()] = pod.GetUID()
	}

	return result, nil
}

func (oa *operatorActions) GetNodeMap(info *TidbClusterInfo, component string) (map[string][]string, error) {
	nodeMap := make(map[string][]string)
	selector := label.New().Instance(info.ClusterName).Component(component).Labels()
	podList, err := oa.kubeCli.CoreV1().Pods(info.Namespace).List(metav1.ListOptions{
		LabelSelector: labels.SelectorFromSet(selector).String(),
	})
	if err != nil {
		return nil, err
	}

	for _, pod := range podList.Items {
		nodeName := pod.Spec.NodeName
		if len(nodeMap[nodeName]) == 0 {
			nodeMap[nodeName] = make([]string, 0)
		}
		nodeMap[nodeName] = append(nodeMap[nodeName], pod.GetName())
		sort.Strings(nodeMap[nodeName])
	}

	return nodeMap, nil
}

func (oa *operatorActions) CheckK8sKeepAvailable(period time.Duration, excludeNodes map[string]*corev1.Node, excludePods map[string]*corev1.Pod) error {
	timeline := time.Now().Add(period)
	for {
		if time.Now().After(timeline) {
			break
		}
		err := wait.Poll(3*time.Second, time.Minute, func() (bool, error) {
			nodes, err := oa.kubeCli.CoreV1().Nodes().List(metav1.ListOptions{})
			if err != nil {
				glog.Errorf("failed to list nodes,error:%v", err)
				return false, nil
			}
			for _, node := range nodes.Items {
				if _, exist := excludeNodes[node.GetName()]; exist {
					continue
				}
				if node.Status.Phase != corev1.NodeRunning {
					return false, fmt.Errorf("node: [%s] is not in running", node.GetName())
				}
			}
			systemPods, err := oa.kubeCli.CoreV1().Pods("kube-system").List(metav1.ListOptions{})
			if err != nil {
				glog.Errorf("failed to list kube-system pods,error:%v", err)
				return false, nil
			}
			for _, pod := range systemPods.Items {
				if _, exist := excludePods[pod.GetName()]; exist {
					continue
				}
				if GetPodStatus(&pod) != string(corev1.PodRunning) {
					return false, fmt.Errorf("pod:[%s/%s] is unavailable", pod.GetName(), pod.GetNamespace())
				}
			}
			return true, nil
		})
		if err != nil {
			return err
		}
		time.Sleep(3 * time.Second)
	}
	return nil
}

func (oa *operatorActions) CheckOperatorKeepAvailable(operatorInfo *OperatorInfo, period time.Duration) error {
	timeline := time.Now().Add(period)
	for {
		if time.Now().After(timeline) {
			break
		}
		wait.Poll(3*time.Second, 3*time.Minute, func() (bool, error) {
			controllerDeployment, err := oa.kubeCli.AppsV1().Deployments(operatorInfo.Namespace).Get(tidbControllerName, metav1.GetOptions{})
			if err != nil {
				glog.Errorf("failed to get deployment：%s failed,error:%v", tidbControllerName, err)
				return false, nil
			}
			if controllerDeployment.Status.AvailableReplicas != *controllerDeployment.Spec.Replicas {
				return false, fmt.Errorf("the %s is not available", tidbControllerName)
			}
			schedulerDeployment, err := oa.kubeCli.AppsV1().Deployments(operatorInfo.Namespace).Get(tidbSchedulerName, metav1.GetOptions{})
			if err != nil {
				glog.Errorf("failed to get deployment：%s failed,error:%v", tidbSchedulerName, err)
				return false, nil
			}
			if schedulerDeployment.Status.AvailableReplicas != *schedulerDeployment.Spec.Replicas {
				return false, fmt.Errorf("the %s is not available", tidbSchedulerName)
			}
			return true, nil
		})
		time.Sleep(3 * time.Second)
	}
	return nil
}

func (oa *operatorActions) CheckTidbClustersKeepAvailable(infos []*TidbClusterInfo, period time.Duration) error {
	timeline := time.Now().Add(period)
	for {
		if time.Now().After(timeline) {
			break
		}
		wait.Poll(3*time.Second, 30*time.Second, func() (bool, error) {
			for _, info := range infos {
				succ, err := oa.addDataToCluster(info)
				if err != nil {
					return false, err
				}
				if !succ {
					return false, nil
				}
			}
			return true, nil
		})

		time.Sleep(3 * time.Second)
	}
	return nil
}

var testTableName = "testTable"

func (op *operatorActions) addDataToCluster(info *TidbClusterInfo) (bool, error) {
	db, err := sql.Open("mysql", getDSN(info.Namespace, info.ClusterName, "test", info.Password))
	if err != nil {
		glog.Infof("cluster:[%s] can't open connection to mysql: %v", info.FullName(), err)
		return false, nil
	}
	defer db.Close()

	_, err = db.Exec(fmt.Sprintf("CREATE TABLE %s (name VARCHAR(64))", testTableName))
	if err != nil && !tableAlreadyExist(err) {
		glog.Infof("cluster:[%s] can't create table to mysql: %v", info.FullName(), err)
		return false, nil
	}

	_, err = db.Exec(fmt.Sprintf("INSERT INTO %s VALUES (?)", testTableName), "testValue")
	if err != nil {
		glog.Infof("cluster:[%s] can't insert data to mysql: %v", info.FullName(), err)
		return false, nil
	}

	return true, nil
}

func GetPodStatus(pod *corev1.Pod) string {
	reason := string(pod.Status.Phase)
	if pod.Status.Reason != "" {
		reason = pod.Status.Reason
	}

	initializing := false
	for i := range pod.Status.InitContainerStatuses {
		container := pod.Status.InitContainerStatuses[i]
		switch {
		case container.State.Terminated != nil && container.State.Terminated.ExitCode == 0:
			continue
		case container.State.Terminated != nil:
			// initialization is failed
			if len(container.State.Terminated.Reason) == 0 {
				if container.State.Terminated.Signal != 0 {
					reason = fmt.Sprintf("Init:Signal:%d", container.State.Terminated.Signal)
				} else {
					reason = fmt.Sprintf("Init:ExitCode:%d", container.State.Terminated.ExitCode)
				}
			} else {
				reason = "Init:" + container.State.Terminated.Reason
			}
			initializing = true
		case container.State.Waiting != nil && len(container.State.Waiting.Reason) > 0 && container.State.Waiting.Reason != "PodInitializing":
			reason = "Init:" + container.State.Waiting.Reason
			initializing = true
		default:
			reason = fmt.Sprintf("Init:%d/%d", i, len(pod.Spec.InitContainers))
			initializing = true
		}
		break
	}
	if !initializing {
		for i := len(pod.Status.ContainerStatuses) - 1; i >= 0; i-- {
			container := pod.Status.ContainerStatuses[i]

			if container.State.Waiting != nil && container.State.Waiting.Reason != "" {
				reason = container.State.Waiting.Reason
			} else if container.State.Terminated != nil && container.State.Terminated.Reason != "" {
				reason = container.State.Terminated.Reason
			} else if container.State.Terminated != nil && container.State.Terminated.Reason == "" {
				if container.State.Terminated.Signal != 0 {
					reason = fmt.Sprintf("Signal:%d", container.State.Terminated.Signal)
				} else {
					reason = fmt.Sprintf("ExitCode:%d", container.State.Terminated.ExitCode)
				}
			}
		}
	}

	if pod.DeletionTimestamp != nil && pod.Status.Reason == NodeUnreachablePodReason {
		reason = "Unknown"
	} else if pod.DeletionTimestamp != nil {
		reason = "Terminating"
	}

	return reason
}

func tableAlreadyExist(err error) bool {
	return strings.Contains(err.Error(), "already exists")
=======
>>>>>>> 7b9ced3b
}<|MERGE_RESOLUTION|>--- conflicted
+++ resolved
@@ -81,40 +81,6 @@
 )
 
 type OperatorActions interface {
-<<<<<<< HEAD
-	DeployOperator(info *OperatorInfo) error
-	CleanOperator(info *OperatorInfo) error
-	UpgradeOperator(info *OperatorInfo) error
-	DumpAllLogs(info *OperatorInfo, clusterInfos []*TidbClusterInfo) error
-	DeployTidbCluster(info *TidbClusterInfo) error
-	CleanTidbCluster(info *TidbClusterInfo) error
-	CheckTidbClusterStatus(info *TidbClusterInfo) error
-	BeginInsertDataTo(info *TidbClusterInfo) error
-	StopInsertDataTo(info *TidbClusterInfo) error
-	ScaleTidbCluster(info *TidbClusterInfo) error
-	CheckScaleInSafely(info *TidbClusterInfo) error
-	CheckScaledCorrectly(info *TidbClusterInfo, podUIDsBeforeScale map[string]types.UID) error
-	UpgradeTidbCluster(info *TidbClusterInfo) error
-	CheckUpgradeProgress(info *TidbClusterInfo) error
-	DeployAdHocBackup(info *TidbClusterInfo) error
-	CheckAdHocBackup(info *TidbClusterInfo) error
-	DeployScheduledBackup(info *TidbClusterInfo) error
-	CheckScheduledBackup(info *TidbClusterInfo) error
-	DeployIncrementalBackup(from *TidbClusterInfo, to *TidbClusterInfo) error
-	CheckIncrementalBackup(info *TidbClusterInfo) error
-	Restore(from *TidbClusterInfo, to *TidbClusterInfo) error
-	CheckRestore(from *TidbClusterInfo, to *TidbClusterInfo) error
-	ForceDeploy(info *TidbClusterInfo) error
-	CreateSecret(info *TidbClusterInfo) error
-	GetPodUIDMap(info *TidbClusterInfo) (map[string]types.UID, error)
-	GetNodeMap(info *TidbClusterInfo, component string) (map[string][]string, error)
-	getBackupDir(info *TidbClusterInfo) ([]string, error)
-	PendingFailover(info *TidbClusterInfo, faultPoint *time.Time) (bool, error)
-	CheckFailover(info *TidbClusterInfo, faultNode string) (bool, error)
-	CheckTidbClustersKeepAvailable(infos []*TidbClusterInfo, period time.Duration) error
-	CheckK8sKeepAvailable(period time.Duration, excludeNodes map[string]*corev1.Node, excludePods map[string]*corev1.Pod) error
-	CheckOperatorKeepAvailable(operatorInfo *OperatorInfo, period time.Duration) error
-=======
 	DeployOperator(info *OperatorConfig) error
 	DeployOperatorOrDie(info *OperatorConfig)
 	CleanOperator(info *OperatorConfig) error
@@ -154,7 +120,9 @@
 	CheckFailoverOrDie(clusters []*TidbClusterConfig, faultNode string)
 	CheckRecover(cluster *TidbClusterConfig) (bool, error)
 	CheckRecoverOrDie(clusters []*TidbClusterConfig)
->>>>>>> 7b9ced3b
+	CheckK8sKeepAvailable(period time.Duration, excludeNodes map[string]*corev1.Node, excludePods map[string]*corev1.Pod) error
+	CheckOperatorKeepAvailable(operatorConfig *OperatorConfig, period time.Duration) error
+	CheckTidbClustersKeepAvailable(infos []*TidbClusterConfig, period time.Duration) error
 }
 
 type operatorActions struct {
@@ -1947,219 +1915,6 @@
 		return false
 	}
 	return len(healths.PumpPos) > 0 && healths.Synced
-<<<<<<< HEAD
-}
-
-func (oa *operatorActions) PendingFailover(info *TidbClusterInfo, faultPoint *time.Time) (bool, error) {
-	tc, err := oa.cli.PingcapV1alpha1().TidbClusters(info.Namespace).Get(info.ClusterName, metav1.GetOptions{})
-	if err != nil {
-		glog.Infof("pending failover,failed to get tidbcluster:[%s], error: %v", info.FullName(), err)
-		if strings.Contains(err.Error(), "Client.Timeout exceeded while awaiting headers") {
-			glog.Info("create new client")
-			newCli, _, err := CreateKubeClient()
-			if err != nil {
-				glog.Errorf("create new client failed, error:%v", err)
-				return false, nil
-			}
-			oa.cli = newCli
-		}
-		return false, nil
-	}
-	deadline := faultPoint.Add(period)
-	if time.Now().Before(deadline) {
-		if tc.Status.PD.FailureMembers != nil && len(tc.Status.PD.FailureMembers) > 0 {
-			err := fmt.Errorf("cluster: [%s] the pd member should be mark failure after %s", info.FullName(), deadline.Format(time.RFC3339))
-			glog.Errorf(err.Error())
-			return false, err
-		}
-		if tc.Status.TiKV.FailureStores != nil && len(tc.Status.TiKV.FailureStores) > 0 {
-			err := fmt.Errorf("cluster: [%s] the tikv store should be mark failure after %s", info.FullName(), deadline.Format(time.RFC3339))
-			glog.Errorf(err.Error())
-			return false, err
-		}
-		if tc.Status.TiDB.FailureMembers != nil && len(tc.Status.TiDB.FailureMembers) > 0 {
-			err := fmt.Errorf("cluster: [%s] the tidb member should be mark failure after %s", info.FullName(), deadline.Format(time.RFC3339))
-			glog.Errorf(err.Error())
-			return false, err
-		}
-
-		glog.Infof("cluster: [%s] operator's failover feature is pending", info.FullName())
-		return false, nil
-	}
-	return true, nil
-}
-
-func (oa *operatorActions) CheckFailover(info *TidbClusterInfo, node string) (bool, error) {
-	selector, err := label.New().Instance(info.ClusterName).Selector()
-	if err != nil {
-		glog.Errorf("cluster:[%s] create selector failed, error:%v", info.FullName(), err)
-		return false, nil
-	}
-	pods, err := oa.kubeCli.CoreV1().Pods(info.Namespace).List(metav1.ListOptions{LabelSelector: selector.String()})
-	if err != nil {
-		glog.Errorf("cluster:[%s] query pods failed, error:%v", info.FullName(), err)
-		return false, nil
-	}
-
-	affectedPods := map[string]*corev1.Pod{}
-	for i, pod := range pods.Items {
-		if pod.Spec.NodeName == node {
-			affectedPods[pod.Name] = &pods.Items[i]
-		}
-	}
-	if len(affectedPods) == 0 {
-		glog.Infof("the cluster:[%s] can not be affected by node:[%s]", info.FullName(), node)
-		return true, nil
-	}
-
-	tc, err := oa.cli.PingcapV1alpha1().TidbClusters(info.Namespace).Get(info.ClusterName, metav1.GetOptions{})
-	if err != nil {
-		glog.Errorf("query tidbcluster: [%s] failed, error: %v", info.FullName(), err)
-		return false, nil
-	}
-
-	for _, affectedPod := range affectedPods {
-		switch affectedPod.Labels[label.ComponentLabelKey] {
-		case label.PDLabelVal:
-			if !oa.pdFailover(affectedPod, tc) {
-				return false, nil
-			}
-		case label.TiKVLabelVal:
-			if !oa.tikvFailover(affectedPod, tc) {
-				return false, nil
-			}
-		case label.TiDBLabelVal:
-			if !oa.tidbFailover(affectedPod, tc) {
-				return false, nil
-			}
-		}
-	}
-
-	glog.Infof("cluster: [%s]'s failover feature has complete", info.FullName())
-	return true, nil
-}
-
-func (oa *operatorActions) pdFailover(pod *corev1.Pod, tc *v1alpha1.TidbCluster) bool {
-	failure := false
-	for _, failureMember := range tc.Status.PD.FailureMembers {
-		if failureMember.PodName == pod.GetName() {
-			failure = true
-			break
-		}
-	}
-	if !failure {
-		glog.Infof("tidbCluster:[%s/%s]'s member:[%s] have not become failuremember", tc.Namespace, tc.Name, pod.Name)
-		return false
-	}
-
-	for _, member := range tc.Status.PD.Members {
-		if member.Name == pod.GetName() {
-			glog.Infof("tidbCluster:[%s/%s]'s status.members still have pd member:[%s]", tc.Namespace, tc.Name, pod.Name)
-			return false
-		}
-	}
-
-	if tc.Status.PD.Synced && len(tc.Status.PD.Members) == int(tc.Spec.PD.Replicas) {
-		return true
-	}
-
-	glog.Infof("cluster: [%s/%s] pd:[%s] failover still not complete", tc.Namespace, tc.Name, pod.GetName())
-
-	return false
-}
-
-func (oa *operatorActions) tikvFailover(pod *corev1.Pod, tc *v1alpha1.TidbCluster) bool {
-	failure := false
-	for _, failureStore := range tc.Status.TiKV.FailureStores {
-		if failureStore.PodName == pod.GetName() {
-			failure = true
-			break
-		}
-	}
-	if !failure {
-		glog.Infof("tidbCluster:[%s/%s]'s store pod:[%s] have not become failuremember", tc.Namespace, tc.Name, pod.Name)
-		return false
-	}
-
-	healthCount := 0
-	for _, store := range tc.Status.TiKV.Stores {
-		if store.State == v1alpha1.TiKVStateUp {
-			healthCount++
-		}
-	}
-	if tc.Status.TiKV.Synced && healthCount == int(tc.Spec.TiKV.Replicas) {
-		return true
-	}
-
-	glog.Infof("cluster: [%s/%s] tikv:[%s] failover still not complete", tc.Namespace, tc.Name, pod.GetName())
-	return false
-}
-
-func (oa *operatorActions) tidbFailover(pod *corev1.Pod, tc *v1alpha1.TidbCluster) bool {
-	failure := false
-	for _, failureMember := range tc.Status.TiDB.FailureMembers {
-		if failureMember.PodName == pod.GetName() {
-			glog.Infof("tidbCluster:[%s/%s]'s store pod:[%s] have not become failuremember", tc.Namespace, tc.Name, pod.Name)
-			failure = true
-			break
-		}
-	}
-	if !failure {
-		return false
-	}
-
-	healthCount := 0
-	for _, member := range tc.Status.TiDB.Members {
-		if member.Health {
-			healthCount++
-		}
-	}
-
-	if healthCount == int(tc.Spec.TiDB.Replicas) {
-		return true
-	}
-	glog.Infof("cluster: [%s/%s] tidb:[%s] failover still not complete", tc.Namespace, tc.Name, pod.GetName())
-	return false
-}
-
-func (oa *operatorActions) GetPodUIDMap(info *TidbClusterInfo) (map[string]types.UID, error) {
-	result := map[string]types.UID{}
-
-	selector, err := label.New().Instance(info.ClusterName).Selector()
-	if err != nil {
-		return nil, err
-	}
-	pods, err := oa.kubeCli.CoreV1().Pods(info.Namespace).List(metav1.ListOptions{LabelSelector: selector.String()})
-	if err != nil {
-		return nil, err
-	}
-	for _, pod := range pods.Items {
-		result[pod.GetName()] = pod.GetUID()
-	}
-
-	return result, nil
-}
-
-func (oa *operatorActions) GetNodeMap(info *TidbClusterInfo, component string) (map[string][]string, error) {
-	nodeMap := make(map[string][]string)
-	selector := label.New().Instance(info.ClusterName).Component(component).Labels()
-	podList, err := oa.kubeCli.CoreV1().Pods(info.Namespace).List(metav1.ListOptions{
-		LabelSelector: labels.SelectorFromSet(selector).String(),
-	})
-	if err != nil {
-		return nil, err
-	}
-
-	for _, pod := range podList.Items {
-		nodeName := pod.Spec.NodeName
-		if len(nodeMap[nodeName]) == 0 {
-			nodeMap[nodeName] = make([]string, 0)
-		}
-		nodeMap[nodeName] = append(nodeMap[nodeName], pod.GetName())
-		sort.Strings(nodeMap[nodeName])
-	}
-
-	return nodeMap, nil
 }
 
 func (oa *operatorActions) CheckK8sKeepAvailable(period time.Duration, excludeNodes map[string]*corev1.Node, excludePods map[string]*corev1.Pod) error {
@@ -2205,14 +1960,14 @@
 	return nil
 }
 
-func (oa *operatorActions) CheckOperatorKeepAvailable(operatorInfo *OperatorInfo, period time.Duration) error {
+func (oa *operatorActions) CheckOperatorKeepAvailable(operatorConfig *OperatorConfig, period time.Duration) error {
 	timeline := time.Now().Add(period)
 	for {
 		if time.Now().After(timeline) {
 			break
 		}
 		wait.Poll(3*time.Second, 3*time.Minute, func() (bool, error) {
-			controllerDeployment, err := oa.kubeCli.AppsV1().Deployments(operatorInfo.Namespace).Get(tidbControllerName, metav1.GetOptions{})
+			controllerDeployment, err := oa.kubeCli.AppsV1().Deployments(operatorConfig.Namespace).Get(tidbControllerName, metav1.GetOptions{})
 			if err != nil {
 				glog.Errorf("failed to get deployment：%s failed,error:%v", tidbControllerName, err)
 				return false, nil
@@ -2220,7 +1975,7 @@
 			if controllerDeployment.Status.AvailableReplicas != *controllerDeployment.Spec.Replicas {
 				return false, fmt.Errorf("the %s is not available", tidbControllerName)
 			}
-			schedulerDeployment, err := oa.kubeCli.AppsV1().Deployments(operatorInfo.Namespace).Get(tidbSchedulerName, metav1.GetOptions{})
+			schedulerDeployment, err := oa.kubeCli.AppsV1().Deployments(operatorConfig.Namespace).Get(tidbSchedulerName, metav1.GetOptions{})
 			if err != nil {
 				glog.Errorf("failed to get deployment：%s failed,error:%v", tidbSchedulerName, err)
 				return false, nil
@@ -2235,7 +1990,7 @@
 	return nil
 }
 
-func (oa *operatorActions) CheckTidbClustersKeepAvailable(infos []*TidbClusterInfo, period time.Duration) error {
+func (oa *operatorActions) CheckTidbClustersKeepAvailable(infos []*TidbClusterConfig, period time.Duration) error {
 	timeline := time.Now().Add(period)
 	for {
 		if time.Now().After(timeline) {
@@ -2261,7 +2016,7 @@
 
 var testTableName = "testTable"
 
-func (op *operatorActions) addDataToCluster(info *TidbClusterInfo) (bool, error) {
+func (op *operatorActions) addDataToCluster(info *TidbClusterConfig) (bool, error) {
 	db, err := sql.Open("mysql", getDSN(info.Namespace, info.ClusterName, "test", info.Password))
 	if err != nil {
 		glog.Infof("cluster:[%s] can't open connection to mysql: %v", info.FullName(), err)
@@ -2346,6 +2101,4 @@
 
 func tableAlreadyExist(err error) bool {
 	return strings.Contains(err.Error(), "already exists")
-=======
->>>>>>> 7b9ced3b
 }