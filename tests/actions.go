// Copyright 2018 PingCAP, Inc.
//
// Licensed under the Apache License, Version 2.0 (the "License");
// you may not use this file except in compliance with the License.
// You may obtain a copy of the License at
//
//     http://www.apache.org/licenses/LICENSE-2.0
//
// Unless required by applicable law or agreed to in writing, software
// distributed under the License is distributed on an "AS IS" BASIS,
// See the License for the specific language governing permissions and
// limitations under the License.

package tests

import (
	"database/sql"
	"encoding/json"
	"fmt"
	"github.com/pingcap/tidb-operator/tests/pkg/metrics"
	"io/ioutil"
	"net/http"
	"net/url"
	"os"
	"os/exec"
	"path/filepath"
	"strconv"
	"strings"
	"time"

	_ "github.com/go-sql-driver/mysql"
	"github.com/golang/glog"
	pingcapErrors "github.com/pingcap/errors"
	"github.com/pingcap/kvproto/pkg/metapb"
	"github.com/pingcap/tidb-operator/tests/pkg/webhook"
	admissionV1beta1 "k8s.io/api/admissionregistration/v1beta1"
	"k8s.io/api/apps/v1beta1"
	batchv1 "k8s.io/api/batch/v1"
	corev1 "k8s.io/api/core/v1"
	"k8s.io/apimachinery/pkg/api/errors"
	metav1 "k8s.io/apimachinery/pkg/apis/meta/v1"
	"k8s.io/apimachinery/pkg/labels"
	"k8s.io/apimachinery/pkg/types"
	"k8s.io/apimachinery/pkg/util/wait"
	"k8s.io/client-go/kubernetes"

	"github.com/pingcap/tidb-operator/pkg/apis/pingcap.com/v1alpha1"
	"github.com/pingcap/tidb-operator/pkg/client/clientset/versioned"
	"github.com/pingcap/tidb-operator/pkg/controller"
	"github.com/pingcap/tidb-operator/pkg/label"
	"github.com/pingcap/tidb-operator/tests/pkg/blockwriter"
	"github.com/pingcap/tidb-operator/tests/pkg/util"
)

const (
	period = 5 * time.Minute
)

func NewOperatorActions(cli versioned.Interface, kubeCli kubernetes.Interface, pollInterval time.Duration, cfg *Config) OperatorActions {
	return &operatorActions{
		cli:          cli,
		kubeCli:      kubeCli,
		pdControl:    controller.NewDefaultPDControl(),
		pollInterval: pollInterval,
		cfg:          cfg,
	}
}

const (
	DefaultPollTimeout   time.Duration = 10 * time.Minute
	DefaultPollInterval  time.Duration = 1 * time.Minute
	getBackupDirPodName                = "get-backup-dir"
	grafanaUsername                    = "admin"
	grafanaPassword                    = "admin"
	operartorChartName                 = "tidb-operator"
	tidbClusterChartName               = "tidb-cluster"
	backupChartName                    = "tidb-backup"
	statbilityTestTag                  = "stability"
	metricsPort                        = 8090
)

type OperatorActions interface {
	DeployOperator(info *OperatorConfig) error
	DeployOperatorOrDie(info *OperatorConfig)
	CleanOperator(info *OperatorConfig) error
	CleanOperatorOrDie(info *OperatorConfig)
	UpgradeOperator(info *OperatorConfig) error
	DumpAllLogs(info *OperatorConfig, clusterInfos []*TidbClusterConfig) error
	DeployTidbCluster(info *TidbClusterConfig) error
	DeployTidbClusterOrDie(info *TidbClusterConfig)
	CleanTidbCluster(info *TidbClusterConfig) error
	CleanTidbClusterOrDie(info *TidbClusterConfig)
	CheckTidbClusterStatus(info *TidbClusterConfig) error
	CheckTidbClusterStatusOrDie(info *TidbClusterConfig)
	BeginInsertDataTo(info *TidbClusterConfig) error
	BeginInsertDataToOrDie(info *TidbClusterConfig)
	StopInsertDataTo(info *TidbClusterConfig)
	ScaleTidbCluster(info *TidbClusterConfig) error
	ScaleTidbClusterOrDie(info *TidbClusterConfig)
	CheckScaleInSafely(info *TidbClusterConfig) error
	CheckScaledCorrectly(info *TidbClusterConfig, podUIDsBeforeScale map[string]types.UID) error
	UpgradeTidbCluster(info *TidbClusterConfig) error
	UpgradeTidbClusterOrDie(info *TidbClusterConfig)
	CheckUpgradeProgress(info *TidbClusterConfig) error
	DeployAdHocBackup(info *TidbClusterConfig) error
	CheckAdHocBackup(info *TidbClusterConfig) error
	DeployScheduledBackup(info *TidbClusterConfig) error
	CheckScheduledBackup(info *TidbClusterConfig) error
	DeployIncrementalBackup(from *TidbClusterConfig, to *TidbClusterConfig) error
	CheckIncrementalBackup(info *TidbClusterConfig) error
	Restore(from *TidbClusterConfig, to *TidbClusterConfig) error
	CheckRestore(from *TidbClusterConfig, to *TidbClusterConfig) error
	ForceDeploy(info *TidbClusterConfig) error
	CreateSecret(info *TidbClusterConfig) error
	GetPodUIDMap(info *TidbClusterConfig) (map[string]types.UID, error)
	GetNodeMap(info *TidbClusterConfig, component string) (map[string][]string, error)
	TruncateSSTFileThenCheckFailover(info *TidbClusterConfig, tikvFailoverPeriod time.Duration) error
	TruncateSSTFileThenCheckFailoverOrDie(info *TidbClusterConfig, tikvFailoverPeriod time.Duration)
	CheckFailoverPending(info *TidbClusterConfig, faultPoint *time.Time) (bool, error)
	CheckFailoverPendingOrDie(clusters []*TidbClusterConfig, faultPoint *time.Time)
	CheckFailover(info *TidbClusterConfig, faultNode string) (bool, error)
	CheckFailoverOrDie(clusters []*TidbClusterConfig, faultNode string)
	CheckRecover(cluster *TidbClusterConfig) (bool, error)
	CheckRecoverOrDie(clusters []*TidbClusterConfig)
	RegisterWebHookAndService(info *OperatorConfig) error
	RegisterWebHookAndServiceOrDie(info *OperatorConfig)
	CleanWebHookAndService(info *OperatorConfig) error
	StartValidatingAdmissionWebhookServerOrDie()
}

type operatorActions struct {
	cli          versioned.Interface
	kubeCli      kubernetes.Interface
	pdControl    controller.PDControlInterface
	pollInterval time.Duration
	cfg          *Config
}

var _ = OperatorActions(&operatorActions{})

type OperatorConfig struct {
	Namespace          string
	ReleaseName        string
	Image              string
	Tag                string
	SchedulerImage     string
	SchedulerTag       string
	LogLevel           string
	WebhookServiceName string
	WebhookSecretName  string
	WebhookConfigName  string
}

type TidbClusterConfig struct {
	BackupName       string
	Namespace        string
	ClusterName      string
	OperatorTag      string
	PDImage          string
	TiKVImage        string
	TiDBImage        string
	StorageClassName string
	Password         string
	InitSql          string
	RecordCount      string
	InsertBatchSize  string
	Resources        map[string]string
	Args             map[string]string
	blockWriter      *blockwriter.BlockWriterCase
	Monitor          bool
	UserName         string
	InitSecretName   string
	BackupSecretName string

	BlockWriteConfig blockwriter.Config
	GrafanaClient    *metrics.Client
}

func (tc *TidbClusterConfig) BackupHelmSetString(m map[string]string) string {

	set := map[string]string{
		"clusterName": tc.ClusterName,
		"secretName":  tc.BackupSecretName,
	}

	for k, v := range tc.Args {
		set[k] = v
	}
	for k, v := range m {
		set[k] = v
	}

	arr := make([]string, 0, len(set))
	for k, v := range set {
		arr = append(arr, fmt.Sprintf("%s=%s", k, v))
	}
	return strings.Join(arr, ",")
}

func (tc *TidbClusterConfig) TidbClusterHelmSetString(m map[string]string) string {

	set := map[string]string{
		"clusterName":             tc.ClusterName,
		"pd.storageClassName":     tc.StorageClassName,
		"tikv.storageClassName":   tc.StorageClassName,
		"tidb.storageClassName":   tc.StorageClassName,
		"tidb.password":           tc.Password,
		"pd.maxStoreDownTime":     "5m",
		"pd.image":                tc.PDImage,
		"tikv.image":              tc.TiKVImage,
		"tidb.image":              tc.TiDBImage,
		"tidb.passwordSecretName": tc.InitSecretName,
		"tidb.initSql":            tc.InitSql,
		"monitor.create":          strconv.FormatBool(tc.Monitor),
	}

	for k, v := range tc.Resources {
		set[k] = v
	}
	for k, v := range tc.Args {
		set[k] = v
	}
	for k, v := range m {
		set[k] = v
	}

	arr := make([]string, 0, len(set))
	for k, v := range set {
		arr = append(arr, fmt.Sprintf("%s=%s", k, v))
	}
	return strings.Join(arr, ",")
}

func (oi *OperatorConfig) OperatorHelmSetString(m map[string]string) string {
	set := map[string]string{
		"operatorImage":                    oi.Image,
		"controllerManager.autoFailover":   "true",
		"scheduler.kubeSchedulerImageName": oi.SchedulerImage,
		"controllerManager.logLevel":       oi.LogLevel,
		"scheduler.logLevel":               "2",
	}
	if oi.SchedulerTag != "" {
		set["scheduler.kubeSchedulerImageTag"] = oi.SchedulerTag
	}

	arr := make([]string, 0, len(set))
	for k, v := range set {
		arr = append(arr, fmt.Sprintf("%s=%s", k, v))
	}
	return strings.Join(arr, ",")
}

func (oa *operatorActions) DeployOperator(info *OperatorConfig) error {
	glog.Infof("deploying tidb-operator %s", info.ReleaseName)

	if info.Tag != "e2e" {
		if err := oa.cloneOperatorRepo(); err != nil {
			return err
		}
		if err := oa.checkoutTag(info.Tag); err != nil {
			return err
		}
	}

	cmd := fmt.Sprintf(`helm install %s --name %s --namespace %s --set-string %s`,
		oa.operatorChartPath(info.Tag),
		info.ReleaseName,
		info.Namespace,
		info.OperatorHelmSetString(nil))
	glog.Info(cmd)

	res, err := exec.Command("/bin/sh", "-c", cmd).CombinedOutput()
	if err != nil {
		return fmt.Errorf("failed to deploy operator: %v, %s", err, string(res))
	}

	return nil
}

func (oa *operatorActions) DeployOperatorOrDie(info *OperatorConfig) {
	if err := oa.DeployOperator(info); err != nil {
		panic(err)
	}
}

func (oa *operatorActions) CleanOperator(info *OperatorConfig) error {
	glog.Infof("cleaning tidb-operator %s", info.ReleaseName)

	err := oa.CleanWebHookAndService(info)
	if err != nil {
		return err
	}

	res, err := exec.Command("helm", "del", "--purge", info.ReleaseName).CombinedOutput()

	if err == nil || !releaseIsNotFound(err) {
		return nil
	}

	return fmt.Errorf("failed to clear operator: %v, %s", err, string(res))
}

func (oa *operatorActions) CleanOperatorOrDie(info *OperatorConfig) {
	if err := oa.CleanOperator(info); err != nil {
		panic(err)
	}
}

func (oa *operatorActions) UpgradeOperator(info *OperatorConfig) error {
	if err := oa.checkoutTag(info.Tag); err != nil {
		return err
	}

	cmd := fmt.Sprintf(`helm upgrade %s %s
		--set operatorImage=%s`,
		info.ReleaseName, oa.operatorChartPath(info.Tag),
		info.Image)
	res, err := exec.Command("/bin/sh", "-c", cmd).CombinedOutput()
	if err != nil {
		return fmt.Errorf("failed to upgrade operator to: %s, %v, %s", info.Image, err, string(res))
	}
	return nil
}

func (oa *operatorActions) DeployTidbCluster(info *TidbClusterConfig) error {
<<<<<<< HEAD
	glog.Infof("begin to deploy tidb cluster cluster[%s] namespace[%s]", info.ClusterName, info.Namespace)
	oa.emitEvent(info, "DeployTidbCluster")
=======
	glog.Infof("deploying tidb cluster [%s/%s]", info.Namespace, info.ClusterName)
>>>>>>> d9549367

	namespace := &corev1.Namespace{
		ObjectMeta: metav1.ObjectMeta{
			Name: info.Namespace,
		},
	}
	_, err := oa.kubeCli.CoreV1().Namespaces().Create(namespace)
	if err != nil && !errors.IsAlreadyExists(err) {
		return fmt.Errorf("failed to create namespace[%s]:%v", info.Namespace, err)
	}

	err = oa.CreateSecret(info)
	if err != nil {
		return fmt.Errorf("failed to create secret of cluster [%s]: %v", info.ClusterName, err)
	}

	cmd := fmt.Sprintf("helm install %s  --name %s --namespace %s --set-string %s",
		oa.tidbClusterChartPath(info.OperatorTag), info.ClusterName, info.Namespace, info.TidbClusterHelmSetString(nil))
	glog.Infof(cmd)
	if res, err := exec.Command("/bin/sh", "-c", cmd).CombinedOutput(); err != nil {
		return fmt.Errorf("failed to deploy tidbcluster: %s/%s, %v, %s",
			info.Namespace, info.ClusterName, err, string(res))
	}

	// init blockWriter case
	info.blockWriter = blockwriter.NewBlockWriterCase(info.BlockWriteConfig)
	info.blockWriter.ClusterName = info.ClusterName

	return nil
}

func (oa *operatorActions) DeployTidbClusterOrDie(info *TidbClusterConfig) {
	if err := oa.DeployTidbCluster(info); err != nil {
		panic(err)
	}
}

func (oa *operatorActions) CleanTidbCluster(info *TidbClusterConfig) error {
	glog.Infof("cleaning tidbcluster %s/%s", info.Namespace, info.ClusterName)
	oa.emitEvent(info, "CleanTidbCluster")

	charts := []string{
		info.ClusterName,
		fmt.Sprintf("%s-backup", info.ClusterName),
		fmt.Sprintf("%s-restore", info.ClusterName),
		fmt.Sprintf("%s-scheduler-backup", info.ClusterName),
	}
	for _, chartName := range charts {
		res, err := exec.Command("helm", "del", "--purge", chartName).CombinedOutput()
		if err != nil && releaseIsNotFound(err) {
			return fmt.Errorf("failed to delete chart: %s/%s, %v, %s",
				info.Namespace, chartName, err, string(res))
		}
	}

	err := oa.kubeCli.CoreV1().Pods(info.Namespace).Delete(getBackupDirPodName, &metav1.DeleteOptions{})
	if err != nil && !errors.IsNotFound(err) {
		return fmt.Errorf("failed to delete dir pod %v", err)
	}

	setStr := label.New().Instance(info.ClusterName).String()

	resources := []string{"pvc"}
	for _, resource := range resources {
		if res, err := exec.Command("kubectl", "delete", resource, "-n", info.Namespace, "-l",
			setStr).CombinedOutput(); err != nil {
			return fmt.Errorf("failed to delete %s: %v, %s", resource, err, string(res))
		}
	}

	// delete all jobs
	allJobsSet := label.Label{}.Instance(info.ClusterName).String()
	if res, err := exec.Command("kubectl", "delete", "jobs", "-n", info.Namespace, "-l", allJobsSet).CombinedOutput(); err != nil {
		return fmt.Errorf("failed to delete jobs: %v, %s", err, string(res))
	}

	patchPVCmd := fmt.Sprintf("kubectl get pv | grep %s | grep %s | awk '{print $1}' | "+
		"xargs -I {} kubectl patch pv {} -p '{\"spec\":{\"persistentVolumeReclaimPolicy\":\"Delete\"}}'",
		info.Namespace, info.ClusterName)
	glog.Info(patchPVCmd)
	if res, err := exec.Command("/bin/sh", "-c", patchPVCmd).CombinedOutput(); err != nil {
		return fmt.Errorf("failed to patch pv: %v, %s", err, string(res))
	}

	pollFn := func() (bool, error) {
		if res, err := exec.Command("kubectl", "get", "po", "--output=name", "-n", info.Namespace, "-l", setStr).
			CombinedOutput(); err != nil || len(res) != 0 {
			glog.V(4).Infof("waiting for tidbcluster: %s/%s pods deleting, %v, [%s]",
				info.Namespace, info.ClusterName, err, string(res))
			return false, nil
		}

		pvCmd := fmt.Sprintf("kubectl get pv -l %s=%s,%s=%s 2>/dev/null|grep Released",
			label.NamespaceLabelKey, info.Namespace, label.InstanceLabelKey, info.ClusterName)
		glog.V(4).Info(pvCmd)
		if res, err := exec.Command("/bin/sh", "-c", pvCmd).
			CombinedOutput(); len(res) == 0 {
		} else if err != nil {
			glog.Infof("waiting for tidbcluster: %s/%s pv deleting, %v, %s",
				info.Namespace, info.ClusterName, err, string(res))
			return false, nil
		}
		return true, nil
	}
	return wait.PollImmediate(oa.pollInterval, DefaultPollTimeout, pollFn)
}

func (oa *operatorActions) CleanTidbClusterOrDie(info *TidbClusterConfig) {
	if err := oa.CleanTidbCluster(info); err != nil {
		panic(err)
	}
}

func (oa *operatorActions) CheckTidbClusterStatus(info *TidbClusterConfig) error {
	glog.Infof("checking tidb cluster [%s/%s] status", info.Namespace, info.ClusterName)

	ns := info.Namespace
	tcName := info.ClusterName
	if err := wait.Poll(oa.pollInterval, DefaultPollTimeout, func() (bool, error) {
		var tc *v1alpha1.TidbCluster
		var err error
		if tc, err = oa.cli.PingcapV1alpha1().TidbClusters(ns).Get(tcName, metav1.GetOptions{}); err != nil {
			glog.Errorf("failed to get tidbcluster: %s/%s, %v", ns, tcName, err)
			return false, nil
		}

		if b, err := oa.pdMembersReadyFn(tc); !b && err == nil {
			return false, nil
		}
		if b, err := oa.tikvMembersReadyFn(tc); !b && err == nil {
			return false, nil
		}

		glog.V(4).Infof("check tidb cluster begin tidbMembersReadyFn")
		if b, err := oa.tidbMembersReadyFn(tc); !b && err == nil {
			return false, nil
		}

		glog.V(4).Infof("check tidb cluster begin reclaimPolicySyncFn")
		if b, err := oa.reclaimPolicySyncFn(tc); !b && err == nil {
			return false, nil
		}

		glog.V(4).Infof("check tidb cluster begin metaSyncFn")
		if b, err := oa.metaSyncFn(tc); err != nil {
			return false, err
		} else if !b && err == nil {
			return false, nil
		}

		glog.V(4).Infof("check tidb cluster begin schedulerHAFn")
		if b, err := oa.schedulerHAFn(tc); !b && err == nil {
			return false, nil
		}

		glog.V(4).Infof("check tidb cluster begin passwordIsSet")
		if b, err := oa.passwordIsSet(info); !b && err == nil {
			return false, nil
		}

		if info.Monitor {
			glog.V(4).Infof("check tidb monitor normal")
			if b, err := oa.monitorNormal(info); !b && err == nil {
				return false, nil
			}
		}
		return true, nil
	}); err != nil {
		glog.Infof("check tidb cluster status failed: %s", err.Error())
		return fmt.Errorf("failed to waiting for tidbcluster %s/%s ready in 30 minutes", ns, tcName)
	}

	return nil
}

func (oa *operatorActions) CheckTidbClusterStatusOrDie(info *TidbClusterConfig) {
	if err := oa.CheckTidbClusterStatus(info); err != nil {
		panic(err)
	}
}

func (oa *operatorActions) BeginInsertDataTo(info *TidbClusterConfig) error {
	oa.emitEvent(info, fmt.Sprintf("BeginInsertData: concurrency: %d", oa.cfg.BlockWriter.Concurrency))

	dsn := getDSN(info.Namespace, info.ClusterName, "test", info.Password)
	if info.blockWriter == nil {
		return fmt.Errorf("block writer not initialized for cluster: %s", info.ClusterName)
	}
	glog.Infof("[%s] [%s] open TiDB connections, concurrency: %d",
		info.blockWriter, info.ClusterName, info.blockWriter.GetConcurrency())
	db, err := util.OpenDB(dsn, info.blockWriter.GetConcurrency())
	if err != nil {
		return err
	}

	return info.blockWriter.Start(db)
}

func (oa *operatorActions) BeginInsertDataToOrDie(info *TidbClusterConfig) {
	err := oa.BeginInsertDataTo(info)
	if err != nil {
		panic(err)
	}
}

func (oa *operatorActions) StopInsertDataTo(info *TidbClusterConfig) {
	oa.emitEvent(info, "StopInsertData")

	info.blockWriter.Stop()
}

func (oa *operatorActions) chartPath(name string, tag string) string {
	return filepath.Join(oa.cfg.ChartDir, tag, name)
}

func (oa *operatorActions) operatorChartPath(tag string) string {
	return oa.chartPath(operartorChartName, tag)
}

func (oa *operatorActions) tidbClusterChartPath(tag string) string {
	return oa.chartPath(tidbClusterChartName, tag)
}

func (oa *operatorActions) backupChartPath(tag string) string {
	return oa.chartPath(backupChartName, tag)
}

func (oa *operatorActions) ScaleTidbCluster(info *TidbClusterConfig) error {
	oa.emitEvent(info, fmt.Sprintf("ScaleTidbCluster"))

	cmd := fmt.Sprintf("helm upgrade %s %s --set-string %s",
		info.ClusterName, oa.tidbClusterChartPath(info.OperatorTag), info.TidbClusterHelmSetString(nil))
	glog.Info("[SCALE] " + cmd)
	res, err := exec.Command("/bin/sh", "-c", cmd).CombinedOutput()
	if err != nil {
		return pingcapErrors.Wrapf(err, "failed to scale tidb cluster: %s", string(res))
	}
	return nil
}

func (oa *operatorActions) ScaleTidbClusterOrDie(info *TidbClusterConfig) {
	if err := oa.ScaleTidbCluster(info); err != nil {
		panic(err)
	}
}

func (oa *operatorActions) CheckScaleInSafely(info *TidbClusterConfig) error {
	return wait.Poll(oa.pollInterval, DefaultPollTimeout, func() (done bool, err error) {
		tc, err := oa.cli.PingcapV1alpha1().TidbClusters(info.Namespace).Get(info.ClusterName, metav1.GetOptions{})
		if err != nil {
			glog.Infof("failed to get tidbcluster when scale in tidbcluster, error: %v", err)
			return false, nil
		}

		tikvSetName := controller.TiKVMemberName(info.ClusterName)
		tikvSet, err := oa.kubeCli.AppsV1beta1().StatefulSets(info.Namespace).Get(tikvSetName, metav1.GetOptions{})
		if err != nil {
			glog.Infof("failed to get tikvSet statefulset: [%s], error: %v", tikvSetName, err)
			return false, nil
		}

		pdClient := controller.NewDefaultPDControl().GetPDClient(tc)
		stores, err := pdClient.GetStores()
		if err != nil {
			glog.Infof("pdClient.GetStores failed,error: %v", err)
			return false, nil
		}
		if len(stores.Stores) > int(*tikvSet.Spec.Replicas) {
			glog.Infof("stores.Stores: %v", stores.Stores)
			glog.Infof("tikvSet.Spec.Replicas: %d", *tikvSet.Spec.Replicas)
			return false, fmt.Errorf("the tikvSet.Spec.Replicas may reduce before tikv complete offline")
		}

		if *tikvSet.Spec.Replicas == tc.Spec.TiKV.Replicas {
			return true, nil
		}

		return false, nil
	})
}

func (oa *operatorActions) CheckScaledCorrectly(info *TidbClusterConfig, podUIDsBeforeScale map[string]types.UID) error {
	return wait.Poll(oa.pollInterval, DefaultPollTimeout, func() (done bool, err error) {
		podUIDs, err := oa.GetPodUIDMap(info)
		if err != nil {
			glog.Infof("failed to get pd pods's uid, error: %v", err)
			return false, nil
		}

		if len(podUIDsBeforeScale) == len(podUIDs) {
			return false, fmt.Errorf("the length of pods before scale equals the length of pods after scale")
		}

		for podName, uidAfter := range podUIDs {
			if uidBefore, ok := podUIDsBeforeScale[podName]; ok && uidBefore != uidAfter {
				return false, fmt.Errorf("pod: [%s] have be recreated", podName)
			}
		}

		return true, nil
	})
}

func (oa *operatorActions) UpgradeTidbCluster(info *TidbClusterConfig) error {
	oa.emitEvent(info, "UpgradeTidbCluster")

	cmd := fmt.Sprintf("helm upgrade %s %s --set-string %s",
		info.ClusterName, oa.tidbClusterChartPath(info.OperatorTag), info.TidbClusterHelmSetString(nil))
	glog.Info("[UPGRADE] " + cmd)
	res, err := exec.Command("/bin/sh", "-c", cmd).CombinedOutput()
	if err != nil {
		return pingcapErrors.Wrapf(err, "failed to upgrade tidb cluster: %s", string(res))
	}
	return nil
}

func (oa *operatorActions) UpgradeTidbClusterOrDie(info *TidbClusterConfig) {
	if err := oa.UpgradeTidbCluster(info); err != nil {
		panic(err)
	}
}

func (oa *operatorActions) CheckUpgradeProgress(info *TidbClusterConfig) error {
	return wait.Poll(oa.pollInterval, DefaultPollTimeout, func() (done bool, err error) {
		tc, err := oa.cli.PingcapV1alpha1().TidbClusters(info.Namespace).Get(info.ClusterName, metav1.GetOptions{})
		if err != nil {
			glog.Infof("failed to get tidbcluster: [%s], error: %v", info.ClusterName, err)
			return false, nil
		}

		pdSetName := controller.PDMemberName(info.ClusterName)
		pdSet, err := oa.kubeCli.AppsV1beta1().StatefulSets(info.Namespace).Get(pdSetName, metav1.GetOptions{})
		if err != nil {
			glog.Infof("failed to get pd statefulset: [%s], error: %v", pdSetName, err)
			return false, nil
		}

		tikvSetName := controller.TiKVMemberName(info.ClusterName)
		tikvSet, err := oa.kubeCli.AppsV1beta1().StatefulSets(info.Namespace).Get(tikvSetName, metav1.GetOptions{})
		if err != nil {
			glog.Infof("failed to get tikvSet statefulset: [%s], error: %v", tikvSetName, err)
			return false, nil
		}

		tidbSetName := controller.TiDBMemberName(info.ClusterName)
		tidbSet, err := oa.kubeCli.AppsV1beta1().StatefulSets(info.Namespace).Get(tidbSetName, metav1.GetOptions{})
		if err != nil {
			glog.Infof("failed to get tidbSet statefulset: [%s], error: %v", tidbSetName, err)
			return false, nil
		}

		imageUpgraded := func(memberType v1alpha1.MemberType, set *v1beta1.StatefulSet) bool {
			image := ""
			switch memberType {
			case v1alpha1.PDMemberType:
				image = tc.Spec.PD.Image
			case v1alpha1.TiKVMemberType:
				image = tc.Spec.TiKV.Image
			case v1alpha1.TiDBMemberType:
				image = tc.Spec.TiDB.Image
			}
			memberName := string(memberType)
			c, ok := getComponentContainer(set)
			if !ok || c.Image != image {
				glog.Infof("check %s image: getContainer(set).Image(%s) != tc.Spec.%s.Image(%s)",
					memberName, c.Image, strings.ToUpper(memberName), image)
			}
			return ok && c.Image == image
		}
		setUpgraded := func(set *v1beta1.StatefulSet) bool {
			return set.Generation <= *set.Status.ObservedGeneration && set.Status.CurrentRevision == set.Status.UpdateRevision
		}

		// check upgrade order
		if tc.Status.PD.Phase == v1alpha1.UpgradePhase {
			glog.Infof("pd is upgrading")
			if tc.Status.TiKV.Phase == v1alpha1.UpgradePhase {
				return false, pingcapErrors.New("tikv is upgrading while pd is upgrading")
			}
			if tc.Status.TiDB.Phase == v1alpha1.UpgradePhase {
				return false, pingcapErrors.New("tidb is upgrading while pd is upgrading")
			}
			if !imageUpgraded(v1alpha1.PDMemberType, pdSet) {
				return false, pingcapErrors.New("pd image is not updated while pd is upgrading")
			}
			if !setUpgraded(pdSet) {
				if imageUpgraded(v1alpha1.TiKVMemberType, tikvSet) {
					return false, pingcapErrors.New("tikv image is updated while pd is upgrading")
				}
				if imageUpgraded(v1alpha1.TiDBMemberType, tidbSet) {
					return false, pingcapErrors.New("tidb image is updated while pd is upgrading")
				}
			}
			return false, nil
		} else if tc.Status.TiKV.Phase == v1alpha1.UpgradePhase {
			glog.Infof("tikv is upgrading")
			if tc.Status.TiDB.Phase == v1alpha1.UpgradePhase {
				return false, pingcapErrors.New("tidb is upgrading while tikv is upgrading")
			}
			if !imageUpgraded(v1alpha1.PDMemberType, pdSet) {
				return false, pingcapErrors.New("pd image is not updated while tikv is upgrading")
			}
			if !setUpgraded(pdSet) {
				return false, pingcapErrors.New("pd stateful set is not upgraded while tikv is upgrading")
			}
			if !imageUpgraded(v1alpha1.TiKVMemberType, tikvSet) {
				return false, pingcapErrors.New("tikv image is not updated while tikv is upgrading")
			}
			if !setUpgraded(tikvSet) {
				if imageUpgraded(v1alpha1.TiDBMemberType, tidbSet) {
					return false, pingcapErrors.New("tidb image is updated while tikv is upgrading")
				}
			}
			return false, nil
		} else if tc.Status.TiDB.Phase == v1alpha1.UpgradePhase {
			glog.Infof("tidb is upgrading")
			if !imageUpgraded(v1alpha1.PDMemberType, pdSet) {
				return false, pingcapErrors.New("pd image is not updated while tidb is upgrading")
			}
			if !setUpgraded(pdSet) {
				return false, pingcapErrors.New("pd stateful set is not upgraded while tidb is upgrading")
			}
			if !imageUpgraded(v1alpha1.TiKVMemberType, tikvSet) {
				return false, pingcapErrors.New("tikv image is not updated while tidb is upgrading")
			}
			if !setUpgraded(tikvSet) {
				return false, pingcapErrors.New("tikv stateful set is not upgraded while tidb is upgrading")
			}
			if !imageUpgraded(v1alpha1.TiDBMemberType, tidbSet) {
				return false, pingcapErrors.New("tidb image is not updated while tikv is upgrading")
			}
			return false, nil
		}

		// check pd final state
		if !imageUpgraded(v1alpha1.PDMemberType, pdSet) {
			return false, nil
		}
		if !setUpgraded(pdSet) {
			glog.Infof("check pd stateful set upgraded failed")
			return false, nil
		}
		// check tikv final state
		if !imageUpgraded(v1alpha1.TiKVMemberType, tikvSet) {
			return false, nil
		}
		if !setUpgraded(tikvSet) {
			glog.Infof("check tikv stateful set upgraded failed")
			return false, nil
		}
		// check tidb final state
		if !imageUpgraded(v1alpha1.TiDBMemberType, tidbSet) {
			return false, nil
		}
		if !setUpgraded(tidbSet) {
			glog.Infof("check tidb stateful set upgraded failed")
			return false, nil
		}
		return true, nil
	})
}

func (oa *operatorActions) DeployMonitor(info *TidbClusterConfig) error { return nil }
func (oa *operatorActions) CleanMonitor(info *TidbClusterConfig) error  { return nil }

func getComponentContainer(set *v1beta1.StatefulSet) (corev1.Container, bool) {
	name := set.Labels[label.ComponentLabelKey]
	for _, c := range set.Spec.Template.Spec.Containers {
		if c.Name == name {
			return c, true
		}
	}
	return corev1.Container{}, false
}

func (oa *operatorActions) pdMembersReadyFn(tc *v1alpha1.TidbCluster) (bool, error) {
	tcName := tc.GetName()
	ns := tc.GetNamespace()
	pdSetName := controller.PDMemberName(tcName)

	pdSet, err := oa.kubeCli.AppsV1beta1().StatefulSets(ns).Get(pdSetName, metav1.GetOptions{})
	if err != nil {
		glog.Errorf("failed to get statefulset: %s/%s, %v", ns, pdSetName, err)
		return false, nil
	}

	if tc.Status.PD.StatefulSet == nil {
		glog.Infof("tidbcluster: %s/%s .status.PD.StatefulSet is nil", ns, tcName)
		return false, nil
	}
	failureCount := len(tc.Status.PD.FailureMembers)
	replicas := tc.Spec.PD.Replicas + int32(failureCount)
	if *pdSet.Spec.Replicas != replicas {
		glog.Infof("statefulset: %s/%s .spec.Replicas(%d) != %d",
			ns, pdSetName, *pdSet.Spec.Replicas, replicas)
		return false, nil
	}
	if pdSet.Status.ReadyReplicas != tc.Spec.PD.Replicas {
		glog.Infof("statefulset: %s/%s .status.ReadyReplicas(%d) != %d",
			ns, pdSetName, pdSet.Status.ReadyReplicas, tc.Spec.PD.Replicas)
		return false, nil
	}
	if len(tc.Status.PD.Members) != int(tc.Spec.PD.Replicas) {
		glog.Infof("tidbcluster: %s/%s .status.PD.Members count(%d) != %d",
			ns, tcName, len(tc.Status.PD.Members), tc.Spec.PD.Replicas)
		return false, nil
	}
	if pdSet.Status.ReadyReplicas != pdSet.Status.Replicas {
		glog.Infof("statefulset: %s/%s .status.ReadyReplicas(%d) != .status.Replicas(%d)",
			ns, pdSetName, pdSet.Status.ReadyReplicas, pdSet.Status.Replicas)
		return false, nil
	}
	if c, ok := getComponentContainer(pdSet); !ok || tc.Spec.PD.Image != c.Image {
		glog.Infof("statefulset: %s/%s .spec.template.spec.containers[name=pd].image(%s) != %s",
			ns, pdSetName, c.Image, tc.Spec.PD.Image)
		return false, nil
	}

	for _, member := range tc.Status.PD.Members {
		if !member.Health {
			glog.Infof("tidbcluster: %s/%s pd member(%s/%s) is not health",
				ns, tcName, member.ID, member.Name)
			return false, nil
		}
	}

	pdServiceName := controller.PDMemberName(tcName)
	pdPeerServiceName := controller.PDPeerMemberName(tcName)
	if _, err := oa.kubeCli.CoreV1().Services(ns).Get(pdServiceName, metav1.GetOptions{}); err != nil {
		glog.Errorf("failed to get service: %s/%s", ns, pdServiceName)
		return false, nil
	}
	if _, err := oa.kubeCli.CoreV1().Services(ns).Get(pdPeerServiceName, metav1.GetOptions{}); err != nil {
		glog.Errorf("failed to get peer service: %s/%s", ns, pdPeerServiceName)
		return false, nil
	}

	return true, nil
}

func (oa *operatorActions) tikvMembersReadyFn(tc *v1alpha1.TidbCluster) (bool, error) {
	tcName := tc.GetName()
	ns := tc.GetNamespace()
	tikvSetName := controller.TiKVMemberName(tcName)

	tikvSet, err := oa.kubeCli.AppsV1beta1().StatefulSets(ns).Get(tikvSetName, metav1.GetOptions{})
	if err != nil {
		glog.Errorf("failed to get statefulset: %s/%s, %v", ns, tikvSetName, err)
		return false, nil
	}

	if tc.Status.TiKV.StatefulSet == nil {
		glog.Infof("tidbcluster: %s/%s .status.TiKV.StatefulSet is nil", ns, tcName)
		return false, nil
	}
	failureCount := len(tc.Status.TiKV.FailureStores)
	replicas := tc.Spec.TiKV.Replicas + int32(failureCount)
	if *tikvSet.Spec.Replicas != replicas {
		glog.Infof("statefulset: %s/%s .spec.Replicas(%d) != %d",
			ns, tikvSetName, *tikvSet.Spec.Replicas, replicas)
		return false, nil
	}
	if tikvSet.Status.ReadyReplicas != replicas {
		glog.Infof("statefulset: %s/%s .status.ReadyReplicas(%d) != %d",
			ns, tikvSetName, tikvSet.Status.ReadyReplicas, replicas)
		return false, nil
	}
	if len(tc.Status.TiKV.Stores) != int(replicas) {
		glog.Infof("tidbcluster: %s/%s .status.TiKV.Stores.count(%d) != %d",
			ns, tcName, len(tc.Status.TiKV.Stores), tc.Spec.TiKV.Replicas)
		return false, nil
	}
	if tikvSet.Status.ReadyReplicas != tikvSet.Status.Replicas {
		glog.Infof("statefulset: %s/%s .status.ReadyReplicas(%d) != .status.Replicas(%d)",
			ns, tikvSetName, tikvSet.Status.ReadyReplicas, tikvSet.Status.Replicas)
		return false, nil
	}
	if c, ok := getComponentContainer(tikvSet); !ok || tc.Spec.TiKV.Image != c.Image {
		glog.Infof("statefulset: %s/%s .spec.template.spec.containers[name=tikv].image(%s) != %s",
			ns, tikvSetName, c.Image, tc.Spec.TiKV.Image)
		return false, nil
	}

	for _, store := range tc.Status.TiKV.Stores {
		if store.State != v1alpha1.TiKVStateUp {
			glog.Infof("tidbcluster: %s/%s's store(%s) state != %s", ns, tcName, store.ID, v1alpha1.TiKVStateUp)
			return false, nil
		}
	}

	tikvPeerServiceName := controller.TiKVPeerMemberName(tcName)
	if _, err := oa.kubeCli.CoreV1().Services(ns).Get(tikvPeerServiceName, metav1.GetOptions{}); err != nil {
		glog.Errorf("failed to get peer service: %s/%s", ns, tikvPeerServiceName)
		return false, nil
	}

	return true, nil
}

func (oa *operatorActions) tidbMembersReadyFn(tc *v1alpha1.TidbCluster) (bool, error) {
	tcName := tc.GetName()
	ns := tc.GetNamespace()
	tidbSetName := controller.TiDBMemberName(tcName)

	tidbSet, err := oa.kubeCli.AppsV1beta1().StatefulSets(ns).Get(tidbSetName, metav1.GetOptions{})
	if err != nil {
		glog.Errorf("failed to get statefulset: %s/%s, %v", ns, tidbSetName, err)
		return false, nil
	}

	if tc.Status.TiDB.StatefulSet == nil {
		glog.Infof("tidbcluster: %s/%s .status.TiDB.StatefulSet is nil", ns, tcName)
		return false, nil
	}
	failureCount := len(tc.Status.TiDB.FailureMembers)
	replicas := tc.Spec.TiDB.Replicas + int32(failureCount)
	if *tidbSet.Spec.Replicas != replicas {
		glog.Infof("statefulset: %s/%s .spec.Replicas(%d) != %d",
			ns, tidbSetName, *tidbSet.Spec.Replicas, replicas)
		return false, nil
	}
	if tidbSet.Status.ReadyReplicas != tc.Spec.TiDB.Replicas {
		glog.Infof("statefulset: %s/%s .status.ReadyReplicas(%d) != %d",
			ns, tidbSetName, tidbSet.Status.ReadyReplicas, replicas)
		return false, nil
	}
	if len(tc.Status.TiDB.Members) != int(tc.Spec.TiDB.Replicas) {
		glog.Infof("tidbcluster: %s/%s .status.TiDB.Members count(%d) != %d",
			ns, tcName, len(tc.Status.TiDB.Members), tc.Spec.TiDB.Replicas)
		return false, nil
	}
	if tidbSet.Status.ReadyReplicas != tidbSet.Status.Replicas {
		glog.Infof("statefulset: %s/%s .status.ReadyReplicas(%d) != .status.Replicas(%d)",
			ns, tidbSetName, tidbSet.Status.ReadyReplicas, tidbSet.Status.Replicas)
		return false, nil
	}
	if c, ok := getComponentContainer(tidbSet); !ok || tc.Spec.TiDB.Image != c.Image {
		glog.Infof("statefulset: %s/%s .spec.template.spec.containers[name=tikv].image(%s) != %s",
			ns, tidbSetName, c.Image, tc.Spec.TiDB.Image)
		return false, nil
	}

	_, err = oa.kubeCli.CoreV1().Services(ns).Get(tidbSetName, metav1.GetOptions{})
	if err != nil {
		glog.Errorf("failed to get service: %s/%s", ns, tidbSetName)
		return false, nil
	}
	_, err = oa.kubeCli.CoreV1().Services(ns).Get(controller.TiDBPeerMemberName(tcName), metav1.GetOptions{})
	if err != nil {
		glog.Errorf("failed to get peer service: %s/%s", ns, controller.TiDBPeerMemberName(tcName))
		return false, nil
	}

	return true, nil
}

func (oa *operatorActions) reclaimPolicySyncFn(tc *v1alpha1.TidbCluster) (bool, error) {
	ns := tc.GetNamespace()
	tcName := tc.GetName()
	listOptions := metav1.ListOptions{
		LabelSelector: labels.SelectorFromSet(
			label.New().Instance(tcName).Labels(),
		).String(),
	}
	var pvcList *corev1.PersistentVolumeClaimList
	var err error
	if pvcList, err = oa.kubeCli.CoreV1().PersistentVolumeClaims(ns).List(listOptions); err != nil {
		glog.Errorf("failed to list pvs for tidbcluster %s/%s, %v", ns, tcName, err)
		return false, nil
	}

	for _, pvc := range pvcList.Items {
		pvName := pvc.Spec.VolumeName
		if pv, err := oa.kubeCli.CoreV1().PersistentVolumes().Get(pvName, metav1.GetOptions{}); err != nil {
			glog.Errorf("failed to get pv: %s, error: %v", pvName, err)
			return false, nil
		} else if pv.Spec.PersistentVolumeReclaimPolicy != tc.Spec.PVReclaimPolicy {
			glog.Errorf("pv: %s's reclaimPolicy is not Retain", pvName)
			return false, nil
		}
	}

	return true, nil
}

func (oa *operatorActions) metaSyncFn(tc *v1alpha1.TidbCluster) (bool, error) {
	ns := tc.GetNamespace()
	tcName := tc.GetName()

	pdCli := oa.pdControl.GetPDClient(tc)
	var cluster *metapb.Cluster
	var err error
	if cluster, err = pdCli.GetCluster(); err != nil {
		glog.Errorf("failed to get cluster from pdControl: %s/%s, error: %v", ns, tcName, err)
		return false, nil
	}

	clusterID := strconv.FormatUint(cluster.Id, 10)
	listOptions := metav1.ListOptions{
		LabelSelector: labels.SelectorFromSet(
			label.New().Instance(tcName).Labels(),
		).String(),
	}

	var podList *corev1.PodList
	if podList, err = oa.kubeCli.CoreV1().Pods(ns).List(listOptions); err != nil {
		glog.Errorf("failed to list pods for tidbcluster %s/%s, %v", ns, tcName, err)
		return false, nil
	}

outerLoop:
	for _, pod := range podList.Items {
		podName := pod.GetName()
		if pod.Labels[label.ClusterIDLabelKey] != clusterID {
			glog.Infof("tidbcluster %s/%s's pod %s's label %s not equals %s ",
				ns, tcName, podName, label.ClusterIDLabelKey, clusterID)
			return false, nil
		}

		component := pod.Labels[label.ComponentLabelKey]
		switch component {
		case label.PDLabelVal:
			var memberID string
			members, err := pdCli.GetMembers()
			if err != nil {
				glog.Errorf("failed to get members for tidbcluster %s/%s, %v", ns, tcName, err)
				return false, nil
			}
			for _, member := range members.Members {
				if member.Name == podName {
					memberID = strconv.FormatUint(member.GetMemberId(), 10)
					break
				}
			}
			if memberID == "" {
				glog.Errorf("tidbcluster: %s/%s's pod %s label [%s] is empty",
					ns, tcName, podName, label.MemberIDLabelKey)
				return false, nil
			}
			if pod.Labels[label.MemberIDLabelKey] != memberID {
				return false, fmt.Errorf("tidbcluster: %s/%s's pod %s label [%s] not equals %s",
					ns, tcName, podName, label.MemberIDLabelKey, memberID)
			}
		case label.TiKVLabelVal:
			var storeID string
			stores, err := pdCli.GetStores()
			if err != nil {
				glog.Errorf("failed to get stores for tidbcluster %s/%s, %v", ns, tcName, err)
				return false, nil
			}
			for _, store := range stores.Stores {
				addr := store.Store.GetAddress()
				if strings.Split(addr, ".")[0] == podName {
					storeID = strconv.FormatUint(store.Store.GetId(), 10)
					break
				}
			}
			if storeID == "" {
				glog.Errorf("tidbcluster: %s/%s's pod %s label [%s] is empty",
					tc.GetNamespace(), tc.GetName(), podName, label.StoreIDLabelKey)
				return false, nil
			}
			if pod.Labels[label.StoreIDLabelKey] != storeID {
				return false, fmt.Errorf("tidbcluster: %s/%s's pod %s label [%s] not equals %s",
					ns, tcName, podName, label.StoreIDLabelKey, storeID)
			}
		case label.TiDBLabelVal:
			continue outerLoop
		default:
			continue outerLoop
		}

		var pvcName string
		for _, vol := range pod.Spec.Volumes {
			if vol.PersistentVolumeClaim != nil {
				pvcName = vol.PersistentVolumeClaim.ClaimName
				break
			}
		}
		if pvcName == "" {
			return false, fmt.Errorf("pod: %s/%s's pvcName is empty", ns, podName)
		}

		var pvc *corev1.PersistentVolumeClaim
		if pvc, err = oa.kubeCli.CoreV1().PersistentVolumeClaims(ns).Get(pvcName, metav1.GetOptions{}); err != nil {
			glog.Errorf("failed to get pvc %s/%s for pod %s/%s", ns, pvcName, ns, podName)
			return false, nil
		}
		if pvc.Labels[label.ClusterIDLabelKey] != clusterID {
			return false, fmt.Errorf("tidbcluster: %s/%s's pvc %s label [%s] not equals %s ",
				ns, tcName, pvcName, label.ClusterIDLabelKey, clusterID)
		}
		if pvc.Labels[label.MemberIDLabelKey] != pod.Labels[label.MemberIDLabelKey] {
			return false, fmt.Errorf("tidbcluster: %s/%s's pvc %s label [%s=%s] not equals pod lablel [%s=%s]",
				ns, tcName, pvcName,
				label.MemberIDLabelKey, pvc.Labels[label.MemberIDLabelKey],
				label.MemberIDLabelKey, pod.Labels[label.MemberIDLabelKey])
		}
		if pvc.Labels[label.StoreIDLabelKey] != pod.Labels[label.StoreIDLabelKey] {
			return false, fmt.Errorf("tidbcluster: %s/%s's pvc %s label[%s=%s] not equals pod lable[%s=%s]",
				ns, tcName, pvcName,
				label.StoreIDLabelKey, pvc.Labels[label.StoreIDLabelKey],
				label.StoreIDLabelKey, pod.Labels[label.StoreIDLabelKey])
		}
		if pvc.Annotations[label.AnnPodNameKey] != podName {
			return false, fmt.Errorf("tidbcluster: %s/%s's pvc %s annotations [%s] not equals podName: %s",
				ns, tcName, pvcName, label.AnnPodNameKey, podName)
		}

		pvName := pvc.Spec.VolumeName
		var pv *corev1.PersistentVolume
		if pv, err = oa.kubeCli.CoreV1().PersistentVolumes().Get(pvName, metav1.GetOptions{}); err != nil {
			glog.Errorf("failed to get pv for pvc %s/%s, %v", ns, pvcName, err)
			return false, nil
		}
		if pv.Labels[label.NamespaceLabelKey] != ns {
			return false, fmt.Errorf("tidbcluster: %s/%s 's pv %s label [%s] not equals %s",
				ns, tcName, pvName, label.NamespaceLabelKey, ns)
		}
		if pv.Labels[label.ComponentLabelKey] != pod.Labels[label.ComponentLabelKey] {
			return false, fmt.Errorf("tidbcluster: %s/%s's pv %s label [%s=%s] not equals pod label[%s=%s]",
				ns, tcName, pvName,
				label.ComponentLabelKey, pv.Labels[label.ComponentLabelKey],
				label.ComponentLabelKey, pod.Labels[label.ComponentLabelKey])
		}
		if pv.Labels[label.NameLabelKey] != pod.Labels[label.NameLabelKey] {
			return false, fmt.Errorf("tidbcluster: %s/%s's pv %s label [%s=%s] not equals pod label [%s=%s]",
				ns, tcName, pvName,
				label.NameLabelKey, pv.Labels[label.NameLabelKey],
				label.NameLabelKey, pod.Labels[label.NameLabelKey])
		}
		if pv.Labels[label.ManagedByLabelKey] != pod.Labels[label.ManagedByLabelKey] {
			return false, fmt.Errorf("tidbcluster: %s/%s's pv %s label [%s=%s] not equals pod label [%s=%s]",
				ns, tcName, pvName,
				label.ManagedByLabelKey, pv.Labels[label.ManagedByLabelKey],
				label.ManagedByLabelKey, pod.Labels[label.ManagedByLabelKey])
		}
		if pv.Labels[label.InstanceLabelKey] != pod.Labels[label.InstanceLabelKey] {
			return false, fmt.Errorf("tidbcluster: %s/%s's pv %s label [%s=%s] not equals pod label [%s=%s]",
				ns, tcName, pvName,
				label.InstanceLabelKey, pv.Labels[label.InstanceLabelKey],
				label.InstanceLabelKey, pod.Labels[label.InstanceLabelKey])
		}
		if pv.Labels[label.ClusterIDLabelKey] != clusterID {
			return false, fmt.Errorf("tidbcluster: %s/%s's pv %s label [%s] not equals %s",
				ns, tcName, pvName, label.ClusterIDLabelKey, clusterID)
		}
		if pv.Labels[label.MemberIDLabelKey] != pod.Labels[label.MemberIDLabelKey] {
			return false, fmt.Errorf("tidbcluster: %s/%s's pv %s label [%s=%s] not equals pod label [%s=%s]",
				ns, tcName, pvName,
				label.MemberIDLabelKey, pv.Labels[label.MemberIDLabelKey],
				label.MemberIDLabelKey, pod.Labels[label.MemberIDLabelKey])
		}
		if pv.Labels[label.StoreIDLabelKey] != pod.Labels[label.StoreIDLabelKey] {
			return false, fmt.Errorf("tidbcluster: %s/%s's pv %s label [%s=%s] not equals pod label [%s=%s]",
				ns, tcName, pvName,
				label.StoreIDLabelKey, pv.Labels[label.StoreIDLabelKey],
				label.StoreIDLabelKey, pod.Labels[label.StoreIDLabelKey])
		}
		if pv.Annotations[label.AnnPodNameKey] != podName {
			return false, fmt.Errorf("tidbcluster:[%s/%s's pv %s annotations [%s] not equals %s",
				ns, tcName, pvName, label.AnnPodNameKey, podName)
		}
	}

	return true, nil
}

func (oa *operatorActions) schedulerHAFn(tc *v1alpha1.TidbCluster) (bool, error) {
	ns := tc.GetNamespace()
	tcName := tc.GetName()

	fn := func(component string) (bool, error) {
		nodeMap := make(map[string][]string)
		listOptions := metav1.ListOptions{
			LabelSelector: labels.SelectorFromSet(
				label.New().Instance(tcName).Component(component).Labels()).String(),
		}
		var podList *corev1.PodList
		var err error
		if podList, err = oa.kubeCli.CoreV1().Pods(ns).List(listOptions); err != nil {
			glog.Errorf("failed to list pods for tidbcluster %s/%s, %v", ns, tcName, err)
			return false, nil
		}

		totalCount := len(podList.Items)
		for _, pod := range podList.Items {
			nodeName := pod.Spec.NodeName
			if len(nodeMap[nodeName]) == 0 {
				nodeMap[nodeName] = make([]string, 0)
			}
			nodeMap[nodeName] = append(nodeMap[nodeName], pod.GetName())
			if len(nodeMap[nodeName]) > totalCount/2 {
				return false, fmt.Errorf("node %s have %d pods, greater than %d/2",
					nodeName, len(nodeMap[nodeName]), totalCount)
			}
		}
		return true, nil
	}

	components := []string{label.PDLabelVal, label.TiKVLabelVal}
	for _, com := range components {
		if b, err := fn(com); err != nil {
			return false, err
		} else if !b && err == nil {
			return false, nil
		}
	}

	return true, nil
}

func (oa *operatorActions) passwordIsSet(clusterInfo *TidbClusterConfig) (bool, error) {
	ns := clusterInfo.Namespace
	tcName := clusterInfo.ClusterName
	jobName := tcName + "-tidb-initializer"

	var job *batchv1.Job
	var err error
	if job, err = oa.kubeCli.BatchV1().Jobs(ns).Get(jobName, metav1.GetOptions{}); err != nil {
		glog.Errorf("failed to get job %s/%s, %v", ns, jobName, err)
		return false, nil
	}
	if job.Status.Succeeded < 1 {
		glog.Errorf("tidbcluster: %s/%s password setter job not finished", ns, tcName)
		return false, nil
	}

	var db *sql.DB
	dsn := getDSN(ns, tcName, "test", clusterInfo.Password)
	if db, err = sql.Open("mysql", dsn); err != nil {
		glog.Errorf("can't open connection to mysql: %s, %v", dsn, err)
		return false, nil
	}
	defer db.Close()
	if err := db.Ping(); err != nil {
		glog.Errorf("can't connect to mysql: %s with password %s, %v", dsn, clusterInfo.Password, err)
		return false, nil
	}

	return true, nil
}

func (oa *operatorActions) monitorNormal(clusterInfo *TidbClusterConfig) (bool, error) {
	ns := clusterInfo.Namespace
	tcName := clusterInfo.ClusterName
	monitorDeploymentName := fmt.Sprintf("%s-monitor", tcName)
	monitorDeployment, err := oa.kubeCli.AppsV1().Deployments(ns).Get(monitorDeploymentName, metav1.GetOptions{})
	if err != nil {
		glog.Errorf("get monitor deployment: [%s/%s] failed", ns, monitorDeploymentName)
		return false, nil
	}
	if monitorDeployment.Status.ReadyReplicas < 1 {
		glog.Infof("monitor ready replicas %d < 1", monitorDeployment.Status.ReadyReplicas)
		return false, nil
	}
	if err := oa.checkPrometheus(clusterInfo); err != nil {
		glog.Infof("check [%s/%s]'s prometheus data failed: %v", ns, monitorDeploymentName, err)
		return false, nil
	}

	if err := oa.checkGrafanaData(clusterInfo); err != nil {
		glog.Infof("check [%s/%s]'s grafana data failed: %v", ns, monitorDeploymentName, err)
		return false, nil
	}
	return true, nil
}

func (oa *operatorActions) checkPrometheus(clusterInfo *TidbClusterConfig) error {
	ns := clusterInfo.Namespace
	tcName := clusterInfo.ClusterName
	prometheusSvc := fmt.Sprintf("http://%s-prometheus.%s:9090/api/v1/query?query=up", tcName, ns)
	resp, err := http.Get(prometheusSvc)
	if err != nil {
		return err
	}
	defer resp.Body.Close()
	body, err := ioutil.ReadAll(resp.Body)
	if err != nil {
		return err
	}
	response := &struct {
		Status string `json:"status"`
	}{}
	err = json.Unmarshal(body, response)
	if err != nil {
		return err
	}
	if response.Status != "success" {
		return fmt.Errorf("the prometheus's api[%s] has not ready", prometheusSvc)
	}
	return nil
}

func (oa *operatorActions) checkGrafanaData(clusterInfo *TidbClusterConfig) error {
	ns := clusterInfo.Namespace
	tcName := clusterInfo.ClusterName
	svcName := fmt.Sprintf("%s-grafana", tcName)
	end := time.Now()
	start := end.Add(-time.Minute)
	values := url.Values{}
	values.Set("query", `sum(tikv_pd_heartbeat_tick_total{type="leader"}) by (job)`)
	values.Set("start", fmt.Sprintf("%d", start.Unix()))
	values.Set("end", fmt.Sprintf("%d", end.Unix()))
	values.Set("step", "30")
	u := fmt.Sprintf("http://%s.%s.svc.cluster.local:3000/api/datasources/proxy/1/api/v1/query_range?%s", svcName, ns, values.Encode())
	req, err := http.NewRequest(http.MethodGet, u, nil)
	if err != nil {
		return err
	}
	req.SetBasicAuth(grafanaUsername, grafanaPassword)
	client := &http.Client{}
	resp, err := client.Do(req)
	if err != nil {
		return err
	}
	defer resp.Body.Close()
	buf, err := ioutil.ReadAll(resp.Body)
	if err != nil {
		return err
	}
	data := struct {
		Status string `json:"status"`
		Data   struct {
			ResultType string `json:"resultType"`
			Result     []struct {
				Metric struct {
					Job string `json:"job"`
				} `json:"metric"`
				Values []interface{} `json:"values"`
			} `json:"result"`
		}
	}{}
	if err := json.Unmarshal(buf, &data); err != nil {
		return err
	}
	if data.Status != "success" || len(data.Data.Result) < 1 {
		return fmt.Errorf("invalid response: status: %s, result: %v", data.Status, data.Data.Result)
	}

	// Grafana ready, init grafana client, no more sync logic because race condition is okay here
	if clusterInfo.GrafanaClient == nil {
		grafanaUrl := fmt.Sprintf("http://%s.%s:3000", svcName, ns)
		client, err := metrics.NewClient(grafanaUrl, grafanaUsername, grafanaPassword, metricsPort)
		if err != nil {
			return err
		}
		clusterInfo.GrafanaClient = client
	}
	return nil
}

func getDSN(ns, tcName, databaseName, password string) string {
	return fmt.Sprintf("root:%s@(%s-tidb.%s:4000)/%s?charset=utf8", password, tcName, ns, databaseName)
}

func releaseIsNotFound(err error) bool {
	return strings.Contains(err.Error(), "not found")
}

func (oa *operatorActions) cloneOperatorRepo() error {
	cmd := fmt.Sprintf("git clone https://github.com/pingcap/tidb-operator.git %s", oa.cfg.OperatorRepoDir)
	glog.Info(cmd)
	res, err := exec.Command("/bin/sh", "-c", cmd).CombinedOutput()
	if err != nil && !strings.Contains(string(res), "already exists") {
		return fmt.Errorf("failed to clone tidb-operator repository: %v, %s", err, string(res))
	}

	return nil
}

func (oa *operatorActions) checkoutTag(tagName string) error {
	cmd := fmt.Sprintf("cd %s && git stash -u && git checkout %s && "+
		"mkdir -p %s && cp -rf charts/tidb-operator %s && "+
		"cp -rf charts/tidb-cluster %s && cp -rf charts/tidb-backup %s",
		oa.cfg.OperatorRepoDir, tagName,
		filepath.Join(oa.cfg.ChartDir, tagName), oa.operatorChartPath(tagName),
		oa.tidbClusterChartPath(tagName), oa.backupChartPath(tagName))
	glog.Info(cmd)
	res, err := exec.Command("/bin/sh", "-c", cmd).CombinedOutput()
	if err != nil {
		return fmt.Errorf("failed to check tag: %s, %v, %s", tagName, err, string(res))
	}

	return nil
}

func (oa *operatorActions) DeployAdHocBackup(info *TidbClusterConfig) error {
	oa.emitEvent(info, "DeployAdHocBackup")
	glog.Infof("begin to deploy adhoc backup cluster[%s] namespace[%s]", info.ClusterName, info.Namespace)

	sets := map[string]string{
		"name":         info.BackupName,
		"mode":         "backup",
		"user":         "root",
		"password":     info.Password,
		"storage.size": "10Gi",
	}

	setString := info.BackupHelmSetString(sets)

	fullbackupName := fmt.Sprintf("%s-backup", info.ClusterName)
	cmd := fmt.Sprintf("helm install -n %s --namespace %s %s --set-string %s",
		fullbackupName, info.Namespace, oa.backupChartPath(info.OperatorTag), setString)
	glog.Infof("install adhoc deployment [%s]", cmd)
	res, err := exec.Command("/bin/sh", "-c", cmd).CombinedOutput()
	if err != nil {
		return fmt.Errorf("failed to launch adhoc backup job: %v, %s", err, string(res))
	}

	return nil
}

func (oa *operatorActions) CheckAdHocBackup(info *TidbClusterConfig) error {
	glog.Infof("begin to clean adhoc backup cluster[%s] namespace[%s]", info.ClusterName, info.Namespace)

	jobName := fmt.Sprintf("%s-%s", info.ClusterName, info.BackupName)
	fn := func() (bool, error) {
		job, err := oa.kubeCli.BatchV1().Jobs(info.Namespace).Get(jobName, metav1.GetOptions{})
		if err != nil {
			glog.Errorf("failed to get jobs %s ,%v", jobName, err)
			return false, nil
		}
		if job.Status.Succeeded == 0 {
			glog.Errorf("cluster [%s] back up job is not completed, please wait! ", info.ClusterName)
			return false, nil
		}

		return true, nil
	}

	err := wait.Poll(oa.pollInterval, DefaultPollTimeout, fn)
	if err != nil {
		return fmt.Errorf("failed to launch scheduler backup job: %v", err)
	}

	return nil
}

func (oa *operatorActions) Restore(from *TidbClusterConfig, to *TidbClusterConfig) error {
<<<<<<< HEAD
	oa.emitEvent(to, fmt.Sprintf("RestoreBackup: source: %s", from.ClusterName))
	glog.Infof("begin to deploy restore cluster[%s] namespace[%s]", from.ClusterName, from.Namespace)
=======
	glog.Infof("deploying restore cluster[%s/%s]", from.Namespace, from.ClusterName)
>>>>>>> d9549367

	sets := map[string]string{
		"name":         to.BackupName,
		"mode":         "restore",
		"user":         "root",
		"password":     to.Password,
		"storage.size": "10Gi",
	}

	setString := to.BackupHelmSetString(sets)

	restoreName := fmt.Sprintf("%s-restore", from.ClusterName)
	cmd := fmt.Sprintf("helm install -n %s --namespace %s %s --set-string %s",
		restoreName, to.Namespace, oa.backupChartPath(to.OperatorTag), setString)
	glog.Infof("install restore [%s]", cmd)
	res, err := exec.Command("/bin/sh", "-c", cmd).CombinedOutput()
	if err != nil {
		return fmt.Errorf("failed to launch restore job: %v, %s", err, string(res))
	}

	return nil
}

func (oa *operatorActions) CheckRestore(from *TidbClusterConfig, to *TidbClusterConfig) error {
	glog.Infof("begin to check restore backup cluster[%s] namespace[%s]", from.ClusterName, from.Namespace)
	jobName := fmt.Sprintf("%s-restore-%s", to.ClusterName, from.BackupName)
	fn := func() (bool, error) {
		job, err := oa.kubeCli.BatchV1().Jobs(to.Namespace).Get(jobName, metav1.GetOptions{})
		if err != nil {
			glog.Errorf("failed to get jobs %s ,%v", jobName, err)
			return false, nil
		}
		if job.Status.Succeeded == 0 {
			glog.Errorf("cluster [%s] back up job is not completed, please wait! ", to.ClusterName)
			return false, nil
		}

		fromCount, err := from.QueryCount()
		if err != nil {
			glog.Errorf("cluster [%s] count err ", from.ClusterName)
			return false, nil
		}

		toCount, err := to.QueryCount()
		if err != nil {
			glog.Errorf("cluster [%s] count err ", to.ClusterName)
			return false, nil
		}

		if fromCount != toCount {
			glog.Errorf("cluster [%s] count %d cluster [%s] count %d is not equal ",
				from.ClusterName, fromCount, to.ClusterName, toCount)
			return false, nil
		}
		return true, nil
	}

	err := wait.Poll(oa.pollInterval, DefaultPollTimeout, fn)
	if err != nil {
		return fmt.Errorf("failed to launch scheduler backup job: %v", err)
	}
	return nil
}

func (oa *operatorActions) ForceDeploy(info *TidbClusterConfig) error {
	if err := oa.CleanTidbCluster(info); err != nil {
		return err
	}

	if err := oa.DeployTidbCluster(info); err != nil {
		return err
	}

	return nil
}

func (info *TidbClusterConfig) QueryCount() (int, error) {
	tableName := "test"
	db, err := sql.Open("mysql", getDSN(info.Namespace, info.ClusterName, "record", info.Password))
	if err != nil {
		return 0, err
	}
	defer db.Close()

	rows, err := db.Query(fmt.Sprintf("SELECT count(*) FROM %s", tableName))
	if err != nil {
		glog.Infof("cluster:[%s], error: %v", info.ClusterName, err)
		return 0, err
	}

	for rows.Next() {
		var count int
		err := rows.Scan(&count)
		if err != nil {
			glog.Infof("cluster:[%s], error :%v", info.ClusterName, err)
		}
		return count, nil
	}
	return 0, fmt.Errorf("can not find count of ")
}

func (oa *operatorActions) CreateSecret(info *TidbClusterConfig) error {
	initSecret := corev1.Secret{
		ObjectMeta: metav1.ObjectMeta{
			Name:      info.InitSecretName,
			Namespace: info.Namespace,
		},
		Data: map[string][]byte{
			info.UserName: []byte(info.Password),
		},
		Type: corev1.SecretTypeOpaque,
	}

	_, err := oa.kubeCli.CoreV1().Secrets(info.Namespace).Create(&initSecret)
	if err != nil && !releaseIsExist(err) {
		return err
	}

	backupSecret := corev1.Secret{
		ObjectMeta: metav1.ObjectMeta{
			Name:      info.BackupSecretName,
			Namespace: info.Namespace,
		},
		Data: map[string][]byte{
			"user":     []byte(info.UserName),
			"password": []byte(info.Password),
		},
		Type: corev1.SecretTypeOpaque,
	}

	_, err = oa.kubeCli.CoreV1().Secrets(info.Namespace).Create(&backupSecret)
	if err != nil && !releaseIsExist(err) {
		return err
	}

	return nil
}

func releaseIsExist(err error) bool {
	return strings.Contains(err.Error(), "already exists")
}

func (oa *operatorActions) DeployScheduledBackup(info *TidbClusterConfig) error {
	oa.emitEvent(info, "DeploySchedulerBackup")
	glog.Infof("begin to deploy scheduled backup")

	cron := fmt.Sprintf("'*/1 * * * *'")
	sets := map[string]string{
		"clusterName":                info.ClusterName,
		"scheduledBackup.create":     "true",
		"scheduledBackup.user":       "root",
		"scheduledBackup.password":   info.Password,
		"scheduledBackup.schedule":   cron,
		"scheduledBackup.storage":    "10Gi",
		"scheduledBackup.secretName": info.BackupSecretName,
	}

	setString := info.TidbClusterHelmSetString(sets)

	cmd := fmt.Sprintf("helm upgrade %s %s --set-string %s",
		info.ClusterName, oa.tidbClusterChartPath(info.OperatorTag), setString)

	glog.Infof("scheduled-backup delploy [%s]", cmd)
	res, err := exec.Command("/bin/sh", "-c", cmd).CombinedOutput()
	if err != nil {
		return fmt.Errorf("failed to launch scheduler backup job: %v, %s", err, string(res))
	}
	return nil
}

func (oa *operatorActions) disableScheduledBackup(info *TidbClusterConfig) error {
	glog.Infof("disabling scheduled backup")

	sets := map[string]string{
		"clusterName":            info.ClusterName,
		"scheduledBackup.create": "false",
	}

	setString := info.TidbClusterHelmSetString(sets)

	cmd := fmt.Sprintf("helm upgrade %s %s --set-string %s",
		info.ClusterName, oa.tidbClusterChartPath(info.OperatorTag), setString)

	res, err := exec.Command("/bin/sh", "-c", cmd).CombinedOutput()
	if err != nil {
		return fmt.Errorf("failed to disable scheduler backup job: %v, %s", err, string(res))
	}
	return nil
}

func (oa *operatorActions) CheckScheduledBackup(info *TidbClusterConfig) error {
	glog.Infof("checking scheduler backup for tidb cluster[%s/%s]", info.Namespace, info.ClusterName)

	jobName := fmt.Sprintf("%s-scheduled-backup", info.ClusterName)
	fn := func() (bool, error) {
		job, err := oa.kubeCli.BatchV1beta1().CronJobs(info.Namespace).Get(jobName, metav1.GetOptions{})
		if err != nil {
			glog.Errorf("failed to get cronjobs %s ,%v", jobName, err)
			return false, nil
		}

		jobs, err := oa.kubeCli.BatchV1().Jobs(info.Namespace).List(metav1.ListOptions{})
		if err != nil {
			glog.Errorf("failed to list jobs %s ,%v", info.Namespace, err)
			return false, nil
		}

		backupJobs := []batchv1.Job{}
		for _, j := range jobs.Items {
			if pid, found := getParentUIDFromJob(j); found && pid == job.UID {
				backupJobs = append(backupJobs, j)
			}
		}

		if len(backupJobs) == 0 {
			glog.Errorf("cluster [%s] scheduler jobs is creating, please wait!", info.ClusterName)
			return false, nil
		}

		succededJobCount := 0
		for _, j := range backupJobs {
			if j.Status.Failed > 0 {
				return false, fmt.Errorf("cluster [%s/%s] scheduled backup job failed, job: [%s] failed count is: %d",
					info.Namespace, info.ClusterName, j.Name, j.Status.Failed)
			}
			if j.Status.Succeeded > 0 {
				succededJobCount++
			}
		}

		if succededJobCount >= 3 {
			glog.Infof("cluster [%s/%s] scheduled back up job completed count: %d",
				info.Namespace, info.ClusterName, succededJobCount)
			return true, nil
		}

		glog.Infof("cluster [%s/%s] scheduled back up job is not completed, please wait! ",
			info.Namespace, info.ClusterName)
		return false, nil
	}

	err := wait.Poll(oa.pollInterval, DefaultPollTimeout, fn)
	if err != nil {
		return fmt.Errorf("failed to launch scheduler backup job: %v", err)
	}

	// sleep 1 minute for cronjob
	time.Sleep(60 * time.Second)

	dirs, err := oa.getBackupDir(info)
	if err != nil {
		return fmt.Errorf("failed to get backup dir: %v", err)
	}

	if len(dirs) <= 2 {
		return fmt.Errorf("scheduler job failed!")
	}

	return oa.disableScheduledBackup(info)
}

func getParentUIDFromJob(j batchv1.Job) (types.UID, bool) {
	controllerRef := metav1.GetControllerOf(&j)

	if controllerRef == nil {
		return types.UID(""), false
	}

	if controllerRef.Kind != "CronJob" {
		glog.Infof("Job with non-CronJob parent, name %s namespace %s", j.Name, j.Namespace)
		return types.UID(""), false
	}

	return controllerRef.UID, true
}

func (oa *operatorActions) getBackupDir(info *TidbClusterConfig) ([]string, error) {
	scheduledPvcName := fmt.Sprintf("%s-scheduled-backup", info.ClusterName)
	pod := &corev1.Pod{
		ObjectMeta: metav1.ObjectMeta{
			Name:      getBackupDirPodName,
			Namespace: info.Namespace,
		},
		Spec: corev1.PodSpec{
			Containers: []corev1.Container{
				{
					Name:    getBackupDirPodName,
					Image:   "pingcap/tidb-cloud-backup:latest",
					Command: []string{"sleep", "3000"},
					VolumeMounts: []corev1.VolumeMount{
						{
							Name:      "data",
							MountPath: "/data",
						},
					},
				},
			},
			Volumes: []corev1.Volume{
				{
					Name: "data",
					VolumeSource: corev1.VolumeSource{
						PersistentVolumeClaim: &corev1.PersistentVolumeClaimVolumeSource{
							ClaimName: scheduledPvcName,
						},
					},
				},
			},
		},
	}

	fn := func() (bool, error) {
		_, err := oa.kubeCli.CoreV1().Pods(info.Namespace).Get(getBackupDirPodName, metav1.GetOptions{})
		if !errors.IsNotFound(err) {
			return false, nil
		}
		return true, nil
	}

	err := wait.Poll(oa.pollInterval, DefaultPollTimeout, fn)

	if err != nil {
		return nil, fmt.Errorf("failed to delete pod %s", getBackupDirPodName)
	}

	_, err = oa.kubeCli.CoreV1().Pods(info.Namespace).Create(pod)
	if err != nil && !errors.IsAlreadyExists(err) {
		glog.Errorf("cluster: [%s/%s] create get backup dir pod failed, error :%v", info.Namespace, info.ClusterName, err)
		return nil, err
	}

	fn = func() (bool, error) {
		_, err := oa.kubeCli.CoreV1().Pods(info.Namespace).Get(getBackupDirPodName, metav1.GetOptions{})
		if errors.IsNotFound(err) {
			return false, nil
		}
		return true, nil
	}

	err = wait.Poll(oa.pollInterval, DefaultPollTimeout, fn)

	if err != nil {
		return nil, fmt.Errorf("failed to create pod %s", getBackupDirPodName)
	}

	cmd := fmt.Sprintf("kubectl exec %s -n %s ls /data", getBackupDirPodName, info.Namespace)

	time.Sleep(20 * time.Second)

	res, err := exec.Command("/bin/sh", "-c", cmd).CombinedOutput()
	if err != nil {
		glog.Errorf("cluster:[%s/%s] exec :%s failed,error:%v,result:%s", info.Namespace, info.ClusterName, cmd, err, string(res))
		return nil, err
	}

	dirs := strings.Split(string(res), "\n")
	glog.Infof("dirs in pod info name [%s] dir name [%s]", scheduledPvcName, strings.Join(dirs, ","))
	return dirs, nil
}

func (info *TidbClusterConfig) FullName() string {
	return fmt.Sprintf("%s/%s", info.Namespace, info.ClusterName)
}

func (oa *operatorActions) DeployIncrementalBackup(from *TidbClusterConfig, to *TidbClusterConfig) error {
	oa.emitEvent(from, fmt.Sprintf("DeployIncrementalBackup: slave: %s", to.ClusterName))
	glog.Infof("begin to deploy incremental backup cluster[%s] namespace[%s]", from.ClusterName, from.Namespace)

	sets := map[string]string{
		"binlog.pump.create":            "true",
		"binlog.drainer.destDBType":     "mysql",
		"binlog.drainer.create":         "true",
		"binlog.drainer.mysql.host":     fmt.Sprintf("%s-tidb.%s", to.ClusterName, to.Namespace),
		"binlog.drainer.mysql.user":     "root",
		"binlog.drainer.mysql.password": to.Password,
		"binlog.drainer.mysql.port":     "4000",
	}

	setString := from.TidbClusterHelmSetString(sets)

	cmd := fmt.Sprintf("helm upgrade %s %s --set-string %s",
		from.ClusterName, oa.tidbClusterChartPath(from.OperatorTag), setString)
	glog.Infof(cmd)
	res, err := exec.Command("/bin/sh", "-c", cmd).CombinedOutput()
	if err != nil {
		return fmt.Errorf("failed to launch scheduler backup job: %v, %s", err, string(res))
	}
	return nil
}

func (oa *operatorActions) CheckIncrementalBackup(info *TidbClusterConfig) error {
	glog.Infof("begin to check incremental backup cluster[%s] namespace[%s]", info.ClusterName, info.Namespace)

	pumpStatefulSetName := fmt.Sprintf("%s-pump", info.ClusterName)
	fn := func() (bool, error) {
		pumpStatefulSet, err := oa.kubeCli.AppsV1().StatefulSets(info.Namespace).Get(pumpStatefulSetName, metav1.GetOptions{})
		if err != nil {
			glog.Errorf("failed to get jobs %s ,%v", pumpStatefulSetName, err)
			return false, nil
		}
		if pumpStatefulSet.Status.Replicas != pumpStatefulSet.Status.ReadyReplicas {
			glog.Errorf("pump replicas is not ready, please wait ! %s ", pumpStatefulSetName)
			return false, nil
		}

		listOps := metav1.ListOptions{
			LabelSelector: labels.SelectorFromSet(
				pumpStatefulSet.Labels,
			).String(),
		}

		pods, err := oa.kubeCli.CoreV1().Pods(info.Namespace).List(listOps)
		if err != nil {
			glog.Errorf("failed to get pods via pump labels %s ,%v", pumpStatefulSetName, err)
			return false, nil
		}

		for _, pod := range pods.Items {
			if !oa.pumpHealth(info, pod.Spec.Hostname) {
				glog.Errorf("some pods is not health %s ,%v", pumpStatefulSetName, err)
				return false, nil
			}
		}

		drainerStatefulSetName := fmt.Sprintf("%s-drainer", info.ClusterName)
		drainerStatefulSet, err := oa.kubeCli.AppsV1().StatefulSets(info.Namespace).Get(drainerStatefulSetName, metav1.GetOptions{})
		if err != nil {
			glog.Errorf("failed to get jobs %s ,%v", pumpStatefulSetName, err)
			return false, nil
		}
		if drainerStatefulSet.Status.Replicas != drainerStatefulSet.Status.ReadyReplicas {
			glog.Errorf("drainer replicas is not ready, please wait ! %s ", pumpStatefulSetName)
			return false, nil
		}

		listOps = metav1.ListOptions{
			LabelSelector: labels.SelectorFromSet(
				drainerStatefulSet.Labels,
			).String(),
		}

		pods, err = oa.kubeCli.CoreV1().Pods(info.Namespace).List(listOps)
		if err != nil {
			return false, nil
		}
		for _, pod := range pods.Items {
			if !oa.drainerHealth(info, pod.Spec.Hostname) {
				return false, nil
			}
		}

		return true, nil
	}

	err := wait.Poll(oa.pollInterval, DefaultPollTimeout, fn)
	if err != nil {
		return fmt.Errorf("failed to launch scheduler backup job: %v", err)
	}
	return nil

}

func strPtr(s string) *string { return &s }

func (oa *operatorActions) RegisterWebHookAndServiceOrDie(info *OperatorConfig) {
	if err := oa.RegisterWebHookAndService(info); err != nil {
		panic(err)
	}
}

func (oa *operatorActions) RegisterWebHookAndService(info *OperatorConfig) error {
	client := oa.kubeCli
	glog.Infof("Registering the webhook via the AdmissionRegistration API")

	namespace := os.Getenv("NAMESPACE")
	configName := info.WebhookConfigName
	filePath := "/webhook.local.config/certificates/ca.crt"

	fd, err := os.Open(filePath)
	if err != nil {
		glog.Errorf("file can't open file path %s err %v", filePath, err)
		return err
	}
	defer fd.Close()

	ca, err := ioutil.ReadAll(fd)

	if err != nil {
		glog.Errorf("file can't read file path %s err %v", filePath, err)
		return err
	}

	_, err = client.AdmissionregistrationV1beta1().ValidatingWebhookConfigurations().Create(&admissionV1beta1.ValidatingWebhookConfiguration{
		ObjectMeta: metav1.ObjectMeta{
			Name: configName,
		},
		Webhooks: []admissionV1beta1.Webhook{
			{
				Name: "check-pod-before-delete.k8s.io",
				Rules: []admissionV1beta1.RuleWithOperations{{
					Operations: []admissionV1beta1.OperationType{admissionV1beta1.Delete},
					Rule: admissionV1beta1.Rule{
						APIGroups:   []string{""},
						APIVersions: []string{"v1"},
						Resources:   []string{"pods"},
					},
				}},
				ClientConfig: admissionV1beta1.WebhookClientConfig{
					Service: &admissionV1beta1.ServiceReference{
						Namespace: namespace,
						Name:      info.WebhookServiceName,
						Path:      strPtr("/pods"),
					},
					CABundle: ca,
				},
			},
		},
	})

	if err != nil {
		glog.Errorf("registering webhook config %s with namespace %s error %v", configName, namespace, err)
		return err
	}

	// The webhook configuration is honored in 10s.
	time.Sleep(10 * time.Second)

	return nil

}

func (oa *operatorActions) CleanWebHookAndService(info *OperatorConfig) error {
	err := oa.kubeCli.AdmissionregistrationV1beta1().ValidatingWebhookConfigurations().Delete(info.WebhookConfigName, nil)
	if err != nil && !errors.IsNotFound(err) {
		return fmt.Errorf("failed to delete webhook config %v", err)
	}
	return nil
}

type pumpStatus struct {
	StatusMap map[string]*nodeStatus
}

type nodeStatus struct {
	State string `json:"state"`
}

func (oa *operatorActions) pumpHealth(info *TidbClusterConfig, hostName string) bool {
	pumpHealthUrl := fmt.Sprintf("%s.%s-pump.%s:8250/status", hostName, info.ClusterName, info.Namespace)
	res, err := http.Get(pumpHealthUrl)
	if err != nil {
		glog.Errorf("cluster:[%s] call %s failed,error:%v", info.ClusterName, pumpHealthUrl, err)
		return false
	}
	if res.StatusCode >= 400 {
		glog.Errorf("Error response %v", res.StatusCode)
		return false
	}
	body, err := ioutil.ReadAll(res.Body)
	if err != nil {
		glog.Errorf("cluster:[%s] read response body failed,error:%v", info.ClusterName, err)
		return false
	}
	healths := pumpStatus{}
	err = json.Unmarshal(body, &healths)
	if err != nil {
		glog.Errorf("cluster:[%s] unmarshal failed,error:%v", info.ClusterName, err)
		return false
	}
	for _, status := range healths.StatusMap {
		if status.State != "online" {
			glog.Errorf("cluster:[%s] pump's state is not online", info.ClusterName)
			return false
		}
	}
	return true
}

type drainerStatus struct {
	PumpPos map[string]int64 `json:"PumpPos"`
	Synced  bool             `json:"Synced"`
	LastTS  int64            `json:"LastTS"`
	TsMap   string           `json:"TsMap"`
}

func (oa *operatorActions) drainerHealth(info *TidbClusterConfig, hostName string) bool {
	drainerHealthUrl := fmt.Sprintf("%s.%s-drainer.%s:8249/status", hostName, info.ClusterName, info.Namespace)
	res, err := http.Get(drainerHealthUrl)
	if err != nil {
		glog.Errorf("cluster:[%s] call %s failed,error:%v", info.ClusterName, drainerHealthUrl, err)
		return false
	}
	if res.StatusCode >= 400 {
		glog.Errorf("Error response %v", res.StatusCode)
		return false
	}
	body, err := ioutil.ReadAll(res.Body)
	if err != nil {
		glog.Errorf("cluster:[%s] read response body failed,error:%v", info.ClusterName, err)
		return false
	}
	healths := drainerStatus{}
	err = json.Unmarshal(body, &healths)
	if err != nil {
		glog.Errorf("cluster:[%s] unmarshal failed,error:%v", info.ClusterName, err)
		return false
	}
	return len(healths.PumpPos) > 0 && healths.Synced
}

func (oa *operatorActions) StartValidatingAdmissionWebhookServerOrDie() {
	http.HandleFunc("/pods", webhook.ServePods)
	server := &http.Server{
		Addr:      ":443",
		TLSConfig: oa.cfg.ConfigTLS(),
	}
	err := server.ListenAndServeTLS("", "")
	if err != nil {
		glog.Errorf("fail to start webhook server err %v", err)
		os.Exit(4)
	}
}

func (oa *operatorActions) emitEvent(info *TidbClusterConfig, event string) {
	if info.GrafanaClient == nil {
		glog.V(4).Infof("cluster:[%s] grafana client not ready, skip recording event %s.",
			info.ClusterName, event)
		return
	}

	anno := metrics.Annotation{
		Text:                event,
		TimestampInMilliSec: time.Now().UnixNano() / int64(time.Millisecond),

		Tags: []string{
			statbilityTestTag,
			fmt.Sprintf("cluster-%s", info.ClusterName),
			fmt.Sprintf("ns-%s", info.Namespace),
		},
	}
	go func(anno metrics.Annotation) {
		if err := info.GrafanaClient.AddAnnotation(anno); err != nil {
			glog.Errorf("cluster:[%s] error recording event %s, reason: %v", info.ClusterName, event, err)
		}
	}(anno)
}<|MERGE_RESOLUTION|>--- conflicted
+++ resolved
@@ -323,12 +323,8 @@
 }
 
 func (oa *operatorActions) DeployTidbCluster(info *TidbClusterConfig) error {
-<<<<<<< HEAD
-	glog.Infof("begin to deploy tidb cluster cluster[%s] namespace[%s]", info.ClusterName, info.Namespace)
+	glog.Infof("deploying tidb cluster [%s/%s]", info.Namespace, info.ClusterName)
 	oa.emitEvent(info, "DeployTidbCluster")
-=======
-	glog.Infof("deploying tidb cluster [%s/%s]", info.Namespace, info.ClusterName)
->>>>>>> d9549367
 
 	namespace := &corev1.Namespace{
 		ObjectMeta: metav1.ObjectMeta{
@@ -1469,12 +1465,8 @@
 }
 
 func (oa *operatorActions) Restore(from *TidbClusterConfig, to *TidbClusterConfig) error {
-<<<<<<< HEAD
 	oa.emitEvent(to, fmt.Sprintf("RestoreBackup: source: %s", from.ClusterName))
-	glog.Infof("begin to deploy restore cluster[%s] namespace[%s]", from.ClusterName, from.Namespace)
-=======
 	glog.Infof("deploying restore cluster[%s/%s]", from.Namespace, from.ClusterName)
->>>>>>> d9549367
 
 	sets := map[string]string{
 		"name":         to.BackupName,
