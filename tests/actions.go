// Copyright 2018 PingCAP, Inc.
//
// Licensed under the Apache License, Version 2.0 (the "License");
// you may not use this file except in compliance with the License.
// You may obtain a copy of the License at
//
//     http://www.apache.org/licenses/LICENSE-2.0
//
// Unless required by applicable law or agreed to in writing, software
// distributed under the License is distributed on an "AS IS" BASIS,
// See the License for the specific language governing permissions and
// limitations under the License.

package tests

import (
	"database/sql"
	"encoding/json"
	"fmt"
	"github.com/pingcap/tidb-operator/tests/pkg/metrics"
	"io/ioutil"
	"net/http"
	"net/url"
	"os"
	"os/exec"
	"path/filepath"
	"strconv"
	"strings"
	"time"

	_ "github.com/go-sql-driver/mysql"
	"github.com/golang/glog"
	pingcapErrors "github.com/pingcap/errors"
	"github.com/pingcap/kvproto/pkg/metapb"
	"github.com/pingcap/tidb-operator/tests/pkg/webhook"
	admissionV1beta1 "k8s.io/api/admissionregistration/v1beta1"
	"k8s.io/api/apps/v1beta1"
	batchv1 "k8s.io/api/batch/v1"
	corev1 "k8s.io/api/core/v1"
	"k8s.io/apimachinery/pkg/api/errors"
	metav1 "k8s.io/apimachinery/pkg/apis/meta/v1"
	"k8s.io/apimachinery/pkg/labels"
	"k8s.io/apimachinery/pkg/types"
	"k8s.io/apimachinery/pkg/util/wait"
	"k8s.io/client-go/kubernetes"

	"github.com/pingcap/tidb-operator/pkg/apis/pingcap.com/v1alpha1"
	"github.com/pingcap/tidb-operator/pkg/client/clientset/versioned"
	"github.com/pingcap/tidb-operator/pkg/controller"
	"github.com/pingcap/tidb-operator/pkg/label"
	"github.com/pingcap/tidb-operator/tests/pkg/blockwriter"
	"github.com/pingcap/tidb-operator/tests/pkg/util"
)

const (
	period = 5 * time.Minute
)

func NewOperatorActions(cli versioned.Interface, kubeCli kubernetes.Interface, cfg *Config) OperatorActions {
	return &operatorActions{
		cli:       cli,
		kubeCli:   kubeCli,
		pdControl: controller.NewDefaultPDControl(),
		cfg:       cfg,
	}
}

const (
<<<<<<< HEAD
	DefaultPollTimeout  time.Duration = 10 * time.Minute
	DefaultPollInterval time.Duration = 1 * time.Minute
	getBackupDirPodName               = "get-backup-dir"
	grafanaUsername                   = "admin"
	grafanaPassword                   = "admin"
	metricsPort                       = 8090
	statbilityTestTag                 = "stability"
=======
	DefaultPollTimeout   time.Duration = 10 * time.Minute
	DefaultPollInterval  time.Duration = 1 * time.Minute
	getBackupDirPodName                = "get-backup-dir"
	grafanaUsername                    = "admin"
	grafanaPassword                    = "admin"
	operartorChartName                 = "tidb-operator"
	tidbClusterChartName               = "tidb-cluster"
	backupChartName                    = "tidb-backup"
>>>>>>> 2ad0a476
)

type OperatorActions interface {
	DeployOperator(info *OperatorConfig) error
	DeployOperatorOrDie(info *OperatorConfig)
	CleanOperator(info *OperatorConfig) error
	CleanOperatorOrDie(info *OperatorConfig)
	UpgradeOperator(info *OperatorConfig) error
	DumpAllLogs(info *OperatorConfig, clusterInfos []*TidbClusterConfig) error
	DeployTidbCluster(info *TidbClusterConfig) error
	DeployTidbClusterOrDie(info *TidbClusterConfig)
	CleanTidbCluster(info *TidbClusterConfig) error
	CleanTidbClusterOrDie(info *TidbClusterConfig)
	CheckTidbClusterStatus(info *TidbClusterConfig) error
	CheckTidbClusterStatusOrDie(info *TidbClusterConfig)
	BeginInsertDataTo(info *TidbClusterConfig) error
	BeginInsertDataToOrDie(info *TidbClusterConfig)
	StopInsertDataTo(info *TidbClusterConfig)
	ScaleTidbCluster(info *TidbClusterConfig) error
	ScaleTidbClusterOrDie(info *TidbClusterConfig)
	CheckScaleInSafely(info *TidbClusterConfig) error
	CheckScaledCorrectly(info *TidbClusterConfig, podUIDsBeforeScale map[string]types.UID) error
	UpgradeTidbCluster(info *TidbClusterConfig) error
	UpgradeTidbClusterOrDie(info *TidbClusterConfig)
	CheckUpgradeProgress(info *TidbClusterConfig) error
	DeployAdHocBackup(info *TidbClusterConfig) error
	CheckAdHocBackup(info *TidbClusterConfig) error
	DeployScheduledBackup(info *TidbClusterConfig) error
	CheckScheduledBackup(info *TidbClusterConfig) error
	DeployIncrementalBackup(from *TidbClusterConfig, to *TidbClusterConfig) error
	CheckIncrementalBackup(info *TidbClusterConfig) error
	Restore(from *TidbClusterConfig, to *TidbClusterConfig) error
	CheckRestore(from *TidbClusterConfig, to *TidbClusterConfig) error
	ForceDeploy(info *TidbClusterConfig) error
	CreateSecret(info *TidbClusterConfig) error
	GetPodUIDMap(info *TidbClusterConfig) (map[string]types.UID, error)
	GetNodeMap(info *TidbClusterConfig, component string) (map[string][]string, error)
	TruncateSSTFileThenCheckFailover(info *TidbClusterConfig, tikvFailoverPeriod time.Duration) error
	TruncateSSTFileThenCheckFailoverOrDie(info *TidbClusterConfig, tikvFailoverPeriod time.Duration)
	CheckFailoverPending(info *TidbClusterConfig, faultPoint *time.Time) (bool, error)
	CheckFailoverPendingOrDie(clusters []*TidbClusterConfig, faultPoint *time.Time)
	CheckFailover(info *TidbClusterConfig, faultNode string) (bool, error)
	CheckFailoverOrDie(clusters []*TidbClusterConfig, faultNode string)
	CheckRecover(cluster *TidbClusterConfig) (bool, error)
	CheckRecoverOrDie(clusters []*TidbClusterConfig)
	RegisterWebHookAndService(info *OperatorConfig) error
	RegisterWebHookAndServiceOrDie(info *OperatorConfig)
	CleanWebHookAndService(info *OperatorConfig) error
	StartValidatingAdmissionWebhookServerOrDie()
}

type operatorActions struct {
	cli       versioned.Interface
	kubeCli   kubernetes.Interface
	pdControl controller.PDControlInterface
	cfg       *Config
}

var _ = OperatorActions(&operatorActions{})

type OperatorConfig struct {
	Namespace          string
	ReleaseName        string
	Image              string
	Tag                string
	SchedulerImage     string
	SchedulerTag       string
	LogLevel           string
	WebhookServiceName string
	WebhookSecretName  string
	WebhookConfigName  string
}

type TidbClusterConfig struct {
	BackupPVC        string
	Namespace        string
	ClusterName      string
	OperatorTag      string
	PDImage          string
	TiKVImage        string
	TiDBImage        string
	StorageClassName string
	Password         string
	InitSql          string
	RecordCount      string
	InsertBatchSize  string
	Resources        map[string]string
	Args             map[string]string
	blockWriter      *blockwriter.BlockWriterCase
	Monitor          bool
	UserName         string
	InitSecretName   string
	BackupSecretName string

	BlockWriteConfig blockwriter.Config
	GrafanaClient    *metrics.Client
}

func (tc *TidbClusterConfig) BackupHelmSetString(m map[string]string) string {

	set := map[string]string{
		"clusterName": tc.ClusterName,
		"secretName":  tc.BackupSecretName,
	}

	for k, v := range tc.Args {
		set[k] = v
	}
	for k, v := range m {
		set[k] = v
	}

	arr := make([]string, 0, len(set))
	for k, v := range set {
		arr = append(arr, fmt.Sprintf("%s=%s", k, v))
	}
	return strings.Join(arr, ",")
}

func (tc *TidbClusterConfig) TidbClusterHelmSetString(m map[string]string) string {

	set := map[string]string{
		"clusterName":             tc.ClusterName,
		"pd.storageClassName":     tc.StorageClassName,
		"tikv.storageClassName":   tc.StorageClassName,
		"tidb.storageClassName":   tc.StorageClassName,
		"tidb.password":           tc.Password,
		"pd.maxStoreDownTime":     "5m",
		"pd.image":                tc.PDImage,
		"tikv.image":              tc.TiKVImage,
		"tidb.image":              tc.TiDBImage,
		"tidb.passwordSecretName": tc.InitSecretName,
		"tidb.initSql":            tc.InitSql,
		"monitor.create":          strconv.FormatBool(tc.Monitor),
	}

	for k, v := range tc.Resources {
		set[k] = v
	}
	for k, v := range tc.Args {
		set[k] = v
	}
	for k, v := range m {
		set[k] = v
	}

	arr := make([]string, 0, len(set))
	for k, v := range set {
		arr = append(arr, fmt.Sprintf("%s=%s", k, v))
	}
	return strings.Join(arr, ",")
}

func (oi *OperatorConfig) OperatorHelmSetString(m map[string]string) string {
	set := map[string]string{
		"operatorImage":                    oi.Image,
		"controllerManager.autoFailover":   "true",
		"scheduler.kubeSchedulerImageName": oi.SchedulerImage,
		"controllerManager.logLevel":       oi.LogLevel,
		"scheduler.logLevel":               "2",
	}
	if oi.SchedulerTag != "" {
		set["scheduler.kubeSchedulerImageTag"] = oi.SchedulerTag
	}

	arr := make([]string, 0, len(set))
	for k, v := range set {
		arr = append(arr, fmt.Sprintf("%s=%s", k, v))
	}
	return strings.Join(arr, ",")
}

func (oa *operatorActions) DeployOperator(info *OperatorConfig) error {
	if info.Tag != "e2e" {
		if err := oa.cloneOperatorRepo(); err != nil {
			return err
		}
		if err := oa.checkoutTag(info.Tag); err != nil {
			return err
		}
	}

	cmd := fmt.Sprintf(`helm install %s \
		--name %s \
		--namespace %s \
		--set-string %s`,
		oa.operatorChartPath(info.Tag),
		info.ReleaseName,
		info.Namespace,
		info.OperatorHelmSetString(nil))
	glog.Info(cmd)

	res, err := exec.Command("/bin/sh", "-c", cmd).CombinedOutput()
	if err != nil {
		return fmt.Errorf("failed to deploy operator: %v, %s", err, string(res))
	}

	return nil
}

func (oa *operatorActions) DeployOperatorOrDie(info *OperatorConfig) {
	if err := oa.DeployOperator(info); err != nil {
		panic(err)
	}
}

func (oa *operatorActions) CleanOperator(info *OperatorConfig) error {
	err := oa.CleanWebHookAndService(info)
	if err != nil {
		return err
	}

	res, err := exec.Command("helm", "del", "--purge", info.ReleaseName).CombinedOutput()

	if err == nil || !releaseIsNotFound(err) {
		return nil
	}

	return fmt.Errorf("failed to clear operator: %v, %s", err, string(res))
}

func (oa *operatorActions) CleanOperatorOrDie(info *OperatorConfig) {
	if err := oa.CleanOperator(info); err != nil {
		panic(err)
	}
}

func (oa *operatorActions) UpgradeOperator(info *OperatorConfig) error {
	if err := oa.checkoutTag(info.Tag); err != nil {
		return err
	}

	cmd := fmt.Sprintf(`helm upgrade %s %s
		--set operatorImage=%s`,
		info.ReleaseName, oa.operatorChartPath(info.Tag),
		info.Image)
	res, err := exec.Command("/bin/sh", "-c", cmd).CombinedOutput()
	if err != nil {
		return fmt.Errorf("failed to upgrade operator to: %s, %v, %s", info.Image, err, string(res))
	}
	return nil
}

func (oa *operatorActions) DeployTidbCluster(info *TidbClusterConfig) error {
	glog.Infof("begin to deploy tidb cluster cluster[%s] namespace[%s]", info.ClusterName, info.Namespace)
	oa.emitEvent(info, "DeployTidbCluster")

	namespace := &corev1.Namespace{
		ObjectMeta: metav1.ObjectMeta{
			Name: info.Namespace,
		},
	}
	_, err := oa.kubeCli.CoreV1().Namespaces().Create(namespace)
	if err != nil && !errors.IsAlreadyExists(err) {
		return fmt.Errorf("failed to create namespace[%s]:%v", info.Namespace, err)
	}

	err = oa.CreateSecret(info)
	if err != nil {
		return fmt.Errorf("failed to create secret of cluster [%s]: %v", info.ClusterName, err)
	}

	cmd := fmt.Sprintf("helm install %s  --name %s --namespace %s --set-string %s",
		oa.tidbClusterChartPath(info.OperatorTag), info.ClusterName, info.Namespace, info.TidbClusterHelmSetString(nil))
	glog.Infof(cmd)
	if res, err := exec.Command("/bin/sh", "-c", cmd).CombinedOutput(); err != nil {
		return fmt.Errorf("failed to deploy tidbcluster: %s/%s, %v, %s",
			info.Namespace, info.ClusterName, err, string(res))
	}

	// init blockWriter case
	info.blockWriter = blockwriter.NewBlockWriterCase(info.BlockWriteConfig)
	info.blockWriter.ClusterName = info.ClusterName

	return nil
}

func (oa *operatorActions) DeployTidbClusterOrDie(info *TidbClusterConfig) {
	if err := oa.DeployTidbCluster(info); err != nil {
		panic(err)
	}
}

func (oa *operatorActions) CleanTidbCluster(info *TidbClusterConfig) error {
	glog.Infof("cleaning tidbcluster %s/%s", info.Namespace, info.ClusterName)
	oa.emitEvent(info, "CleanTidbCluster")

	charts := []string{
		info.ClusterName,
		fmt.Sprintf("%s-backup", info.ClusterName),
		fmt.Sprintf("%s-restore", info.ClusterName),
		fmt.Sprintf("%s-scheduler-backup", info.ClusterName),
	}
	for _, chartName := range charts {
		res, err := exec.Command("helm", "del", "--purge", chartName).CombinedOutput()
		if err != nil && releaseIsNotFound(err) {
			return fmt.Errorf("failed to delete chart: %s/%s, %v, %s",
				info.Namespace, chartName, err, string(res))
		}
	}

	err := oa.kubeCli.CoreV1().Pods(info.Namespace).Delete(getBackupDirPodName, &metav1.DeleteOptions{})
	if err != nil && !errors.IsNotFound(err) {
		return fmt.Errorf("failed to delete dir pod %v", err)
	}

	setStr := label.New().Instance(info.ClusterName).String()

	resources := []string{"pvc"}
	for _, resource := range resources {
		if res, err := exec.Command("kubectl", "delete", resource, "-n", info.Namespace, "-l",
			setStr).CombinedOutput(); err != nil {
			return fmt.Errorf("failed to delete %s: %v, %s", resource, err, string(res))
		}
	}

	// delete all jobs
	allJobsSet := label.Label{}.Instance(info.ClusterName).String()
	if res, err := exec.Command("kubectl", "delete", "jobs", "-n", info.Namespace, "-l", allJobsSet).CombinedOutput(); err != nil {
		return fmt.Errorf("failed to delete jobs: %v, %s", err, string(res))
	}

	patchPVCmd := fmt.Sprintf(`kubectl get pv -l %s=%s,%s=%s --output=name | xargs -I {} \
	kubectl patch {} -p '{"spec":{"persistentVolumeReclaimPolicy":"Delete"}}'`,
		label.NamespaceLabelKey, info.Namespace, label.InstanceLabelKey, info.ClusterName)
	glog.V(4).Info(patchPVCmd)
	if res, err := exec.Command("/bin/sh", "-c", patchPVCmd).CombinedOutput(); err != nil {
		return fmt.Errorf("failed to patch pv: %v, %s", err, string(res))
	}

	pollFn := func() (bool, error) {
		if res, err := exec.Command("kubectl", "get", "po", "--output=name", "-n", info.Namespace, "-l", setStr).
			CombinedOutput(); err != nil || len(res) != 0 {
			glog.V(4).Infof("waiting for tidbcluster: %s/%s pods deleting, %v, [%s]",
				info.Namespace, info.ClusterName, err, string(res))
			return false, nil
		}

		pvCmd := fmt.Sprintf("kubectl get pv -l %s=%s,%s=%s 2>/dev/null|grep Released",
			label.NamespaceLabelKey, info.Namespace, label.InstanceLabelKey, info.ClusterName)
		glog.V(4).Info(pvCmd)
		if res, err := exec.Command("/bin/sh", "-c", pvCmd).
			CombinedOutput(); len(res) == 0 {
		} else if err != nil {
			glog.Infof("waiting for tidbcluster: %s/%s pv deleting, %v, %s",
				info.Namespace, info.ClusterName, err, string(res))
			return false, nil
		}
		return true, nil
	}
	return wait.PollImmediate(DefaultPollInterval, DefaultPollTimeout, pollFn)
}

func (oa *operatorActions) CleanTidbClusterOrDie(info *TidbClusterConfig) {
	if err := oa.CleanTidbCluster(info); err != nil {
		panic(err)
	}
}

func (oa *operatorActions) CheckTidbClusterStatus(info *TidbClusterConfig) error {
	glog.Infof("begin to check tidb cluster cluster[%s] namespace[%s]", info.ClusterName, info.Namespace)

	ns := info.Namespace
	tcName := info.ClusterName
	if err := wait.PollImmediate(DefaultPollInterval, DefaultPollTimeout, func() (bool, error) {
		var tc *v1alpha1.TidbCluster
		var err error
		if tc, err = oa.cli.PingcapV1alpha1().TidbClusters(ns).Get(tcName, metav1.GetOptions{}); err != nil {
			glog.Errorf("failed to get tidbcluster: %s/%s, %v", ns, tcName, err)
			return false, nil
		}

		if b, err := oa.pdMembersReadyFn(tc); !b && err == nil {
			return false, nil
		}
		if b, err := oa.tikvMembersReadyFn(tc); !b && err == nil {
			return false, nil
		}

		glog.Infof("check tidb cluster begin tidbMembersReadyFn")
		if b, err := oa.tidbMembersReadyFn(tc); !b && err == nil {
			return false, nil
		}

		glog.Infof("check tidb cluster begin reclaimPolicySyncFn")
		if b, err := oa.reclaimPolicySyncFn(tc); !b && err == nil {
			return false, nil
		}

		glog.Infof("check tidb cluster begin metaSyncFn")
		if b, err := oa.metaSyncFn(tc); err != nil {
			return false, err
		} else if !b && err == nil {
			return false, nil
		}

		glog.Infof("check tidb cluster begin schedulerHAFn")
		if b, err := oa.schedulerHAFn(tc); !b && err == nil {
			return false, nil
		}

		glog.Infof("check tidb cluster begin passwordIsSet")
		if b, err := oa.passwordIsSet(info); !b && err == nil {
			return false, nil
		}

		if info.Monitor {
			glog.Infof("check tidb monitor normal")
			if b, err := oa.monitorNormal(info); !b && err == nil {
				return false, nil
			}
		}
		return true, nil
	}); err != nil {
		glog.Infof("check tidb cluster status failed: %s", err.Error())
		return fmt.Errorf("failed to waiting for tidbcluster %s/%s ready in 10 minutes", ns, tcName)
	}

	return nil
}

func (oa *operatorActions) CheckTidbClusterStatusOrDie(info *TidbClusterConfig) {
	if err := oa.CheckTidbClusterStatus(info); err != nil {
		panic(err)
	}
}

func (oa *operatorActions) BeginInsertDataTo(info *TidbClusterConfig) error {
	oa.emitEvent(info, fmt.Sprintf("BeginInsertData: concurrency: %d", oa.cfg.BlockWriter.Concurrency))

	dsn := getDSN(info.Namespace, info.ClusterName, "test", info.Password)
	if info.blockWriter == nil {
		return fmt.Errorf("block writer not initialized for cluster: %s", info.ClusterName)
	}
	glog.Infof("[%s] [%s] open TiDB connections, concurrency: %d",
		info.blockWriter, info.ClusterName, info.blockWriter.GetConcurrency())
	db, err := util.OpenDB(dsn, info.blockWriter.GetConcurrency())
	if err != nil {
		return err
	}

	return info.blockWriter.Start(db)
}

func (oa *operatorActions) BeginInsertDataToOrDie(info *TidbClusterConfig) {
	err := oa.BeginInsertDataTo(info)
	if err != nil {
		panic(err)
	}
}

func (oa *operatorActions) StopInsertDataTo(info *TidbClusterConfig) {
	oa.emitEvent(info, "StopInsertData")

	info.blockWriter.Stop()
}

func (oa *operatorActions) chartPath(name string, tag string) string {
	return filepath.Join(oa.cfg.ChartDir, tag, name)
}

func (oa *operatorActions) operatorChartPath(tag string) string {
	return oa.chartPath(operartorChartName, tag)
}

func (oa *operatorActions) tidbClusterChartPath(tag string) string {
	return oa.chartPath(tidbClusterChartName, tag)
}

func (oa *operatorActions) backupChartPath(tag string) string {
	return oa.chartPath(backupChartName, tag)
}

func (oa *operatorActions) ScaleTidbCluster(info *TidbClusterConfig) error {
	oa.emitEvent(info, fmt.Sprintf("ScaleTidbCluster"))

	cmd := fmt.Sprintf("helm upgrade %s %s --set-string %s",
		info.ClusterName, oa.tidbClusterChartPath(info.OperatorTag), info.TidbClusterHelmSetString(nil))
	glog.Info("[SCALE] " + cmd)
	res, err := exec.Command("/bin/sh", "-c", cmd).CombinedOutput()
	if err != nil {
		return pingcapErrors.Wrapf(err, "failed to scale tidb cluster: %s", string(res))
	}
	return nil
}

func (oa *operatorActions) ScaleTidbClusterOrDie(info *TidbClusterConfig) {
	if err := oa.ScaleTidbCluster(info); err != nil {
		panic(err)
	}
}

func (oa *operatorActions) CheckScaleInSafely(info *TidbClusterConfig) error {
	return wait.Poll(DefaultPollInterval, DefaultPollTimeout, func() (done bool, err error) {
		tc, err := oa.cli.PingcapV1alpha1().TidbClusters(info.Namespace).Get(info.ClusterName, metav1.GetOptions{})
		if err != nil {
			glog.Infof("failed to get tidbcluster when scale in tidbcluster, error: %v", err)
			return false, nil
		}

		tikvSetName := controller.TiKVMemberName(info.ClusterName)
		tikvSet, err := oa.kubeCli.AppsV1beta1().StatefulSets(info.Namespace).Get(tikvSetName, metav1.GetOptions{})
		if err != nil {
			glog.Infof("failed to get tikvSet statefulset: [%s], error: %v", tikvSetName, err)
			return false, nil
		}

		pdClient := controller.NewDefaultPDControl().GetPDClient(tc)
		stores, err := pdClient.GetStores()
		if err != nil {
			glog.Infof("pdClient.GetStores failed,error: %v", err)
			return false, nil
		}
		if len(stores.Stores) > int(*tikvSet.Spec.Replicas) {
			glog.Infof("stores.Stores: %v", stores.Stores)
			glog.Infof("tikvSet.Spec.Replicas: %d", *tikvSet.Spec.Replicas)
			return false, fmt.Errorf("the tikvSet.Spec.Replicas may reduce before tikv complete offline")
		}

		if *tikvSet.Spec.Replicas == tc.Spec.TiKV.Replicas {
			return true, nil
		}

		return false, nil
	})
}

func (oa *operatorActions) CheckScaledCorrectly(info *TidbClusterConfig, podUIDsBeforeScale map[string]types.UID) error {
	return wait.Poll(DefaultPollInterval, DefaultPollTimeout, func() (done bool, err error) {
		podUIDs, err := oa.GetPodUIDMap(info)
		if err != nil {
			glog.Infof("failed to get pd pods's uid, error: %v", err)
			return false, nil
		}

		if len(podUIDsBeforeScale) == len(podUIDs) {
			return false, fmt.Errorf("the length of pods before scale equals the length of pods after scale")
		}

		for podName, uidAfter := range podUIDs {
			if uidBefore, ok := podUIDsBeforeScale[podName]; ok && uidBefore != uidAfter {
				return false, fmt.Errorf("pod: [%s] have be recreated", podName)
			}
		}

		return true, nil
	})
}

func (oa *operatorActions) UpgradeTidbCluster(info *TidbClusterConfig) error {
	oa.emitEvent(info, "UpgradeTidbCluster")

	cmd := fmt.Sprintf("helm upgrade %s %s --set-string %s",
		info.ClusterName, oa.tidbClusterChartPath(info.OperatorTag), info.TidbClusterHelmSetString(nil))
	glog.Info("[UPGRADE] " + cmd)
	res, err := exec.Command("/bin/sh", "-c", cmd).CombinedOutput()
	if err != nil {
		return pingcapErrors.Wrapf(err, "failed to upgrade tidb cluster: %s", string(res))
	}
	return nil
}

func (oa *operatorActions) UpgradeTidbClusterOrDie(info *TidbClusterConfig) {
	if err := oa.UpgradeTidbCluster(info); err != nil {
		panic(err)
	}
}

func (oa *operatorActions) CheckUpgradeProgress(info *TidbClusterConfig) error {
	return wait.Poll(DefaultPollInterval, DefaultPollTimeout, func() (done bool, err error) {
		tc, err := oa.cli.PingcapV1alpha1().TidbClusters(info.Namespace).Get(info.ClusterName, metav1.GetOptions{})
		if err != nil {
			glog.Infof("failed to get tidbcluster: [%s], error: %v", info.ClusterName, err)
			return false, nil
		}

		pdSetName := controller.PDMemberName(info.ClusterName)
		pdSet, err := oa.kubeCli.AppsV1beta1().StatefulSets(info.Namespace).Get(pdSetName, metav1.GetOptions{})
		if err != nil {
			glog.Infof("failed to get pd statefulset: [%s], error: %v", pdSetName, err)
			return false, nil
		}

		tikvSetName := controller.TiKVMemberName(info.ClusterName)
		tikvSet, err := oa.kubeCli.AppsV1beta1().StatefulSets(info.Namespace).Get(tikvSetName, metav1.GetOptions{})
		if err != nil {
			glog.Infof("failed to get tikvSet statefulset: [%s], error: %v", tikvSetName, err)
			return false, nil
		}

		tidbSetName := controller.TiDBMemberName(info.ClusterName)
		tidbSet, err := oa.kubeCli.AppsV1beta1().StatefulSets(info.Namespace).Get(tidbSetName, metav1.GetOptions{})
		if err != nil {
			glog.Infof("failed to get tidbSet statefulset: [%s], error: %v", tidbSetName, err)
			return false, nil
		}

		imageUpgraded := func(memberType v1alpha1.MemberType, set *v1beta1.StatefulSet) bool {
			image := ""
			switch memberType {
			case v1alpha1.PDMemberType:
				image = tc.Spec.PD.Image
			case v1alpha1.TiKVMemberType:
				image = tc.Spec.TiKV.Image
			case v1alpha1.TiDBMemberType:
				image = tc.Spec.TiDB.Image
			}
			memberName := string(memberType)
			c, ok := getComponentContainer(set)
			if !ok || c.Image != image {
				glog.Infof("check %s image: getContainer(set).Image(%s) != tc.Spec.%s.Image(%s)",
					memberName, c.Image, strings.ToUpper(memberName), image)
			}
			return ok && c.Image == image
		}
		setUpgraded := func(set *v1beta1.StatefulSet) bool {
			return set.Generation <= *set.Status.ObservedGeneration && set.Status.CurrentRevision == set.Status.UpdateRevision
		}

		// check upgrade order
		if tc.Status.PD.Phase == v1alpha1.UpgradePhase {
			glog.Infof("pd is upgrading")
			if tc.Status.TiKV.Phase == v1alpha1.UpgradePhase {
				return false, pingcapErrors.New("tikv is upgrading while pd is upgrading")
			}
			if tc.Status.TiDB.Phase == v1alpha1.UpgradePhase {
				return false, pingcapErrors.New("tidb is upgrading while pd is upgrading")
			}
			if !imageUpgraded(v1alpha1.PDMemberType, pdSet) {
				return false, pingcapErrors.New("pd image is not updated while pd is upgrading")
			}
			if !setUpgraded(pdSet) {
				if imageUpgraded(v1alpha1.TiKVMemberType, tikvSet) {
					return false, pingcapErrors.New("tikv image is updated while pd is upgrading")
				}
				if imageUpgraded(v1alpha1.TiDBMemberType, tidbSet) {
					return false, pingcapErrors.New("tidb image is updated while pd is upgrading")
				}
			}
			return false, nil
		} else if tc.Status.TiKV.Phase == v1alpha1.UpgradePhase {
			glog.Infof("tikv is upgrading")
			if tc.Status.TiDB.Phase == v1alpha1.UpgradePhase {
				return false, pingcapErrors.New("tidb is upgrading while tikv is upgrading")
			}
			if !imageUpgraded(v1alpha1.PDMemberType, pdSet) {
				return false, pingcapErrors.New("pd image is not updated while tikv is upgrading")
			}
			if !setUpgraded(pdSet) {
				return false, pingcapErrors.New("pd stateful set is not upgraded while tikv is upgrading")
			}
			if !imageUpgraded(v1alpha1.TiKVMemberType, tikvSet) {
				return false, pingcapErrors.New("tikv image is not updated while tikv is upgrading")
			}
			if !setUpgraded(tikvSet) {
				if imageUpgraded(v1alpha1.TiDBMemberType, tidbSet) {
					return false, pingcapErrors.New("tidb image is updated while tikv is upgrading")
				}
			}
			return false, nil
		} else if tc.Status.TiDB.Phase == v1alpha1.UpgradePhase {
			glog.Infof("tidb is upgrading")
			if !imageUpgraded(v1alpha1.PDMemberType, pdSet) {
				return false, pingcapErrors.New("pd image is not updated while tidb is upgrading")
			}
			if !setUpgraded(pdSet) {
				return false, pingcapErrors.New("pd stateful set is not upgraded while tidb is upgrading")
			}
			if !imageUpgraded(v1alpha1.TiKVMemberType, tikvSet) {
				return false, pingcapErrors.New("tikv image is not updated while tidb is upgrading")
			}
			if !setUpgraded(tikvSet) {
				return false, pingcapErrors.New("tikv stateful set is not upgraded while tidb is upgrading")
			}
			if !imageUpgraded(v1alpha1.TiDBMemberType, tidbSet) {
				return false, pingcapErrors.New("tidb image is not updated while tikv is upgrading")
			}
			return false, nil
		}

		// check pd final state
		if !imageUpgraded(v1alpha1.PDMemberType, pdSet) {
			return false, nil
		}
		if !setUpgraded(pdSet) {
			glog.Infof("check pd stateful set upgraded failed")
			return false, nil
		}
		// check tikv final state
		if !imageUpgraded(v1alpha1.TiKVMemberType, tikvSet) {
			return false, nil
		}
		if !setUpgraded(tikvSet) {
			glog.Infof("check tikv stateful set upgraded failed")
			return false, nil
		}
		// check tidb final state
		if !imageUpgraded(v1alpha1.TiDBMemberType, tidbSet) {
			return false, nil
		}
		if !setUpgraded(tidbSet) {
			glog.Infof("check tidb stateful set upgraded failed")
			return false, nil
		}
		return true, nil
	})
}

func (oa *operatorActions) DeployMonitor(info *TidbClusterConfig) error { return nil }
func (oa *operatorActions) CleanMonitor(info *TidbClusterConfig) error  { return nil }

func getComponentContainer(set *v1beta1.StatefulSet) (corev1.Container, bool) {
	name := set.Labels[label.ComponentLabelKey]
	for _, c := range set.Spec.Template.Spec.Containers {
		if c.Name == name {
			return c, true
		}
	}
	return corev1.Container{}, false
}

func (oa *operatorActions) pdMembersReadyFn(tc *v1alpha1.TidbCluster) (bool, error) {
	tcName := tc.GetName()
	ns := tc.GetNamespace()
	pdSetName := controller.PDMemberName(tcName)

	pdSet, err := oa.kubeCli.AppsV1beta1().StatefulSets(ns).Get(pdSetName, metav1.GetOptions{})
	if err != nil {
		glog.Errorf("failed to get statefulset: %s/%s, %v", ns, pdSetName, err)
		return false, nil
	}

	if tc.Status.PD.StatefulSet == nil {
		glog.Infof("tidbcluster: %s/%s .status.PD.StatefulSet is nil", ns, tcName)
		return false, nil
	}
	failureCount := len(tc.Status.PD.FailureMembers)
	replicas := tc.Spec.PD.Replicas + int32(failureCount)
	if *pdSet.Spec.Replicas != replicas {
		glog.Infof("statefulset: %s/%s .spec.Replicas(%d) != %d",
			ns, pdSetName, *pdSet.Spec.Replicas, replicas)
		return false, nil
	}
	if pdSet.Status.ReadyReplicas != tc.Spec.PD.Replicas {
		glog.Infof("statefulset: %s/%s .status.ReadyReplicas(%d) != %d",
			ns, pdSetName, pdSet.Status.ReadyReplicas, tc.Spec.PD.Replicas)
		return false, nil
	}
	if len(tc.Status.PD.Members) != int(tc.Spec.PD.Replicas) {
		glog.Infof("tidbcluster: %s/%s .status.PD.Members count(%d) != %d",
			ns, tcName, len(tc.Status.PD.Members), tc.Spec.PD.Replicas)
		return false, nil
	}
	if pdSet.Status.ReadyReplicas != pdSet.Status.Replicas {
		glog.Infof("statefulset: %s/%s .status.ReadyReplicas(%d) != .status.Replicas(%d)",
			ns, pdSetName, pdSet.Status.ReadyReplicas, pdSet.Status.Replicas)
		return false, nil
	}
	if c, ok := getComponentContainer(pdSet); !ok || tc.Spec.PD.Image != c.Image {
		glog.Infof("statefulset: %s/%s .spec.template.spec.containers[name=pd].image(%s) != %s",
			ns, pdSetName, c.Image, tc.Spec.PD.Image)
		return false, nil
	}

	for _, member := range tc.Status.PD.Members {
		if !member.Health {
			glog.Infof("tidbcluster: %s/%s pd member(%s/%s) is not health",
				ns, tcName, member.ID, member.Name)
			return false, nil
		}
	}

	pdServiceName := controller.PDMemberName(tcName)
	pdPeerServiceName := controller.PDPeerMemberName(tcName)
	if _, err := oa.kubeCli.CoreV1().Services(ns).Get(pdServiceName, metav1.GetOptions{}); err != nil {
		glog.Errorf("failed to get service: %s/%s", ns, pdServiceName)
		return false, nil
	}
	if _, err := oa.kubeCli.CoreV1().Services(ns).Get(pdPeerServiceName, metav1.GetOptions{}); err != nil {
		glog.Errorf("failed to get peer service: %s/%s", ns, pdPeerServiceName)
		return false, nil
	}

	return true, nil
}

func (oa *operatorActions) tikvMembersReadyFn(tc *v1alpha1.TidbCluster) (bool, error) {
	tcName := tc.GetName()
	ns := tc.GetNamespace()
	tikvSetName := controller.TiKVMemberName(tcName)

	tikvSet, err := oa.kubeCli.AppsV1beta1().StatefulSets(ns).Get(tikvSetName, metav1.GetOptions{})
	if err != nil {
		glog.Errorf("failed to get statefulset: %s/%s, %v", ns, tikvSetName, err)
		return false, nil
	}

	if tc.Status.TiKV.StatefulSet == nil {
		glog.Infof("tidbcluster: %s/%s .status.TiKV.StatefulSet is nil", ns, tcName)
		return false, nil
	}
	failureCount := len(tc.Status.TiKV.FailureStores)
	replicas := tc.Spec.TiKV.Replicas + int32(failureCount)
	if *tikvSet.Spec.Replicas != replicas {
		glog.Infof("statefulset: %s/%s .spec.Replicas(%d) != %d",
			ns, tikvSetName, *tikvSet.Spec.Replicas, replicas)
		return false, nil
	}
	if tikvSet.Status.ReadyReplicas != replicas {
		glog.Infof("statefulset: %s/%s .status.ReadyReplicas(%d) != %d",
			ns, tikvSetName, tikvSet.Status.ReadyReplicas, replicas)
		return false, nil
	}
	if len(tc.Status.TiKV.Stores) != int(replicas) {
		glog.Infof("tidbcluster: %s/%s .status.TiKV.Stores.count(%d) != %d",
			ns, tcName, len(tc.Status.TiKV.Stores), tc.Spec.TiKV.Replicas)
		return false, nil
	}
	if tikvSet.Status.ReadyReplicas != tikvSet.Status.Replicas {
		glog.Infof("statefulset: %s/%s .status.ReadyReplicas(%d) != .status.Replicas(%d)",
			ns, tikvSetName, tikvSet.Status.ReadyReplicas, tikvSet.Status.Replicas)
		return false, nil
	}
	if c, ok := getComponentContainer(tikvSet); !ok || tc.Spec.TiKV.Image != c.Image {
		glog.Infof("statefulset: %s/%s .spec.template.spec.containers[name=tikv].image(%s) != %s",
			ns, tikvSetName, c.Image, tc.Spec.TiKV.Image)
		return false, nil
	}

	for _, store := range tc.Status.TiKV.Stores {
		if store.State != v1alpha1.TiKVStateUp {
			glog.Infof("tidbcluster: %s/%s's store(%s) state != %s", ns, tcName, store.ID, v1alpha1.TiKVStateUp)
			return false, nil
		}
	}

	tikvPeerServiceName := controller.TiKVPeerMemberName(tcName)
	if _, err := oa.kubeCli.CoreV1().Services(ns).Get(tikvPeerServiceName, metav1.GetOptions{}); err != nil {
		glog.Errorf("failed to get peer service: %s/%s", ns, tikvPeerServiceName)
		return false, nil
	}

	return true, nil
}

func (oa *operatorActions) tidbMembersReadyFn(tc *v1alpha1.TidbCluster) (bool, error) {
	tcName := tc.GetName()
	ns := tc.GetNamespace()
	tidbSetName := controller.TiDBMemberName(tcName)

	tidbSet, err := oa.kubeCli.AppsV1beta1().StatefulSets(ns).Get(tidbSetName, metav1.GetOptions{})
	if err != nil {
		glog.Errorf("failed to get statefulset: %s/%s, %v", ns, tidbSetName, err)
		return false, nil
	}

	if tc.Status.TiDB.StatefulSet == nil {
		glog.Infof("tidbcluster: %s/%s .status.TiDB.StatefulSet is nil", ns, tcName)
		return false, nil
	}
	failureCount := len(tc.Status.TiDB.FailureMembers)
	replicas := tc.Spec.TiDB.Replicas + int32(failureCount)
	if *tidbSet.Spec.Replicas != replicas {
		glog.Infof("statefulset: %s/%s .spec.Replicas(%d) != %d",
			ns, tidbSetName, *tidbSet.Spec.Replicas, replicas)
		return false, nil
	}
	if tidbSet.Status.ReadyReplicas != tc.Spec.TiDB.Replicas {
		glog.Infof("statefulset: %s/%s .status.ReadyReplicas(%d) != %d",
			ns, tidbSetName, tidbSet.Status.ReadyReplicas, replicas)
		return false, nil
	}
	if len(tc.Status.TiDB.Members) != int(tc.Spec.TiDB.Replicas) {
		glog.Infof("tidbcluster: %s/%s .status.TiDB.Members count(%d) != %d",
			ns, tcName, len(tc.Status.TiDB.Members), tc.Spec.TiDB.Replicas)
		return false, nil
	}
	if tidbSet.Status.ReadyReplicas != tidbSet.Status.Replicas {
		glog.Infof("statefulset: %s/%s .status.ReadyReplicas(%d) != .status.Replicas(%d)",
			ns, tidbSetName, tidbSet.Status.ReadyReplicas, tidbSet.Status.Replicas)
		return false, nil
	}
	if c, ok := getComponentContainer(tidbSet); !ok || tc.Spec.TiDB.Image != c.Image {
		glog.Infof("statefulset: %s/%s .spec.template.spec.containers[name=tikv].image(%s) != %s",
			ns, tidbSetName, c.Image, tc.Spec.TiDB.Image)
		return false, nil
	}

	_, err = oa.kubeCli.CoreV1().Services(ns).Get(tidbSetName, metav1.GetOptions{})
	if err != nil {
		glog.Errorf("failed to get service: %s/%s", ns, tidbSetName)
		return false, nil
	}
	_, err = oa.kubeCli.CoreV1().Services(ns).Get(controller.TiDBPeerMemberName(tcName), metav1.GetOptions{})
	if err != nil {
		glog.Errorf("failed to get peer service: %s/%s", ns, controller.TiDBPeerMemberName(tcName))
		return false, nil
	}

	return true, nil
}

func (oa *operatorActions) reclaimPolicySyncFn(tc *v1alpha1.TidbCluster) (bool, error) {
	ns := tc.GetNamespace()
	tcName := tc.GetName()
	listOptions := metav1.ListOptions{
		LabelSelector: labels.SelectorFromSet(
			label.New().Instance(tcName).Labels(),
		).String(),
	}
	var pvcList *corev1.PersistentVolumeClaimList
	var err error
	if pvcList, err = oa.kubeCli.CoreV1().PersistentVolumeClaims(ns).List(listOptions); err != nil {
		glog.Errorf("failed to list pvs for tidbcluster %s/%s, %v", ns, tcName, err)
		return false, nil
	}

	for _, pvc := range pvcList.Items {
		pvName := pvc.Spec.VolumeName
		if pv, err := oa.kubeCli.CoreV1().PersistentVolumes().Get(pvName, metav1.GetOptions{}); err != nil {
			glog.Errorf("failed to get pv: %s, error: %v", pvName, err)
			return false, nil
		} else if pv.Spec.PersistentVolumeReclaimPolicy != tc.Spec.PVReclaimPolicy {
			glog.Errorf("pv: %s's reclaimPolicy is not Retain", pvName)
			return false, nil
		}
	}

	return true, nil
}

func (oa *operatorActions) metaSyncFn(tc *v1alpha1.TidbCluster) (bool, error) {
	ns := tc.GetNamespace()
	tcName := tc.GetName()

	pdCli := oa.pdControl.GetPDClient(tc)
	var cluster *metapb.Cluster
	var err error
	if cluster, err = pdCli.GetCluster(); err != nil {
		glog.Errorf("failed to get cluster from pdControl: %s/%s, error: %v", ns, tcName, err)
		return false, nil
	}

	clusterID := strconv.FormatUint(cluster.Id, 10)
	listOptions := metav1.ListOptions{
		LabelSelector: labels.SelectorFromSet(
			label.New().Instance(tcName).Labels(),
		).String(),
	}

	var podList *corev1.PodList
	if podList, err = oa.kubeCli.CoreV1().Pods(ns).List(listOptions); err != nil {
		glog.Errorf("failed to list pods for tidbcluster %s/%s, %v", ns, tcName, err)
		return false, nil
	}

outerLoop:
	for _, pod := range podList.Items {
		podName := pod.GetName()
		if pod.Labels[label.ClusterIDLabelKey] != clusterID {
			glog.Infof("tidbcluster %s/%s's pod %s's label %s not equals %s ",
				ns, tcName, podName, label.ClusterIDLabelKey, clusterID)
			return false, nil
		}

		component := pod.Labels[label.ComponentLabelKey]
		switch component {
		case label.PDLabelVal:
			var memberID string
			members, err := pdCli.GetMembers()
			if err != nil {
				glog.Errorf("failed to get members for tidbcluster %s/%s, %v", ns, tcName, err)
				return false, nil
			}
			for _, member := range members.Members {
				if member.Name == podName {
					memberID = strconv.FormatUint(member.GetMemberId(), 10)
					break
				}
			}
			if memberID == "" {
				glog.Errorf("tidbcluster: %s/%s's pod %s label [%s] is empty",
					ns, tcName, podName, label.MemberIDLabelKey)
				return false, nil
			}
			if pod.Labels[label.MemberIDLabelKey] != memberID {
				return false, fmt.Errorf("tidbcluster: %s/%s's pod %s label [%s] not equals %s",
					ns, tcName, podName, label.MemberIDLabelKey, memberID)
			}
		case label.TiKVLabelVal:
			var storeID string
			stores, err := pdCli.GetStores()
			if err != nil {
				glog.Errorf("failed to get stores for tidbcluster %s/%s, %v", ns, tcName, err)
				return false, nil
			}
			for _, store := range stores.Stores {
				addr := store.Store.GetAddress()
				if strings.Split(addr, ".")[0] == podName {
					storeID = strconv.FormatUint(store.Store.GetId(), 10)
					break
				}
			}
			if storeID == "" {
				glog.Errorf("tidbcluster: %s/%s's pod %s label [%s] is empty",
					tc.GetNamespace(), tc.GetName(), podName, label.StoreIDLabelKey)
				return false, nil
			}
			if pod.Labels[label.StoreIDLabelKey] != storeID {
				return false, fmt.Errorf("tidbcluster: %s/%s's pod %s label [%s] not equals %s",
					ns, tcName, podName, label.StoreIDLabelKey, storeID)
			}
		case label.TiDBLabelVal:
			continue outerLoop
		default:
			continue outerLoop
		}

		var pvcName string
		for _, vol := range pod.Spec.Volumes {
			if vol.PersistentVolumeClaim != nil {
				pvcName = vol.PersistentVolumeClaim.ClaimName
				break
			}
		}
		if pvcName == "" {
			return false, fmt.Errorf("pod: %s/%s's pvcName is empty", ns, podName)
		}

		var pvc *corev1.PersistentVolumeClaim
		if pvc, err = oa.kubeCli.CoreV1().PersistentVolumeClaims(ns).Get(pvcName, metav1.GetOptions{}); err != nil {
			glog.Errorf("failed to get pvc %s/%s for pod %s/%s", ns, pvcName, ns, podName)
			return false, nil
		}
		if pvc.Labels[label.ClusterIDLabelKey] != clusterID {
			return false, fmt.Errorf("tidbcluster: %s/%s's pvc %s label [%s] not equals %s ",
				ns, tcName, pvcName, label.ClusterIDLabelKey, clusterID)
		}
		if pvc.Labels[label.MemberIDLabelKey] != pod.Labels[label.MemberIDLabelKey] {
			return false, fmt.Errorf("tidbcluster: %s/%s's pvc %s label [%s=%s] not equals pod lablel [%s=%s]",
				ns, tcName, pvcName,
				label.MemberIDLabelKey, pvc.Labels[label.MemberIDLabelKey],
				label.MemberIDLabelKey, pod.Labels[label.MemberIDLabelKey])
		}
		if pvc.Labels[label.StoreIDLabelKey] != pod.Labels[label.StoreIDLabelKey] {
			return false, fmt.Errorf("tidbcluster: %s/%s's pvc %s label[%s=%s] not equals pod lable[%s=%s]",
				ns, tcName, pvcName,
				label.StoreIDLabelKey, pvc.Labels[label.StoreIDLabelKey],
				label.StoreIDLabelKey, pod.Labels[label.StoreIDLabelKey])
		}
		if pvc.Annotations[label.AnnPodNameKey] != podName {
			return false, fmt.Errorf("tidbcluster: %s/%s's pvc %s annotations [%s] not equals podName: %s",
				ns, tcName, pvcName, label.AnnPodNameKey, podName)
		}

		pvName := pvc.Spec.VolumeName
		var pv *corev1.PersistentVolume
		if pv, err = oa.kubeCli.CoreV1().PersistentVolumes().Get(pvName, metav1.GetOptions{}); err != nil {
			glog.Errorf("failed to get pv for pvc %s/%s, %v", ns, pvcName, err)
			return false, nil
		}
		if pv.Labels[label.NamespaceLabelKey] != ns {
			return false, fmt.Errorf("tidbcluster: %s/%s 's pv %s label [%s] not equals %s",
				ns, tcName, pvName, label.NamespaceLabelKey, ns)
		}
		if pv.Labels[label.ComponentLabelKey] != pod.Labels[label.ComponentLabelKey] {
			return false, fmt.Errorf("tidbcluster: %s/%s's pv %s label [%s=%s] not equals pod label[%s=%s]",
				ns, tcName, pvName,
				label.ComponentLabelKey, pv.Labels[label.ComponentLabelKey],
				label.ComponentLabelKey, pod.Labels[label.ComponentLabelKey])
		}
		if pv.Labels[label.NameLabelKey] != pod.Labels[label.NameLabelKey] {
			return false, fmt.Errorf("tidbcluster: %s/%s's pv %s label [%s=%s] not equals pod label [%s=%s]",
				ns, tcName, pvName,
				label.NameLabelKey, pv.Labels[label.NameLabelKey],
				label.NameLabelKey, pod.Labels[label.NameLabelKey])
		}
		if pv.Labels[label.ManagedByLabelKey] != pod.Labels[label.ManagedByLabelKey] {
			return false, fmt.Errorf("tidbcluster: %s/%s's pv %s label [%s=%s] not equals pod label [%s=%s]",
				ns, tcName, pvName,
				label.ManagedByLabelKey, pv.Labels[label.ManagedByLabelKey],
				label.ManagedByLabelKey, pod.Labels[label.ManagedByLabelKey])
		}
		if pv.Labels[label.InstanceLabelKey] != pod.Labels[label.InstanceLabelKey] {
			return false, fmt.Errorf("tidbcluster: %s/%s's pv %s label [%s=%s] not equals pod label [%s=%s]",
				ns, tcName, pvName,
				label.InstanceLabelKey, pv.Labels[label.InstanceLabelKey],
				label.InstanceLabelKey, pod.Labels[label.InstanceLabelKey])
		}
		if pv.Labels[label.ClusterIDLabelKey] != clusterID {
			return false, fmt.Errorf("tidbcluster: %s/%s's pv %s label [%s] not equals %s",
				ns, tcName, pvName, label.ClusterIDLabelKey, clusterID)
		}
		if pv.Labels[label.MemberIDLabelKey] != pod.Labels[label.MemberIDLabelKey] {
			return false, fmt.Errorf("tidbcluster: %s/%s's pv %s label [%s=%s] not equals pod label [%s=%s]",
				ns, tcName, pvName,
				label.MemberIDLabelKey, pv.Labels[label.MemberIDLabelKey],
				label.MemberIDLabelKey, pod.Labels[label.MemberIDLabelKey])
		}
		if pv.Labels[label.StoreIDLabelKey] != pod.Labels[label.StoreIDLabelKey] {
			return false, fmt.Errorf("tidbcluster: %s/%s's pv %s label [%s=%s] not equals pod label [%s=%s]",
				ns, tcName, pvName,
				label.StoreIDLabelKey, pv.Labels[label.StoreIDLabelKey],
				label.StoreIDLabelKey, pod.Labels[label.StoreIDLabelKey])
		}
		if pv.Annotations[label.AnnPodNameKey] != podName {
			return false, fmt.Errorf("tidbcluster:[%s/%s's pv %s annotations [%s] not equals %s",
				ns, tcName, pvName, label.AnnPodNameKey, podName)
		}
	}

	return true, nil
}

func (oa *operatorActions) schedulerHAFn(tc *v1alpha1.TidbCluster) (bool, error) {
	ns := tc.GetNamespace()
	tcName := tc.GetName()

	fn := func(component string) (bool, error) {
		nodeMap := make(map[string][]string)
		listOptions := metav1.ListOptions{
			LabelSelector: labels.SelectorFromSet(
				label.New().Instance(tcName).Component(component).Labels()).String(),
		}
		var podList *corev1.PodList
		var err error
		if podList, err = oa.kubeCli.CoreV1().Pods(ns).List(listOptions); err != nil {
			glog.Errorf("failed to list pods for tidbcluster %s/%s, %v", ns, tcName, err)
			return false, nil
		}

		totalCount := len(podList.Items)
		for _, pod := range podList.Items {
			nodeName := pod.Spec.NodeName
			if len(nodeMap[nodeName]) == 0 {
				nodeMap[nodeName] = make([]string, 0)
			}
			nodeMap[nodeName] = append(nodeMap[nodeName], pod.GetName())
			if len(nodeMap[nodeName]) > totalCount/2 {
				return false, fmt.Errorf("node %s have %d pods, greater than %d/2",
					nodeName, len(nodeMap[nodeName]), totalCount)
			}
		}
		return true, nil
	}

	components := []string{label.PDLabelVal, label.TiKVLabelVal}
	for _, com := range components {
		if b, err := fn(com); err != nil {
			return false, err
		} else if !b && err == nil {
			return false, nil
		}
	}

	return true, nil
}

func (oa *operatorActions) passwordIsSet(clusterInfo *TidbClusterConfig) (bool, error) {
	ns := clusterInfo.Namespace
	tcName := clusterInfo.ClusterName
	jobName := tcName + "-tidb-initializer"

	var job *batchv1.Job
	var err error
	if job, err = oa.kubeCli.BatchV1().Jobs(ns).Get(jobName, metav1.GetOptions{}); err != nil {
		glog.Errorf("failed to get job %s/%s, %v", ns, jobName, err)
		return false, nil
	}
	if job.Status.Succeeded < 1 {
		glog.Errorf("tidbcluster: %s/%s password setter job not finished", ns, tcName)
		return false, nil
	}

	var db *sql.DB
	dsn := getDSN(ns, tcName, "test", clusterInfo.Password)
	if db, err = sql.Open("mysql", dsn); err != nil {
		glog.Errorf("can't open connection to mysql: %s, %v", dsn, err)
		return false, nil
	}
	defer db.Close()
	if err := db.Ping(); err != nil {
		glog.Errorf("can't connect to mysql: %s with password %s, %v", dsn, clusterInfo.Password, err)
		return false, nil
	}

	return true, nil
}

func (oa *operatorActions) monitorNormal(clusterInfo *TidbClusterConfig) (bool, error) {
	ns := clusterInfo.Namespace
	tcName := clusterInfo.ClusterName
	monitorDeploymentName := fmt.Sprintf("%s-monitor", tcName)
	monitorDeployment, err := oa.kubeCli.AppsV1().Deployments(ns).Get(monitorDeploymentName, metav1.GetOptions{})
	if err != nil {
		glog.Errorf("get monitor deployment: [%s/%s] failed", ns, monitorDeploymentName)
		return false, nil
	}
	if monitorDeployment.Status.ReadyReplicas < 1 {
		glog.Infof("monitor ready replicas %d < 1", monitorDeployment.Status.ReadyReplicas)
		return false, nil
	}
	if err := oa.checkPrometheus(clusterInfo); err != nil {
		glog.Infof("check [%s/%s]'s prometheus data failed: %v", ns, monitorDeploymentName, err)
		return false, nil
	}

	if err := oa.checkGrafanaData(clusterInfo); err != nil {
		glog.Infof("check [%s/%s]'s grafana data failed: %v", ns, monitorDeploymentName, err)
		return false, nil
	}
	return true, nil
}

func (oa *operatorActions) checkPrometheus(clusterInfo *TidbClusterConfig) error {
	ns := clusterInfo.Namespace
	tcName := clusterInfo.ClusterName
	prometheusSvc := fmt.Sprintf("http://%s-prometheus.%s:9090/api/v1/query?query=up", tcName, ns)
	resp, err := http.Get(prometheusSvc)
	if err != nil {
		return err
	}
	defer resp.Body.Close()
	body, err := ioutil.ReadAll(resp.Body)
	if err != nil {
		return err
	}
	response := &struct {
		Status string `json:"status"`
	}{}
	err = json.Unmarshal(body, response)
	if err != nil {
		return err
	}
	if response.Status != "success" {
		return fmt.Errorf("the prometheus's api[%s] has not ready", prometheusSvc)
	}
	return nil
}

func (oa *operatorActions) checkGrafanaData(clusterInfo *TidbClusterConfig) error {
	ns := clusterInfo.Namespace
	tcName := clusterInfo.ClusterName
	svcName := fmt.Sprintf("%s-grafana", tcName)
	end := time.Now()
	start := end.Add(-time.Minute)
	values := url.Values{}
	values.Set("query", `sum(tikv_pd_heartbeat_tick_total{type="leader"}) by (job)`)
	values.Set("start", fmt.Sprintf("%d", start.Unix()))
	values.Set("end", fmt.Sprintf("%d", end.Unix()))
	values.Set("step", "30")
	u := fmt.Sprintf("http://%s.%s.svc.cluster.local:3000/api/datasources/proxy/1/api/v1/query_range?%s", svcName, ns, values.Encode())
	req, err := http.NewRequest(http.MethodGet, u, nil)
	if err != nil {
		return err
	}
	req.SetBasicAuth(grafanaUsername, grafanaPassword)
	client := &http.Client{}
	resp, err := client.Do(req)
	if err != nil {
		return err
	}
	defer resp.Body.Close()
	buf, err := ioutil.ReadAll(resp.Body)
	if err != nil {
		return err
	}
	data := struct {
		Status string `json:"status"`
		Data   struct {
			ResultType string `json:"resultType"`
			Result     []struct {
				Metric struct {
					Job string `json:"job"`
				} `json:"metric"`
				Values []interface{} `json:"values"`
			} `json:"result"`
		}
	}{}
	if err := json.Unmarshal(buf, &data); err != nil {
		return err
	}
	if data.Status != "success" || len(data.Data.Result) < 1 {
		return fmt.Errorf("invalid response: status: %s, result: %v", data.Status, data.Data.Result)
	}

	// Grafana ready, init grafana client, no more sync logic because race condition is okay here
	if clusterInfo.GrafanaClient == nil {
		grafanaUrl := fmt.Sprintf("http://%s.%s:3000", svcName, ns)
		client, err := metrics.NewClient(grafanaUrl, grafanaUsername, grafanaPassword, metricsPort)
		if err != nil {
			return err
		}
		clusterInfo.GrafanaClient = client
	}
	return nil
}

func getDSN(ns, tcName, databaseName, password string) string {
	return fmt.Sprintf("root:%s@(%s-tidb.%s:4000)/%s?charset=utf8", password, tcName, ns, databaseName)
}

func releaseIsNotFound(err error) bool {
	return strings.Contains(err.Error(), "not found")
}

func (oa *operatorActions) cloneOperatorRepo() error {
	cmd := fmt.Sprintf("git clone https://github.com/pingcap/tidb-operator.git %s", oa.cfg.OperatorRepoDir)
	glog.Info(cmd)
	res, err := exec.Command("/bin/sh", "-c", cmd).CombinedOutput()
	if err != nil && !strings.Contains(string(res), "already exists") {
		return fmt.Errorf("failed to clone tidb-operator repository: %v, %s", err, string(res))
	}

	return nil
}

func (oa *operatorActions) checkoutTag(tagName string) error {
	cmd := fmt.Sprintf(`cd %s &&
		git stash -u &&
		git checkout %s &&
		mkdir -p %s &&
		cp -rf charts/tidb-operator %s &&
		cp -rf charts/tidb-cluster %s &&
		cp -rf charts/tidb-backup %s`,
		oa.cfg.OperatorRepoDir, tagName, filepath.Join(oa.cfg.ChartDir, tagName), oa.operatorChartPath(tagName), oa.tidbClusterChartPath(tagName), oa.backupChartPath(tagName))
	glog.Info(cmd)
	res, err := exec.Command("/bin/sh", "-c", cmd).CombinedOutput()
	if err != nil {
		return fmt.Errorf("failed to check tag: %s, %v, %s", tagName, err, string(res))
	}

	return nil
}

func (oa *operatorActions) DeployAdHocBackup(info *TidbClusterConfig) error {
	oa.emitEvent(info, "DeployAdHocBackup")
	glog.Infof("begin to deploy adhoc backup cluster[%s] namespace[%s]", info.ClusterName, info.Namespace)

	sets := map[string]string{
		"name":         info.BackupPVC,
		"mode":         "backup",
		"user":         "root",
		"password":     info.Password,
		"storage.size": "10Gi",
	}

	setString := info.BackupHelmSetString(sets)

	fullbackupName := fmt.Sprintf("%s-backup", info.ClusterName)
	cmd := fmt.Sprintf("helm install -n %s --namespace %s %s --set-string %s",
		fullbackupName, info.Namespace, oa.backupChartPath(info.OperatorTag), setString)
	glog.Infof("install adhoc deployment [%s]", cmd)
	res, err := exec.Command("/bin/sh", "-c", cmd).CombinedOutput()
	if err != nil {
		return fmt.Errorf("failed to launch adhoc backup job: %v, %s", err, string(res))
	}

	return nil
}

func (oa *operatorActions) CheckAdHocBackup(info *TidbClusterConfig) error {
	glog.Infof("begin to clean adhoc backup cluster[%s] namespace[%s]", info.ClusterName, info.Namespace)

	jobName := fmt.Sprintf("%s-%s", info.ClusterName, info.BackupPVC)
	fn := func() (bool, error) {
		job, err := oa.kubeCli.BatchV1().Jobs(info.Namespace).Get(jobName, metav1.GetOptions{})
		if err != nil {
			glog.Errorf("failed to get jobs %s ,%v", jobName, err)
			return false, nil
		}
		if job.Status.Succeeded == 0 {
			glog.Errorf("cluster [%s] back up job is not completed, please wait! ", info.ClusterName)
			return false, nil
		}

		return true, nil
	}

	err := wait.Poll(DefaultPollInterval, DefaultPollTimeout, fn)
	if err != nil {
		return fmt.Errorf("failed to launch scheduler backup job: %v", err)
	}

	return nil
}

func (oa *operatorActions) Restore(from *TidbClusterConfig, to *TidbClusterConfig) error {
	oa.emitEvent(to, fmt.Sprintf("RestoreBackup: source: %s", from.ClusterName))
	glog.Infof("begin to deploy restore cluster[%s] namespace[%s]", from.ClusterName, from.Namespace)

	sets := map[string]string{
		"name":         to.BackupPVC,
		"mode":         "restore",
		"user":         "root",
		"password":     to.Password,
		"storage.size": "10Gi",
	}

	setString := to.BackupHelmSetString(sets)

	restoreName := fmt.Sprintf("%s-restore", from.ClusterName)
	cmd := fmt.Sprintf("helm install -n %s --namespace %s %s --set-string %s",
		restoreName, to.Namespace, oa.backupChartPath(to.OperatorTag), setString)
	glog.Infof("install restore [%s]", cmd)
	res, err := exec.Command("/bin/sh", "-c", cmd).CombinedOutput()
	if err != nil {
		return fmt.Errorf("failed to launch restore job: %v, %s", err, string(res))
	}

	return nil
}

func (oa *operatorActions) CheckRestore(from *TidbClusterConfig, to *TidbClusterConfig) error {
	glog.Infof("begin to check restore backup cluster[%s] namespace[%s]", from.ClusterName, from.Namespace)
	jobName := fmt.Sprintf("%s-restore-%s", to.ClusterName, from.BackupPVC)
	fn := func() (bool, error) {
		job, err := oa.kubeCli.BatchV1().Jobs(to.Namespace).Get(jobName, metav1.GetOptions{})
		if err != nil {
			glog.Errorf("failed to get jobs %s ,%v", jobName, err)
			return false, nil
		}
		if job.Status.Succeeded == 0 {
			glog.Errorf("cluster [%s] back up job is not completed, please wait! ", to.ClusterName)
			return false, nil
		}

		fromCount, err := from.QueryCount()
		if err != nil {
			glog.Errorf("cluster [%s] count err ", from.ClusterName)
			return false, nil
		}

		toCount, err := to.QueryCount()
		if err != nil {
			glog.Errorf("cluster [%s] count err ", to.ClusterName)
			return false, nil
		}

		if fromCount != toCount {
			glog.Errorf("cluster [%s] count %d cluster [%s] count %d is not equal ",
				from.ClusterName, fromCount, to.ClusterName, toCount)
			return false, nil
		}
		return true, nil
	}

	err := wait.Poll(DefaultPollInterval, DefaultPollTimeout, fn)
	if err != nil {
		return fmt.Errorf("failed to launch scheduler backup job: %v", err)
	}
	return nil
}

func (oa *operatorActions) ForceDeploy(info *TidbClusterConfig) error {
	if err := oa.CleanTidbCluster(info); err != nil {
		return err
	}

	if err := oa.DeployTidbCluster(info); err != nil {
		return err
	}

	return nil
}

func (info *TidbClusterConfig) QueryCount() (int, error) {
	tableName := "test"
	db, err := sql.Open("mysql", getDSN(info.Namespace, info.ClusterName, "record", info.Password))
	if err != nil {
		return 0, err
	}
	defer db.Close()

	rows, err := db.Query(fmt.Sprintf("SELECT count(*) FROM %s", tableName))
	if err != nil {
		glog.Infof("cluster:[%s], error: %v", info.ClusterName, err)
		return 0, err
	}

	for rows.Next() {
		var count int
		err := rows.Scan(&count)
		if err != nil {
			glog.Infof("cluster:[%s], error :%v", info.ClusterName, err)
		}
		return count, nil
	}
	return 0, fmt.Errorf("can not find count of ")
}

func (oa *operatorActions) CreateSecret(info *TidbClusterConfig) error {
	initSecret := corev1.Secret{
		ObjectMeta: metav1.ObjectMeta{
			Name:      info.InitSecretName,
			Namespace: info.Namespace,
		},
		Data: map[string][]byte{
			info.UserName: []byte(info.Password),
		},
		Type: corev1.SecretTypeOpaque,
	}

	_, err := oa.kubeCli.CoreV1().Secrets(info.Namespace).Create(&initSecret)
	if err != nil && !releaseIsExist(err) {
		return err
	}

	backupSecret := corev1.Secret{
		ObjectMeta: metav1.ObjectMeta{
			Name:      info.BackupSecretName,
			Namespace: info.Namespace,
		},
		Data: map[string][]byte{
			"user":     []byte(info.UserName),
			"password": []byte(info.Password),
		},
		Type: corev1.SecretTypeOpaque,
	}

	_, err = oa.kubeCli.CoreV1().Secrets(info.Namespace).Create(&backupSecret)
	if err != nil && !releaseIsExist(err) {
		return err
	}

	return nil
}

func releaseIsExist(err error) bool {
	return strings.Contains(err.Error(), "already exists")
}

func (oa *operatorActions) DeployScheduledBackup(info *TidbClusterConfig) error {
	oa.emitEvent(info, "DeploySchedulerBackup")
	glog.Infof("begin to deploy scheduled backup")

	cron := fmt.Sprintf("'*/1 * * * *'")
	sets := map[string]string{
		"clusterName":                info.ClusterName,
		"scheduledBackup.create":     "true",
		"scheduledBackup.user":       "root",
		"scheduledBackup.password":   info.Password,
		"scheduledBackup.schedule":   cron,
		"scheduledBackup.storage":    "10Gi",
		"scheduledBackup.secretName": info.BackupSecretName,
	}

	setString := info.TidbClusterHelmSetString(sets)

	cmd := fmt.Sprintf("helm upgrade %s %s --set-string %s",
		info.ClusterName, oa.tidbClusterChartPath(info.OperatorTag), setString)

	glog.Infof("scheduled-backup delploy [%s]", cmd)
	res, err := exec.Command("/bin/sh", "-c", cmd).CombinedOutput()
	if err != nil {
		return fmt.Errorf("failed to launch scheduler backup job: %v, %s", err, string(res))
	}
	return nil
}

func (oa *operatorActions) CheckScheduledBackup(info *TidbClusterConfig) error {
	glog.Infof("begin to check scheduler backup cluster[%s] namespace[%s]", info.ClusterName, info.Namespace)

	jobName := fmt.Sprintf("%s-scheduled-backup", info.ClusterName)
	fn := func() (bool, error) {
		job, err := oa.kubeCli.BatchV1beta1().CronJobs(info.Namespace).Get(jobName, metav1.GetOptions{})
		if err != nil {
			glog.Errorf("failed to get cronjobs %s ,%v", jobName, err)
			return false, nil
		}

		jobs, err := oa.kubeCli.BatchV1().Jobs(info.Namespace).List(metav1.ListOptions{})
		if err != nil {
			glog.Errorf("failed to list jobs %s ,%v", info.Namespace, err)
			return false, nil
		}

		backupJobs := []batchv1.Job{}
		for _, j := range jobs.Items {
			if pid, found := getParentUIDFromJob(j); found && pid == job.UID {
				backupJobs = append(backupJobs, j)
			}
		}

		if len(backupJobs) == 0 {
			glog.Errorf("cluster [%s] scheduler jobs is creating, please wait!", info.ClusterName)
			return false, nil
		}

		for _, j := range backupJobs {
			if j.Status.Succeeded == 0 {
				glog.Errorf("cluster [%s] back up job is not completed, please wait! ", info.ClusterName)
				return false, nil
			}
		}

		return true, nil
	}

	err := wait.Poll(DefaultPollInterval, DefaultPollTimeout, fn)
	if err != nil {
		return fmt.Errorf("failed to launch scheduler backup job: %v", err)
	}

	// sleep 1 minute for cronjob
	time.Sleep(60 * time.Second)

	dirs, err := oa.getBackupDir(info)
	if err != nil {
		return fmt.Errorf("failed to get backup dir: %v", err)
	}

	if len(dirs) <= 2 {
		return fmt.Errorf("scheduler job failed!")
	}

	return nil
}

func getParentUIDFromJob(j batchv1.Job) (types.UID, bool) {
	controllerRef := metav1.GetControllerOf(&j)

	if controllerRef == nil {
		return types.UID(""), false
	}

	if controllerRef.Kind != "CronJob" {
		glog.Infof("Job with non-CronJob parent, name %s namespace %s", j.Name, j.Namespace)
		return types.UID(""), false
	}

	return controllerRef.UID, true
}

func (oa *operatorActions) getBackupDir(info *TidbClusterConfig) ([]string, error) {
	scheduledPvcName := fmt.Sprintf("%s-scheduled-backup", info.ClusterName)
	pod := &corev1.Pod{
		ObjectMeta: metav1.ObjectMeta{
			Name:      getBackupDirPodName,
			Namespace: info.Namespace,
		},
		Spec: corev1.PodSpec{
			Containers: []corev1.Container{
				{
					Name:    getBackupDirPodName,
					Image:   "pingcap/tidb-cloud-backup:latest",
					Command: []string{"sleep", "3000"},
					VolumeMounts: []corev1.VolumeMount{
						{
							Name:      "data",
							MountPath: "/data",
						},
					},
				},
			},
			Volumes: []corev1.Volume{
				{
					Name: "data",
					VolumeSource: corev1.VolumeSource{
						PersistentVolumeClaim: &corev1.PersistentVolumeClaimVolumeSource{
							ClaimName: scheduledPvcName,
						},
					},
				},
			},
		},
	}

	fn := func() (bool, error) {
		_, err := oa.kubeCli.CoreV1().Pods(info.Namespace).Get(getBackupDirPodName, metav1.GetOptions{})
		if !errors.IsNotFound(err) {
			return false, nil
		}
		return true, nil
	}

	err := wait.Poll(DefaultPollInterval, DefaultPollTimeout, fn)

	if err != nil {
		return nil, fmt.Errorf("failed to delete pod %s", getBackupDirPodName)
	}

	_, err = oa.kubeCli.CoreV1().Pods(info.Namespace).Create(pod)
	if err != nil && !errors.IsAlreadyExists(err) {
		glog.Errorf("cluster: [%s/%s] create get backup dir pod failed, error :%v", info.Namespace, info.ClusterName, err)
		return nil, err
	}

	fn = func() (bool, error) {
		_, err := oa.kubeCli.CoreV1().Pods(info.Namespace).Get(getBackupDirPodName, metav1.GetOptions{})
		if errors.IsNotFound(err) {
			return false, nil
		}
		return true, nil
	}

	err = wait.Poll(DefaultPollInterval, DefaultPollTimeout, fn)

	if err != nil {
		return nil, fmt.Errorf("failed to create pod %s", getBackupDirPodName)
	}

	cmd := fmt.Sprintf("kubectl exec %s -n %s ls /data", getBackupDirPodName, info.Namespace)

	time.Sleep(20 * time.Second)

	res, err := exec.Command("/bin/sh", "-c", cmd).CombinedOutput()
	if err != nil {
		glog.Errorf("cluster:[%s/%s] exec :%s failed,error:%v,result:%s", info.Namespace, info.ClusterName, cmd, err, string(res))
		return nil, err
	}

	dirs := strings.Split(string(res), "\n")
	glog.Infof("dirs in pod info name [%s] dir name [%s]", scheduledPvcName, strings.Join(dirs, ","))
	return dirs, nil
}

func (info *TidbClusterConfig) FullName() string {
	return fmt.Sprintf("%s/%s", info.Namespace, info.ClusterName)
}

func (oa *operatorActions) DeployIncrementalBackup(from *TidbClusterConfig, to *TidbClusterConfig) error {
	oa.emitEvent(from, fmt.Sprintf("DeployIncrementalBackup: slave: %s", to.ClusterName))
	glog.Infof("begin to deploy incremental backup cluster[%s] namespace[%s]", from.ClusterName, from.Namespace)

	sets := map[string]string{
		"binlog.pump.create":            "true",
		"binlog.drainer.destDBType":     "mysql",
		"binlog.drainer.create":         "true",
		"binlog.drainer.mysql.host":     fmt.Sprintf("%s-tidb.%s", to.ClusterName, to.Namespace),
		"binlog.drainer.mysql.user":     "root",
		"binlog.drainer.mysql.password": to.Password,
		"binlog.drainer.mysql.port":     "4000",
	}

	setString := from.TidbClusterHelmSetString(sets)

	cmd := fmt.Sprintf("helm upgrade %s %s --set-string %s",
		from.ClusterName, oa.tidbClusterChartPath(from.OperatorTag), setString)
	glog.Infof(cmd)
	res, err := exec.Command("/bin/sh", "-c", cmd).CombinedOutput()
	if err != nil {
		return fmt.Errorf("failed to launch scheduler backup job: %v, %s", err, string(res))
	}
	return nil
}

func (oa *operatorActions) CheckIncrementalBackup(info *TidbClusterConfig) error {
	glog.Infof("begin to check incremental backup cluster[%s] namespace[%s]", info.ClusterName, info.Namespace)

	pumpStatefulSetName := fmt.Sprintf("%s-pump", info.ClusterName)
	fn := func() (bool, error) {
		pumpStatefulSet, err := oa.kubeCli.AppsV1().StatefulSets(info.Namespace).Get(pumpStatefulSetName, metav1.GetOptions{})
		if err != nil {
			glog.Errorf("failed to get jobs %s ,%v", pumpStatefulSetName, err)
			return false, nil
		}
		if pumpStatefulSet.Status.Replicas != pumpStatefulSet.Status.ReadyReplicas {
			glog.Errorf("pump replicas is not ready, please wait ! %s ", pumpStatefulSetName)
			return false, nil
		}

		listOps := metav1.ListOptions{
			LabelSelector: labels.SelectorFromSet(
				pumpStatefulSet.Labels,
			).String(),
		}

		pods, err := oa.kubeCli.CoreV1().Pods(info.Namespace).List(listOps)
		if err != nil {
			glog.Errorf("failed to get pods via pump labels %s ,%v", pumpStatefulSetName, err)
			return false, nil
		}

		for _, pod := range pods.Items {
			if !oa.pumpHealth(info, pod.Spec.Hostname) {
				glog.Errorf("some pods is not health %s ,%v", pumpStatefulSetName, err)
				return false, nil
			}
		}

		drainerStatefulSetName := fmt.Sprintf("%s-drainer", info.ClusterName)
		drainerStatefulSet, err := oa.kubeCli.AppsV1().StatefulSets(info.Namespace).Get(drainerStatefulSetName, metav1.GetOptions{})
		if err != nil {
			glog.Errorf("failed to get jobs %s ,%v", pumpStatefulSetName, err)
			return false, nil
		}
		if drainerStatefulSet.Status.Replicas != drainerStatefulSet.Status.ReadyReplicas {
			glog.Errorf("drainer replicas is not ready, please wait ! %s ", pumpStatefulSetName)
			return false, nil
		}

		listOps = metav1.ListOptions{
			LabelSelector: labels.SelectorFromSet(
				drainerStatefulSet.Labels,
			).String(),
		}

		pods, err = oa.kubeCli.CoreV1().Pods(info.Namespace).List(listOps)
		if err != nil {
			return false, nil
		}
		for _, pod := range pods.Items {
			if !oa.drainerHealth(info, pod.Spec.Hostname) {
				return false, nil
			}
		}

		return true, nil
	}

	err := wait.Poll(DefaultPollInterval, DefaultPollTimeout, fn)
	if err != nil {
		return fmt.Errorf("failed to launch scheduler backup job: %v", err)
	}
	return nil

}

func strPtr(s string) *string { return &s }

func (oa *operatorActions) RegisterWebHookAndServiceOrDie(info *OperatorConfig) {
	if err := oa.RegisterWebHookAndService(info); err != nil {
		panic(err)
	}
}

func (oa *operatorActions) RegisterWebHookAndService(info *OperatorConfig) error {
	client := oa.kubeCli
	glog.Infof("Registering the webhook via the AdmissionRegistration API")

	namespace := os.Getenv("NAMESPACE")
	configName := info.WebhookConfigName
	filePath := "/webhook.local.config/certificates/ca.crt"

	fd, err := os.Open(filePath)
	if err != nil {
		glog.Errorf("file can't open file path %s err %v", filePath, err)
		return err
	}
	defer fd.Close()

	ca, err := ioutil.ReadAll(fd)

	if err != nil {
		glog.Errorf("file can't read file path %s err %v", filePath, err)
		return err
	}

	_, err = client.AdmissionregistrationV1beta1().ValidatingWebhookConfigurations().Create(&admissionV1beta1.ValidatingWebhookConfiguration{
		ObjectMeta: metav1.ObjectMeta{
			Name: configName,
		},
		Webhooks: []admissionV1beta1.Webhook{
			{
				Name: "check-pod-before-delete.k8s.io",
				Rules: []admissionV1beta1.RuleWithOperations{{
					Operations: []admissionV1beta1.OperationType{admissionV1beta1.Delete},
					Rule: admissionV1beta1.Rule{
						APIGroups:   []string{""},
						APIVersions: []string{"v1"},
						Resources:   []string{"pods"},
					},
				}},
				ClientConfig: admissionV1beta1.WebhookClientConfig{
					Service: &admissionV1beta1.ServiceReference{
						Namespace: namespace,
						Name:      info.WebhookServiceName,
						Path:      strPtr("/pods"),
					},
					CABundle: ca,
				},
			},
		},
	})

	if err != nil {
		glog.Errorf("registering webhook config %s with namespace %s error %v", configName, namespace, err)
		return err
	}

	// The webhook configuration is honored in 10s.
	time.Sleep(10 * time.Second)

	return nil

}

func (oa *operatorActions) CleanWebHookAndService(info *OperatorConfig) error {
	err := oa.kubeCli.AdmissionregistrationV1beta1().ValidatingWebhookConfigurations().Delete(info.WebhookConfigName, nil)
	if err != nil && !errors.IsNotFound(err) {
		return fmt.Errorf("failed to delete webhook config %v", err)
	}
	return nil
}

type pumpStatus struct {
	StatusMap map[string]*nodeStatus
}

type nodeStatus struct {
	State string `json:"state"`
}

func (oa *operatorActions) pumpHealth(info *TidbClusterConfig, hostName string) bool {
	pumpHealthUrl := fmt.Sprintf("%s.%s-pump.%s:8250/status", hostName, info.ClusterName, info.Namespace)
	res, err := http.Get(pumpHealthUrl)
	if err != nil {
		glog.Errorf("cluster:[%s] call %s failed,error:%v", info.ClusterName, pumpHealthUrl, err)
		return false
	}
	if res.StatusCode >= 400 {
		glog.Errorf("Error response %v", res.StatusCode)
		return false
	}
	body, err := ioutil.ReadAll(res.Body)
	if err != nil {
		glog.Errorf("cluster:[%s] read response body failed,error:%v", info.ClusterName, err)
		return false
	}
	healths := pumpStatus{}
	err = json.Unmarshal(body, &healths)
	if err != nil {
		glog.Errorf("cluster:[%s] unmarshal failed,error:%v", info.ClusterName, err)
		return false
	}
	for _, status := range healths.StatusMap {
		if status.State != "online" {
			glog.Errorf("cluster:[%s] pump's state is not online", info.ClusterName)
			return false
		}
	}
	return true
}

type drainerStatus struct {
	PumpPos map[string]int64 `json:"PumpPos"`
	Synced  bool             `json:"Synced"`
	LastTS  int64            `json:"LastTS"`
	TsMap   string           `json:"TsMap"`
}

func (oa *operatorActions) drainerHealth(info *TidbClusterConfig, hostName string) bool {
	drainerHealthUrl := fmt.Sprintf("%s.%s-drainer.%s:8249/status", hostName, info.ClusterName, info.Namespace)
	res, err := http.Get(drainerHealthUrl)
	if err != nil {
		glog.Errorf("cluster:[%s] call %s failed,error:%v", info.ClusterName, drainerHealthUrl, err)
		return false
	}
	if res.StatusCode >= 400 {
		glog.Errorf("Error response %v", res.StatusCode)
		return false
	}
	body, err := ioutil.ReadAll(res.Body)
	if err != nil {
		glog.Errorf("cluster:[%s] read response body failed,error:%v", info.ClusterName, err)
		return false
	}
	healths := drainerStatus{}
	err = json.Unmarshal(body, &healths)
	if err != nil {
		glog.Errorf("cluster:[%s] unmarshal failed,error:%v", info.ClusterName, err)
		return false
	}
	return len(healths.PumpPos) > 0 && healths.Synced
}

<<<<<<< HEAD
func (oa *operatorActions) emitEvent(info *TidbClusterConfig, event string) {
	if info.GrafanaClient == nil {
		glog.V(4).Infof("cluster:[%s] grafana client not ready, skip recording event %s.",
			info.ClusterName, event)
		return
	}

	anno := metrics.Annotation{
		Text:                event,
		TimestampInMilliSec: time.Now().UnixNano() / int64(time.Millisecond),

		Tags: []string{
			statbilityTestTag,
			fmt.Sprintf("cluster-%s", info.ClusterName),
			fmt.Sprintf("ns-%s", info.Namespace),
		},
	}
	go func(anno metrics.Annotation) {
		if err := info.GrafanaClient.AddAnnotation(anno); err != nil {
			glog.Errorf("cluster:[%s] error recording event %s, reason: %v", info.ClusterName, event, err)
		}
	}(anno)
=======
func (oa *operatorActions) StartValidatingAdmissionWebhookServerOrDie() {
	http.HandleFunc("/pods", webhook.ServePods)
	server := &http.Server{
		Addr:      ":443",
		TLSConfig: oa.cfg.ConfigTLS(),
	}
	err := server.ListenAndServeTLS("", "")
	if err != nil {
		glog.Errorf("fail to start webhook server err %v", err)
		os.Exit(4)
	}
>>>>>>> 2ad0a476
}<|MERGE_RESOLUTION|>--- conflicted
+++ resolved
@@ -66,15 +66,6 @@
 }
 
 const (
-<<<<<<< HEAD
-	DefaultPollTimeout  time.Duration = 10 * time.Minute
-	DefaultPollInterval time.Duration = 1 * time.Minute
-	getBackupDirPodName               = "get-backup-dir"
-	grafanaUsername                   = "admin"
-	grafanaPassword                   = "admin"
-	metricsPort                       = 8090
-	statbilityTestTag                 = "stability"
-=======
 	DefaultPollTimeout   time.Duration = 10 * time.Minute
 	DefaultPollInterval  time.Duration = 1 * time.Minute
 	getBackupDirPodName                = "get-backup-dir"
@@ -83,7 +74,8 @@
 	operartorChartName                 = "tidb-operator"
 	tidbClusterChartName               = "tidb-cluster"
 	backupChartName                    = "tidb-backup"
->>>>>>> 2ad0a476
+	statbilityTestTag                  = "stability"
+	metricsPort                        = 8090
 )
 
 type OperatorActions interface {
@@ -2051,7 +2043,19 @@
 	return len(healths.PumpPos) > 0 && healths.Synced
 }
 
-<<<<<<< HEAD
+func (oa *operatorActions) StartValidatingAdmissionWebhookServerOrDie() {
+	http.HandleFunc("/pods", webhook.ServePods)
+	server := &http.Server{
+		Addr:      ":443",
+		TLSConfig: oa.cfg.ConfigTLS(),
+	}
+	err := server.ListenAndServeTLS("", "")
+	if err != nil {
+		glog.Errorf("fail to start webhook server err %v", err)
+		os.Exit(4)
+	}
+}
+
 func (oa *operatorActions) emitEvent(info *TidbClusterConfig, event string) {
 	if info.GrafanaClient == nil {
 		glog.V(4).Infof("cluster:[%s] grafana client not ready, skip recording event %s.",
@@ -2074,17 +2078,4 @@
 			glog.Errorf("cluster:[%s] error recording event %s, reason: %v", info.ClusterName, event, err)
 		}
 	}(anno)
-=======
-func (oa *operatorActions) StartValidatingAdmissionWebhookServerOrDie() {
-	http.HandleFunc("/pods", webhook.ServePods)
-	server := &http.Server{
-		Addr:      ":443",
-		TLSConfig: oa.cfg.ConfigTLS(),
-	}
-	err := server.ListenAndServeTLS("", "")
-	if err != nil {
-		glog.Errorf("fail to start webhook server err %v", err)
-		os.Exit(4)
-	}
->>>>>>> 2ad0a476
 }