// Copyright 2018 PingCAP, Inc.
//
// Licensed under the Apache License, Version 2.0 (the "License");
// you may not use this file except in compliance with the License.
// You may obtain a copy of the License at
//
//     http://www.apache.org/licenses/LICENSE-2.0
//
// Unless required by applicable law or agreed to in writing, software
// distributed under the License is distributed on an "AS IS" BASIS,
// See the License for the specific language governing permissions and
// limitations under the License.

package tests

import (
	"crypto/tls"
	"database/sql"
	"encoding/json"
	"fmt"
	"io/ioutil"
	"net/http"
	"net/url"
	"os"
	"os/exec"
	"path/filepath"
	"strconv"
	"strings"
	"sync"
	"time"

	// To register MySQL driver
	_ "github.com/go-sql-driver/mysql"
	"github.com/golang/glog"
	pingcapErrors "github.com/pingcap/errors"
	"github.com/pingcap/kvproto/pkg/metapb"
	"github.com/pingcap/tidb-operator/pkg/apis/pingcap.com/v1alpha1"
	"github.com/pingcap/tidb-operator/pkg/client/clientset/versioned"
	"github.com/pingcap/tidb-operator/pkg/controller"
	"github.com/pingcap/tidb-operator/pkg/label"
	"github.com/pingcap/tidb-operator/tests/pkg/apimachinery"
	"github.com/pingcap/tidb-operator/tests/pkg/blockwriter"
	"github.com/pingcap/tidb-operator/tests/pkg/metrics"
	"github.com/pingcap/tidb-operator/tests/pkg/util"
	"github.com/pingcap/tidb-operator/tests/pkg/webhook"
	"github.com/pingcap/tidb-operator/tests/slack"
	admissionV1beta1 "k8s.io/api/admissionregistration/v1beta1"
	"k8s.io/api/apps/v1beta1"
	batchv1 "k8s.io/api/batch/v1"
	corev1 "k8s.io/api/core/v1"
	"k8s.io/apimachinery/pkg/api/errors"
	metav1 "k8s.io/apimachinery/pkg/apis/meta/v1"
	"k8s.io/apimachinery/pkg/labels"
	"k8s.io/apimachinery/pkg/types"
	"k8s.io/apimachinery/pkg/util/wait"
	"k8s.io/client-go/kubernetes"
)

const (
	period = 5 * time.Minute

	tidbControllerName string = "tidb-controller-manager"
	tidbSchedulerName  string = "tidb-scheduler"

	// NodeUnreachablePodReason is defined in k8s.io/kubernetes/pkg/util/node
	// but not in client-go and apimachinery, so we define it here
	NodeUnreachablePodReason = "NodeLost"
)

func NewOperatorActions(cli versioned.Interface,
	kubeCli kubernetes.Interface,
	pollInterval time.Duration,
	cfg *Config,
	clusters []*TidbClusterConfig) OperatorActions {
	oa := &operatorActions{
		cli:          cli,
		kubeCli:      kubeCli,
		pdControl:    controller.NewDefaultPDControl(),
		tidbControl:  controller.NewDefaultTiDBControl(),
		pollInterval: pollInterval,
		cfg:          cfg,
	}
	oa.clusterEvents = make(map[string]*clusterEvent)
	for _, c := range clusters {
		oa.clusterEvents[c.String()] = &clusterEvent{
			ns:          c.Namespace,
			clusterName: c.ClusterName,
			events:      make([]event, 0),
		}
	}
	return oa
}

const (
	DefaultPollTimeout          time.Duration = 10 * time.Minute
	DefaultPollInterval         time.Duration = 1 * time.Minute
	BackupAndRestorePollTimeOut time.Duration = 30 * time.Minute
	getBackupDirPodName                       = "get-backup-dir"
	grafanaUsername                           = "admin"
	grafanaPassword                           = "admin"
	operartorChartName                        = "tidb-operator"
	tidbClusterChartName                      = "tidb-cluster"
	backupChartName                           = "tidb-backup"
	statbilityTestTag                         = "stability"
	metricsPort                               = 8090
)

type OperatorActions interface {
	DeployOperator(info *OperatorConfig) error
	DeployOperatorOrDie(info *OperatorConfig)
	CleanOperator(info *OperatorConfig) error
	CleanOperatorOrDie(info *OperatorConfig)
	UpgradeOperator(info *OperatorConfig) error
	DumpAllLogs(info *OperatorConfig, clusterInfos []*TidbClusterConfig) error
	DeployTidbCluster(info *TidbClusterConfig) error
	DeployTidbClusterOrDie(info *TidbClusterConfig)
	CleanTidbCluster(info *TidbClusterConfig) error
	CleanTidbClusterOrDie(info *TidbClusterConfig)
	CheckTidbClusterStatus(info *TidbClusterConfig) error
	CheckTidbClusterStatusOrDie(info *TidbClusterConfig)
	BeginInsertDataTo(info *TidbClusterConfig) error
	BeginInsertDataToOrDie(info *TidbClusterConfig)
	StopInsertDataTo(info *TidbClusterConfig)
	ScaleTidbCluster(info *TidbClusterConfig) error
	ScaleTidbClusterOrDie(info *TidbClusterConfig)
	CheckScaleInSafely(info *TidbClusterConfig) error
	CheckScaledCorrectly(info *TidbClusterConfig, podUIDsBeforeScale map[string]types.UID) error
	UpgradeTidbCluster(info *TidbClusterConfig) error
	UpgradeTidbClusterOrDie(info *TidbClusterConfig)
	CheckUpgradeProgress(info *TidbClusterConfig) error
	DeployAdHocBackup(info *TidbClusterConfig) error
	CheckAdHocBackup(info *TidbClusterConfig) error
	DeployScheduledBackup(info *TidbClusterConfig) error
	CheckScheduledBackup(info *TidbClusterConfig) error
	DeployIncrementalBackup(from *TidbClusterConfig, to *TidbClusterConfig) error
	CheckIncrementalBackup(info *TidbClusterConfig) error
	Restore(from *TidbClusterConfig, to *TidbClusterConfig) error
	CheckRestore(from *TidbClusterConfig, to *TidbClusterConfig) error
	ForceDeploy(info *TidbClusterConfig) error
	CreateSecret(info *TidbClusterConfig) error
	GetPodUIDMap(info *TidbClusterConfig) (map[string]types.UID, error)
	GetNodeMap(info *TidbClusterConfig, component string) (map[string][]string, error)
	TruncateSSTFileThenCheckFailover(info *TidbClusterConfig, tikvFailoverPeriod time.Duration) error
	TruncateSSTFileThenCheckFailoverOrDie(info *TidbClusterConfig, tikvFailoverPeriod time.Duration)
	CheckFailoverPending(info *TidbClusterConfig, node string, faultPoint *time.Time) (bool, error)
	CheckFailoverPendingOrDie(clusters []*TidbClusterConfig, node string, faultPoint *time.Time)
	CheckFailover(info *TidbClusterConfig, faultNode string) (bool, error)
	CheckFailoverOrDie(clusters []*TidbClusterConfig, faultNode string)
	CheckRecover(cluster *TidbClusterConfig) (bool, error)
	CheckRecoverOrDie(clusters []*TidbClusterConfig)
	CheckK8sAvailable(excludeNodes map[string]string, excludePods map[string]*corev1.Pod) error
	CheckK8sAvailableOrDie(excludeNodes map[string]string, excludePods map[string]*corev1.Pod)
	CheckOperatorAvailable(operatorConfig *OperatorConfig) error
	CheckTidbClustersAvailable(infos []*TidbClusterConfig) error
	CheckTidbClustersAvailableOrDie(infos []*TidbClusterConfig)
	CheckOneEtcdDownOrDie(operatorConfig *OperatorConfig, clusters []*TidbClusterConfig, faultNode string)
	CheckOneApiserverDownOrDie(operatorConfig *OperatorConfig, clusters []*TidbClusterConfig, faultNode string)
	RegisterWebHookAndService(info *OperatorConfig) error
	RegisterWebHookAndServiceOrDie(info *OperatorConfig)
	CleanWebHookAndService(info *OperatorConfig) error
	StartValidatingAdmissionWebhookServerOrDie(info *OperatorConfig)
	EventWorker()
	EmitEvent(info *TidbClusterConfig, msg string)
	BackupRestore(from, to *TidbClusterConfig) error
	BackupRestoreOrDie(from, to *TidbClusterConfig)
	GetTidbMemberAssignedNodes(info *TidbClusterConfig) (map[string]string, error)
	CheckTidbMemberAssignedNodes(info *TidbClusterConfig, oldAssignedNodes map[string]string) error
}

type operatorActions struct {
	cli           versioned.Interface
	kubeCli       kubernetes.Interface
	pdControl     controller.PDControlInterface
	tidbControl   controller.TiDBControlInterface
	pollInterval  time.Duration
	cfg           *Config
	clusterEvents map[string]*clusterEvent
	lock          sync.Mutex
}

type clusterEvent struct {
	ns          string
	clusterName string
	events      []event
}

type event struct {
	message string
	ts      int64
}

var _ = OperatorActions(&operatorActions{})

type OperatorConfig struct {
	Namespace          string
	ReleaseName        string
	Image              string
	Tag                string
	SchedulerImage     string
	SchedulerTag       string
	SchedulerFeatures  []string
	LogLevel           string
	WebhookServiceName string
	WebhookSecretName  string
	WebhookConfigName  string
	Context            *apimachinery.CertContext
}

type TidbClusterConfig struct {
	BackupName             string
	Namespace              string
	ClusterName            string
	OperatorTag            string
	PDImage                string
	TiKVImage              string
	TiDBImage              string
	StorageClassName       string
	Password               string
<<<<<<< HEAD
	InitSql                string
=======
	InitSQL                string
>>>>>>> e5efea75
	RecordCount            string
	InsertBatchSize        string
	Resources              map[string]string
	Args                   map[string]string
	blockWriter            *blockwriter.BlockWriterCase
	Monitor                bool
	UserName               string
	InitSecretName         string
	BackupSecretName       string
	EnableConfigMapRollout bool

	PDMaxReplicas       int
	TiKVGrpcConcurrency int
	TiDBTokenLimit      int
	PDLogLevel          string
<<<<<<< HEAD

	PDPreStartScript   string
	TiDBPreStartScript string
	TiKVPreStartScript string
=======
>>>>>>> e5efea75

	BlockWriteConfig blockwriter.Config
	GrafanaClient    *metrics.Client
}

func (oi *OperatorConfig) ConfigTLS() *tls.Config {
	sCert, err := tls.X509KeyPair(oi.Context.Cert, oi.Context.Key)
	if err != nil {
		glog.Fatal(err)
	}
	return &tls.Config{
		Certificates: []tls.Certificate{sCert},
	}
}

func (tc *TidbClusterConfig) String() string {
	return fmt.Sprintf("%s/%s", tc.Namespace, tc.ClusterName)
}

func (tc *TidbClusterConfig) BackupHelmSetString(m map[string]string) string {

	set := map[string]string{
		"clusterName": tc.ClusterName,
		"secretName":  tc.BackupSecretName,
	}

	for k, v := range tc.Args {
		set[k] = v
	}
	for k, v := range m {
		set[k] = v
	}

	arr := make([]string, 0, len(set))
	for k, v := range set {
		arr = append(arr, fmt.Sprintf("%s=%s", k, v))
	}
	return strings.Join(arr, ",")
}

func (tc *TidbClusterConfig) TidbClusterHelmSetString(m map[string]string) string {

	set := map[string]string{
		"clusterName":             tc.ClusterName,
		"pd.storageClassName":     tc.StorageClassName,
		"tikv.storageClassName":   tc.StorageClassName,
		"tidb.storageClassName":   tc.StorageClassName,
		"tidb.password":           tc.Password,
		"pd.maxStoreDownTime":     "5m",
		"pd.image":                tc.PDImage,
		"tikv.image":              tc.TiKVImage,
		"tidb.image":              tc.TiDBImage,
		"tidb.passwordSecretName": tc.InitSecretName,
		"tidb.initSql":            tc.InitSQL,
		"monitor.create":          strconv.FormatBool(tc.Monitor),
		"enableConfigMapRollout":  strconv.FormatBool(tc.EnableConfigMapRollout),
<<<<<<< HEAD
		"pd.preStartScript":       tc.PDPreStartScript,
		"tikv.preStartScript":     tc.TiKVPreStartScript,
		"tidb.preStartScript":     tc.TiDBPreStartScript,
=======
>>>>>>> e5efea75
	}

	if tc.PDMaxReplicas > 0 {
		set["pd.maxReplicas"] = strconv.Itoa(tc.PDMaxReplicas)
	}
	if tc.TiKVGrpcConcurrency > 0 {
		set["tikv.grpcConcurrency"] = strconv.Itoa(tc.TiKVGrpcConcurrency)
	}
	if tc.TiDBTokenLimit > 0 {
		set["tidb.tokenLimit"] = strconv.Itoa(tc.TiDBTokenLimit)
	}
	if len(tc.PDLogLevel) > 0 {
		set["pd.logLevel"] = tc.PDLogLevel
	}

	for k, v := range tc.Resources {
		set[k] = v
	}
	for k, v := range tc.Args {
		set[k] = v
	}
	for k, v := range m {
		set[k] = v
	}

	arr := make([]string, 0, len(set))
	for k, v := range set {
		arr = append(arr, fmt.Sprintf("%s=%s", k, v))
	}
	return strings.Join(arr, ",")
}

func (oi *OperatorConfig) OperatorHelmSetString(m map[string]string) string {
	set := map[string]string{
		"operatorImage":                    oi.Image,
		"controllerManager.autoFailover":   "true",
		"scheduler.kubeSchedulerImageName": oi.SchedulerImage,
		"controllerManager.logLevel":       oi.LogLevel,
		"scheduler.logLevel":               "2",
		"controllerManager.replicas":       "2",
		"scheduler.replicas":               "2",
		"imagePullPolicy":                  "Always",
	}
	if oi.SchedulerTag != "" {
		set["scheduler.kubeSchedulerImageTag"] = oi.SchedulerTag
	}
	if len(oi.SchedulerFeatures) > 0 {
		set["scheduler.features"] = fmt.Sprintf("{%s}", strings.Join(oi.SchedulerFeatures, ","))
	}

	arr := make([]string, 0, len(set))
	for k, v := range set {
		arr = append(arr, fmt.Sprintf("%s=%s", k, v))
	}
	return strings.Join(arr, ",")
}

func (oa *operatorActions) DeployOperator(info *OperatorConfig) error {
	glog.Infof("deploying tidb-operator %s", info.ReleaseName)

	if info.Tag != "e2e" {
		if err := oa.cloneOperatorRepo(); err != nil {
			return err
		}
		if err := oa.checkoutTag(info.Tag); err != nil {
			return err
		}
	}

	cmd := fmt.Sprintf(`helm install %s --name %s --namespace %s --set-string %s`,
		oa.operatorChartPath(info.Tag),
		info.ReleaseName,
		info.Namespace,
		info.OperatorHelmSetString(nil))
	glog.Info(cmd)

	res, err := exec.Command("/bin/sh", "-c", cmd).CombinedOutput()
	if err != nil {
		return fmt.Errorf("failed to deploy operator: %v, %s", err, string(res))
	}

	return nil
}

func (oa *operatorActions) DeployOperatorOrDie(info *OperatorConfig) {
	if err := oa.DeployOperator(info); err != nil {
		slack.NotifyAndPanic(err)
	}
}

func (oa *operatorActions) CleanOperator(info *OperatorConfig) error {
	glog.Infof("cleaning tidb-operator %s", info.ReleaseName)

	err := oa.CleanWebHookAndService(info)
	if err != nil {
		return err
	}

	res, err := exec.Command("helm", "del", "--purge", info.ReleaseName).CombinedOutput()

	if err == nil || !releaseIsNotFound(err) {
		return nil
	}

	return fmt.Errorf("failed to clear operator: %v, %s", err, string(res))
}

func (oa *operatorActions) CleanOperatorOrDie(info *OperatorConfig) {
	if err := oa.CleanOperator(info); err != nil {
		slack.NotifyAndPanic(err)
	}
}

func (oa *operatorActions) UpgradeOperator(info *OperatorConfig) error {
	if err := oa.checkoutTag(info.Tag); err != nil {
		return err
	}

	cmd := fmt.Sprintf(`helm upgrade %s %s
		--set operatorImage=%s`,
		info.ReleaseName, oa.operatorChartPath(info.Tag),
		info.Image)
	res, err := exec.Command("/bin/sh", "-c", cmd).CombinedOutput()
	if err != nil {
		return fmt.Errorf("failed to upgrade operator to: %s, %v, %s", info.Image, err, string(res))
	}
	return nil
}

func (oa *operatorActions) DeployTidbCluster(info *TidbClusterConfig) error {
	glog.Infof("deploying tidb cluster [%s/%s]", info.Namespace, info.ClusterName)
	oa.EmitEvent(info, "DeployTidbCluster")

	namespace := &corev1.Namespace{
		ObjectMeta: metav1.ObjectMeta{
			Name: info.Namespace,
		},
	}
	_, err := oa.kubeCli.CoreV1().Namespaces().Create(namespace)
	if err != nil && !errors.IsAlreadyExists(err) {
		return fmt.Errorf("failed to create namespace[%s]:%v", info.Namespace, err)
	}

	err = oa.CreateSecret(info)
	if err != nil {
		return fmt.Errorf("failed to create secret of cluster [%s]: %v", info.ClusterName, err)
	}

	cmd := fmt.Sprintf("helm install %s  --name %s --namespace %s --set-string %s",
		oa.tidbClusterChartPath(info.OperatorTag), info.ClusterName, info.Namespace, info.TidbClusterHelmSetString(nil))
	glog.Infof(cmd)
	if res, err := exec.Command("/bin/sh", "-c", cmd).CombinedOutput(); err != nil {
		return fmt.Errorf("failed to deploy tidbcluster: %s/%s, %v, %s",
			info.Namespace, info.ClusterName, err, string(res))
	}

	// init blockWriter case
	info.blockWriter = blockwriter.NewBlockWriterCase(info.BlockWriteConfig)
	info.blockWriter.ClusterName = info.ClusterName

	return nil
}

func (oa *operatorActions) DeployTidbClusterOrDie(info *TidbClusterConfig) {
	if err := oa.DeployTidbCluster(info); err != nil {
		slack.NotifyAndPanic(err)
	}
}

func (oa *operatorActions) CleanTidbCluster(info *TidbClusterConfig) error {
	glog.Infof("cleaning tidbcluster %s/%s", info.Namespace, info.ClusterName)
	oa.EmitEvent(info, "CleanTidbCluster")

	charts := []string{
		info.ClusterName,
		fmt.Sprintf("%s-backup", info.ClusterName),
		fmt.Sprintf("%s-restore", info.ClusterName),
		fmt.Sprintf("%s-scheduler-backup", info.ClusterName),
	}
	for _, chartName := range charts {
		res, err := exec.Command("helm", "del", "--purge", chartName).CombinedOutput()
		if err != nil && releaseIsNotFound(err) {
			return fmt.Errorf("failed to delete chart: %s/%s, %v, %s",
				info.Namespace, chartName, err, string(res))
		}
	}

	err := oa.kubeCli.CoreV1().Pods(info.Namespace).Delete(getBackupDirPodName, &metav1.DeleteOptions{})
	if err != nil && !errors.IsNotFound(err) {
		return fmt.Errorf("failed to delete dir pod %v", err)
	}

	setStr := label.New().Instance(info.ClusterName).String()

	resources := []string{"pvc"}
	for _, resource := range resources {
		if res, err := exec.Command("kubectl", "delete", resource, "-n", info.Namespace, "-l",
			setStr).CombinedOutput(); err != nil {
			return fmt.Errorf("failed to delete %s: %v, %s", resource, err, string(res))
		}
	}

	// delete all jobs
	allJobsSet := label.Label{}.Instance(info.ClusterName).String()
	if res, err := exec.Command("kubectl", "delete", "jobs", "-n", info.Namespace, "-l", allJobsSet).CombinedOutput(); err != nil {
		return fmt.Errorf("failed to delete jobs: %v, %s", err, string(res))
	}

	// delete all configmaps
	allConfigMaps := label.New().Instance(info.ClusterName).String()
	if res, err := exec.Command("kubectl", "delete", "configmaps", "-n", info.Namespace, "-l", allConfigMaps).CombinedOutput(); err != nil {
		return fmt.Errorf("failed to delete configmaps: %v, %s", err, string(res))
	}

	patchPVCmd := fmt.Sprintf("kubectl get pv | grep %s | grep %s | awk '{print $1}' | "+
		"xargs -I {} kubectl patch pv {} -p '{\"spec\":{\"persistentVolumeReclaimPolicy\":\"Delete\"}}'",
		info.Namespace, info.ClusterName)
	glog.V(4).Info(patchPVCmd)
	if res, err := exec.Command("/bin/sh", "-c", patchPVCmd).CombinedOutput(); err != nil {
		return fmt.Errorf("failed to patch pv: %v, %s", err, string(res))
	}

	pollFn := func() (bool, error) {
		if res, err := exec.Command("kubectl", "get", "po", "--output=name", "-n", info.Namespace, "-l", setStr).
			CombinedOutput(); err != nil || len(res) != 0 {
			glog.V(4).Infof("waiting for tidbcluster: %s/%s pods deleting, %v, [%s]",
				info.Namespace, info.ClusterName, err, string(res))
			return false, nil
		}

		pvCmd := fmt.Sprintf("kubectl get pv | grep %s | grep %s 2>/dev/null|grep Released",
			info.Namespace, info.ClusterName)
		glog.V(4).Info(pvCmd)
		if res, err := exec.Command("/bin/sh", "-c", pvCmd).CombinedOutput(); len(res) == 0 {
			return true, nil
		} else if err != nil {
			glog.V(4).Infof("waiting for tidbcluster: %s/%s pv deleting, %v, %s",
				info.Namespace, info.ClusterName, err, string(res))
			return false, nil
		}
		return true, nil
	}
	return wait.PollImmediate(oa.pollInterval, DefaultPollTimeout, pollFn)
}

func (oa *operatorActions) CleanTidbClusterOrDie(info *TidbClusterConfig) {
	if err := oa.CleanTidbCluster(info); err != nil {
		slack.NotifyAndPanic(err)
	}
}

func (oa *operatorActions) GetTidbMemberAssignedNodes(info *TidbClusterConfig) (map[string]string, error) {
	assignedNodes := make(map[string]string)
	ns := info.Namespace
	tcName := info.ClusterName
	listOptions := metav1.ListOptions{
		LabelSelector: labels.SelectorFromSet(
			label.New().Instance(tcName).Component(label.TiDBLabelVal).Labels()).String(),
	}
	podList, err := oa.kubeCli.CoreV1().Pods(ns).List(listOptions)
	if err != nil {
		glog.Errorf("failed to get tidb pods: %s/%s, %v", ns, tcName, err)
		return nil, err
	}
	for _, pod := range podList.Items {
		assignedNodes[pod.Name] = pod.Spec.NodeName
	}
	return assignedNodes, nil
}

func (oa *operatorActions) CheckTidbMemberAssignedNodes(info *TidbClusterConfig, oldAssignedNodes map[string]string) error {
	assignedNodes, err := oa.GetTidbMemberAssignedNodes(info)
	if err != nil {
		return err
	}
	for member, node := range oldAssignedNodes {
		newNode, ok := assignedNodes[member]
		if !ok || newNode != node {
			return fmt.Errorf("tidb member %s is not scheduled to %s, new node: %s", member, node, newNode)
		}
	}
	return nil
}

func (oa *operatorActions) CheckTidbClusterStatus(info *TidbClusterConfig) error {
	glog.Infof("checking tidb cluster [%s/%s] status", info.Namespace, info.ClusterName)

	ns := info.Namespace
	tcName := info.ClusterName
	if err := wait.Poll(oa.pollInterval, 30*time.Minute, func() (bool, error) {
		var tc *v1alpha1.TidbCluster
		var err error
		if tc, err = oa.cli.PingcapV1alpha1().TidbClusters(ns).Get(tcName, metav1.GetOptions{}); err != nil {
			glog.Errorf("failed to get tidbcluster: %s/%s, %v", ns, tcName, err)
			return false, nil
		}

		if b, err := oa.pdMembersReadyFn(tc); !b && err == nil {
			return false, nil
		}
		if b, err := oa.tikvMembersReadyFn(tc); !b && err == nil {
			return false, nil
		}

		glog.V(4).Infof("check tidb cluster begin tidbMembersReadyFn")
		if b, err := oa.tidbMembersReadyFn(tc); !b && err == nil {
			return false, nil
		}

		glog.V(4).Infof("check tidb cluster begin reclaimPolicySyncFn")
		if b, err := oa.reclaimPolicySyncFn(tc); !b && err == nil {
			return false, nil
		}

		glog.V(4).Infof("check tidb cluster begin metaSyncFn")
		if b, err := oa.metaSyncFn(tc); !b && err == nil {
			return false, nil
		} else if err != nil {
			glog.Error(err)
			return false, nil
		}

		glog.V(4).Infof("check tidb cluster begin schedulerHAFn")
		if b, err := oa.schedulerHAFn(tc); !b && err == nil {
			return false, nil
		}

		glog.V(4).Infof("check tidb cluster begin passwordIsSet")
		if b, err := oa.passwordIsSet(info); !b && err == nil {
			return false, nil
		}

		if info.Monitor {
			glog.V(4).Infof("check tidb monitor normal")
			if b, err := oa.monitorNormal(info); !b && err == nil {
				return false, nil
			}
		}
		if info.EnableConfigMapRollout {
			glog.V(4).Info("check tidb cluster configuration synced")
			if b, err := oa.checkTidbClusterConfigUpdated(tc, info); !b && err == nil {
				return false, nil
			}
		}
		return true, nil
	}); err != nil {
		glog.Errorf("check tidb cluster status failed: %s", err.Error())
		return fmt.Errorf("failed to waiting for tidbcluster %s/%s ready in 30 minutes", ns, tcName)
	}

	return nil
}

func (oa *operatorActions) CheckTidbClusterStatusOrDie(info *TidbClusterConfig) {
	if err := oa.CheckTidbClusterStatus(info); err != nil {
		slack.NotifyAndPanic(err)
	}
}

func (oa *operatorActions) BeginInsertDataTo(info *TidbClusterConfig) error {
	oa.EmitEvent(info, fmt.Sprintf("BeginInsertData: concurrency: %d", oa.cfg.BlockWriter.Concurrency))

	dsn := getDSN(info.Namespace, info.ClusterName, "test", info.Password)
	if info.blockWriter == nil {
		return fmt.Errorf("block writer not initialized for cluster: %s", info.ClusterName)
	}
	glog.Infof("[%s] [%s] open TiDB connections, concurrency: %d",
		info.blockWriter, info.ClusterName, info.blockWriter.GetConcurrency())
	db, err := util.OpenDB(dsn, info.blockWriter.GetConcurrency())
	if err != nil {
		return err
	}

	return info.blockWriter.Start(db)
}

func (oa *operatorActions) BeginInsertDataToOrDie(info *TidbClusterConfig) {
	err := oa.BeginInsertDataTo(info)
	if err != nil {
		slack.NotifyAndPanic(err)
	}
}

func (oa *operatorActions) StopInsertDataTo(info *TidbClusterConfig) {
	oa.EmitEvent(info, "StopInsertData")

	info.blockWriter.Stop()
}

func (oa *operatorActions) chartPath(name string, tag string) string {
	return filepath.Join(oa.cfg.ChartDir, tag, name)
}

func (oa *operatorActions) operatorChartPath(tag string) string {
	return oa.chartPath(operartorChartName, tag)
}

func (oa *operatorActions) tidbClusterChartPath(tag string) string {
	return oa.chartPath(tidbClusterChartName, tag)
}

func (oa *operatorActions) backupChartPath(tag string) string {
	return oa.chartPath(backupChartName, tag)
}

func (oa *operatorActions) ScaleTidbCluster(info *TidbClusterConfig) error {
	oa.EmitEvent(info, fmt.Sprintf("ScaleTidbCluster to pd: %s, tikv: %s, tidb: %s",
		info.Args["pd.replicas"], info.Args["tikv.replicas"], info.Args["tidb.replicas"]))

	cmd := fmt.Sprintf("helm upgrade %s %s --set-string %s",
		info.ClusterName, oa.tidbClusterChartPath(info.OperatorTag), info.TidbClusterHelmSetString(nil))
	glog.Info("[SCALE] " + cmd)
	res, err := exec.Command("/bin/sh", "-c", cmd).CombinedOutput()
	if err != nil {
		return pingcapErrors.Wrapf(err, "failed to scale tidb cluster: %s", string(res))
	}
	return nil
}

func (oa *operatorActions) ScaleTidbClusterOrDie(info *TidbClusterConfig) {
	if err := oa.ScaleTidbCluster(info); err != nil {
		slack.NotifyAndPanic(err)
	}
}

func (oa *operatorActions) CheckScaleInSafely(info *TidbClusterConfig) error {
	return wait.Poll(oa.pollInterval, DefaultPollTimeout, func() (done bool, err error) {
		tc, err := oa.cli.PingcapV1alpha1().TidbClusters(info.Namespace).Get(info.ClusterName, metav1.GetOptions{})
		if err != nil {
			glog.Infof("failed to get tidbcluster when scale in tidbcluster, error: %v", err)
			return false, nil
		}

		tikvSetName := controller.TiKVMemberName(info.ClusterName)
		tikvSet, err := oa.kubeCli.AppsV1beta1().StatefulSets(info.Namespace).Get(tikvSetName, metav1.GetOptions{})
		if err != nil {
			glog.Infof("failed to get tikvSet statefulset: [%s], error: %v", tikvSetName, err)
			return false, nil
		}

		pdClient := controller.NewDefaultPDControl().GetPDClient(tc)
		stores, err := pdClient.GetStores()
		if err != nil {
			glog.Infof("pdClient.GetStores failed,error: %v", err)
			return false, nil
		}
		if len(stores.Stores) > int(*tikvSet.Spec.Replicas) {
			glog.Infof("stores.Stores: %v", stores.Stores)
			glog.Infof("tikvSet.Spec.Replicas: %d", *tikvSet.Spec.Replicas)
			return false, fmt.Errorf("the tikvSet.Spec.Replicas may reduce before tikv complete offline")
		}

		if *tikvSet.Spec.Replicas == tc.Spec.TiKV.Replicas {
			return true, nil
		}

		return false, nil
	})
}

func (oa *operatorActions) CheckScaledCorrectly(info *TidbClusterConfig, podUIDsBeforeScale map[string]types.UID) error {
	return wait.Poll(oa.pollInterval, DefaultPollTimeout, func() (done bool, err error) {
		podUIDs, err := oa.GetPodUIDMap(info)
		if err != nil {
			glog.Infof("failed to get pd pods's uid, error: %v", err)
			return false, nil
		}

		if len(podUIDsBeforeScale) == len(podUIDs) {
			return false, fmt.Errorf("the length of pods before scale equals the length of pods after scale")
		}

		for podName, uidAfter := range podUIDs {
			if uidBefore, ok := podUIDsBeforeScale[podName]; ok && uidBefore != uidAfter {
				return false, fmt.Errorf("pod: [%s] have be recreated", podName)
			}
		}

		return true, nil
	})
}

func (oa *operatorActions) UpgradeTidbCluster(info *TidbClusterConfig) error {
	// record tikv leader count in webhook first
	err := webhook.GetAllKVLeaders(oa.cli, info.Namespace, info.ClusterName)
	if err != nil {
		return err
	}
	oa.EmitEvent(info, "UpgradeTidbCluster")

	cmd := fmt.Sprintf("helm upgrade %s %s --set-string %s",
		info.ClusterName, oa.tidbClusterChartPath(info.OperatorTag), info.TidbClusterHelmSetString(nil))
	glog.Info("[UPGRADE] " + cmd)
	res, err := exec.Command("/bin/sh", "-c", cmd).CombinedOutput()
	if err != nil {
		return pingcapErrors.Wrapf(err, "failed to upgrade tidb cluster: %s", string(res))
	}
	return nil
}

func (oa *operatorActions) UpgradeTidbClusterOrDie(info *TidbClusterConfig) {
	if err := oa.UpgradeTidbCluster(info); err != nil {
		slack.NotifyAndPanic(err)
	}
}

func (oa *operatorActions) CheckUpgradeProgress(info *TidbClusterConfig) error {
	return wait.Poll(oa.pollInterval, DefaultPollTimeout, func() (done bool, err error) {
		tc, err := oa.cli.PingcapV1alpha1().TidbClusters(info.Namespace).Get(info.ClusterName, metav1.GetOptions{})
		if err != nil {
			glog.Infof("failed to get tidbcluster: [%s], error: %v", info.ClusterName, err)
			return false, nil
		}

		pdSetName := controller.PDMemberName(info.ClusterName)
		pdSet, err := oa.kubeCli.AppsV1beta1().StatefulSets(info.Namespace).Get(pdSetName, metav1.GetOptions{})
		if err != nil {
			glog.Infof("failed to get pd statefulset: [%s], error: %v", pdSetName, err)
			return false, nil
		}

		tikvSetName := controller.TiKVMemberName(info.ClusterName)
		tikvSet, err := oa.kubeCli.AppsV1beta1().StatefulSets(info.Namespace).Get(tikvSetName, metav1.GetOptions{})
		if err != nil {
			glog.Infof("failed to get tikvSet statefulset: [%s], error: %v", tikvSetName, err)
			return false, nil
		}

		tidbSetName := controller.TiDBMemberName(info.ClusterName)
		tidbSet, err := oa.kubeCli.AppsV1beta1().StatefulSets(info.Namespace).Get(tidbSetName, metav1.GetOptions{})
		if err != nil {
			glog.Infof("failed to get tidbSet statefulset: [%s], error: %v", tidbSetName, err)
			return false, nil
		}

		imageUpgraded := func(memberType v1alpha1.MemberType, set *v1beta1.StatefulSet) bool {
			image := ""
			switch memberType {
			case v1alpha1.PDMemberType:
				image = tc.Spec.PD.Image
			case v1alpha1.TiKVMemberType:
				image = tc.Spec.TiKV.Image
			case v1alpha1.TiDBMemberType:
				image = tc.Spec.TiDB.Image
			}
			memberName := string(memberType)
			c, ok := getComponentContainer(set)
			if !ok || c.Image != image {
				glog.Infof("check %s image: getContainer(set).Image(%s) != tc.Spec.%s.Image(%s)",
					memberName, c.Image, strings.ToUpper(memberName), image)
			}
			return ok && c.Image == image
		}
		setUpgraded := func(set *v1beta1.StatefulSet) bool {
			return set.Generation <= *set.Status.ObservedGeneration && set.Status.CurrentRevision == set.Status.UpdateRevision
		}

		// check upgrade order
		if tc.Status.PD.Phase == v1alpha1.UpgradePhase {
			glog.Infof("pd is upgrading")
			if tc.Status.TiKV.Phase == v1alpha1.UpgradePhase {
				return false, pingcapErrors.New("tikv is upgrading while pd is upgrading")
			}
			if tc.Status.TiDB.Phase == v1alpha1.UpgradePhase {
				return false, pingcapErrors.New("tidb is upgrading while pd is upgrading")
			}
			if !imageUpgraded(v1alpha1.PDMemberType, pdSet) {
				return false, pingcapErrors.New("pd image is not updated while pd is upgrading")
			}
			if !setUpgraded(pdSet) {
				if imageUpgraded(v1alpha1.TiKVMemberType, tikvSet) {
					return false, pingcapErrors.New("tikv image is updated while pd is upgrading")
				}
				if imageUpgraded(v1alpha1.TiDBMemberType, tidbSet) {
					return false, pingcapErrors.New("tidb image is updated while pd is upgrading")
				}
			}
			return false, nil
		} else if tc.Status.TiKV.Phase == v1alpha1.UpgradePhase {
			glog.Infof("tikv is upgrading")
			if tc.Status.TiDB.Phase == v1alpha1.UpgradePhase {
				return false, pingcapErrors.New("tidb is upgrading while tikv is upgrading")
			}
			if !imageUpgraded(v1alpha1.PDMemberType, pdSet) {
				return false, pingcapErrors.New("pd image is not updated while tikv is upgrading")
			}
			if !setUpgraded(pdSet) {
				return false, pingcapErrors.New("pd stateful set is not upgraded while tikv is upgrading")
			}
			if !imageUpgraded(v1alpha1.TiKVMemberType, tikvSet) {
				return false, pingcapErrors.New("tikv image is not updated while tikv is upgrading")
			}
			if !setUpgraded(tikvSet) {
				if imageUpgraded(v1alpha1.TiDBMemberType, tidbSet) {
					return false, pingcapErrors.New("tidb image is updated while tikv is upgrading")
				}
			}
			return false, nil
		} else if tc.Status.TiDB.Phase == v1alpha1.UpgradePhase {
			glog.Infof("tidb is upgrading")
			if !imageUpgraded(v1alpha1.PDMemberType, pdSet) {
				return false, pingcapErrors.New("pd image is not updated while tidb is upgrading")
			}
			if !setUpgraded(pdSet) {
				return false, pingcapErrors.New("pd stateful set is not upgraded while tidb is upgrading")
			}
			if !imageUpgraded(v1alpha1.TiKVMemberType, tikvSet) {
				return false, pingcapErrors.New("tikv image is not updated while tidb is upgrading")
			}
			if !setUpgraded(tikvSet) {
				return false, pingcapErrors.New("tikv stateful set is not upgraded while tidb is upgrading")
			}
			if !imageUpgraded(v1alpha1.TiDBMemberType, tidbSet) {
				return false, pingcapErrors.New("tidb image is not updated while tikv is upgrading")
			}
			return false, nil
		}

		// check pd final state
		if !imageUpgraded(v1alpha1.PDMemberType, pdSet) {
			return false, nil
		}
		if !setUpgraded(pdSet) {
			glog.Infof("check pd stateful set upgraded failed")
			return false, nil
		}
		// check tikv final state
		if !imageUpgraded(v1alpha1.TiKVMemberType, tikvSet) {
			return false, nil
		}
		if !setUpgraded(tikvSet) {
			glog.Infof("check tikv stateful set upgraded failed")
			return false, nil
		}
		// check tidb final state
		if !imageUpgraded(v1alpha1.TiDBMemberType, tidbSet) {
			return false, nil
		}
		if !setUpgraded(tidbSet) {
			glog.Infof("check tidb stateful set upgraded failed")
			return false, nil
		}
		return true, nil
	})
}

func (oa *operatorActions) DeployMonitor(info *TidbClusterConfig) error { return nil }
func (oa *operatorActions) CleanMonitor(info *TidbClusterConfig) error  { return nil }

func getComponentContainer(set *v1beta1.StatefulSet) (corev1.Container, bool) {
	name := set.Labels[label.ComponentLabelKey]
	for _, c := range set.Spec.Template.Spec.Containers {
		if c.Name == name {
			return c, true
		}
	}
	return corev1.Container{}, false
}

func (oa *operatorActions) pdMembersReadyFn(tc *v1alpha1.TidbCluster) (bool, error) {
	tcName := tc.GetName()
	ns := tc.GetNamespace()
	pdSetName := controller.PDMemberName(tcName)

	pdSet, err := oa.kubeCli.AppsV1beta1().StatefulSets(ns).Get(pdSetName, metav1.GetOptions{})
	if err != nil {
		glog.Errorf("failed to get statefulset: %s/%s, %v", ns, pdSetName, err)
		return false, nil
	}

	if tc.Status.PD.StatefulSet == nil {
		glog.Infof("tidbcluster: %s/%s .status.PD.StatefulSet is nil", ns, tcName)
		return false, nil
	}
	failureCount := len(tc.Status.PD.FailureMembers)
	replicas := tc.Spec.PD.Replicas + int32(failureCount)
	if *pdSet.Spec.Replicas != replicas {
		glog.Infof("statefulset: %s/%s .spec.Replicas(%d) != %d",
			ns, pdSetName, *pdSet.Spec.Replicas, replicas)
		return false, nil
	}
	if pdSet.Status.ReadyReplicas != tc.Spec.PD.Replicas {
		glog.Infof("statefulset: %s/%s .status.ReadyReplicas(%d) != %d",
			ns, pdSetName, pdSet.Status.ReadyReplicas, tc.Spec.PD.Replicas)
		return false, nil
	}
	if len(tc.Status.PD.Members) != int(tc.Spec.PD.Replicas) {
		glog.Infof("tidbcluster: %s/%s .status.PD.Members count(%d) != %d",
			ns, tcName, len(tc.Status.PD.Members), tc.Spec.PD.Replicas)
		return false, nil
	}
	if pdSet.Status.ReadyReplicas != pdSet.Status.Replicas {
		glog.Infof("statefulset: %s/%s .status.ReadyReplicas(%d) != .status.Replicas(%d)",
			ns, pdSetName, pdSet.Status.ReadyReplicas, pdSet.Status.Replicas)
		return false, nil
	}
	if c, ok := getComponentContainer(pdSet); !ok || tc.Spec.PD.Image != c.Image {
		glog.Infof("statefulset: %s/%s .spec.template.spec.containers[name=pd].image(%s) != %s",
			ns, pdSetName, c.Image, tc.Spec.PD.Image)
		return false, nil
	}

	for _, member := range tc.Status.PD.Members {
		if !member.Health {
			glog.Infof("tidbcluster: %s/%s pd member(%s/%s) is not health",
				ns, tcName, member.ID, member.Name)
			return false, nil
		}
	}

	pdServiceName := controller.PDMemberName(tcName)
	pdPeerServiceName := controller.PDPeerMemberName(tcName)
	if _, err := oa.kubeCli.CoreV1().Services(ns).Get(pdServiceName, metav1.GetOptions{}); err != nil {
		glog.Errorf("failed to get service: %s/%s", ns, pdServiceName)
		return false, nil
	}
	if _, err := oa.kubeCli.CoreV1().Services(ns).Get(pdPeerServiceName, metav1.GetOptions{}); err != nil {
		glog.Errorf("failed to get peer service: %s/%s", ns, pdPeerServiceName)
		return false, nil
	}

	return true, nil
}

func (oa *operatorActions) tikvMembersReadyFn(tc *v1alpha1.TidbCluster) (bool, error) {
	tcName := tc.GetName()
	ns := tc.GetNamespace()
	tikvSetName := controller.TiKVMemberName(tcName)

	tikvSet, err := oa.kubeCli.AppsV1beta1().StatefulSets(ns).Get(tikvSetName, metav1.GetOptions{})
	if err != nil {
		glog.Errorf("failed to get statefulset: %s/%s, %v", ns, tikvSetName, err)
		return false, nil
	}

	if tc.Status.TiKV.StatefulSet == nil {
		glog.Infof("tidbcluster: %s/%s .status.TiKV.StatefulSet is nil", ns, tcName)
		return false, nil
	}
	failureCount := len(tc.Status.TiKV.FailureStores)
	replicas := tc.Spec.TiKV.Replicas + int32(failureCount)
	if *tikvSet.Spec.Replicas != replicas {
		glog.Infof("statefulset: %s/%s .spec.Replicas(%d) != %d",
			ns, tikvSetName, *tikvSet.Spec.Replicas, replicas)
		return false, nil
	}
	if tikvSet.Status.ReadyReplicas != replicas {
		glog.Infof("statefulset: %s/%s .status.ReadyReplicas(%d) != %d",
			ns, tikvSetName, tikvSet.Status.ReadyReplicas, replicas)
		return false, nil
	}
	if len(tc.Status.TiKV.Stores) != int(replicas) {
		glog.Infof("tidbcluster: %s/%s .status.TiKV.Stores.count(%d) != %d",
			ns, tcName, len(tc.Status.TiKV.Stores), tc.Spec.TiKV.Replicas)
		return false, nil
	}
	if tikvSet.Status.ReadyReplicas != tikvSet.Status.Replicas {
		glog.Infof("statefulset: %s/%s .status.ReadyReplicas(%d) != .status.Replicas(%d)",
			ns, tikvSetName, tikvSet.Status.ReadyReplicas, tikvSet.Status.Replicas)
		return false, nil
	}
	if c, ok := getComponentContainer(tikvSet); !ok || tc.Spec.TiKV.Image != c.Image {
		glog.Infof("statefulset: %s/%s .spec.template.spec.containers[name=tikv].image(%s) != %s",
			ns, tikvSetName, c.Image, tc.Spec.TiKV.Image)
		return false, nil
	}

	for _, store := range tc.Status.TiKV.Stores {
		if store.State != v1alpha1.TiKVStateUp {
			glog.Infof("tidbcluster: %s/%s's store(%s) state != %s", ns, tcName, store.ID, v1alpha1.TiKVStateUp)
			return false, nil
		}
	}

	tikvPeerServiceName := controller.TiKVPeerMemberName(tcName)
	if _, err := oa.kubeCli.CoreV1().Services(ns).Get(tikvPeerServiceName, metav1.GetOptions{}); err != nil {
		glog.Errorf("failed to get peer service: %s/%s", ns, tikvPeerServiceName)
		return false, nil
	}

	return true, nil
}

func (oa *operatorActions) tidbMembersReadyFn(tc *v1alpha1.TidbCluster) (bool, error) {
	tcName := tc.GetName()
	ns := tc.GetNamespace()
	tidbSetName := controller.TiDBMemberName(tcName)

	tidbSet, err := oa.kubeCli.AppsV1beta1().StatefulSets(ns).Get(tidbSetName, metav1.GetOptions{})
	if err != nil {
		glog.Errorf("failed to get statefulset: %s/%s, %v", ns, tidbSetName, err)
		return false, nil
	}

	if tc.Status.TiDB.StatefulSet == nil {
		glog.Infof("tidbcluster: %s/%s .status.TiDB.StatefulSet is nil", ns, tcName)
		return false, nil
	}
	failureCount := len(tc.Status.TiDB.FailureMembers)
	replicas := tc.Spec.TiDB.Replicas + int32(failureCount)
	if *tidbSet.Spec.Replicas != replicas {
		glog.Infof("statefulset: %s/%s .spec.Replicas(%d) != %d",
			ns, tidbSetName, *tidbSet.Spec.Replicas, replicas)
		return false, nil
	}
	if tidbSet.Status.ReadyReplicas != tc.Spec.TiDB.Replicas {
		glog.Infof("statefulset: %s/%s .status.ReadyReplicas(%d) != %d",
			ns, tidbSetName, tidbSet.Status.ReadyReplicas, replicas)
		return false, nil
	}
	if len(tc.Status.TiDB.Members) != int(tc.Spec.TiDB.Replicas) {
		glog.Infof("tidbcluster: %s/%s .status.TiDB.Members count(%d) != %d",
			ns, tcName, len(tc.Status.TiDB.Members), tc.Spec.TiDB.Replicas)
		return false, nil
	}
	if tidbSet.Status.ReadyReplicas != tidbSet.Status.Replicas {
		glog.Infof("statefulset: %s/%s .status.ReadyReplicas(%d) != .status.Replicas(%d)",
			ns, tidbSetName, tidbSet.Status.ReadyReplicas, tidbSet.Status.Replicas)
		return false, nil
	}
	if c, ok := getComponentContainer(tidbSet); !ok || tc.Spec.TiDB.Image != c.Image {
		glog.Infof("statefulset: %s/%s .spec.template.spec.containers[name=tikv].image(%s) != %s",
			ns, tidbSetName, c.Image, tc.Spec.TiDB.Image)
		return false, nil
	}

	_, err = oa.kubeCli.CoreV1().Services(ns).Get(tidbSetName, metav1.GetOptions{})
	if err != nil {
		glog.Errorf("failed to get service: %s/%s", ns, tidbSetName)
		return false, nil
	}
	_, err = oa.kubeCli.CoreV1().Services(ns).Get(controller.TiDBPeerMemberName(tcName), metav1.GetOptions{})
	if err != nil {
		glog.Errorf("failed to get peer service: %s/%s", ns, controller.TiDBPeerMemberName(tcName))
		return false, nil
	}

	return true, nil
}

func (oa *operatorActions) reclaimPolicySyncFn(tc *v1alpha1.TidbCluster) (bool, error) {
	ns := tc.GetNamespace()
	tcName := tc.GetName()
	listOptions := metav1.ListOptions{
		LabelSelector: labels.SelectorFromSet(
			label.New().Instance(tcName).Labels(),
		).String(),
	}
	var pvcList *corev1.PersistentVolumeClaimList
	var err error
	if pvcList, err = oa.kubeCli.CoreV1().PersistentVolumeClaims(ns).List(listOptions); err != nil {
		glog.Errorf("failed to list pvs for tidbcluster %s/%s, %v", ns, tcName, err)
		return false, nil
	}

	for _, pvc := range pvcList.Items {
		pvName := pvc.Spec.VolumeName
		if pv, err := oa.kubeCli.CoreV1().PersistentVolumes().Get(pvName, metav1.GetOptions{}); err != nil {
			glog.Errorf("failed to get pv: %s, error: %v", pvName, err)
			return false, nil
		} else if pv.Spec.PersistentVolumeReclaimPolicy != tc.Spec.PVReclaimPolicy {
			glog.Errorf("pv: %s's reclaimPolicy is not Retain", pvName)
			return false, nil
		}
	}

	return true, nil
}

func (oa *operatorActions) metaSyncFn(tc *v1alpha1.TidbCluster) (bool, error) {
	ns := tc.GetNamespace()
	tcName := tc.GetName()

	pdCli := oa.pdControl.GetPDClient(tc)
	var cluster *metapb.Cluster
	var err error
	if cluster, err = pdCli.GetCluster(); err != nil {
		glog.Errorf("failed to get cluster from pdControl: %s/%s, error: %v", ns, tcName, err)
		return false, nil
	}

	clusterID := strconv.FormatUint(cluster.Id, 10)
	listOptions := metav1.ListOptions{
		LabelSelector: labels.SelectorFromSet(
			label.New().Instance(tcName).Labels(),
		).String(),
	}

	var podList *corev1.PodList
	if podList, err = oa.kubeCli.CoreV1().Pods(ns).List(listOptions); err != nil {
		glog.Errorf("failed to list pods for tidbcluster %s/%s, %v", ns, tcName, err)
		return false, nil
	}

outerLoop:
	for _, pod := range podList.Items {
		podName := pod.GetName()
		if pod.Labels[label.ClusterIDLabelKey] != clusterID {
			glog.Infof("tidbcluster %s/%s's pod %s's label %s not equals %s ",
				ns, tcName, podName, label.ClusterIDLabelKey, clusterID)
			return false, nil
		}

		component := pod.Labels[label.ComponentLabelKey]
		switch component {
		case label.PDLabelVal:
			var memberID string
			members, err := pdCli.GetMembers()
			if err != nil {
				glog.Errorf("failed to get members for tidbcluster %s/%s, %v", ns, tcName, err)
				return false, nil
			}
			for _, member := range members.Members {
				if member.Name == podName {
					memberID = strconv.FormatUint(member.GetMemberId(), 10)
					break
				}
			}
			if memberID == "" {
				glog.Errorf("tidbcluster: %s/%s's pod %s label [%s] is empty",
					ns, tcName, podName, label.MemberIDLabelKey)
				return false, nil
			}
			if pod.Labels[label.MemberIDLabelKey] != memberID {
				return false, fmt.Errorf("tidbcluster: %s/%s's pod %s label [%s] not equals %s",
					ns, tcName, podName, label.MemberIDLabelKey, memberID)
			}
		case label.TiKVLabelVal:
			var storeID string
			stores, err := pdCli.GetStores()
			if err != nil {
				glog.Errorf("failed to get stores for tidbcluster %s/%s, %v", ns, tcName, err)
				return false, nil
			}
			for _, store := range stores.Stores {
				addr := store.Store.GetAddress()
				if strings.Split(addr, ".")[0] == podName {
					storeID = strconv.FormatUint(store.Store.GetId(), 10)
					break
				}
			}
			if storeID == "" {
				glog.Errorf("tidbcluster: %s/%s's pod %s label [%s] is empty",
					tc.GetNamespace(), tc.GetName(), podName, label.StoreIDLabelKey)
				return false, nil
			}
			if pod.Labels[label.StoreIDLabelKey] != storeID {
				return false, fmt.Errorf("tidbcluster: %s/%s's pod %s label [%s] not equals %s",
					ns, tcName, podName, label.StoreIDLabelKey, storeID)
			}
		case label.TiDBLabelVal:
			continue outerLoop
		default:
			continue outerLoop
		}

		var pvcName string
		for _, vol := range pod.Spec.Volumes {
			if vol.PersistentVolumeClaim != nil {
				pvcName = vol.PersistentVolumeClaim.ClaimName
				break
			}
		}
		if pvcName == "" {
			return false, fmt.Errorf("pod: %s/%s's pvcName is empty", ns, podName)
		}

		var pvc *corev1.PersistentVolumeClaim
		if pvc, err = oa.kubeCli.CoreV1().PersistentVolumeClaims(ns).Get(pvcName, metav1.GetOptions{}); err != nil {
			glog.Errorf("failed to get pvc %s/%s for pod %s/%s", ns, pvcName, ns, podName)
			return false, nil
		}
		if pvc.Labels[label.ClusterIDLabelKey] != clusterID {
			return false, fmt.Errorf("tidbcluster: %s/%s's pvc %s label [%s] not equals %s ",
				ns, tcName, pvcName, label.ClusterIDLabelKey, clusterID)
		}
		if pvc.Labels[label.MemberIDLabelKey] != pod.Labels[label.MemberIDLabelKey] {
			return false, fmt.Errorf("tidbcluster: %s/%s's pvc %s label [%s=%s] not equals pod lablel [%s=%s]",
				ns, tcName, pvcName,
				label.MemberIDLabelKey, pvc.Labels[label.MemberIDLabelKey],
				label.MemberIDLabelKey, pod.Labels[label.MemberIDLabelKey])
		}
		if pvc.Labels[label.StoreIDLabelKey] != pod.Labels[label.StoreIDLabelKey] {
			return false, fmt.Errorf("tidbcluster: %s/%s's pvc %s label[%s=%s] not equals pod lable[%s=%s]",
				ns, tcName, pvcName,
				label.StoreIDLabelKey, pvc.Labels[label.StoreIDLabelKey],
				label.StoreIDLabelKey, pod.Labels[label.StoreIDLabelKey])
		}
		if pvc.Annotations[label.AnnPodNameKey] != podName {
			return false, fmt.Errorf("tidbcluster: %s/%s's pvc %s annotations [%s] not equals podName: %s",
				ns, tcName, pvcName, label.AnnPodNameKey, podName)
		}

		pvName := pvc.Spec.VolumeName
		var pv *corev1.PersistentVolume
		if pv, err = oa.kubeCli.CoreV1().PersistentVolumes().Get(pvName, metav1.GetOptions{}); err != nil {
			glog.Errorf("failed to get pv for pvc %s/%s, %v", ns, pvcName, err)
			return false, nil
		}
		if pv.Labels[label.NamespaceLabelKey] != ns {
			return false, fmt.Errorf("tidbcluster: %s/%s 's pv %s label [%s] not equals %s",
				ns, tcName, pvName, label.NamespaceLabelKey, ns)
		}
		if pv.Labels[label.ComponentLabelKey] != pod.Labels[label.ComponentLabelKey] {
			return false, fmt.Errorf("tidbcluster: %s/%s's pv %s label [%s=%s] not equals pod label[%s=%s]",
				ns, tcName, pvName,
				label.ComponentLabelKey, pv.Labels[label.ComponentLabelKey],
				label.ComponentLabelKey, pod.Labels[label.ComponentLabelKey])
		}
		if pv.Labels[label.NameLabelKey] != pod.Labels[label.NameLabelKey] {
			return false, fmt.Errorf("tidbcluster: %s/%s's pv %s label [%s=%s] not equals pod label [%s=%s]",
				ns, tcName, pvName,
				label.NameLabelKey, pv.Labels[label.NameLabelKey],
				label.NameLabelKey, pod.Labels[label.NameLabelKey])
		}
		if pv.Labels[label.ManagedByLabelKey] != pod.Labels[label.ManagedByLabelKey] {
			return false, fmt.Errorf("tidbcluster: %s/%s's pv %s label [%s=%s] not equals pod label [%s=%s]",
				ns, tcName, pvName,
				label.ManagedByLabelKey, pv.Labels[label.ManagedByLabelKey],
				label.ManagedByLabelKey, pod.Labels[label.ManagedByLabelKey])
		}
		if pv.Labels[label.InstanceLabelKey] != pod.Labels[label.InstanceLabelKey] {
			return false, fmt.Errorf("tidbcluster: %s/%s's pv %s label [%s=%s] not equals pod label [%s=%s]",
				ns, tcName, pvName,
				label.InstanceLabelKey, pv.Labels[label.InstanceLabelKey],
				label.InstanceLabelKey, pod.Labels[label.InstanceLabelKey])
		}
		if pv.Labels[label.ClusterIDLabelKey] != clusterID {
			return false, fmt.Errorf("tidbcluster: %s/%s's pv %s label [%s] not equals %s",
				ns, tcName, pvName, label.ClusterIDLabelKey, clusterID)
		}
		if pv.Labels[label.MemberIDLabelKey] != pod.Labels[label.MemberIDLabelKey] {
			return false, fmt.Errorf("tidbcluster: %s/%s's pv %s label [%s=%s] not equals pod label [%s=%s]",
				ns, tcName, pvName,
				label.MemberIDLabelKey, pv.Labels[label.MemberIDLabelKey],
				label.MemberIDLabelKey, pod.Labels[label.MemberIDLabelKey])
		}
		if pv.Labels[label.StoreIDLabelKey] != pod.Labels[label.StoreIDLabelKey] {
			return false, fmt.Errorf("tidbcluster: %s/%s's pv %s label [%s=%s] not equals pod label [%s=%s]",
				ns, tcName, pvName,
				label.StoreIDLabelKey, pv.Labels[label.StoreIDLabelKey],
				label.StoreIDLabelKey, pod.Labels[label.StoreIDLabelKey])
		}
		if pv.Annotations[label.AnnPodNameKey] != podName {
			return false, fmt.Errorf("tidbcluster:[%s/%s's pv %s annotations [%s] not equals %s",
				ns, tcName, pvName, label.AnnPodNameKey, podName)
		}
	}

	return true, nil
}

func (oa *operatorActions) schedulerHAFn(tc *v1alpha1.TidbCluster) (bool, error) {
	ns := tc.GetNamespace()
	tcName := tc.GetName()

	fn := func(component string) (bool, error) {
		nodeMap := make(map[string][]string)
		listOptions := metav1.ListOptions{
			LabelSelector: labels.SelectorFromSet(
				label.New().Instance(tcName).Component(component).Labels()).String(),
		}
		var podList *corev1.PodList
		var err error
		if podList, err = oa.kubeCli.CoreV1().Pods(ns).List(listOptions); err != nil {
			glog.Errorf("failed to list pods for tidbcluster %s/%s, %v", ns, tcName, err)
			return false, nil
		}

		totalCount := len(podList.Items)
		for _, pod := range podList.Items {
			nodeName := pod.Spec.NodeName
			if len(nodeMap[nodeName]) == 0 {
				nodeMap[nodeName] = make([]string, 0)
			}
			nodeMap[nodeName] = append(nodeMap[nodeName], pod.GetName())
			if len(nodeMap[nodeName]) > totalCount/2 {
				return false, fmt.Errorf("node %s have %d pods, greater than %d/2",
					nodeName, len(nodeMap[nodeName]), totalCount)
			}
		}
		return true, nil
	}

	components := []string{label.PDLabelVal, label.TiKVLabelVal}
	for _, com := range components {
		if b, err := fn(com); err != nil {
			return false, err
		} else if !b && err == nil {
			return false, nil
		}
	}

	return true, nil
}

func (oa *operatorActions) passwordIsSet(clusterInfo *TidbClusterConfig) (bool, error) {
	ns := clusterInfo.Namespace
	tcName := clusterInfo.ClusterName
	jobName := tcName + "-tidb-initializer"

	var job *batchv1.Job
	var err error
	if job, err = oa.kubeCli.BatchV1().Jobs(ns).Get(jobName, metav1.GetOptions{}); err != nil {
		glog.Errorf("failed to get job %s/%s, %v", ns, jobName, err)
		return false, nil
	}
	if job.Status.Succeeded < 1 {
		glog.Errorf("tidbcluster: %s/%s password setter job not finished", ns, tcName)
		return false, nil
	}

	var db *sql.DB
	dsn := getDSN(ns, tcName, "test", clusterInfo.Password)
	if db, err = sql.Open("mysql", dsn); err != nil {
		glog.Errorf("can't open connection to mysql: %s, %v", dsn, err)
		return false, nil
	}
	defer db.Close()
	if err := db.Ping(); err != nil {
		glog.Errorf("can't connect to mysql: %s with password %s, %v", dsn, clusterInfo.Password, err)
		return false, nil
	}

	return true, nil
}

func (oa *operatorActions) monitorNormal(clusterInfo *TidbClusterConfig) (bool, error) {
	ns := clusterInfo.Namespace
	tcName := clusterInfo.ClusterName
	monitorDeploymentName := fmt.Sprintf("%s-monitor", tcName)
	monitorDeployment, err := oa.kubeCli.AppsV1().Deployments(ns).Get(monitorDeploymentName, metav1.GetOptions{})
	if err != nil {
		glog.Errorf("get monitor deployment: [%s/%s] failed", ns, monitorDeploymentName)
		return false, nil
	}
	if monitorDeployment.Status.ReadyReplicas < 1 {
		glog.Infof("monitor ready replicas %d < 1", monitorDeployment.Status.ReadyReplicas)
		return false, nil
	}
	if err := oa.checkPrometheus(clusterInfo); err != nil {
		glog.Infof("check [%s/%s]'s prometheus data failed: %v", ns, monitorDeploymentName, err)
		return false, nil
	}

	if err := oa.checkGrafanaData(clusterInfo); err != nil {
		glog.Infof("check [%s/%s]'s grafana data failed: %v", ns, monitorDeploymentName, err)
		return false, nil
	}
	return true, nil
}

func (oa *operatorActions) checkTidbClusterConfigUpdated(tc *v1alpha1.TidbCluster, clusterInfo *TidbClusterConfig) (bool, error) {
	if ok := oa.checkPdConfigUpdated(tc, clusterInfo); !ok {
		return false, nil
	}
	if ok := oa.checkTiKVConfigUpdated(tc, clusterInfo); !ok {
		return false, nil
	}
	if ok := oa.checkTiDBConfigUpdated(tc, clusterInfo); !ok {
		return false, nil
	}
	return true, nil
}

func (oa *operatorActions) checkPdConfigUpdated(tc *v1alpha1.TidbCluster, clusterInfo *TidbClusterConfig) bool {

	pdCli := oa.pdControl.GetPDClient(tc)
	config, err := pdCli.GetConfig()
	if err != nil {
		glog.Errorf("failed to get PD configuraion from tidb cluster [%s/%s]", tc.Namespace, tc.Name)
		return false
	}
	if len(clusterInfo.PDLogLevel) > 0 && clusterInfo.PDLogLevel != config.Log.Level {
		glog.Errorf("check [%s/%s] PD logLevel configuration updated failed: desired [%s], actual [%s] not equal",
			tc.Namespace,
			tc.Name,
			clusterInfo.PDLogLevel,
			config.Log.Level)
		return false
	}
	// TODO: fix #487 PD configuration update for persisted configurations
	//if clusterInfo.PDMaxReplicas > 0 && config.Replication.MaxReplicas != uint64(clusterInfo.PDMaxReplicas) {
	//	glog.Errorf("check [%s/%s] PD maxReplicas configuration updated failed: desired [%d], actual [%d] not equal",
	//		tc.Namespace,
	//		tc.Name,
	//		clusterInfo.PDMaxReplicas,
	//		config.Replication.MaxReplicas)
	//	return false
	//}
	return true
}

func (oa *operatorActions) checkTiDBConfigUpdated(tc *v1alpha1.TidbCluster, clusterInfo *TidbClusterConfig) bool {
	for i := int32(0); i < tc.Spec.TiDB.Replicas; i += 1 {
		config, err := oa.tidbControl.GetSettings(tc, i)
		if err != nil {
			glog.Errorf("failed to get TiDB configuration from cluster [%s/%s], ordinal: %d, error: %v", tc.Namespace, tc.Name, i, err)
			return false
		}
		if clusterInfo.TiDBTokenLimit > 0 && uint(clusterInfo.TiDBTokenLimit) != config.TokenLimit {
			glog.Errorf("check [%s/%s] TiDB instance [%d] configuration updated failed: desired [%d], actual [%d] not equal",
				tc.Namespace, tc.Name, i, clusterInfo.TiDBTokenLimit, config.TokenLimit)
			return false
		}
	}
	return true
}

func (oa *operatorActions) checkTiKVConfigUpdated(tc *v1alpha1.TidbCluster, clusterInfo *TidbClusterConfig) bool {
	// TODO: check if TiKV configuration updated
	return true
}

func (oa *operatorActions) checkPrometheus(clusterInfo *TidbClusterConfig) error {
	ns := clusterInfo.Namespace
	tcName := clusterInfo.ClusterName
	prometheusSvc := fmt.Sprintf("http://%s-prometheus.%s:9090/api/v1/query?query=up", tcName, ns)
	resp, err := http.Get(prometheusSvc)
	if err != nil {
		return err
	}
	defer resp.Body.Close()
	body, err := ioutil.ReadAll(resp.Body)
	if err != nil {
		return err
	}
	response := &struct {
		Status string `json:"status"`
	}{}
	err = json.Unmarshal(body, response)
	if err != nil {
		return err
	}
	if response.Status != "success" {
		return fmt.Errorf("the prometheus's api[%s] has not ready", prometheusSvc)
	}
	return nil
}

func (oa *operatorActions) checkGrafanaData(clusterInfo *TidbClusterConfig) error {
	ns := clusterInfo.Namespace
	tcName := clusterInfo.ClusterName
	svcName := fmt.Sprintf("%s-grafana", tcName)
	end := time.Now()
	start := end.Add(-time.Minute)
	values := url.Values{}
	values.Set("query", "histogram_quantile(0.999, sum(rate(tidb_server_handle_query_duration_seconds_bucket[1m])) by (le))")
	values.Set("start", fmt.Sprintf("%d", start.Unix()))
	values.Set("end", fmt.Sprintf("%d", end.Unix()))
	values.Set("step", "30")
	u := fmt.Sprintf("http://%s.%s.svc.cluster.local:3000/api/datasources/proxy/1/api/v1/query_range?%s", svcName, ns, values.Encode())
	req, err := http.NewRequest(http.MethodGet, u, nil)
	if err != nil {
		return err
	}
	req.SetBasicAuth(grafanaUsername, grafanaPassword)
	client := &http.Client{}
	resp, err := client.Do(req)
	if err != nil {
		return err
	}
	defer resp.Body.Close()
	buf, err := ioutil.ReadAll(resp.Body)
	if err != nil {
		return err
	}
	data := struct {
		Status string `json:"status"`
		Data   struct {
			ResultType string `json:"resultType"`
			Result     []struct {
				Metric struct {
					Job string `json:"job"`
				} `json:"metric"`
				Values []interface{} `json:"values"`
			} `json:"result"`
		}
	}{}
	if err := json.Unmarshal(buf, &data); err != nil {
		return err
	}
	if data.Status != "success" || len(data.Data.Result) < 1 {
		return fmt.Errorf("invalid response: status: %s, result: %v", data.Status, data.Data.Result)
	}

	// Grafana ready, init grafana client, no more sync logic because race condition is okay here
	if clusterInfo.GrafanaClient == nil {
		grafanaURL := fmt.Sprintf("http://%s.%s:3000", svcName, ns)
		client, err := metrics.NewClient(grafanaURL, grafanaUsername, grafanaPassword, metricsPort)
		if err != nil {
			return err
		}
		clusterInfo.GrafanaClient = client
	}
	return nil
}

func getDSN(ns, tcName, databaseName, password string) string {
	return fmt.Sprintf("root:%s@(%s-tidb.%s:4000)/%s?charset=utf8", password, tcName, ns, databaseName)
}

func releaseIsNotFound(err error) bool {
	return strings.Contains(err.Error(), "not found")
}

func (oa *operatorActions) cloneOperatorRepo() error {
	cmd := fmt.Sprintf("git clone %s %s", oa.cfg.OperatorRepoUrl, oa.cfg.OperatorRepoDir)
	glog.Info(cmd)
	res, err := exec.Command("/bin/sh", "-c", cmd).CombinedOutput()
	if err != nil && !strings.Contains(string(res), "already exists") {
		return fmt.Errorf("failed to clone tidb-operator repository: %v, %s", err, string(res))
	}

	return nil
}

func (oa *operatorActions) checkoutTag(tagName string) error {
	cmd := fmt.Sprintf("cd %s && git stash -u && git checkout %s && "+
		"mkdir -p %s && cp -rf charts/tidb-operator %s && "+
		"cp -rf charts/tidb-cluster %s && cp -rf charts/tidb-backup %s",
		oa.cfg.OperatorRepoDir, tagName,
		filepath.Join(oa.cfg.ChartDir, tagName), oa.operatorChartPath(tagName),
		oa.tidbClusterChartPath(tagName), oa.backupChartPath(tagName))
	glog.Info(cmd)
	res, err := exec.Command("/bin/sh", "-c", cmd).CombinedOutput()
	if err != nil {
		return fmt.Errorf("failed to check tag: %s, %v, %s", tagName, err, string(res))
	}

	return nil
}

func (oa *operatorActions) DeployAdHocBackup(info *TidbClusterConfig) error {
	oa.EmitEvent(info, "DeployAdHocBackup")
	glog.Infof("begin to deploy adhoc backup cluster[%s] namespace[%s]", info.ClusterName, info.Namespace)

	sets := map[string]string{
		"name":         info.BackupName,
		"mode":         "backup",
		"user":         "root",
		"password":     info.Password,
		"storage.size": "10Gi",
	}

	setString := info.BackupHelmSetString(sets)

	fullbackupName := fmt.Sprintf("%s-backup", info.ClusterName)
	cmd := fmt.Sprintf("helm install -n %s --namespace %s %s --set-string %s",
		fullbackupName, info.Namespace, oa.backupChartPath(info.OperatorTag), setString)
	glog.Infof("install adhoc deployment [%s]", cmd)
	res, err := exec.Command("/bin/sh", "-c", cmd).CombinedOutput()
	if err != nil {
		return fmt.Errorf("failed to launch adhoc backup job: %v, %s", err, string(res))
	}

	return nil
}

func (oa *operatorActions) CheckAdHocBackup(info *TidbClusterConfig) error {
	glog.Infof("checking adhoc backup cluster[%s] namespace[%s]", info.ClusterName, info.Namespace)

	jobName := fmt.Sprintf("%s-%s", info.ClusterName, info.BackupName)
	fn := func() (bool, error) {
		job, err := oa.kubeCli.BatchV1().Jobs(info.Namespace).Get(jobName, metav1.GetOptions{})
		if err != nil {
			glog.Errorf("failed to get jobs %s ,%v", jobName, err)
			return false, nil
		}
		if job.Status.Succeeded == 0 {
			glog.Errorf("cluster [%s] back up job is not completed, please wait! ", info.ClusterName)
			return false, nil
		}

		return true, nil
	}

	err := wait.Poll(DefaultPollInterval, BackupAndRestorePollTimeOut, fn)
	if err != nil {
		return fmt.Errorf("failed to launch backup job: %v", err)
	}

	return nil
}

func (oa *operatorActions) Restore(from *TidbClusterConfig, to *TidbClusterConfig) error {
	oa.EmitEvent(from, fmt.Sprintf("RestoreBackup: target: %s", to.ClusterName))
	oa.EmitEvent(to, fmt.Sprintf("RestoreBackup: source: %s", from.ClusterName))
	glog.Infof("deploying restore cluster[%s/%s]", from.Namespace, from.ClusterName)

	sets := map[string]string{
		"name":         to.BackupName,
		"mode":         "restore",
		"user":         "root",
		"password":     to.Password,
		"storage.size": "10Gi",
	}

	setString := to.BackupHelmSetString(sets)

	restoreName := fmt.Sprintf("%s-restore", from.ClusterName)
	cmd := fmt.Sprintf("helm install -n %s --namespace %s %s --set-string %s",
		restoreName, to.Namespace, oa.backupChartPath(to.OperatorTag), setString)
	glog.Infof("install restore [%s]", cmd)
	res, err := exec.Command("/bin/sh", "-c", cmd).CombinedOutput()
	if err != nil {
		return fmt.Errorf("failed to launch restore job: %v, %s", err, string(res))
	}

	return nil
}

func (oa *operatorActions) CheckRestore(from *TidbClusterConfig, to *TidbClusterConfig) error {
	glog.Infof("begin to check restore backup cluster[%s] namespace[%s]", from.ClusterName, from.Namespace)
	jobName := fmt.Sprintf("%s-restore-%s", to.ClusterName, from.BackupName)
	fn := func() (bool, error) {
		job, err := oa.kubeCli.BatchV1().Jobs(to.Namespace).Get(jobName, metav1.GetOptions{})
		if err != nil {
			glog.Errorf("failed to get jobs %s ,%v", jobName, err)
			return false, nil
		}
		if job.Status.Succeeded == 0 {
			glog.Errorf("cluster [%s] restore job is not completed, please wait! ", to.ClusterName)
			return false, nil
		}

		b, err := to.DataIsTheSameAs(from)
		if err != nil {
			glog.Error(err)
			return false, nil
		}
		if b {
			return true, nil
		}
		return false, nil
	}

	err := wait.Poll(oa.pollInterval, BackupAndRestorePollTimeOut, fn)
	if err != nil {
		return fmt.Errorf("failed to launch restore job: %v", err)
	}
	return nil
}

func (oa *operatorActions) ForceDeploy(info *TidbClusterConfig) error {
	if err := oa.CleanTidbCluster(info); err != nil {
		return err
	}

	return oa.DeployTidbCluster(info)
}

func (tc *TidbClusterConfig) DataIsTheSameAs(otherInfo *TidbClusterConfig) (bool, error) {
	tableNum := otherInfo.BlockWriteConfig.TableNum

	infoDb, err := sql.Open("mysql", getDSN(tc.Namespace, tc.ClusterName, "test", tc.Password))
	if err != nil {
		return false, err
	}
	defer infoDb.Close()
	otherInfoDb, err := sql.Open("mysql", getDSN(otherInfo.Namespace, otherInfo.ClusterName, "test", otherInfo.Password))
	if err != nil {
		return false, err
	}
	defer otherInfoDb.Close()

	getCntFn := func(db *sql.DB, tableName string) (int, error) {
		var cnt int
		rows, err := db.Query(fmt.Sprintf("SELECT count(*) FROM %s", tableName))
		if err != nil {
			return cnt, fmt.Errorf("failed to select count(*) from %s, %v", tableName, err)
		}
		for rows.Next() {
			err := rows.Scan(&cnt)
			if err != nil {
				return cnt, fmt.Errorf("failed to scan count from %s, %v", tableName, err)
			}
			return cnt, nil
		}
		return cnt, fmt.Errorf("can not find count of table %s", tableName)
	}

	for i := 0; i < tableNum; i++ {
		var tableName string
		if i == 0 {
			tableName = "block_writer"
		} else {
			tableName = fmt.Sprintf("block_writer%d", i)
		}

		cnt, err := getCntFn(infoDb, tableName)
		if err != nil {
			return false, err
		}
		otherCnt, err := getCntFn(otherInfoDb, tableName)
		if err != nil {
			return false, err
		}

		if cnt != otherCnt {
			err := fmt.Errorf("cluster %s/%s's table %s count(*) = %d and cluster %s/%s's table %s count(*) = %d",
				tc.Namespace, tc.ClusterName, tableName, cnt,
				otherInfo.Namespace, otherInfo.ClusterName, tableName, otherCnt)
			return false, err
		}
		glog.Infof("cluster %s/%s's table %s count(*) = %d and cluster %s/%s's table %s count(*) = %d",
			tc.Namespace, tc.ClusterName, tableName, cnt,
			otherInfo.Namespace, otherInfo.ClusterName, tableName, otherCnt)
	}

	return true, nil
}

func (oa *operatorActions) CreateSecret(info *TidbClusterConfig) error {
	initSecret := corev1.Secret{
		ObjectMeta: metav1.ObjectMeta{
			Name:      info.InitSecretName,
			Namespace: info.Namespace,
		},
		Data: map[string][]byte{
			info.UserName: []byte(info.Password),
		},
		Type: corev1.SecretTypeOpaque,
	}

	_, err := oa.kubeCli.CoreV1().Secrets(info.Namespace).Create(&initSecret)
	if err != nil && !releaseIsExist(err) {
		return err
	}

	backupSecret := corev1.Secret{
		ObjectMeta: metav1.ObjectMeta{
			Name:      info.BackupSecretName,
			Namespace: info.Namespace,
		},
		Data: map[string][]byte{
			"user":     []byte(info.UserName),
			"password": []byte(info.Password),
		},
		Type: corev1.SecretTypeOpaque,
	}

	_, err = oa.kubeCli.CoreV1().Secrets(info.Namespace).Create(&backupSecret)
	if err != nil && !releaseIsExist(err) {
		return err
	}

	return nil
}

func releaseIsExist(err error) bool {
	return strings.Contains(err.Error(), "already exists")
}

func (oa *operatorActions) DeployScheduledBackup(info *TidbClusterConfig) error {
	oa.EmitEvent(info, "DeploySchedulerBackup")
	glog.Infof("begin to deploy scheduled backup")

	cron := fmt.Sprintf("'*/1 * * * *'")
	sets := map[string]string{
		"clusterName":                info.ClusterName,
		"scheduledBackup.create":     "true",
		"scheduledBackup.user":       "root",
		"scheduledBackup.password":   info.Password,
		"scheduledBackup.schedule":   cron,
		"scheduledBackup.storage":    "10Gi",
		"scheduledBackup.secretName": info.BackupSecretName,
	}

	setString := info.TidbClusterHelmSetString(sets)

	cmd := fmt.Sprintf("helm upgrade %s %s --set-string %s",
		info.ClusterName, oa.tidbClusterChartPath(info.OperatorTag), setString)

	glog.Infof("scheduled-backup delploy [%s]", cmd)
	res, err := exec.Command("/bin/sh", "-c", cmd).CombinedOutput()
	if err != nil {
		return fmt.Errorf("failed to launch scheduler backup job: %v, %s", err, string(res))
	}
	return nil
}

func (oa *operatorActions) disableScheduledBackup(info *TidbClusterConfig) error {
	glog.Infof("disabling scheduled backup")

	sets := map[string]string{
		"clusterName":            info.ClusterName,
		"scheduledBackup.create": "false",
	}

	setString := info.TidbClusterHelmSetString(sets)

	cmd := fmt.Sprintf("helm upgrade %s %s --set-string %s",
		info.ClusterName, oa.tidbClusterChartPath(info.OperatorTag), setString)

	res, err := exec.Command("/bin/sh", "-c", cmd).CombinedOutput()
	if err != nil {
		return fmt.Errorf("failed to disable scheduler backup job: %v, %s", err, string(res))
	}
	return nil
}

func (oa *operatorActions) CheckScheduledBackup(info *TidbClusterConfig) error {
	glog.Infof("checking scheduler backup for tidb cluster[%s/%s]", info.Namespace, info.ClusterName)

	jobName := fmt.Sprintf("%s-scheduled-backup", info.ClusterName)
	fn := func() (bool, error) {
		job, err := oa.kubeCli.BatchV1beta1().CronJobs(info.Namespace).Get(jobName, metav1.GetOptions{})
		if err != nil {
			glog.Errorf("failed to get cronjobs %s ,%v", jobName, err)
			return false, nil
		}

		jobs, err := oa.kubeCli.BatchV1().Jobs(info.Namespace).List(metav1.ListOptions{})
		if err != nil {
			glog.Errorf("failed to list jobs %s ,%v", info.Namespace, err)
			return false, nil
		}

		backupJobs := []batchv1.Job{}
		for _, j := range jobs.Items {
			if pid, found := getParentUIDFromJob(j); found && pid == job.UID {
				backupJobs = append(backupJobs, j)
			}
		}

		if len(backupJobs) == 0 {
			glog.Errorf("cluster [%s] scheduler jobs is creating, please wait!", info.ClusterName)
			return false, nil
		}

		succededJobCount := 0
		for _, j := range backupJobs {
			if j.Status.Failed > 0 {
				return false, fmt.Errorf("cluster [%s/%s] scheduled backup job failed, job: [%s] failed count is: %d",
					info.Namespace, info.ClusterName, j.Name, j.Status.Failed)
			}
			if j.Status.Succeeded > 0 {
				succededJobCount++
			}
		}

		if succededJobCount >= 3 {
			glog.Infof("cluster [%s/%s] scheduled back up job completed count: %d",
				info.Namespace, info.ClusterName, succededJobCount)
			return true, nil
		}

		glog.Infof("cluster [%s/%s] scheduled back up job is not completed, please wait! ",
			info.Namespace, info.ClusterName)
		return false, nil
	}

	err := wait.Poll(DefaultPollInterval, BackupAndRestorePollTimeOut, fn)
	if err != nil {
		return fmt.Errorf("failed to launch scheduler backup job: %v", err)
	}

	// sleep 1 minute for cronjob
	time.Sleep(60 * time.Second)

	dirs, err := oa.getBackupDir(info)
	if err != nil {
		return fmt.Errorf("failed to get backup dir: %v", err)
	}

	if len(dirs) <= 2 {
		return fmt.Errorf("scheduler job failed")
	}

	return oa.disableScheduledBackup(info)
}

func getParentUIDFromJob(j batchv1.Job) (types.UID, bool) {
	controllerRef := metav1.GetControllerOf(&j)

	if controllerRef == nil {
		return types.UID(""), false
	}

	if controllerRef.Kind != "CronJob" {
		glog.Infof("Job with non-CronJob parent, name %s namespace %s", j.Name, j.Namespace)
		return types.UID(""), false
	}

	return controllerRef.UID, true
}

func (oa *operatorActions) getBackupDir(info *TidbClusterConfig) ([]string, error) {
	scheduledPvcName := fmt.Sprintf("%s-scheduled-backup", info.ClusterName)
	pod := &corev1.Pod{
		ObjectMeta: metav1.ObjectMeta{
			Name:      getBackupDirPodName,
			Namespace: info.Namespace,
		},
		Spec: corev1.PodSpec{
			Containers: []corev1.Container{
				{
					Name:    getBackupDirPodName,
					Image:   "pingcap/tidb-cloud-backup:latest",
					Command: []string{"sleep", "3000"},
					VolumeMounts: []corev1.VolumeMount{
						{
							Name:      "data",
							MountPath: "/data",
						},
					},
				},
			},
			Volumes: []corev1.Volume{
				{
					Name: "data",
					VolumeSource: corev1.VolumeSource{
						PersistentVolumeClaim: &corev1.PersistentVolumeClaimVolumeSource{
							ClaimName: scheduledPvcName,
						},
					},
				},
			},
		},
	}

	fn := func() (bool, error) {
		_, err := oa.kubeCli.CoreV1().Pods(info.Namespace).Get(getBackupDirPodName, metav1.GetOptions{})
		if !errors.IsNotFound(err) {
			return false, nil
		}
		return true, nil
	}

	err := wait.Poll(oa.pollInterval, DefaultPollTimeout, fn)

	if err != nil {
		return nil, fmt.Errorf("failed to delete pod %s", getBackupDirPodName)
	}

	_, err = oa.kubeCli.CoreV1().Pods(info.Namespace).Create(pod)
	if err != nil && !errors.IsAlreadyExists(err) {
		glog.Errorf("cluster: [%s/%s] create get backup dir pod failed, error :%v", info.Namespace, info.ClusterName, err)
		return nil, err
	}

	fn = func() (bool, error) {
		_, err := oa.kubeCli.CoreV1().Pods(info.Namespace).Get(getBackupDirPodName, metav1.GetOptions{})
		if errors.IsNotFound(err) {
			return false, nil
		}
		return true, nil
	}

	err = wait.Poll(oa.pollInterval, DefaultPollTimeout, fn)

	if err != nil {
		return nil, fmt.Errorf("failed to create pod %s", getBackupDirPodName)
	}

	cmd := fmt.Sprintf("kubectl exec %s -n %s ls /data", getBackupDirPodName, info.Namespace)

	time.Sleep(20 * time.Second)

	res, err := exec.Command("/bin/sh", "-c", cmd).CombinedOutput()
	if err != nil {
		glog.Errorf("cluster:[%s/%s] exec :%s failed,error:%v,result:%s", info.Namespace, info.ClusterName, cmd, err, string(res))
		return nil, err
	}

	dirs := strings.Split(string(res), "\n")
	glog.Infof("dirs in pod info name [%s] dir name [%s]", scheduledPvcName, strings.Join(dirs, ","))
	return dirs, nil
}

func (tc *TidbClusterConfig) FullName() string {
	return fmt.Sprintf("%s/%s", tc.Namespace, tc.ClusterName)
}

func (oa *operatorActions) DeployIncrementalBackup(from *TidbClusterConfig, to *TidbClusterConfig) error {
	oa.EmitEvent(from, fmt.Sprintf("DeployIncrementalBackup: slave: %s", to.ClusterName))
	glog.Infof("begin to deploy incremental backup cluster[%s] namespace[%s]", from.ClusterName, from.Namespace)

	sets := map[string]string{
		"binlog.pump.create":            "true",
		"binlog.drainer.destDBType":     "mysql",
		"binlog.drainer.create":         "true",
		"binlog.drainer.mysql.host":     fmt.Sprintf("%s-tidb.%s", to.ClusterName, to.Namespace),
		"binlog.drainer.mysql.user":     "root",
		"binlog.drainer.mysql.password": to.Password,
		"binlog.drainer.mysql.port":     "4000",
		"binlog.drainer.ignoreSchemas":  "",
	}

	setString := from.TidbClusterHelmSetString(sets)

	cmd := fmt.Sprintf("helm upgrade %s %s --set-string %s",
		from.ClusterName, oa.tidbClusterChartPath(from.OperatorTag), setString)
	glog.Infof(cmd)
	res, err := exec.Command("/bin/sh", "-c", cmd).CombinedOutput()
	if err != nil {
		return fmt.Errorf("failed to launch scheduler backup job: %v, %s", err, string(res))
	}
	return nil
}

func (oa *operatorActions) CheckIncrementalBackup(info *TidbClusterConfig) error {
	glog.Infof("begin to check incremental backup cluster[%s] namespace[%s]", info.ClusterName, info.Namespace)

	pumpStatefulSetName := fmt.Sprintf("%s-pump", info.ClusterName)
	fn := func() (bool, error) {
		pumpStatefulSet, err := oa.kubeCli.AppsV1().StatefulSets(info.Namespace).Get(pumpStatefulSetName, metav1.GetOptions{})
		if err != nil {
			glog.Errorf("failed to get jobs %s ,%v", pumpStatefulSetName, err)
			return false, nil
		}
		if pumpStatefulSet.Status.Replicas != pumpStatefulSet.Status.ReadyReplicas {
			glog.Errorf("pump replicas is not ready, please wait ! %s ", pumpStatefulSetName)
			return false, nil
		}

		listOps := metav1.ListOptions{
			LabelSelector: labels.SelectorFromSet(
				pumpStatefulSet.Labels,
			).String(),
		}

		pods, err := oa.kubeCli.CoreV1().Pods(info.Namespace).List(listOps)
		if err != nil {
			glog.Errorf("failed to get pods via pump labels %s ,%v", pumpStatefulSetName, err)
			return false, nil
		}

		for _, pod := range pods.Items {
			if !oa.pumpHealth(info, pod.Spec.Hostname) {
				glog.Errorf("some pods is not health %s ,%v", pumpStatefulSetName, err)
				return false, nil
			}
		}

		drainerStatefulSetName := fmt.Sprintf("%s-drainer", info.ClusterName)
		drainerStatefulSet, err := oa.kubeCli.AppsV1().StatefulSets(info.Namespace).Get(drainerStatefulSetName, metav1.GetOptions{})
		if err != nil {
			glog.Errorf("failed to get jobs %s ,%v", pumpStatefulSetName, err)
			return false, nil
		}
		if drainerStatefulSet.Status.Replicas != drainerStatefulSet.Status.ReadyReplicas {
			glog.Errorf("drainer replicas is not ready, please wait ! %s ", pumpStatefulSetName)
			return false, nil
		}

		listOps = metav1.ListOptions{
			LabelSelector: labels.SelectorFromSet(
				drainerStatefulSet.Labels,
			).String(),
		}

		pods, err = oa.kubeCli.CoreV1().Pods(info.Namespace).List(listOps)
		if err != nil {
			return false, nil
		}
		for _, pod := range pods.Items {
			if !oa.drainerHealth(info, pod.Spec.Hostname) {
				return false, nil
			}
		}

		return true, nil
	}

	err := wait.Poll(oa.pollInterval, DefaultPollTimeout, fn)
	if err != nil {
		return fmt.Errorf("failed to launch scheduler backup job: %v", err)
	}
	return nil

}

func strPtr(s string) *string { return &s }

func (oa *operatorActions) RegisterWebHookAndServiceOrDie(info *OperatorConfig) {
	if err := oa.RegisterWebHookAndService(info); err != nil {
		slack.NotifyAndPanic(err)
	}
}

func (oa *operatorActions) RegisterWebHookAndService(info *OperatorConfig) error {
	client := oa.kubeCli
	glog.Infof("Registering the webhook via the AdmissionRegistration API")

	namespace := os.Getenv("NAMESPACE")
	configName := info.WebhookConfigName

	_, err := client.AdmissionregistrationV1beta1().ValidatingWebhookConfigurations().Create(&admissionV1beta1.ValidatingWebhookConfiguration{
		ObjectMeta: metav1.ObjectMeta{
			Name: configName,
		},
		Webhooks: []admissionV1beta1.Webhook{
			{
				Name: "check-pod-before-delete.k8s.io",
				Rules: []admissionV1beta1.RuleWithOperations{{
					Operations: []admissionV1beta1.OperationType{admissionV1beta1.Delete},
					Rule: admissionV1beta1.Rule{
						APIGroups:   []string{""},
						APIVersions: []string{"v1"},
						Resources:   []string{"pods"},
					},
				}},
				ClientConfig: admissionV1beta1.WebhookClientConfig{
					Service: &admissionV1beta1.ServiceReference{
						Namespace: namespace,
						Name:      info.WebhookServiceName,
						Path:      strPtr("/pods"),
					},
					CABundle: info.Context.SigningCert,
				},
			},
		},
	})

	if err != nil {
		glog.Errorf("registering webhook config %s with namespace %s error %v", configName, namespace, err)
		return err
	}

	// The webhook configuration is honored in 10s.
	time.Sleep(10 * time.Second)

	return nil

}

func (oa *operatorActions) CleanWebHookAndService(info *OperatorConfig) error {
	err := oa.kubeCli.AdmissionregistrationV1beta1().ValidatingWebhookConfigurations().Delete(info.WebhookConfigName, nil)
	if err != nil && !errors.IsNotFound(err) {
		return fmt.Errorf("failed to delete webhook config %v", err)
	}
	return nil
}

type pumpStatus struct {
	StatusMap map[string]*nodeStatus
}

type nodeStatus struct {
	State string `json:"state"`
}

func (oa *operatorActions) pumpHealth(info *TidbClusterConfig, hostName string) bool {
	pumpHealthURL := fmt.Sprintf("%s.%s-pump.%s:8250/status", hostName, info.ClusterName, info.Namespace)
	res, err := http.Get(pumpHealthURL)
	if err != nil {
		glog.Errorf("cluster:[%s] call %s failed,error:%v", info.ClusterName, pumpHealthURL, err)
		return false
	}
	if res.StatusCode >= 400 {
		glog.Errorf("Error response %v", res.StatusCode)
		return false
	}
	body, err := ioutil.ReadAll(res.Body)
	if err != nil {
		glog.Errorf("cluster:[%s] read response body failed,error:%v", info.ClusterName, err)
		return false
	}
	healths := pumpStatus{}
	err = json.Unmarshal(body, &healths)
	if err != nil {
		glog.Errorf("cluster:[%s] unmarshal failed,error:%v", info.ClusterName, err)
		return false
	}
	for _, status := range healths.StatusMap {
		if status.State != "online" {
			glog.Errorf("cluster:[%s] pump's state is not online", info.ClusterName)
			return false
		}
	}
	return true
}

type drainerStatus struct {
	PumpPos map[string]int64 `json:"PumpPos"`
	Synced  bool             `json:"Synced"`
	LastTS  int64            `json:"LastTS"`
	TsMap   string           `json:"TsMap"`
}

func (oa *operatorActions) drainerHealth(info *TidbClusterConfig, hostName string) bool {
	drainerHealthURL := fmt.Sprintf("%s.%s-drainer.%s:8249/status", hostName, info.ClusterName, info.Namespace)
	res, err := http.Get(drainerHealthURL)
	if err != nil {
		glog.Errorf("cluster:[%s] call %s failed,error:%v", info.ClusterName, drainerHealthURL, err)
		return false
	}
	if res.StatusCode >= 400 {
		glog.Errorf("Error response %v", res.StatusCode)
		return false
	}
	body, err := ioutil.ReadAll(res.Body)
	if err != nil {
		glog.Errorf("cluster:[%s] read response body failed,error:%v", info.ClusterName, err)
		return false
	}
	healths := drainerStatus{}
	err = json.Unmarshal(body, &healths)
	if err != nil {
		glog.Errorf("cluster:[%s] unmarshal failed,error:%v", info.ClusterName, err)
		return false
	}
	return len(healths.PumpPos) > 0 && healths.Synced
}

func (oa *operatorActions) StartValidatingAdmissionWebhookServerOrDie(info *OperatorConfig) {

	context, err := apimachinery.SetupServerCert(os.Getenv("NAMESPACE"), info.WebhookServiceName)
	if err != nil {
		glog.Fatalf("fail to setup server cert: %v", err)
	}

	info.Context = context

	http.HandleFunc("/pods", webhook.ServePods)
	server := &http.Server{
		Addr:      ":443",
		TLSConfig: info.ConfigTLS(),
	}
	err = server.ListenAndServeTLS("", "")
	if err != nil {
		err = fmt.Errorf("failed to start webhook server %v", err)
		glog.Error(err)
		sendErr := slack.SendErrMsg(err.Error())
		if sendErr != nil {
			glog.Error(sendErr)
		}
		// TODO use context instead
		os.Exit(4)
	}
}

func (oa *operatorActions) EmitEvent(info *TidbClusterConfig, message string) {
	oa.lock.Lock()
	defer oa.lock.Unlock()

	if len(oa.clusterEvents) == 0 {
		return
	}

	ev := event{
		message: message,
		ts:      time.Now().UnixNano() / int64(time.Millisecond),
	}

	if info == nil {
		for k := range oa.clusterEvents {
			ce := oa.clusterEvents[k]
			ce.events = append(ce.events, ev)
		}
		return
	}

	ce := oa.clusterEvents[info.String()]
	ce.events = append(ce.events, ev)

	// sleep a while to avoid overlapping time
	time.Sleep(10 * time.Second)
}

func (oa *operatorActions) EventWorker() {
	oa.lock.Lock()
	defer oa.lock.Unlock()

	for key, clusterEv := range oa.clusterEvents {
		retryEvents := make([]event, 0)
		for _, ev := range clusterEv.events {
			ns := clusterEv.ns
			clusterName := clusterEv.clusterName
			grafanaURL := fmt.Sprintf("http://%s-grafana.%s:3000", clusterName, ns)
			client, err := metrics.NewClient(grafanaURL, grafanaUsername, grafanaPassword, metricsPort)
			if err != nil {
				retryEvents = append(retryEvents, ev)
				glog.V(4).Infof("failed to new grafana client: [%s/%s], %v", ns, clusterName, err)
				continue
			}

			anno := metrics.Annotation{
				Text:                ev.message,
				TimestampInMilliSec: ev.ts,
				Tags: []string{
					statbilityTestTag,
					fmt.Sprintf("clusterName: %s", clusterName),
					fmt.Sprintf("namespace: %s", ns),
				},
			}
			if err := client.AddAnnotation(anno); err != nil {
				glog.V(4).Infof("cluster:[%s/%s] error recording event: %s, reason: %v",
					ns, clusterName, ev.message, err)
				retryEvents = append(retryEvents, ev)
				continue
			}
			glog.Infof("cluster: [%s/%s] recoding event: %s", ns, clusterName, ev.message)
		}

		ce := oa.clusterEvents[key]
		ce.events = retryEvents
	}
}<|MERGE_RESOLUTION|>--- conflicted
+++ resolved
@@ -216,11 +216,7 @@
 	TiDBImage              string
 	StorageClassName       string
 	Password               string
-<<<<<<< HEAD
-	InitSql                string
-=======
 	InitSQL                string
->>>>>>> e5efea75
 	RecordCount            string
 	InsertBatchSize        string
 	Resources              map[string]string
@@ -236,13 +232,10 @@
 	TiKVGrpcConcurrency int
 	TiDBTokenLimit      int
 	PDLogLevel          string
-<<<<<<< HEAD
 
 	PDPreStartScript   string
 	TiDBPreStartScript string
 	TiKVPreStartScript string
-=======
->>>>>>> e5efea75
 
 	BlockWriteConfig blockwriter.Config
 	GrafanaClient    *metrics.Client
@@ -299,12 +292,9 @@
 		"tidb.initSql":            tc.InitSQL,
 		"monitor.create":          strconv.FormatBool(tc.Monitor),
 		"enableConfigMapRollout":  strconv.FormatBool(tc.EnableConfigMapRollout),
-<<<<<<< HEAD
 		"pd.preStartScript":       tc.PDPreStartScript,
 		"tikv.preStartScript":     tc.TiKVPreStartScript,
 		"tidb.preStartScript":     tc.TiDBPreStartScript,
-=======
->>>>>>> e5efea75
 	}
 
 	if tc.PDMaxReplicas > 0 {
