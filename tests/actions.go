// Copyright 2018 PingCAP, Inc.
//
// Licensed under the Apache License, Version 2.0 (the "License");
// you may not use this file except in compliance with the License.
// You may obtain a copy of the License at
//
//     http://www.apache.org/licenses/LICENSE-2.0
//
// Unless required by applicable law or agreed to in writing, software
// distributed under the License is distributed on an "AS IS" BASIS,
// See the License for the specific language governing permissions and
// limitations under the License.

package tests

import (
	"bytes"
	"database/sql"
	"encoding/json"
	"fmt"
	"io/ioutil"
	"net/http"
	"net/url"
	"os/exec"
	"sort"
	"strconv"
	"strings"
	"time"

	_ "github.com/go-sql-driver/mysql"
	"github.com/golang/glog"
	pingcapErrors "github.com/pingcap/errors"
	"github.com/pingcap/kvproto/pkg/metapb"
	"github.com/pingcap/tidb-operator/pkg/apis/pingcap.com/v1alpha1"
	"github.com/pingcap/tidb-operator/pkg/client/clientset/versioned"
	"github.com/pingcap/tidb-operator/pkg/controller"
	"github.com/pingcap/tidb-operator/pkg/label"
	"github.com/pingcap/tidb-operator/tests/pkg/blockwriter"
	"github.com/pingcap/tidb-operator/tests/pkg/util"
	"k8s.io/api/apps/v1beta1"
	batchv1 "k8s.io/api/batch/v1"
	corev1 "k8s.io/api/core/v1"
	"k8s.io/apimachinery/pkg/api/errors"
	metav1 "k8s.io/apimachinery/pkg/apis/meta/v1"
	"k8s.io/apimachinery/pkg/labels"
	"k8s.io/apimachinery/pkg/types"
	"k8s.io/apimachinery/pkg/util/wait"
	"k8s.io/client-go/kubernetes"
)

const (
	defaultTableNum    int = 64
	defaultConcurrency     = 512
	defaultBatchSize       = 100
	defaultRawSize         = 100
)

func NewOperatorActions(cli versioned.Interface, kubeCli kubernetes.Interface, logDir string) OperatorActions {
	return &operatorActions{
		cli:       cli,
		kubeCli:   kubeCli,
		pdControl: controller.NewDefaultPDControl(),
		logDir:    logDir,
	}
}

const (
	DefaultPollTimeout  time.Duration = 10 * time.Minute
	DefaultPollInterval time.Duration = 10 * time.Second
	getBackupDirPodName               = "get-backup-dir"
	grafanaUsername = "admin"
	grafanaPassword = "admin"
)

type OperatorActions interface {
	DeployOperator(info *OperatorInfo) error
	CleanOperator(info *OperatorInfo) error
	UpgradeOperator(info *OperatorInfo) error
	DumpAllLogs(info *OperatorInfo, clusterInfos []*TidbClusterInfo) error
	DeployTidbCluster(info *TidbClusterInfo) error
	CleanTidbCluster(info *TidbClusterInfo) error
	CheckTidbClusterStatus(info *TidbClusterInfo) error
	BeginInsertDataTo(info *TidbClusterInfo) error
	StopInsertDataTo(info *TidbClusterInfo) error
	ScaleTidbCluster(info *TidbClusterInfo) error
	CheckScaleInSafely(info *TidbClusterInfo) error
	CheckScaledCorrectly(info *TidbClusterInfo, podUIDsBeforeScale map[string]types.UID) error
	UpgradeTidbCluster(info *TidbClusterInfo) error
	CheckUpgradeProgress(info *TidbClusterInfo) error
	DeployAdHocBackup(info *TidbClusterInfo) error
	CheckAdHocBackup(info *TidbClusterInfo) error
	DeployScheduledBackup(info *TidbClusterInfo) error
	CheckScheduledBackup(info *TidbClusterInfo) error
	DeployIncrementalBackup(from *TidbClusterInfo, to *TidbClusterInfo) error
	CheckIncrementalBackup(info *TidbClusterInfo) error
	Restore(from *TidbClusterInfo, to *TidbClusterInfo) error
	CheckRestore(from *TidbClusterInfo, to *TidbClusterInfo) error
	ForceDeploy(info *TidbClusterInfo) error
	CreateSecret(info *TidbClusterInfo) error
<<<<<<< HEAD
	GetPodUIDMap(info *TidbClusterInfo) (map[string]types.UID, error)
	GetNodeMap(info *TidbClusterInfo, component string) (map[string][]string, error)
=======
	getBackupDir(info *TidbClusterInfo) ([]string, error)
>>>>>>> 61652fc3
}

type FaultTriggerActions interface {
	StopNode(nodeName string) error
	StartNode(nodeName string) error
	StopEtcd() error
	StartEtcd() error
	StopKubeAPIServer() error
	StartKubeAPIServer() error
	StopKubeControllerManager() error
	StartKubeControllerManager() error
	StopKubeScheduler() error
	StartKubeScheduler() error
	StopKubelet(nodeName string) error
	StartKubelet(nodeName string) error
	StopKubeProxy(nodeName string) error
	StartKubeProxy(nodeName string) error
	DiskCorruption(nodeName string) error
	NetworkPartition(fromNode, toNode string) error
	NetworkDelay(fromNode, toNode string) error
	DockerCrash(nodeName string) error
}

type operatorActions struct {
	cli       versioned.Interface
	kubeCli   kubernetes.Interface
	pdControl controller.PDControlInterface
	logDir    string
}

var _ = OperatorActions(&operatorActions{})

type OperatorInfo struct {
	Namespace      string
	ReleaseName    string
	Image          string
	Tag            string
	SchedulerImage string
	LogLevel       string
}

type TidbClusterInfo struct {
	BackupPVC        string
	Namespace        string
	ClusterName      string
	OperatorTag      string
	PDImage          string
	TiKVImage        string
	TiDBImage        string
	StorageClassName string
	Password         string
	InitSql          string
	RecordCount      string
	InsertBatchSize  string
	Resources        map[string]string
	Args             map[string]string
	blockWriter      *blockwriter.BlockWriterCase
	Monitor          bool
}

func (tc *TidbClusterInfo) HelmSetString() string {

	set := map[string]string{
		"clusterName":             tc.ClusterName,
		"pd.storageClassName":     tc.StorageClassName,
		"tikv.storageClassName":   tc.StorageClassName,
		"tidb.storageClassName":   tc.StorageClassName,
		"tidb.password":           tc.Password,
		"pd.maxStoreDownTime":     "5m",
		"pd.image":                tc.PDImage,
		"tikv.image":              tc.TiKVImage,
		"tidb.image":              tc.TiDBImage,
		"tidb.passwordSecretName": "set-secret",
		"tidb.initSql":            tc.InitSql,
		"monitor.create":          strconv.FormatBool(tc.Monitor),
	}

	for k, v := range tc.Resources {
		set[k] = v
	}
	for k, v := range tc.Args {
		set[k] = v
	}

	arr := make([]string, 0, len(set))
	for k, v := range set {
		arr = append(arr, fmt.Sprintf("%s=%s", k, v))
	}
	return strings.Join(arr, ",")
}

func (oa *operatorActions) DeployOperator(info *OperatorInfo) error {
	if err := cloneOperatorRepo(); err != nil {
		return err
	}
	if err := checkoutTag(info.Tag); err != nil {
		return err
	}

	cmd := fmt.Sprintf(`helm install /charts/%s/tidb-operator \
		--name %s \
		--namespace %s \
		--set operatorImage=%s \
		--set controllerManager.autoFailover=true \
		--set scheduler.kubeSchedulerImage=%s \
		--set controllerManager.logLevel=%s \
		--set scheduler.logLevel=2`,
		info.Tag,
		info.ReleaseName,
		info.Namespace,
		info.Image,
		info.SchedulerImage,
		info.LogLevel)
	glog.Info(cmd)
	res, err := exec.Command("/bin/sh", "-c", cmd).CombinedOutput()
	if err != nil {
		return fmt.Errorf("failed to deploy operator: %v, %s", err, string(res))
	}

	return nil
}

func (oa *operatorActions) CleanOperator(info *OperatorInfo) error {
	res, err := exec.Command("helm", "del", "--purge", info.ReleaseName).CombinedOutput()
	if err == nil || !releaseIsNotFound(err) {
		return nil
	}
	return fmt.Errorf("failed to clear operator: %v, %s", err, string(res))
}

func (oa *operatorActions) UpgradeOperator(info *OperatorInfo) error {
	if err := checkoutTag(info.Tag); err != nil {
		return err
	}

	cmd := fmt.Sprintf(`helm upgrade %s /charts/%s/tidb-operator
		--set operatorImage=%s`,
		info.ReleaseName, info.Tag,
		info.Image)
	res, err := exec.Command("/bin/sh", "-c", cmd).CombinedOutput()
	if err != nil {
		return fmt.Errorf("failed to upgrade operator to: %s, %v, %s", info.Image, err, string(res))
	}
	return nil
}

func (oa *operatorActions) DeployTidbCluster(info *TidbClusterInfo) error {
	glog.Infof("begin to deploy tidb cluster cluster[%s] namespace[%s]", info.ClusterName, info.Namespace)
	defer func() {
		glog.Infof("deploy tidb cluster end cluster[%s] namespace[%s]", info.ClusterName, info.Namespace)
	}()
	cmd := fmt.Sprintf("helm install /charts/%s/tidb-cluster  --name %s --namespace %s --set-string %s",
		info.OperatorTag, info.ClusterName, info.Namespace, info.HelmSetString())
	if res, err := exec.Command("/bin/sh", "-c", cmd).CombinedOutput(); err != nil {
		return fmt.Errorf("failed to deploy tidbcluster: %s/%s, %v, %s",
			info.Namespace, info.ClusterName, err, string(res))
	}

	// init blockWriter case
	info.blockWriter = blockwriter.NewBlockWriterCase(blockwriter.Config{
		TableNum:    defaultTableNum,
		Concurrency: defaultConcurrency,
		BatchSize:   defaultBatchSize,
		RawSize:     defaultRawSize,
	})

	return nil
}

func (oa *operatorActions) CleanTidbCluster(info *TidbClusterInfo) error {
	glog.Infof("begin to clean tidb cluster[%s] namespace[%s]", info.ClusterName, info.Namespace)
	defer func() {
		glog.Infof("clean tidb cluster end cluster[%s] namespace[%s]", info.ClusterName, info.Namespace)
	}()
	charts := []string{
		info.ClusterName,
		fmt.Sprintf("%s-backup", info.ClusterName),
		fmt.Sprintf("%s-restore", info.ClusterName),
		fmt.Sprintf("%s-scheduler-backup", info.ClusterName),
	}
	for _, chartName := range charts {
		res, err := exec.Command("helm", "del", "--purge", chartName).CombinedOutput()
		if err != nil && releaseIsNotFound(err) {
			return fmt.Errorf("failed to delete chart: %s/%s, %v, %s",
				info.Namespace, chartName, err, string(res))
		}
	}

	err := oa.kubeCli.CoreV1().Pods(info.Namespace).Delete(getBackupDirPodName, &metav1.DeleteOptions{})

	if err != nil && !errors.IsNotFound(err) {
		return fmt.Errorf("failed to delete dir pod %v", err)
	}

	setStr := label.New().Instance(info.ClusterName).String()

	resources := []string{"pvc"}
	for _, resource := range resources {
		if res, err := exec.Command("kubectl", "delete", resource, "-n", info.Namespace, "-l",
			setStr).CombinedOutput(); err != nil {
			return fmt.Errorf("failed to delete %s: %v, %s", resource, err, string(res))
		}
	}

	patchPVCmd := fmt.Sprintf(`kubectl get pv -l %s=%s,%s=%s --output=name | xargs -I {} \
		kubectl patch {} -p '{"spec":{"persistentVolumeReclaimPolicy":"Delete"}}'`,
		label.NamespaceLabelKey, info.Namespace, label.InstanceLabelKey, info.ClusterName)
	glog.Info(patchPVCmd)
	if res, err := exec.Command("/bin/sh", "-c", patchPVCmd).CombinedOutput(); err != nil {
		return fmt.Errorf("failed to patch pv: %v, %s", err, string(res))
	}

	pollFn := func() (bool, error) {
		if res, err := exec.Command("kubectl", "get", "po", "--output=name", "-n", info.Namespace, "-l", setStr).
			CombinedOutput(); err != nil || len(res) != 0 {
			glog.Infof("waiting for tidbcluster: %s/%s pods deleting, %v, [%s]",
				info.Namespace, info.ClusterName, err, string(res))
			return false, nil
		}

		pvCmd := fmt.Sprintf("kubectl get pv -l %s=%s,%s=%s 2>/dev/null|grep Released",
			label.NamespaceLabelKey, info.Namespace, label.InstanceLabelKey, info.ClusterName)
		glog.Info(pvCmd)
		if res, err := exec.Command("/bin/sh", "-c", pvCmd).
			CombinedOutput(); len(res) == 0 {
		} else if err != nil {
			glog.Infof("waiting for tidbcluster: %s/%s pv deleting, %v, %s",
				info.Namespace, info.ClusterName, err, string(res))
			return false, nil
		}
		return true, nil
	}
	return wait.PollImmediate(DefaultPollInterval, DefaultPollTimeout, pollFn)
}

func (oa *operatorActions) CheckTidbClusterStatus(info *TidbClusterInfo) error {
	glog.Infof("begin to check tidb cluster cluster[%s] namespace[%s]", info.ClusterName, info.Namespace)
	defer func() {
		glog.Infof("check tidb cluster end cluster[%s] namespace[%s]", info.ClusterName, info.Namespace)
	}()
	ns := info.Namespace
	tcName := info.ClusterName
	if err := wait.PollImmediate(DefaultPollInterval, DefaultPollTimeout, func() (bool, error) {
		var tc *v1alpha1.TidbCluster
		var err error
		if tc, err = oa.cli.PingcapV1alpha1().TidbClusters(ns).Get(tcName, metav1.GetOptions{}); err != nil {
			glog.Errorf("failed to get tidbcluster: %s/%s, %v", ns, tcName, err)
			return false, nil
		}

		if b, err := oa.pdMembersReadyFn(tc); !b && err == nil {
			return false, nil
		}
		if b, err := oa.tikvMembersReadyFn(tc); !b && err == nil {
			return false, nil
		}

		glog.Infof("check tidb cluster begin tidbMembersReadyFn")
		if b, err := oa.tidbMembersReadyFn(tc); !b && err == nil {
			return false, nil
		}

		glog.Infof("check tidb cluster begin reclaimPolicySyncFn")
		if b, err := oa.reclaimPolicySyncFn(tc); !b && err == nil {
			return false, nil
		}

		glog.Infof("check tidb cluster begin metaSyncFn")
		if b, err := oa.metaSyncFn(tc); err != nil {
			return false, err
		} else if !b && err == nil {
			return false, nil
		}

		glog.Infof("check tidb cluster begin schedulerHAFn")
		if b, err := oa.schedulerHAFn(tc); !b && err == nil {
			return false, nil
		}

		glog.Infof("check tidb cluster begin passwordIsSet")
		if b, err := oa.passwordIsSet(info); !b && err == nil {
			return false, nil
		}

		if info.Monitor {
			glog.Infof("check tidb monitor normal")
			if b, err := oa.monitorNormal(info); !b && err == nil {
				return false, nil
			}
		}
		return true, nil
	}); err != nil {
		glog.Infof("check tidb cluster status failed: %s", err.Error())
		return fmt.Errorf("failed to waiting for tidbcluster %s/%s ready in 10 minutes", ns, tcName)
	}

	return nil
}

func (oa *operatorActions) BeginInsertDataTo(info *TidbClusterInfo) error {
	dsn := getDSN(info.Namespace, info.ClusterName, "test", info.Password)
	db, err := util.OpenDB(dsn, defaultConcurrency)
	if err != nil {
		return err
	}

	return info.blockWriter.Start(db)
}

func (oa *operatorActions) StopInsertDataTo(info *TidbClusterInfo) error {
	info.blockWriter.Stop()
	return nil
}

func chartPath(name string, tag string) string {
	return "/charts/" + tag + "/" + name
}

func (oa *operatorActions) ScaleTidbCluster(info *TidbClusterInfo) error {
	cmd := fmt.Sprintf("helm upgrade %s %s --set-string %s",
		info.ClusterName, chartPath("tidb-cluster", info.OperatorTag), info.HelmSetString())
	glog.Info("[SCALE] " + cmd)
	res, err := exec.Command("/bin/sh", "-c", cmd).CombinedOutput()
	if err != nil {
		return pingcapErrors.Wrapf(err, "failed to scale tidb cluster: %s", string(res))
	}
	return nil
}

func (oa *operatorActions) CheckScaleInSafely(info *TidbClusterInfo) error {
	return wait.Poll(5*time.Second, DefaultPollTimeout, func() (done bool, err error) {
		tc, err := oa.cli.PingcapV1alpha1().TidbClusters(info.Namespace).Get(info.ClusterName, metav1.GetOptions{})
		if err != nil {
			glog.Infof("failed to get tidbcluster when scale in tidbcluster, error: %v", err)
			return false, nil
		}

		tikvSetName := controller.TiKVMemberName(info.ClusterName)
		tikvSet, err := oa.kubeCli.AppsV1beta1().StatefulSets(info.Namespace).Get(tikvSetName, metav1.GetOptions{})
		if err != nil {
			glog.Infof("failed to get tikvSet statefulset: [%s], error: %v", tikvSetName, err)
			return false, nil
		}

		pdClient := controller.NewDefaultPDControl().GetPDClient(tc)
		stores, err := pdClient.GetStores()
		if err != nil {
			glog.Infof("pdClient.GetStores failed,error: %v", err)
			return false, nil
		}
		if len(stores.Stores) > int(*tikvSet.Spec.Replicas) {
			glog.Infof("stores.Stores: %v", stores.Stores)
			glog.Infof("tikvSet.Spec.Replicas: %d", *tikvSet.Spec.Replicas)
			return false, fmt.Errorf("the tikvSet.Spec.Replicas may reduce before tikv complete offline")
		}

		if *tikvSet.Spec.Replicas == tc.Spec.TiKV.Replicas {
			return true, nil
		}

		return false, nil
	})
}

func (oa *operatorActions) CheckScaledCorrectly(info *TidbClusterInfo, podUIDsBeforeScale map[string]types.UID) error {
	return wait.Poll(DefaultPollInterval, DefaultPollTimeout, func() (done bool, err error) {
		podUIDs, err := oa.GetPodUIDMap(info)
		if err != nil {
			glog.Infof("failed to get pd pods's uid, error: %v", err)
			return false, nil
		}

		if len(podUIDsBeforeScale) == len(podUIDs) {
			return false, fmt.Errorf("the length of pods before scale equals the length of pods after scale")
		}

		for podName, uidAfter := range podUIDs {
			if uidBefore, ok := podUIDsBeforeScale[podName]; ok && uidBefore != uidAfter {
				return false, fmt.Errorf("pod: [%s] have be recreated", podName)
			}
		}

		return true, nil
	})
}

func (oa *operatorActions) UpgradeTidbCluster(info *TidbClusterInfo) error {
	cmd := fmt.Sprintf("helm upgrade %s %s --set-string %s",
		info.ClusterName, chartPath("tidb-cluster", info.OperatorTag), info.HelmSetString())
	glog.Info("[UPGRADE] " + cmd)
	res, err := exec.Command("/bin/sh", "-c", cmd).CombinedOutput()
	if err != nil {
		return pingcapErrors.Wrapf(err, "failed to upgrade tidb cluster: %s", string(res))
	}
	return nil
}

func (oa *operatorActions) CheckUpgradeProgress(info *TidbClusterInfo) error {
	return wait.Poll(5*time.Second, DefaultPollTimeout, func() (done bool, err error) {
		tc, err := oa.cli.PingcapV1alpha1().TidbClusters(info.Namespace).Get(info.ClusterName, metav1.GetOptions{})
		if err != nil {
			glog.Infof("failed to get tidbcluster: [%s], error: %v", info.ClusterName, err)
			return false, nil
		}

		pdSetName := controller.PDMemberName(info.ClusterName)
		pdSet, err := oa.kubeCli.AppsV1beta1().StatefulSets(info.Namespace).Get(pdSetName, metav1.GetOptions{})
		if err != nil {
			glog.Infof("failed to get pd statefulset: [%s], error: %v", pdSetName, err)
			return false, nil
		}

		tikvSetName := controller.TiKVMemberName(info.ClusterName)
		tikvSet, err := oa.kubeCli.AppsV1beta1().StatefulSets(info.Namespace).Get(tikvSetName, metav1.GetOptions{})
		if err != nil {
			glog.Infof("failed to get tikvSet statefulset: [%s], error: %v", tikvSetName, err)
			return false, nil
		}

		tidbSetName := controller.TiDBMemberName(info.ClusterName)
		tidbSet, err := oa.kubeCli.AppsV1beta1().StatefulSets(info.Namespace).Get(tidbSetName, metav1.GetOptions{})
		if err != nil {
			glog.Infof("failed to get tidbSet statefulset: [%s], error: %v", tidbSetName, err)
			return false, nil
		}

		imageUpgraded := func(memberType v1alpha1.MemberType, set *v1beta1.StatefulSet) bool {
			image := ""
			switch memberType {
			case v1alpha1.PDMemberType:
				image = tc.Spec.PD.Image
			case v1alpha1.TiKVMemberType:
				image = tc.Spec.TiKV.Image
			case v1alpha1.TiDBMemberType:
				image = tc.Spec.TiDB.Image
			}
			memberName := string(memberType)
			c, ok := getComponentContainer(set)
			if !ok || c.Image != image {
				glog.Infof("check %s image: getContainer(set).Image(%s) != tc.Spec.%s.Image(%s)",
					memberName, c.Image, strings.ToUpper(memberName), image)
			}
			return ok && c.Image == image
		}
		setUpgraded := func(set *v1beta1.StatefulSet) bool {
			return set.Generation <= *set.Status.ObservedGeneration && set.Status.CurrentRevision == set.Status.UpdateRevision
		}

		// check upgrade order
		if tc.Status.PD.Phase == v1alpha1.UpgradePhase {
			glog.Infof("pd is upgrading")
			if tc.Status.TiKV.Phase == v1alpha1.UpgradePhase {
				return false, errors.New("tikv is upgrading while pd is upgrading")
			}
			if tc.Status.TiDB.Phase == v1alpha1.UpgradePhase {
				return false, errors.New("tidb is upgrading while pd is upgrading")
			}
			if !imageUpgraded(v1alpha1.PDMemberType, pdSet) {
				return false, errors.New("pd image is not updated while pd is upgrading")
			}
			if !setUpgraded(pdSet) {
				if imageUpgraded(v1alpha1.TiKVMemberType, tikvSet) {
					return false, errors.New("tikv image is updated while pd is upgrading")
				}
				if imageUpgraded(v1alpha1.TiDBMemberType, tidbSet) {
					return false, errors.New("tidb image is updated while pd is upgrading")
				}
			}
			return false, nil
		} else if tc.Status.TiKV.Phase == v1alpha1.UpgradePhase {
			glog.Infof("tikv is upgrading")
			if tc.Status.TiDB.Phase == v1alpha1.UpgradePhase {
				return false, errors.New("tidb is upgrading while tikv is upgrading")
			}
			if !imageUpgraded(v1alpha1.PDMemberType, pdSet) {
				return false, errors.New("pd image is not updated while tikv is upgrading")
			}
			if !setUpgraded(pdSet) {
				return false, errors.New("pd stateful set is not upgraded while tikv is upgrading")
			}
			if !imageUpgraded(v1alpha1.TiKVMemberType, tikvSet) {
				return false, errors.New("tikv image is not updated while tikv is upgrading")
			}
			if !setUpgraded(tikvSet) {
				if imageUpgraded(v1alpha1.TiDBMemberType, tidbSet) {
					return false, errors.New("tidb image is updated while tikv is upgrading")
				}
			}
			return false, nil
		} else if tc.Status.TiDB.Phase == v1alpha1.UpgradePhase {
			glog.Infof("tidb is upgrading")
			if !imageUpgraded(v1alpha1.PDMemberType, pdSet) {
				return false, errors.New("pd image is not updated while tidb is upgrading")
			}
			if !setUpgraded(pdSet) {
				return false, errors.New("pd stateful set is not upgraded while tidb is upgrading")
			}
			if !imageUpgraded(v1alpha1.TiKVMemberType, tikvSet) {
				return false, errors.New("tikv image is not updated while tidb is upgrading")
			}
			if !setUpgraded(tikvSet) {
				return false, errors.New("tikv stateful set is not upgraded while tidb is upgrading")
			}
			if !imageUpgraded(v1alpha1.TiDBMemberType, tidbSet) {
				return false, errors.New("tidb image is not updated while tikv is upgrading")
			}
			return false, nil
		}

		// check pd final state
		if !imageUpgraded(v1alpha1.PDMemberType, pdSet) {
			return false, nil
		}
		if !setUpgraded(pdSet) {
			glog.Infof("check pd stateful set upgraded failed")
			return false, nil
		}
		// check tikv final state
		if !imageUpgraded(v1alpha1.TiKVMemberType, tikvSet) {
			return false, nil
		}
		if !setUpgraded(tikvSet) {
			glog.Infof("check tikv stateful set upgraded failed")
			return false, nil
		}
		// check tidb final state
		if !imageUpgraded(v1alpha1.TiDBMemberType, tidbSet) {
			return false, nil
		}
		if !setUpgraded(tidbSet) {
			glog.Infof("check tidb stateful set upgraded failed")
			return false, nil
		}
		return true, nil
	})
}

func (oa *operatorActions) DeployMonitor(info *TidbClusterInfo) error { return nil }
func (oa *operatorActions) CleanMonitor(info *TidbClusterInfo) error  { return nil }

func getComponentContainer(set *v1beta1.StatefulSet) (corev1.Container, bool) {
	name := set.Labels[label.ComponentLabelKey]
	for _, c := range set.Spec.Template.Spec.Containers {
		if c.Name == name {
			return c, true
		}
	}
	return corev1.Container{}, false
}

func (oa *operatorActions) pdMembersReadyFn(tc *v1alpha1.TidbCluster) (bool, error) {
	tcName := tc.GetName()
	ns := tc.GetNamespace()
	pdSetName := controller.PDMemberName(tcName)

	pdSet, err := oa.kubeCli.AppsV1beta1().StatefulSets(ns).Get(pdSetName, metav1.GetOptions{})
	if err != nil {
		glog.Errorf("failed to get statefulset: %s/%s, %v", ns, pdSetName, err)
		return false, nil
	}

	if tc.Status.PD.StatefulSet == nil {
		glog.Infof("tidbcluster: %s/%s .status.PD.StatefulSet is nil", ns, tcName)
		return false, nil
	}
	failureCount := len(tc.Status.PD.FailureMembers)
	replicas := tc.Spec.PD.Replicas + int32(failureCount)
	if *pdSet.Spec.Replicas != replicas {
		glog.Infof("statefulset: %s/%s .spec.Replicas(%d) != %d",
			ns, pdSetName, *pdSet.Spec.Replicas, replicas)
		return false, nil
	}
	if pdSet.Status.ReadyReplicas != tc.Spec.PD.Replicas {
		glog.Infof("statefulset: %s/%s .status.ReadyReplicas(%d) != %d",
			ns, pdSetName, pdSet.Status.ReadyReplicas, tc.Spec.PD.Replicas)
		return false, nil
	}
	if len(tc.Status.PD.Members) != int(tc.Spec.PD.Replicas) {
		glog.Infof("tidbcluster: %s/%s .status.PD.Members count(%d) != %d",
			ns, tcName, len(tc.Status.PD.Members), tc.Spec.PD.Replicas)
		return false, nil
	}
	if pdSet.Status.ReadyReplicas != pdSet.Status.Replicas {
		glog.Infof("statefulset: %s/%s .status.ReadyReplicas(%d) != .status.Replicas(%d)",
			ns, pdSetName, pdSet.Status.ReadyReplicas, pdSet.Status.Replicas)
		return false, nil
	}
	if c, ok := getComponentContainer(pdSet); !ok || tc.Spec.PD.Image != c.Image {
		glog.Infof("statefulset: %s/%s .spec.template.spec.containers[name=pd].image(%s) != %s",
			ns, pdSetName, c.Image, tc.Spec.PD.Image)
		return false, nil
	}

	for _, member := range tc.Status.PD.Members {
		if !member.Health {
			glog.Infof("tidbcluster: %s/%s pd member(%s/%s) is not health",
				ns, tcName, member.ID, member.Name)
			return false, nil
		}
	}

	pdServiceName := controller.PDMemberName(tcName)
	pdPeerServiceName := controller.PDPeerMemberName(tcName)
	if _, err := oa.kubeCli.CoreV1().Services(ns).Get(pdServiceName, metav1.GetOptions{}); err != nil {
		glog.Errorf("failed to get service: %s/%s", ns, pdServiceName)
		return false, nil
	}
	if _, err := oa.kubeCli.CoreV1().Services(ns).Get(pdPeerServiceName, metav1.GetOptions{}); err != nil {
		glog.Errorf("failed to get peer service: %s/%s", ns, pdPeerServiceName)
		return false, nil
	}

	return true, nil
}

func (oa *operatorActions) tikvMembersReadyFn(tc *v1alpha1.TidbCluster) (bool, error) {
	tcName := tc.GetName()
	ns := tc.GetNamespace()
	tikvSetName := controller.TiKVMemberName(tcName)

	tikvSet, err := oa.kubeCli.AppsV1beta1().StatefulSets(ns).Get(tikvSetName, metav1.GetOptions{})
	if err != nil {
		glog.Errorf("failed to get statefulset: %s/%s, %v", ns, tikvSetName, err)
		return false, nil
	}

	if tc.Status.TiKV.StatefulSet == nil {
		glog.Infof("tidbcluster: %s/%s .status.TiKV.StatefulSet is nil", ns, tcName)
		return false, nil
	}
	failureCount := len(tc.Status.TiKV.FailureStores)
	replicas := tc.Spec.TiKV.Replicas + int32(failureCount)
	if *tikvSet.Spec.Replicas != replicas {
		glog.Infof("statefulset: %s/%s .spec.Replicas(%d) != %d",
			ns, tikvSetName, *tikvSet.Spec.Replicas, replicas)
		return false, nil
	}
	if tikvSet.Status.ReadyReplicas != replicas {
		glog.Infof("statefulset: %s/%s .status.ReadyReplicas(%d) != %d",
			ns, tikvSetName, tikvSet.Status.ReadyReplicas, replicas)
		return false, nil
	}
	if len(tc.Status.TiKV.Stores) != int(replicas) {
		glog.Infof("tidbcluster: %s/%s .status.TiKV.Stores.count(%d) != %d",
			ns, tcName, len(tc.Status.TiKV.Stores), tc.Spec.TiKV.Replicas)
		return false, nil
	}
	if tikvSet.Status.ReadyReplicas != tikvSet.Status.Replicas {
		glog.Infof("statefulset: %s/%s .status.ReadyReplicas(%d) != .status.Replicas(%d)",
			ns, tikvSetName, tikvSet.Status.ReadyReplicas, tikvSet.Status.Replicas)
		return false, nil
	}
	if c, ok := getComponentContainer(tikvSet); !ok || tc.Spec.TiKV.Image != c.Image {
		glog.Infof("statefulset: %s/%s .spec.template.spec.containers[name=tikv].image(%s) != %s",
			ns, tikvSetName, c.Image, tc.Spec.TiKV.Image)
		return false, nil
	}

	for _, store := range tc.Status.TiKV.Stores {
		if store.State != v1alpha1.TiKVStateUp {
			glog.Infof("tidbcluster: %s/%s's store(%s) state != %s", ns, tcName, store.ID, v1alpha1.TiKVStateUp)
			return false, nil
		}
	}

	tikvPeerServiceName := controller.TiKVPeerMemberName(tcName)
	if _, err := oa.kubeCli.CoreV1().Services(ns).Get(tikvPeerServiceName, metav1.GetOptions{}); err != nil {
		glog.Errorf("failed to get peer service: %s/%s", ns, tikvPeerServiceName)
		return false, nil
	}

	return true, nil
}

func (oa *operatorActions) tidbMembersReadyFn(tc *v1alpha1.TidbCluster) (bool, error) {
	tcName := tc.GetName()
	ns := tc.GetNamespace()
	tidbSetName := controller.TiDBMemberName(tcName)

	tidbSet, err := oa.kubeCli.AppsV1beta1().StatefulSets(ns).Get(tidbSetName, metav1.GetOptions{})
	if err != nil {
		glog.Errorf("failed to get statefulset: %s/%s, %v", ns, tidbSetName, err)
		return false, nil
	}

	if tc.Status.TiDB.StatefulSet == nil {
		glog.Infof("tidbcluster: %s/%s .status.TiDB.StatefulSet is nil", ns, tcName)
		return false, nil
	}
	failureCount := len(tc.Status.TiDB.FailureMembers)
	replicas := tc.Spec.TiDB.Replicas + int32(failureCount)
	if *tidbSet.Spec.Replicas != replicas {
		glog.Infof("statefulset: %s/%s .spec.Replicas(%d) != %d",
			ns, tidbSetName, *tidbSet.Spec.Replicas, replicas)
		return false, nil
	}
	if tidbSet.Status.ReadyReplicas != tc.Spec.TiDB.Replicas {
		glog.Infof("statefulset: %s/%s .status.ReadyReplicas(%d) != %d",
			ns, tidbSetName, tidbSet.Status.ReadyReplicas, replicas)
		return false, nil
	}
	if len(tc.Status.TiDB.Members) != int(tc.Spec.TiDB.Replicas) {
		glog.Infof("tidbcluster: %s/%s .status.TiDB.Members count(%d) != %d",
			ns, tcName, len(tc.Status.TiDB.Members), tc.Spec.TiDB.Replicas)
		return false, nil
	}
	if tidbSet.Status.ReadyReplicas != tidbSet.Status.Replicas {
		glog.Infof("statefulset: %s/%s .status.ReadyReplicas(%d) != .status.Replicas(%d)",
			ns, tidbSetName, tidbSet.Status.ReadyReplicas, tidbSet.Status.Replicas)
		return false, nil
	}
	if c, ok := getComponentContainer(tidbSet); !ok || tc.Spec.TiDB.Image != c.Image {
		glog.Infof("statefulset: %s/%s .spec.template.spec.containers[name=tikv].image(%s) != %s",
			ns, tidbSetName, c.Image, tc.Spec.TiDB.Image)
		return false, nil
	}

	_, err = oa.kubeCli.CoreV1().Services(ns).Get(tidbSetName, metav1.GetOptions{})
	if err != nil {
		glog.Errorf("failed to get service: %s/%s", ns, tidbSetName)
		return false, nil
	}
	_, err = oa.kubeCli.CoreV1().Services(ns).Get(controller.TiDBPeerMemberName(tidbSetName), metav1.GetOptions{})
	if err != nil {
		glog.Errorf("failed to get peer service: %s/%s", ns, controller.TiDBPeerMemberName(tidbSetName))
		return false, nil
	}

	return true, nil
}

func (oa *operatorActions) reclaimPolicySyncFn(tc *v1alpha1.TidbCluster) (bool, error) {
	ns := tc.GetNamespace()
	tcName := tc.GetName()
	listOptions := metav1.ListOptions{
		LabelSelector: labels.SelectorFromSet(
			label.New().Instance(tcName).Labels(),
		).String(),
	}
	var pvcList *corev1.PersistentVolumeClaimList
	var err error
	if pvcList, err = oa.kubeCli.CoreV1().PersistentVolumeClaims(ns).List(listOptions); err != nil {
		glog.Errorf("failed to list pvs for tidbcluster %s/%s, %v", ns, tcName, err)
		return false, nil
	}

	for _, pvc := range pvcList.Items {
		pvName := pvc.Spec.VolumeName
		if pv, err := oa.kubeCli.CoreV1().PersistentVolumes().Get(pvName, metav1.GetOptions{}); err != nil {
			glog.Errorf("failed to get pv: %s, error: %v", pvName, err)
			return false, nil
		} else if pv.Spec.PersistentVolumeReclaimPolicy != tc.Spec.PVReclaimPolicy {
			glog.Errorf("pv: %s's reclaimPolicy is not Retain", pvName)
			return false, nil
		}
	}

	return true, nil
}

func (oa *operatorActions) metaSyncFn(tc *v1alpha1.TidbCluster) (bool, error) {
	ns := tc.GetNamespace()
	tcName := tc.GetName()

	pdCli := oa.pdControl.GetPDClient(tc)
	var cluster *metapb.Cluster
	var err error
	if cluster, err = pdCli.GetCluster(); err != nil {
		glog.Errorf("failed to get cluster from pdControl: %s/%s, error: %v", ns, tcName, err)
		return false, nil
	}

	clusterID := strconv.FormatUint(cluster.Id, 10)
	listOptions := metav1.ListOptions{
		LabelSelector: labels.SelectorFromSet(
			label.New().Instance(tcName).Labels(),
		).String(),
	}

	var podList *corev1.PodList
	if podList, err = oa.kubeCli.CoreV1().Pods(ns).List(listOptions); err != nil {
		glog.Errorf("failed to list pods for tidbcluster %s/%s, %v", ns, tcName, err)
		return false, nil
	}

outerLoop:
	for _, pod := range podList.Items {
		podName := pod.GetName()
		if pod.Labels[label.ClusterIDLabelKey] != clusterID {
			glog.Infof("tidbcluster %s/%s's pod %s's label %s not equals %s ",
				ns, tcName, podName, label.ClusterIDLabelKey, clusterID)
			return false, nil
		}

		component := pod.Labels[label.ComponentLabelKey]
		switch component {
		case label.PDLabelVal:
			var memberID string
			members, err := pdCli.GetMembers()
			if err != nil {
				glog.Errorf("failed to get members for tidbcluster %s/%s, %v", ns, tcName, err)
				return false, nil
			}
			for _, member := range members.Members {
				if member.Name == podName {
					memberID = strconv.FormatUint(member.GetMemberId(), 10)
					break
				}
			}
			if memberID == "" {
				glog.Errorf("tidbcluster: %s/%s's pod %s label [%s] is empty",
					ns, tcName, podName, label.MemberIDLabelKey)
				return false, nil
			}
			if pod.Labels[label.MemberIDLabelKey] != memberID {
				return false, fmt.Errorf("tidbcluster: %s/%s's pod %s label [%s] not equals %s",
					ns, tcName, podName, label.MemberIDLabelKey, memberID)
			}
		case label.TiKVLabelVal:
			var storeID string
			stores, err := pdCli.GetStores()
			if err != nil {
				glog.Errorf("failed to get stores for tidbcluster %s/%s, %v", ns, tcName, err)
				return false, nil
			}
			for _, store := range stores.Stores {
				addr := store.Store.GetAddress()
				if strings.Split(addr, ".")[0] == podName {
					storeID = strconv.FormatUint(store.Store.GetId(), 10)
					break
				}
			}
			if storeID == "" {
				glog.Errorf("tidbcluster: %s/%s's pod %s label [%s] is empty",
					tc.GetNamespace(), tc.GetName(), podName, label.StoreIDLabelKey)
				return false, nil
			}
			if pod.Labels[label.StoreIDLabelKey] != storeID {
				return false, fmt.Errorf("tidbcluster: %s/%s's pod %s label [%s] not equals %s",
					ns, tcName, podName, label.StoreIDLabelKey, storeID)
			}
		case label.TiDBLabelVal:
			continue outerLoop
		default:
			continue outerLoop
		}

		var pvcName string
		for _, vol := range pod.Spec.Volumes {
			if vol.PersistentVolumeClaim != nil {
				pvcName = vol.PersistentVolumeClaim.ClaimName
				break
			}
		}
		if pvcName == "" {
			return false, fmt.Errorf("pod: %s/%s's pvcName is empty", ns, podName)
		}

		var pvc *corev1.PersistentVolumeClaim
		if pvc, err = oa.kubeCli.CoreV1().PersistentVolumeClaims(ns).Get(pvcName, metav1.GetOptions{}); err != nil {
			glog.Errorf("failed to get pvc %s/%s for pod %s/%s", ns, pvcName, ns, podName)
			return false, nil
		}
		if pvc.Labels[label.ClusterIDLabelKey] != clusterID {
			return false, fmt.Errorf("tidbcluster: %s/%s's pvc %s label [%s] not equals %s ",
				ns, tcName, pvcName, label.ClusterIDLabelKey, clusterID)
		}
		if pvc.Labels[label.MemberIDLabelKey] != pod.Labels[label.MemberIDLabelKey] {
			return false, fmt.Errorf("tidbcluster: %s/%s's pvc %s label [%s=%s] not equals pod lablel [%s=%s]",
				ns, tcName, pvcName,
				label.MemberIDLabelKey, pvc.Labels[label.MemberIDLabelKey],
				label.MemberIDLabelKey, pod.Labels[label.MemberIDLabelKey])
		}
		if pvc.Labels[label.StoreIDLabelKey] != pod.Labels[label.StoreIDLabelKey] {
			return false, fmt.Errorf("tidbcluster: %s/%s's pvc %s label[%s=%s] not equals pod lable[%s=%s]",
				ns, tcName, pvcName,
				label.StoreIDLabelKey, pvc.Labels[label.StoreIDLabelKey],
				label.StoreIDLabelKey, pod.Labels[label.StoreIDLabelKey])
		}
		if pvc.Annotations[label.AnnPodNameKey] != podName {
			return false, fmt.Errorf("tidbcluster: %s/%s's pvc %s annotations [%s] not equals podName: %s",
				ns, tcName, pvcName, label.AnnPodNameKey, podName)
		}

		pvName := pvc.Spec.VolumeName
		var pv *corev1.PersistentVolume
		if pv, err = oa.kubeCli.CoreV1().PersistentVolumes().Get(pvName, metav1.GetOptions{}); err != nil {
			glog.Errorf("failed to get pv for pvc %s/%s, %v", ns, pvcName, err)
			return false, nil
		}
		if pv.Labels[label.NamespaceLabelKey] != ns {
			return false, fmt.Errorf("tidbcluster: %s/%s 's pv %s label [%s] not equals %s",
				ns, tcName, pvName, label.NamespaceLabelKey, ns)
		}
		if pv.Labels[label.ComponentLabelKey] != pod.Labels[label.ComponentLabelKey] {
			return false, fmt.Errorf("tidbcluster: %s/%s's pv %s label [%s=%s] not equals pod label[%s=%s]",
				ns, tcName, pvName,
				label.ComponentLabelKey, pv.Labels[label.ComponentLabelKey],
				label.ComponentLabelKey, pod.Labels[label.ComponentLabelKey])
		}
		if pv.Labels[label.NameLabelKey] != pod.Labels[label.NameLabelKey] {
			return false, fmt.Errorf("tidbcluster: %s/%s's pv %s label [%s=%s] not equals pod label [%s=%s]",
				ns, tcName, pvName,
				label.NameLabelKey, pv.Labels[label.NameLabelKey],
				label.NameLabelKey, pod.Labels[label.NameLabelKey])
		}
		if pv.Labels[label.ManagedByLabelKey] != pod.Labels[label.ManagedByLabelKey] {
			return false, fmt.Errorf("tidbcluster: %s/%s's pv %s label [%s=%s] not equals pod label [%s=%s]",
				ns, tcName, pvName,
				label.ManagedByLabelKey, pv.Labels[label.ManagedByLabelKey],
				label.ManagedByLabelKey, pod.Labels[label.ManagedByLabelKey])
		}
		if pv.Labels[label.InstanceLabelKey] != pod.Labels[label.InstanceLabelKey] {
			return false, fmt.Errorf("tidbcluster: %s/%s's pv %s label [%s=%s] not equals pod label [%s=%s]",
				ns, tcName, pvName,
				label.InstanceLabelKey, pv.Labels[label.InstanceLabelKey],
				label.InstanceLabelKey, pod.Labels[label.InstanceLabelKey])
		}
		if pv.Labels[label.ClusterIDLabelKey] != clusterID {
			return false, fmt.Errorf("tidbcluster: %s/%s's pv %s label [%s] not equals %s",
				ns, tcName, pvName, label.ClusterIDLabelKey, clusterID)
		}
		if pv.Labels[label.MemberIDLabelKey] != pod.Labels[label.MemberIDLabelKey] {
			return false, fmt.Errorf("tidbcluster: %s/%s's pv %s label [%s=%s] not equals pod label [%s=%s]",
				ns, tcName, pvName,
				label.MemberIDLabelKey, pv.Labels[label.MemberIDLabelKey],
				label.MemberIDLabelKey, pod.Labels[label.MemberIDLabelKey])
		}
		if pv.Labels[label.StoreIDLabelKey] != pod.Labels[label.StoreIDLabelKey] {
			return false, fmt.Errorf("tidbcluster: %s/%s's pv %s label [%s=%s] not equals pod label [%s=%s]",
				ns, tcName, pvName,
				label.StoreIDLabelKey, pv.Labels[label.StoreIDLabelKey],
				label.StoreIDLabelKey, pod.Labels[label.StoreIDLabelKey])
		}
		if pv.Annotations[label.AnnPodNameKey] != podName {
			return false, fmt.Errorf("tidbcluster:[%s/%s's pv %s annotations [%s] not equals %s",
				ns, tcName, pvName, label.AnnPodNameKey, podName)
		}
	}

	return true, nil
}

func (oa *operatorActions) schedulerHAFn(tc *v1alpha1.TidbCluster) (bool, error) {
	ns := tc.GetNamespace()
	tcName := tc.GetName()

	fn := func(component string) (bool, error) {
		nodeMap := make(map[string][]string)
		listOptions := metav1.ListOptions{
			LabelSelector: labels.SelectorFromSet(
				label.New().Instance(tcName).Component(component).Labels()).String(),
		}
		var podList *corev1.PodList
		var err error
		if podList, err = oa.kubeCli.CoreV1().Pods(ns).List(listOptions); err != nil {
			glog.Errorf("failed to list pods for tidbcluster %s/%s, %v", ns, tcName, err)
			return false, nil
		}

		totalCount := len(podList.Items)
		for _, pod := range podList.Items {
			nodeName := pod.Spec.NodeName
			if len(nodeMap[nodeName]) == 0 {
				nodeMap[nodeName] = make([]string, 0)
			}
			nodeMap[nodeName] = append(nodeMap[nodeName], pod.GetName())
			if len(nodeMap[nodeName]) > totalCount/2 {
				return false, fmt.Errorf("node %s have %d pods, greater than %d/2",
					nodeName, len(nodeMap[nodeName]), totalCount)
			}
		}
		return true, nil
	}

	components := []string{label.PDLabelVal, label.TiKVLabelVal}
	for _, com := range components {
		if b, err := fn(com); err != nil {
			return false, err
		} else if !b && err == nil {
			return false, nil
		}
	}

	return true, nil
}

func (oa *operatorActions) passwordIsSet(clusterInfo *TidbClusterInfo) (bool, error) {
	ns := clusterInfo.Namespace
	tcName := clusterInfo.ClusterName
	jobName := tcName + "-tidb-initializer"

	var job *batchv1.Job
	var err error
	if job, err = oa.kubeCli.BatchV1().Jobs(ns).Get(jobName, metav1.GetOptions{}); err != nil {
		glog.Errorf("failed to get job %s/%s, %v", ns, jobName, err)
		return false, nil
	}
	if job.Status.Succeeded < 1 {
		glog.Errorf("tidbcluster: %s/%s password setter job not finished", ns, tcName)
		return false, nil
	}

	var db *sql.DB
	dsn := getDSN(ns, tcName, "test", clusterInfo.Password)
	if db, err = sql.Open("mysql", dsn); err != nil {
		glog.Errorf("can't open connection to mysql: %s, %v", dsn, err)
		return false, nil
	}
	defer db.Close()
	if err := db.Ping(); err != nil {
		glog.Errorf("can't connect to mysql: %s with password %s, %v", dsn, clusterInfo.Password, err)
		return false, nil
	}

	return true, nil
}

func (oa *operatorActions) monitorNormal(clusterInfo *TidbClusterInfo) (bool, error) {
	ns := clusterInfo.Namespace
	tcName := clusterInfo.ClusterName
	monitorDeploymentName := fmt.Sprintf("%s-monitor", tcName)
	monitorDeployment, err := oa.kubeCli.AppsV1().Deployments(ns).Get(monitorDeploymentName, metav1.GetOptions{})
	if err != nil {
		glog.Errorf("get monitor deployment: [%s/%s] failed", ns, monitorDeploymentName)
		return false, nil
	}
	if monitorDeployment.Status.ReadyReplicas < 1 {
		glog.Info("monitor ready replicas %d < 1", monitorDeployment.Status.ReadyReplicas)
		return false, nil
	}
	configuratorJobName := fmt.Sprintf("%s-monitor-configurator", tcName)
	monitorJob, err := oa.kubeCli.BatchV1().Jobs(ns).Get(configuratorJobName, metav1.GetOptions{})
	if err != nil {
		glog.Info("get monitor configurator job: [%s/%s] failed", ns, configuratorJobName)
		return false, nil
	}
	if monitorJob.Status.Succeeded == 0 {
		glog.Info("the monitor configurator job: [%s/%s] had not success", ns, configuratorJobName)
		return false, nil
	}

	if err := oa.checkPrometheus(clusterInfo); err != nil {
		glog.Info("check [%s/%s]'s prometheus data failed: %v", ns, monitorDeploymentName, err)
		return false, nil
	}

	if err := oa.checkGrafanaData(clusterInfo); err != nil {
		glog.Info("check [%s/%s]'s grafana data failed: %v", ns, monitorDeploymentName, err)
		return false, nil
	}
	return true, nil
}

func (oa *operatorActions) checkPrometheus(clusterInfo *TidbClusterInfo) error {
	ns := clusterInfo.Namespace
	tcName := clusterInfo.ClusterName
	prometheusSvc := fmt.Sprintf("http://%s-prometheus.%s:9090/api/v1/query?query=up", tcName, ns)
	resp, err := http.Get(prometheusSvc)
	if err != nil {
		return err
	}
	defer resp.Body.Close()
	body, err := ioutil.ReadAll(resp.Body)
	if err != nil {
		return err
	}
	response := &struct {
		Status string `json:"status"`
	}{}
	err = json.Unmarshal(body, response)
	if err != nil {
		return err
	}
	if response.Status != "success" {
		return fmt.Errorf("the prometheus's api[%s] has not ready", prometheusSvc)
	}
	return nil
}

func (oa *operatorActions) checkGrafanaData(clusterInfo *TidbClusterInfo) error {
	ns := clusterInfo.Namespace
	tcName := clusterInfo.ClusterName
	svcName := fmt.Sprintf("%s-grafana", tcName)
	end := time.Now()
	start := end.Add(-time.Minute)
	values := url.Values{}
	values.Set("query", `sum(tikv_pd_heartbeat_tick_total{type="leader"}) by (job)`)
	values.Set("start", fmt.Sprintf("%d", start.Unix()))
	values.Set("end", fmt.Sprintf("%d", end.Unix()))
	values.Set("step", "30")
	u := fmt.Sprintf("http://%s.%s.svc.cluster.local:3000/api/datasources/proxy/1/api/v1/query_range?%s", svcName, ns, values.Encode())
	req, err := http.NewRequest(http.MethodGet, u, nil)
	if err != nil {
		return err
	}
	req.SetBasicAuth(grafanaUsername, grafanaPassword)
	client := &http.Client{}
	resp, err := client.Do(req)
	if err != nil {
		return err
	}
	defer resp.Body.Close()
	buf, err := ioutil.ReadAll(resp.Body)
	if err != nil {
		return err
	}
	data := struct {
		Status string `json:"status"`
		Data   struct {
			ResultType string `json:"resultType"`
			Result     []struct {
				Metric struct {
					Job string `json:"job"`
				} `json:"metric"`
				Values []interface{} `json:"values"`
			} `json:"result"`
		}
	}{}
	if err := json.Unmarshal(buf, &data); err != nil {
		return err
	}
	if data.Status != "success" || len(data.Data.Result) < 1 {
		return fmt.Errorf("invalid response: status: %s, result: %v", data.Status, data.Data.Result)
	}
	return nil
}

func getDSN(ns, tcName, databaseName, password string) string {
	return fmt.Sprintf("root:%s@(%s-tidb.%s:4000)/%s?charset=utf8", password, tcName, ns, databaseName)
}

func releaseIsNotFound(err error) bool {
	return strings.Contains(err.Error(), "not found")
}

func cloneOperatorRepo() error {
	cmd := fmt.Sprintf("git clone https://github.com/pingcap/tidb-operator.git /tidb-operator")
	glog.Info(cmd)
	res, err := exec.Command("/bin/sh", "-c", cmd).CombinedOutput()
	if err != nil {
		return fmt.Errorf("failed to clone tidb-operator repository: %v, %s", err, string(res))
	}

	return nil
}

func checkoutTag(tagName string) error {
	cmd := fmt.Sprintf(`cd /tidb-operator &&
		git stash -u &&
		git checkout %s &&
		mkdir -p /charts/%s &&
		cp -rf charts/tidb-operator /charts/%s/tidb-operator &&
		cp -rf charts/tidb-cluster /charts/%s/tidb-cluster &&
		cp -rf charts/tidb-backup /charts/%s/tidb-backup`,
		tagName, tagName, tagName, tagName, tagName)
	glog.Info(cmd)
	res, err := exec.Command("/bin/sh", "-c", cmd).CombinedOutput()
	if err != nil {
		return fmt.Errorf("failed to check tag: %s, %v, %s", tagName, err, string(res))
	}

	return nil
}

func (oa *operatorActions) DeployAdHocBackup(info *TidbClusterInfo) error {
	glog.Infof("begin to deploy adhoc backup cluster[%s] namespace[%s]", info.ClusterName, info.Namespace)
	defer func() {
		glog.Infof("deploy adhoc backup end cluster[%s] namespace[%s]", info.ClusterName, info.Namespace)
	}()
	sets := map[string]string{
		"clusterName":  info.ClusterName,
		"name":         info.BackupPVC,
		"mode":         "backup",
		"user":         "root",
		"password":     info.Password,
		"storage.size": "10Gi",
	}
	var buffer bytes.Buffer
	for k, v := range sets {
		set := fmt.Sprintf(" --set %s=%s", k, v)
		_, err := buffer.WriteString(set)
		if err != nil {
			return err
		}
	}

	setStr := buffer.String()
	fullbackupName := fmt.Sprintf("%s-backup", info.ClusterName)
	cmd := fmt.Sprintf("helm install -n %s --namespace %s /charts/%s/tidb-backup %s",
		fullbackupName, info.Namespace, info.OperatorTag, setStr)
	glog.Infof("install adhoc deployment [%s]", cmd)
	res, err := exec.Command("/bin/sh", "-c", cmd).CombinedOutput()
	if err != nil {
		return fmt.Errorf("failed to launch adhoc backup job: %v, %s", err, string(res))
	}

	return nil
}

func (oa *operatorActions) CheckAdHocBackup(info *TidbClusterInfo) error {
	glog.Infof("begin to clean adhoc backup cluster[%s] namespace[%s]", info.ClusterName, info.Namespace)
	defer func() {
		glog.Infof("deploy clean backup end cluster[%s] namespace[%s]", info.ClusterName, info.Namespace)
	}()

	jobName := fmt.Sprintf("%s-%s", info.ClusterName, info.BackupPVC)
	fn := func() (bool, error) {
		job, err := oa.kubeCli.BatchV1().Jobs(info.Namespace).Get(jobName, metav1.GetOptions{})
		if err != nil {
			glog.Errorf("failed to get jobs %s ,%v", jobName, err)
			return false, nil
		}
		if job.Status.Succeeded == 0 {
			glog.Errorf("cluster [%s] back up job is not completed, please wait! ", info.ClusterName)
			return false, nil
		}

		return true, nil
	}

	err := wait.Poll(DefaultPollInterval, DefaultPollTimeout, fn)
	if err != nil {
		return fmt.Errorf("failed to launch scheduler backup job: %v", err)
	}

	return nil
}

func (oa *operatorActions) Restore(from *TidbClusterInfo, to *TidbClusterInfo) error {
	glog.Infof("begin to deploy restore cluster[%s] namespace[%s]", from.ClusterName, from.Namespace)
	defer func() {
		glog.Infof("deploy restore end cluster[%s] namespace[%s]", to.ClusterName, to.Namespace)
	}()
	sets := map[string]string{
		"clusterName":  to.ClusterName,
		"name":         to.BackupPVC,
		"mode":         "restore",
		"user":         "root",
		"password":     to.Password,
		"storage.size": "10Gi",
	}
	var buffer bytes.Buffer
	for k, v := range sets {
		set := fmt.Sprintf(" --set %s=%s", k, v)
		_, err := buffer.WriteString(set)
		if err != nil {
			return err
		}
	}

	setStr := buffer.String()
	restoreName := fmt.Sprintf("%s-restore", from.ClusterName)
	cmd := fmt.Sprintf("helm install -n %s --namespace %s /charts/%s/tidb-backup %s",
		restoreName, to.Namespace, to.OperatorTag, setStr)
	glog.Infof("install restore [%s]", cmd)
	res, err := exec.Command("/bin/sh", "-c", cmd).CombinedOutput()
	if err != nil {
		return fmt.Errorf("failed to launch restore job: %v, %s", err, string(res))
	}

	return nil
}

func (oa *operatorActions) CheckRestore(from *TidbClusterInfo, to *TidbClusterInfo) error {
	glog.Infof("begin to check restore backup cluster[%s] namespace[%s]", from.ClusterName, from.Namespace)
	defer func() {
		glog.Infof("check restore end cluster[%s] namespace[%s]", to.ClusterName, to.Namespace)
	}()

	jobName := fmt.Sprintf("%s-restore-%s", to.ClusterName, from.BackupPVC)
	fn := func() (bool, error) {
		job, err := oa.kubeCli.BatchV1().Jobs(to.Namespace).Get(jobName, metav1.GetOptions{})
		if err != nil {
			glog.Errorf("failed to get jobs %s ,%v", jobName, err)
			return false, nil
		}
		if job.Status.Succeeded == 0 {
			glog.Errorf("cluster [%s] back up job is not completed, please wait! ", to.ClusterName)
			return false, nil
		}

		fromCount, err := from.QueryCount()
		if err != nil {
			glog.Errorf("cluster [%s] count err ", from.ClusterName)
			return false, nil
		}

		toCount, err := to.QueryCount()
		if err != nil {
			glog.Errorf("cluster [%s] count err ", to.ClusterName)
			return false, nil
		}

		if fromCount != toCount {
			glog.Errorf("cluster [%s] count %d cluster [%s] count %d is not equal ",
				from.ClusterName, fromCount, to.ClusterName, toCount)
			return false, nil
		}
		return true, nil
	}

	err := wait.Poll(DefaultPollInterval, DefaultPollTimeout, fn)
	if err != nil {
		return fmt.Errorf("failed to launch scheduler backup job: %v", err)
	}
	return nil
}

func (oa *operatorActions) ForceDeploy(info *TidbClusterInfo) error {
	if err := oa.CleanTidbCluster(info); err != nil {
		return err
	}

	if err := oa.DeployTidbCluster(info); err != nil {
		return err
	}

	return nil
}

func (info *TidbClusterInfo) QueryCount() (int, error) {
	tableName := "test"
	db, err := sql.Open("mysql", getDSN(info.Namespace, info.ClusterName, "record", info.Password))
	if err != nil {
		return 0, err
	}
	defer db.Close()

	rows, err := db.Query(fmt.Sprintf("SELECT count(*) FROM %s", tableName))
	if err != nil {
		glog.Infof("cluster:[%s], error: %v", info.ClusterName, err)
		return 0, err
	}

	for rows.Next() {
		var count int
		err := rows.Scan(&count)
		if err != nil {
			glog.Infof("cluster:[%s], error :%v", info.ClusterName, err)
		}
		return count, nil
	}
	return 0, fmt.Errorf("can not find count of ")
}

func (oa *operatorActions) CreateSecret(info *TidbClusterInfo) error {
	initSecretName := "set-secret"
	backupSecretName := "backup-secret"
	initSecret := corev1.Secret{
		ObjectMeta: metav1.ObjectMeta{
			Name:      initSecretName,
			Namespace: info.Namespace,
		},
		Data: map[string][]byte{
			"root": []byte(info.Password),
		},
		Type: corev1.SecretTypeOpaque,
	}

	_, err := oa.kubeCli.CoreV1().Secrets(info.Namespace).Create(&initSecret)
	if err != nil && !releaseIsExist(err) {
		return err
	}

	backupSecret := corev1.Secret{
		ObjectMeta: metav1.ObjectMeta{
			Name:      backupSecretName,
			Namespace: info.Namespace,
		},
		Data: map[string][]byte{
			"user":     []byte("root"),
			"password": []byte(info.Password),
		},
		Type: corev1.SecretTypeOpaque,
	}

	_, err = oa.kubeCli.CoreV1().Secrets(info.Namespace).Create(&backupSecret)
	if err != nil && !releaseIsExist(err) {
		return err
	}

	return nil
}

func releaseIsExist(err error) bool {
	return strings.Contains(err.Error(), "already exists")
}

func (oa *operatorActions) DeployScheduledBackup(info *TidbClusterInfo) error {
	glog.Infof("begin to deploy scheduled backup")
	defer func() {
		glog.Infof("deploy shceduled backup end")
	}()

	cron := fmt.Sprintf("'*/1 * * * *'")
	sets := map[string]string{
		"clusterName":              info.ClusterName,
		"scheduledBackup.create":   "true",
		"scheduledBackup.user":     "root",
		"scheduledBackup.password": info.Password,
		"scheduledBackup.schedule": cron,
		"scheduledBackup.storage":  "10Gi",
	}
	var buffer bytes.Buffer
	for k, v := range sets {
		set := fmt.Sprintf(" --set %s=%s", k, v)
		_, err := buffer.WriteString(set)
		if err != nil {
			return err
		}
	}

	setStr := buffer.String()

	cmd := fmt.Sprintf("helm upgrade %s /charts/%s/tidb-cluster %s",
		info.ClusterName, info.OperatorTag, setStr)

	glog.Infof("scheduled-backup delploy [%s]", cmd)
	res, err := exec.Command("/bin/sh", "-c", cmd).CombinedOutput()
	if err != nil {
		return fmt.Errorf("failed to launch scheduler backup job: %v, %s", err, string(res))
	}
	return nil
}

func (oa *operatorActions) CheckScheduledBackup(info *TidbClusterInfo) error {
	glog.Infof("begin to check scheduler backup cluster[%s] namespace[%s]", info.ClusterName, info.Namespace)
	defer func() {
		glog.Infof("deploy check scheduler end cluster[%s] namespace[%s]", info.ClusterName, info.Namespace)
	}()

	jobName := fmt.Sprintf("%s-scheduled-backup", info.ClusterName)
	fn := func() (bool, error) {
		job, err := oa.kubeCli.BatchV1beta1().CronJobs(info.Namespace).Get(jobName, metav1.GetOptions{})
		if err != nil {
			glog.Errorf("failed to get cronjobs %s ,%v", jobName, err)
			return false, nil
		}

		jobs, err := oa.kubeCli.BatchV1().Jobs(info.Namespace).List(metav1.ListOptions{})
		if err != nil {
			glog.Errorf("failed to list jobs %s ,%v", info.Namespace, err)
			return false, nil
		}

		backupJobs := []batchv1.Job{}
		for _, j := range jobs.Items {
			if pid, found := getParentUIDFromJob(j); found && pid == job.UID {
				backupJobs = append(backupJobs, j)
			}
		}

		if len(backupJobs) == 0 {
			glog.Errorf("cluster [%s] scheduler jobs is creating, please wait!", info.ClusterName)
			return false, nil
		}

		for _, j := range backupJobs {
			if j.Status.Succeeded == 0 {
				glog.Errorf("cluster [%s] back up job is not completed, please wait! ", info.ClusterName)
				return false, nil
			}
		}

		return true, nil
	}

	err := wait.Poll(DefaultPollInterval, DefaultPollTimeout, fn)
	if err != nil {
		return fmt.Errorf("failed to launch scheduler backup job: %v", err)
	}

	// sleep 1 minute for cronjob
	time.Sleep(60 * time.Second)

	dirs, err := oa.getBackupDir(info)
	if err != nil {
		return fmt.Errorf("failed to get backup dir: %v", err)
	}

	if len(dirs) != 3 {
		return fmt.Errorf("scheduler job failed!")
	}

	return nil
}

func getParentUIDFromJob(j batchv1.Job) (types.UID, bool) {
	controllerRef := metav1.GetControllerOf(&j)

	if controllerRef == nil {
		return types.UID(""), false
	}

	if controllerRef.Kind != "CronJob" {
		glog.Infof("Job with non-CronJob parent, name %s namespace %s", j.Name, j.Namespace)
		return types.UID(""), false
	}

	return controllerRef.UID, true
}

func (oa *operatorActions) getBackupDir(info *TidbClusterInfo) ([]string, error) {
	pod := &corev1.Pod{
		ObjectMeta: metav1.ObjectMeta{
			Name:      getBackupDirPodName,
			Namespace: info.Namespace,
		},
		Spec: corev1.PodSpec{
			Containers: []corev1.Container{
				{
					Name:    getBackupDirPodName,
					Image:   "pingcap/tidb-cloud-backup:latest",
					Command: []string{"sleep", "3000"},
					VolumeMounts: []corev1.VolumeMount{
						{
							Name:      "data",
							MountPath: "/data",
						},
					},
				},
			},
			Volumes: []corev1.Volume{
				{
					Name: "data",
					VolumeSource: corev1.VolumeSource{
						PersistentVolumeClaim: &corev1.PersistentVolumeClaimVolumeSource{
							ClaimName: info.BackupPVC,
						},
					},
				},
			},
		},
	}

	fn := func() (bool, error) {
		_, err := oa.kubeCli.CoreV1().Pods(info.Namespace).Get(getBackupDirPodName, metav1.GetOptions{})
		if !errors.IsNotFound(err) {
			return false, nil
		}
		return true, nil
	}

	err := wait.Poll(DefaultPollInterval, DefaultPollTimeout, fn)

	if err != nil {
		return nil, fmt.Errorf("failed to delete pod %s", getBackupDirPodName)
	}

	_, err = oa.kubeCli.CoreV1().Pods(info.Namespace).Create(pod)
	if err != nil && !errors.IsAlreadyExists(err) {
		glog.Errorf("cluster: [%s/%s] create get backup dir pod failed, error :%v", info.Namespace, info.ClusterName, err)
		return nil, err
	}

	fn = func() (bool, error) {
		_, err := oa.kubeCli.CoreV1().Pods(info.Namespace).Get(getBackupDirPodName, metav1.GetOptions{})
		if errors.IsNotFound(err) {
			return false, nil
		}
		return true, nil
	}

	err = wait.Poll(DefaultPollInterval, DefaultPollTimeout, fn)

	if err != nil {
		return nil, fmt.Errorf("failed to create pod %s", getBackupDirPodName)
	}

	cmd := fmt.Sprintf("kubectl exec %s -n %s ls /data", getBackupDirPodName, info.Namespace)
	glog.Infof(cmd)
	res, err := exec.Command("/bin/sh", "-c", cmd).CombinedOutput()
	if err != nil {
		glog.Errorf("cluster:[%s/%s] exec :%s failed,error:%v,result:%s", info.Namespace, info.ClusterName, cmd, err, res)
		return nil, err
	}

	dirs := strings.Split(string(res), "\n")
	glog.Infof("dirs in pod info name [%s] dir name [%s]", info.BackupPVC, strings.Join(dirs, ","))
	return dirs, nil
}

func (info *TidbClusterInfo) FullName() string {
	return fmt.Sprintf("%s/%s", info.Namespace, info.ClusterName)
}

func (oa *operatorActions) DeployIncrementalBackup(from *TidbClusterInfo, to *TidbClusterInfo) error {
	return nil
}

func (oa *operatorActions) CheckIncrementalBackup(info *TidbClusterInfo) error {
	return nil
}

func (oa *operatorActions) GetPodUIDMap(info *TidbClusterInfo) (map[string]types.UID, error) {
	result := map[string]types.UID{}

	selector, err := label.New().Instance(info.ClusterName).Selector()
	if err != nil {
		return nil, err
	}
	pods, err := oa.kubeCli.CoreV1().Pods(info.Namespace).List(metav1.ListOptions{LabelSelector: selector.String()})
	if err != nil {
		return nil, err
	}
	for _, pod := range pods.Items {
		result[pod.GetName()] = pod.GetUID()
	}

	return result, nil
}

func (oa *operatorActions) GetNodeMap(info *TidbClusterInfo, component string) (map[string][]string, error) {
	nodeMap := make(map[string][]string)
	selector := label.New().Instance(info.ClusterName).Component(component).Labels()
	podList, err := oa.kubeCli.CoreV1().Pods(info.Namespace).List(metav1.ListOptions{
		LabelSelector: labels.SelectorFromSet(selector).String(),
	})
	if err != nil {
		return nil, err
	}

	for _, pod := range podList.Items {
		nodeName := pod.Spec.NodeName
		if len(nodeMap[nodeName]) == 0 {
			nodeMap[nodeName] = make([]string, 0)
		}
		nodeMap[nodeName] = append(nodeMap[nodeName], pod.GetName())
		sort.Strings(nodeMap[nodeName])
	}

	return nodeMap, nil
}<|MERGE_RESOLUTION|>--- conflicted
+++ resolved
@@ -68,8 +68,8 @@
 	DefaultPollTimeout  time.Duration = 10 * time.Minute
 	DefaultPollInterval time.Duration = 10 * time.Second
 	getBackupDirPodName               = "get-backup-dir"
-	grafanaUsername = "admin"
-	grafanaPassword = "admin"
+	grafanaUsername                   = "admin"
+	grafanaPassword                   = "admin"
 )
 
 type OperatorActions interface {
@@ -97,12 +97,9 @@
 	CheckRestore(from *TidbClusterInfo, to *TidbClusterInfo) error
 	ForceDeploy(info *TidbClusterInfo) error
 	CreateSecret(info *TidbClusterInfo) error
-<<<<<<< HEAD
 	GetPodUIDMap(info *TidbClusterInfo) (map[string]types.UID, error)
 	GetNodeMap(info *TidbClusterInfo, component string) (map[string][]string, error)
-=======
 	getBackupDir(info *TidbClusterInfo) ([]string, error)
->>>>>>> 61652fc3
 }
 
 type FaultTriggerActions interface {
@@ -555,59 +552,59 @@
 		if tc.Status.PD.Phase == v1alpha1.UpgradePhase {
 			glog.Infof("pd is upgrading")
 			if tc.Status.TiKV.Phase == v1alpha1.UpgradePhase {
-				return false, errors.New("tikv is upgrading while pd is upgrading")
+				return false, pingcapErrors.New("tikv is upgrading while pd is upgrading")
 			}
 			if tc.Status.TiDB.Phase == v1alpha1.UpgradePhase {
-				return false, errors.New("tidb is upgrading while pd is upgrading")
+				return false, pingcapErrors.New("tidb is upgrading while pd is upgrading")
 			}
 			if !imageUpgraded(v1alpha1.PDMemberType, pdSet) {
-				return false, errors.New("pd image is not updated while pd is upgrading")
+				return false, pingcapErrors.New("pd image is not updated while pd is upgrading")
 			}
 			if !setUpgraded(pdSet) {
 				if imageUpgraded(v1alpha1.TiKVMemberType, tikvSet) {
-					return false, errors.New("tikv image is updated while pd is upgrading")
+					return false, pingcapErrors.New("tikv image is updated while pd is upgrading")
 				}
 				if imageUpgraded(v1alpha1.TiDBMemberType, tidbSet) {
-					return false, errors.New("tidb image is updated while pd is upgrading")
+					return false, pingcapErrors.New("tidb image is updated while pd is upgrading")
 				}
 			}
 			return false, nil
 		} else if tc.Status.TiKV.Phase == v1alpha1.UpgradePhase {
 			glog.Infof("tikv is upgrading")
 			if tc.Status.TiDB.Phase == v1alpha1.UpgradePhase {
-				return false, errors.New("tidb is upgrading while tikv is upgrading")
+				return false, pingcapErrors.New("tidb is upgrading while tikv is upgrading")
 			}
 			if !imageUpgraded(v1alpha1.PDMemberType, pdSet) {
-				return false, errors.New("pd image is not updated while tikv is upgrading")
+				return false, pingcapErrors.New("pd image is not updated while tikv is upgrading")
 			}
 			if !setUpgraded(pdSet) {
-				return false, errors.New("pd stateful set is not upgraded while tikv is upgrading")
+				return false, pingcapErrors.New("pd stateful set is not upgraded while tikv is upgrading")
 			}
 			if !imageUpgraded(v1alpha1.TiKVMemberType, tikvSet) {
-				return false, errors.New("tikv image is not updated while tikv is upgrading")
+				return false, pingcapErrors.New("tikv image is not updated while tikv is upgrading")
 			}
 			if !setUpgraded(tikvSet) {
 				if imageUpgraded(v1alpha1.TiDBMemberType, tidbSet) {
-					return false, errors.New("tidb image is updated while tikv is upgrading")
+					return false, pingcapErrors.New("tidb image is updated while tikv is upgrading")
 				}
 			}
 			return false, nil
 		} else if tc.Status.TiDB.Phase == v1alpha1.UpgradePhase {
 			glog.Infof("tidb is upgrading")
 			if !imageUpgraded(v1alpha1.PDMemberType, pdSet) {
-				return false, errors.New("pd image is not updated while tidb is upgrading")
+				return false, pingcapErrors.New("pd image is not updated while tidb is upgrading")
 			}
 			if !setUpgraded(pdSet) {
-				return false, errors.New("pd stateful set is not upgraded while tidb is upgrading")
+				return false, pingcapErrors.New("pd stateful set is not upgraded while tidb is upgrading")
 			}
 			if !imageUpgraded(v1alpha1.TiKVMemberType, tikvSet) {
-				return false, errors.New("tikv image is not updated while tidb is upgrading")
+				return false, pingcapErrors.New("tikv image is not updated while tidb is upgrading")
 			}
 			if !setUpgraded(tikvSet) {
-				return false, errors.New("tikv stateful set is not upgraded while tidb is upgrading")
+				return false, pingcapErrors.New("tikv stateful set is not upgraded while tidb is upgrading")
 			}
 			if !imageUpgraded(v1alpha1.TiDBMemberType, tidbSet) {
-				return false, errors.New("tidb image is not updated while tikv is upgrading")
+				return false, pingcapErrors.New("tidb image is not updated while tikv is upgrading")
 			}
 			return false, nil
 		}
