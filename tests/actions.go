--- conflicted
+++ resolved
@@ -196,14 +196,8 @@
 	GetTidbMemberAssignedNodesOrDie(info *TidbClusterConfig) map[string]string
 	CheckTidbMemberAssignedNodes(info *TidbClusterConfig, oldAssignedNodes map[string]string) error
 	CheckTidbMemberAssignedNodesOrDie(info *TidbClusterConfig, oldAssignedNodes map[string]string)
-	SetPartitionAnnotation(namespace string, tcName string, component string, ordinal int) error
-	CheckManualPauseTiDBOrDie(info *TidbClusterConfig)
-<<<<<<< HEAD
-	CheckManualPauseTiKVOrDie(info *TidbClusterConfig)
-=======
 	CheckUpgradeComplete(info *TidbClusterConfig) error
 	CheckUpgradeCompleteOrDie(info *TidbClusterConfig)
->>>>>>> e528bf4f
 }
 
 type operatorActions struct {
@@ -1092,7 +1086,7 @@
 	})
 }
 
-func (oa *operatorActions) SetPartitionAnnotation(namespace, tcName, component string, ordinal int) error {
+func (oa *operatorActions) setPartitionAnnotation(namespace, tcName, component string, ordinal int) error {
 	// add annotation to pause statefulset upgrade process
 	cmd := fmt.Sprintf("kubectl annotate tc %s -n %s tidb.pingcap.com/%s-partition=%d --overwrite",
 		tcName, namespace, component, ordinal)
@@ -1200,7 +1194,11 @@
 		break
 	}
 
-	return nil
+	err := oa.checkManualPauseComponent(info, label.TiKVLabelVal)
+	if err != nil {
+		return err
+	}
+	return oa.checkManualPauseComponent(info, label.TiDBLabelVal)
 }
 
 func (oa *operatorActions) CheckUpgradeOrDie(ctx context.Context, info *TidbClusterConfig) {
@@ -2950,18 +2948,14 @@
 func (oa *operatorActions) checkManualPauseComponent(info *TidbClusterConfig, component string) error {
 
 	var tc *v1alpha1.TidbCluster
-<<<<<<< HEAD
-	var set *v1beta1.StatefulSet
 	var setName string
-=======
-	var tidbSet *v1.StatefulSet
->>>>>>> e528bf4f
+	var set *v1.StatefulSet
 	var err error
 	ns := info.Namespace
 
 	// set partition annotation to protect tidb pod
-	if err = oa.SetPartitionAnnotation(ns, info.ClusterName, component, 1); err != nil {
-		return fmt.Errorf("failed to SetPartitionAnnotation: [%s/%s], %v", ns, info.ClusterName, err)
+	if err = oa.setPartitionAnnotation(ns, info.ClusterName, component, 1); err != nil {
+		return fmt.Errorf("failed to setPartitionAnnotation: [%s/%s], %v", ns, info.ClusterName, err)
 	}
 
 	fn := func() (bool, error) {
@@ -2981,7 +2975,7 @@
 				return false, nil
 			}
 
-			if tidbPod.Labels[v1beta1.ControllerRevisionHashLabelKey] == tc.Status.TiDB.StatefulSet.UpdateRevision &&
+			if tidbPod.Labels[v1.ControllerRevisionHashLabelKey] == tc.Status.TiDB.StatefulSet.UpdateRevision &&
 				tc.Status.TiDB.Phase == v1alpha1.UpgradePhase {
 				if member, ok := tc.Status.TiDB.Members[tidbPod.Name]; !ok || !member.Health {
 					glog.Infof("wait for tidb pod [%s/%s] ready member health %t ok %t", ns, podName, member.Health, ok)
@@ -3002,10 +2996,8 @@
 				return false, nil
 			}
 
-			if tikvPod.Labels[v1beta1.ControllerRevisionHashLabelKey] == tc.Status.TiKV.StatefulSet.UpdateRevision &&
+			if tikvPod.Labels[v1.ControllerRevisionHashLabelKey] == tc.Status.TiKV.StatefulSet.UpdateRevision &&
 				tc.Status.TiKV.Phase == v1alpha1.UpgradePhase {
-
-<<<<<<< HEAD
 				var tikvStore *v1alpha1.TiKVStore
 				for _, store := range tc.Status.TiKV.Stores {
 					if store.PodName == podName {
@@ -3018,12 +3010,6 @@
 				} else {
 					return true, nil
 				}
-=======
-		if tidbPod.Labels[v1.ControllerRevisionHashLabelKey] == tc.Status.TiDB.StatefulSet.UpdateRevision &&
-			tc.Status.TiDB.Phase == v1alpha1.UpgradePhase {
-			if member, ok := tc.Status.TiDB.Members[tidbPod.Name]; !ok || !member.Health {
-				glog.Infof("wait for tidb pod [%s/%s] ready member health %t ok %t", ns, podName, member.Health, ok)
->>>>>>> e528bf4f
 			} else {
 				glog.Infof("tikvset is not in upgrade phase or pod is not upgrade done [%s/%s]", ns, podName)
 			}
@@ -3041,14 +3027,8 @@
 
 	time.Sleep(30 * time.Second)
 
-<<<<<<< HEAD
-	if set, err = oa.kubeCli.AppsV1beta1().StatefulSets(ns).Get(setName, metav1.GetOptions{}); err != nil {
+	if set, err = oa.kubeCli.AppsV1().StatefulSets(ns).Get(setName, metav1.GetOptions{}); err != nil {
 		return fmt.Errorf("failed to get statefulset: [%s/%s], %v", ns, setName, err)
-=======
-	tidbSetName := controller.TiDBMemberName(info.ClusterName)
-	if tidbSet, err = oa.kubeCli.AppsV1().StatefulSets(ns).Get(tidbSetName, metav1.GetOptions{}); err != nil {
-		return fmt.Errorf("failed to get statefulset: [%s/%s], %v", ns, tidbSetName, err)
->>>>>>> e528bf4f
 	}
 
 	if *set.Spec.UpdateStrategy.RollingUpdate.Partition < 1 {
@@ -3056,27 +3036,11 @@
 			ns, setName, *set.Spec.UpdateStrategy.RollingUpdate.Partition, 1)
 	}
 
-	if err = oa.SetPartitionAnnotation(ns, tc.Name, component, 0); err != nil {
+	if err = oa.setPartitionAnnotation(ns, tc.Name, component, 0); err != nil {
 		return fmt.Errorf("fail to set annotation for [%s/%s]", ns, setName)
 	}
 
 	return nil
-}
-
-func (oa *operatorActions) CheckManualPauseTiDBOrDie(info *TidbClusterConfig) {
-	// add annotation to pause statefulset upgrade process and check
-	err := oa.checkManualPauseComponent(info, label.TiDBLabelVal)
-	if err != nil {
-		slack.NotifyAndPanic(err)
-	}
-}
-
-func (oa *operatorActions) CheckManualPauseTiKVOrDie(info *TidbClusterConfig) {
-	// add annotation to pause statefulset upgrade process and check
-	err := oa.checkManualPauseComponent(info, label.TiKVLabelVal)
-	if err != nil {
-		slack.NotifyAndPanic(err)
-	}
 }
 
 func (oa *operatorActions) CheckUpgradeComplete(info *TidbClusterConfig) error {
