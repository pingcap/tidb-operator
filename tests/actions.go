--- conflicted
+++ resolved
@@ -86,12 +86,7 @@
 	CheckTidbClusterStatusOrDie(info *TidbClusterConfig)
 	BeginInsertDataTo(info *TidbClusterConfig) error
 	BeginInsertDataToOrDie(info *TidbClusterConfig)
-<<<<<<< HEAD
-	StopInsertDataTo(info *TidbClusterConfig) error
-	StopInsertDataToOrDie(info *TidbClusterConfig)
-=======
 	StopInsertDataTo(info *TidbClusterConfig)
->>>>>>> abf45654
 	ScaleTidbCluster(info *TidbClusterConfig) error
 	ScaleTidbClusterOrDie(info *TidbClusterConfig)
 	CheckScaleInSafely(info *TidbClusterConfig) error
@@ -331,11 +326,7 @@
 	}
 
 	// init blockWriter case
-<<<<<<< HEAD
-	info.blockWriter = blockwriter.NewBlockWriterCase(oa.cfg.BlockWriter)
-=======
 	info.blockWriter = blockwriter.NewBlockWriterCase(info.BlockWriteConfig)
->>>>>>> abf45654
 	info.blockWriter.ClusterName = info.ClusterName
 
 	return nil
@@ -495,18 +486,12 @@
 	oa.emitEvent(info, fmt.Sprintf("BeginInsertData: concurrency: %d", oa.cfg.BlockWriter.Concurrency))
 
 	dsn := getDSN(info.Namespace, info.ClusterName, "test", info.Password)
-<<<<<<< HEAD
-	glog.Infof("[%s] [%s] open TiDB connections, concurrency: %d",
-		info.blockWriter, info.ClusterName, oa.cfg.BlockWriter.Concurrency)
-	db, err := util.OpenDB(dsn, oa.cfg.BlockWriter.Concurrency)
-=======
 	if info.blockWriter == nil {
 		return fmt.Errorf("block writer not initialized for cluster: %s", info.ClusterName)
 	}
 	glog.Infof("[%s] [%s] open TiDB connections, concurrency: %d",
 		info.blockWriter, info.ClusterName, info.blockWriter.GetConcurrency())
 	db, err := util.OpenDB(dsn, info.blockWriter.GetConcurrency())
->>>>>>> abf45654
 	if err != nil {
 		return err
 	}
@@ -521,21 +506,10 @@
 	}
 }
 
-<<<<<<< HEAD
-func (oa *operatorActions) StopInsertDataTo(info *TidbClusterConfig) error {
+func (oa *operatorActions) StopInsertDataTo(info *TidbClusterConfig) {
 	oa.emitEvent(info, "StopInsertData")
 
-=======
-func (oa *operatorActions) StopInsertDataTo(info *TidbClusterConfig) {
->>>>>>> abf45654
 	info.blockWriter.Stop()
-}
-
-func (oa *operatorActions) StopInsertDataToOrDie(info *TidbClusterConfig) {
-	err := oa.StopInsertDataTo(info)
-	if err != nil {
-		panic(err)
-	}
 }
 
 func chartPath(name string, tag string) string {
