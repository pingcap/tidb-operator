// Copyright 2018 PingCAP, Inc.
//
// Licensed under the Apache License, Version 2.0 (the "License");
// you may not use this file except in compliance with the License.
// You may obtain a copy of the License at
//
//     http://www.apache.org/licenses/LICENSE-2.0
//
// Unless required by applicable law or agreed to in writing, software
// distributed under the License is distributed on an "AS IS" BASIS,
// See the License for the specific language governing permissions and
// limitations under the License.

package tests

import (
	"context"
	"crypto/tls"
	"database/sql"
	"encoding/json"
	"fmt"
	"io/ioutil"
	"net/http"
	"net/url"
	"os"
	"os/exec"
	"path/filepath"
	"reflect"
	"strconv"
	"strings"
	"sync"
	"time"

	// To register MySQL driver
	_ "github.com/go-sql-driver/mysql"
	"github.com/golang/glog"
	pingcapErrors "github.com/pingcap/errors"
	"github.com/pingcap/kvproto/pkg/metapb"
	"github.com/pingcap/tidb-operator/pkg/apis/pingcap.com/v1alpha1"
	"github.com/pingcap/tidb-operator/pkg/client/clientset/versioned"
	"github.com/pingcap/tidb-operator/pkg/controller"
	"github.com/pingcap/tidb-operator/pkg/label"
	"github.com/pingcap/tidb-operator/pkg/pdapi"
	"github.com/pingcap/tidb-operator/tests/pkg/apimachinery"
	"github.com/pingcap/tidb-operator/tests/pkg/blockwriter"
	"github.com/pingcap/tidb-operator/tests/pkg/metrics"
	"github.com/pingcap/tidb-operator/tests/pkg/util"
	"github.com/pingcap/tidb-operator/tests/pkg/webhook"
	"github.com/pingcap/tidb-operator/tests/slack"
	admissionV1beta1 "k8s.io/api/admissionregistration/v1beta1"
	"k8s.io/api/apps/v1beta1"
	batchv1 "k8s.io/api/batch/v1"
	corev1 "k8s.io/api/core/v1"
	"k8s.io/apimachinery/pkg/api/errors"
	metav1 "k8s.io/apimachinery/pkg/apis/meta/v1"
	"k8s.io/apimachinery/pkg/labels"
	"k8s.io/apimachinery/pkg/types"
	"k8s.io/apimachinery/pkg/util/wait"
	"k8s.io/client-go/kubernetes"
)

const (
	period = 5 * time.Minute

	tidbControllerName string = "tidb-controller-manager"
	tidbSchedulerName  string = "tidb-scheduler"

	// NodeUnreachablePodReason is defined in k8s.io/kubernetes/pkg/util/node
	// but not in client-go and apimachinery, so we define it here
	NodeUnreachablePodReason = "NodeLost"

	WebhookServiceName = "webhook-service"
)

func NewOperatorActions(cli versioned.Interface,
	kubeCli kubernetes.Interface,
	pollInterval time.Duration,
	cfg *Config,
	clusters []*TidbClusterConfig) OperatorActions {
	oa := &operatorActions{
		cli:          cli,
		kubeCli:      kubeCli,
		pdControl:    pdapi.NewDefaultPDControl(kubeCli),
		tidbControl:  controller.NewDefaultTiDBControl(),
		pollInterval: pollInterval,
		cfg:          cfg,
	}
	oa.clusterEvents = make(map[string]*clusterEvent)
	for _, c := range clusters {
		oa.clusterEvents[c.String()] = &clusterEvent{
			ns:          c.Namespace,
			clusterName: c.ClusterName,
			events:      make([]event, 0),
		}
	}
	return oa
}

const (
	DefaultPollTimeout          time.Duration = 10 * time.Minute
	DefaultPollInterval         time.Duration = 1 * time.Minute
	BackupAndRestorePollTimeOut time.Duration = 60 * time.Minute
	getBackupDirPodName                       = "get-backup-dir"
	grafanaUsername                           = "admin"
	grafanaPassword                           = "admin"
	operartorChartName                        = "tidb-operator"
	tidbClusterChartName                      = "tidb-cluster"
	backupChartName                           = "tidb-backup"
	statbilityTestTag                         = "stability"
)

type OperatorActions interface {
	DeployOperator(info *OperatorConfig) error
	DeployOperatorOrDie(info *OperatorConfig)
	CleanOperator(info *OperatorConfig) error
	CleanOperatorOrDie(info *OperatorConfig)
	UpgradeOperator(info *OperatorConfig) error
	UpgradeOperatorOrDie(info *OperatorConfig)
	DumpAllLogs(info *OperatorConfig, clusterInfos []*TidbClusterConfig) error
	DeployTidbCluster(info *TidbClusterConfig) error
	DeployTidbClusterOrDie(info *TidbClusterConfig)
	CleanTidbCluster(info *TidbClusterConfig) error
	CleanTidbClusterOrDie(info *TidbClusterConfig)
	CheckTidbClusterStatus(info *TidbClusterConfig) error
	CheckTidbClusterStatusOrDie(info *TidbClusterConfig)
	BeginInsertDataTo(info *TidbClusterConfig) error
	BeginInsertDataToOrDie(info *TidbClusterConfig)
	StopInsertDataTo(info *TidbClusterConfig)
	ScaleTidbCluster(info *TidbClusterConfig) error
	ScaleTidbClusterOrDie(info *TidbClusterConfig)
	CheckScaleInSafely(info *TidbClusterConfig) error
	CheckScaledCorrectly(info *TidbClusterConfig, podUIDsBeforeScale map[string]types.UID) error
	CheckUpgradeOrDie(ctx context.Context, info *TidbClusterConfig)
	CheckUpgrade(ctx context.Context, info *TidbClusterConfig) error
	UpgradeTidbCluster(info *TidbClusterConfig) error
	UpgradeTidbClusterOrDie(info *TidbClusterConfig)
	DeployAdHocBackup(info *TidbClusterConfig) error
	CheckAdHocBackup(info *TidbClusterConfig) (string, error)
	DeployScheduledBackup(info *TidbClusterConfig) error
	CheckScheduledBackup(info *TidbClusterConfig) error
	DeployIncrementalBackup(from *TidbClusterConfig, to *TidbClusterConfig, withDrainer bool, ts string) error
	CheckIncrementalBackup(info *TidbClusterConfig, withDrainer bool) error
	Restore(from *TidbClusterConfig, to *TidbClusterConfig) error
	CheckRestore(from *TidbClusterConfig, to *TidbClusterConfig) error
	ForceDeploy(info *TidbClusterConfig) error
	CreateSecret(info *TidbClusterConfig) error
	GetPodUIDMap(info *TidbClusterConfig) (map[string]types.UID, error)
	GetNodeMap(info *TidbClusterConfig, component string) (map[string][]string, error)
	TruncateSSTFileThenCheckFailover(info *TidbClusterConfig, tikvFailoverPeriod time.Duration) error
	TruncateSSTFileThenCheckFailoverOrDie(info *TidbClusterConfig, tikvFailoverPeriod time.Duration)
	CheckFailoverPending(info *TidbClusterConfig, node string, faultPoint *time.Time) (bool, error)
	CheckFailoverPendingOrDie(clusters []*TidbClusterConfig, node string, faultPoint *time.Time)
	CheckFailover(info *TidbClusterConfig, faultNode string) (bool, error)
	CheckFailoverOrDie(clusters []*TidbClusterConfig, faultNode string)
	CheckRecover(cluster *TidbClusterConfig) (bool, error)
	CheckRecoverOrDie(clusters []*TidbClusterConfig)
	CheckK8sAvailable(excludeNodes map[string]string, excludePods map[string]*corev1.Pod) error
	CheckK8sAvailableOrDie(excludeNodes map[string]string, excludePods map[string]*corev1.Pod)
	CheckOperatorAvailable(operatorConfig *OperatorConfig) error
	CheckTidbClustersAvailable(infos []*TidbClusterConfig) error
	CheckOperatorDownOrDie(infos []*TidbClusterConfig)
	CheckTidbClustersAvailableOrDie(infos []*TidbClusterConfig)
	CheckEtcdDownOrDie(operatorConfig *OperatorConfig, clusters []*TidbClusterConfig, faultNode string)
	CheckKubeletDownOrDie(operatorConfig *OperatorConfig, clusters []*TidbClusterConfig, faultNode string)
	CheckOneApiserverDownOrDie(operatorConfig *OperatorConfig, clusters []*TidbClusterConfig, faultNode string)
	CheckKubeProxyDownOrDie(operatorConfig *OperatorConfig, clusters []*TidbClusterConfig)
	CheckKubeSchedulerDownOrDie(operatorConfig *OperatorConfig, clusters []*TidbClusterConfig)
	CheckKubeControllerManagerDownOrDie(operatorConfig *OperatorConfig, clusters []*TidbClusterConfig)
	RegisterWebHookAndService(context *apimachinery.CertContext, info *OperatorConfig) error
	RegisterWebHookAndServiceOrDie(context *apimachinery.CertContext, info *OperatorConfig)
	CleanWebHookAndService(info *OperatorConfig) error
	CleanWebHookAndServiceOrDie(info *OperatorConfig)
	EventWorker()
	EmitEvent(info *TidbClusterConfig, msg string)
	BackupRestore(from, to *TidbClusterConfig) error
	BackupRestoreOrDie(from, to *TidbClusterConfig)
	LabelNodes() error
	LabelNodesOrDie()
	CheckDisasterTolerance(info *TidbClusterConfig) error
	CheckDisasterToleranceOrDie(info *TidbClusterConfig)
	CheckDataRegionDisasterTolerance(info *TidbClusterConfig) error
	CheckDataRegionDisasterToleranceOrDie(info *TidbClusterConfig)
	GetTidbMemberAssignedNodes(info *TidbClusterConfig) (map[string]string, error)
	GetTidbMemberAssignedNodesOrDie(info *TidbClusterConfig) map[string]string
	CheckTidbMemberAssignedNodes(info *TidbClusterConfig, oldAssignedNodes map[string]string) error
	CheckTidbMemberAssignedNodesOrDie(info *TidbClusterConfig, oldAssignedNodes map[string]string)
	SetPartitionAnnotation(tcName string, nameSpace string, ordinal int) error
	CheckManualPauseTiDB(info *TidbClusterConfig) error
	CheckManualPauseTiDBOrDie(info *TidbClusterConfig)
}

type operatorActions struct {
	cli           versioned.Interface
	kubeCli       kubernetes.Interface
	pdControl     pdapi.PDControlInterface
	tidbControl   controller.TiDBControlInterface
	pollInterval  time.Duration
	cfg           *Config
	clusterEvents map[string]*clusterEvent
	lock          sync.Mutex
}

type clusterEvent struct {
	ns          string
	clusterName string
	events      []event
}

type event struct {
	message string
	ts      int64
}

var _ = OperatorActions(&operatorActions{})

type OperatorConfig struct {
	Namespace          string
	ReleaseName        string
	Image              string
	Tag                string
	SchedulerImage     string
	SchedulerTag       string
	SchedulerFeatures  []string
	LogLevel           string
	WebhookServiceName string
	WebhookSecretName  string
	WebhookConfigName  string
	Context            *apimachinery.CertContext
	ImagePullPolicy    corev1.PullPolicy
	TestMode           bool
}

type TidbClusterConfig struct {
	BackupName             string
	Namespace              string
	ClusterName            string
	OperatorTag            string
	PDImage                string
	TiKVImage              string
	TiDBImage              string
	StorageClassName       string
	Password               string
	RecordCount            string
	InsertBatchSize        string
	Resources              map[string]string
	Args                   map[string]string
	blockWriter            *blockwriter.BlockWriterCase
	Monitor                bool
	UserName               string
	InitSecretName         string
	BackupSecretName       string
	EnableConfigMapRollout bool

	PDPreStartScript   string
	TiDBPreStartScript string
	TiKVPreStartScript string

	PDMaxReplicas       int
	TiKVGrpcConcurrency int
	TiDBTokenLimit      int
	PDLogLevel          string

	BlockWriteConfig blockwriter.Config
	GrafanaClient    *metrics.Client
	TopologyKey      string

	pumpConfig    []string
	drainerConfig []string
}

func (tc *TidbClusterConfig) String() string {
	return fmt.Sprintf("%s/%s", tc.Namespace, tc.ClusterName)
}

func (tc *TidbClusterConfig) BackupHelmSetString(m map[string]string) string {

	set := map[string]string{
		"clusterName": tc.ClusterName,
		"secretName":  tc.BackupSecretName,
	}

	for k, v := range tc.Args {
		set[k] = v
	}
	for k, v := range m {
		set[k] = v
	}

	arr := make([]string, 0, len(set))
	for k, v := range set {
		arr = append(arr, fmt.Sprintf("%s=%s", k, v))
	}
	return strings.Join(arr, ",")
}

func (tc *TidbClusterConfig) TidbClusterHelmSetString(m map[string]string) string {

	set := map[string]string{
		"clusterName":             tc.ClusterName,
		"pd.storageClassName":     tc.StorageClassName,
		"tikv.storageClassName":   tc.StorageClassName,
		"tidb.storageClassName":   tc.StorageClassName,
		"tidb.password":           tc.Password,
		"pd.image":                tc.PDImage,
		"tikv.image":              tc.TiKVImage,
		"tidb.image":              tc.TiDBImage,
		"tidb.passwordSecretName": tc.InitSecretName,
		"monitor.create":          strconv.FormatBool(tc.Monitor),
		"enableConfigMapRollout":  strconv.FormatBool(tc.EnableConfigMapRollout),
		"pd.preStartScript":       tc.PDPreStartScript,
		"tikv.preStartScript":     tc.TiKVPreStartScript,
		"tidb.preStartScript":     tc.TiDBPreStartScript,
	}

	for k, v := range tc.Resources {
		set[k] = v
	}
	for k, v := range tc.Args {
		set[k] = v
	}
	for k, v := range m {
		set[k] = v
	}

	arr := make([]string, 0, len(set))
	for k, v := range set {
		arr = append(arr, fmt.Sprintf("%s=%s", k, v))
	}
	return strings.Join(arr, ",")
}

func (oi *OperatorConfig) OperatorHelmSetString(m map[string]string) string {
	set := map[string]string{
		"operatorImage":                    oi.Image,
		"controllerManager.autoFailover":   "true",
		"scheduler.kubeSchedulerImageName": oi.SchedulerImage,
		"controllerManager.logLevel":       oi.LogLevel,
		"scheduler.logLevel":               "4",
		"controllerManager.replicas":       "2",
		"scheduler.replicas":               "2",
		"imagePullPolicy":                  string(oi.ImagePullPolicy),
		"testMode":                         strconv.FormatBool(oi.TestMode),
	}
	if oi.SchedulerTag != "" {
		set["scheduler.kubeSchedulerImageTag"] = oi.SchedulerTag
	}
	if len(oi.SchedulerFeatures) > 0 {
		set["scheduler.features"] = fmt.Sprintf("{%s}", strings.Join(oi.SchedulerFeatures, ","))
	}

	arr := make([]string, 0, len(set))
	for k, v := range set {
		arr = append(arr, fmt.Sprintf("%s=%s", k, v))
	}
	return strings.Join(arr, ",")
}

func (oa *operatorActions) DeployOperator(info *OperatorConfig) error {
	glog.Infof("deploying tidb-operator %s", info.ReleaseName)

	if info.Tag != "e2e" {
		if err := oa.cloneOperatorRepo(); err != nil {
			return err
		}
		if err := oa.checkoutTag(info.Tag); err != nil {
			return err
		}
	}

	cmd := fmt.Sprintf(`helm install %s --name %s --namespace %s --set-string %s`,
		oa.operatorChartPath(info.Tag),
		info.ReleaseName,
		info.Namespace,
		info.OperatorHelmSetString(nil))
	glog.Info(cmd)

	res, err := exec.Command("/bin/sh", "-c", cmd).CombinedOutput()
	if err != nil {
		return fmt.Errorf("failed to deploy operator: %v, %s", err, string(res))
	}

	// delete statefulset update webhook and configuration
	cmd = fmt.Sprintf("kubectl delete -f %s/webhook.yaml", oa.manifestPath(info.Tag))
	glog.Info(cmd)

	res, err = exec.Command("/bin/sh", "-c", cmd).CombinedOutput()
	if err != nil && !notFound(string(res)) {
		return fmt.Errorf("failed to delete statefulset webhook and configuration : %v, %s", err, string(res))
	}

	// create cert and secret for webhook
	cmd = fmt.Sprintf("%s/create-cert.sh --namespace %s", oa.manifestPath(info.Tag), info.Namespace)
	glog.Info(cmd)

	res, err = exec.Command("/bin/sh", "-c", cmd).CombinedOutput()
	if err != nil {
		return fmt.Errorf("failed to create cert: %v, %s", err, string(res))
	}

	// patch cabundle to validating admission configuration
	cmd = fmt.Sprintf("%s/patch-ca.sh", oa.manifestPath(info.Tag))
	glog.Info(cmd)

	res, err = exec.Command("/bin/sh", "-c", cmd).CombinedOutput()
	if err != nil {
		return fmt.Errorf("failed to patch cabundle : %v, %s", err, string(res))
	}

	// deploy statefulset webhook and configuration to hijack update statefulset opeartion
	cmd = fmt.Sprintf("kubectl apply -f %s/webhook.yaml", oa.manifestPath(info.Tag))
	glog.Info(cmd)

	res, err = exec.Command("/bin/sh", "-c", cmd).CombinedOutput()
	if err != nil {
		return fmt.Errorf("failed to create statefulset webhook and configuration : %v, %s", err, string(res))
	}

	return nil
}

func (oa *operatorActions) DeployOperatorOrDie(info *OperatorConfig) {
	if err := oa.DeployOperator(info); err != nil {
		slack.NotifyAndPanic(err)
	}
}

func (oa *operatorActions) CleanOperator(info *OperatorConfig) error {
	glog.Infof("cleaning tidb-operator %s", info.ReleaseName)

	err := oa.CleanWebHookAndService(info)
	if err != nil {
		return err
	}

	res, err := exec.Command("helm", "del", "--purge", info.ReleaseName).CombinedOutput()

	if err == nil || !releaseIsNotFound(err) {
		return nil
	}

	return fmt.Errorf("failed to clear operator: %v, %s", err, string(res))
}

func (oa *operatorActions) CleanOperatorOrDie(info *OperatorConfig) {
	if err := oa.CleanOperator(info); err != nil {
		slack.NotifyAndPanic(err)
	}
}

func (oa *operatorActions) UpgradeOperator(info *OperatorConfig) error {
	glog.Infof("upgrading tidb-operator %s", info.ReleaseName)
	if err := oa.checkoutTag(info.Tag); err != nil {
		return err
	}

	cmd := fmt.Sprintf("helm upgrade %s %s --set-string %s",
		info.ReleaseName, oa.operatorChartPath(info.Tag),
		info.OperatorHelmSetString(nil))

	res, err := exec.Command("/bin/sh", "-c", cmd).CombinedOutput()
	if err != nil {
		return fmt.Errorf("failed to upgrade operator to: %s, %v, %s", info.Image, err, string(res))
	}
	return nil
}

func (oa *operatorActions) UpgradeOperatorOrDie(info *OperatorConfig) {
	if err := oa.UpgradeOperator(info); err != nil {
		slack.NotifyAndPanic(err)
	}
}

func (oa *operatorActions) DeployTidbCluster(info *TidbClusterConfig) error {
	ns := info.Namespace
	tcName := info.ClusterName
	if _, err := oa.cli.PingcapV1alpha1().TidbClusters(ns).Get(tcName, metav1.GetOptions{}); err == nil {
		// already deployed
		return nil
	}

	glog.Infof("deploying tidb cluster [%s/%s]", info.Namespace, info.ClusterName)
	oa.EmitEvent(info, "DeployTidbCluster")

	namespace := &corev1.Namespace{
		ObjectMeta: metav1.ObjectMeta{
			Name: info.Namespace,
		},
	}
	_, err := oa.kubeCli.CoreV1().Namespaces().Create(namespace)
	if err != nil && !errors.IsAlreadyExists(err) {
		return fmt.Errorf("failed to create namespace[%s]:%v", info.Namespace, err)
	}

	err = oa.CreateSecret(info)
	if err != nil {
		return fmt.Errorf("failed to create secret of cluster [%s]: %v", info.ClusterName, err)
	}

	cmd := fmt.Sprintf("helm install %s  --name %s --namespace %s --set-string %s",
		oa.tidbClusterChartPath(info.OperatorTag), info.ClusterName, info.Namespace, info.TidbClusterHelmSetString(nil))

	svFilePath, err := info.BuildSubValues(oa.tidbClusterChartPath(info.OperatorTag))
	if err != nil {
		return err
	}
	cmd = fmt.Sprintf(" %s --values %s", cmd, svFilePath)
	glog.Info(cmd)

	if res, err := exec.Command("/bin/sh", "-c", cmd).CombinedOutput(); err != nil {
		return fmt.Errorf("failed to deploy tidbcluster: %s/%s, %v, %s",
			info.Namespace, info.ClusterName, err, string(res))
	}

	// init blockWriter case
	info.blockWriter = blockwriter.NewBlockWriterCase(info.BlockWriteConfig)
	info.blockWriter.ClusterName = info.ClusterName

	return nil
}

func (oa *operatorActions) DeployTidbClusterOrDie(info *TidbClusterConfig) {
	if err := oa.DeployTidbCluster(info); err != nil {
		slack.NotifyAndPanic(err)
	}
}

func (oa *operatorActions) CleanTidbCluster(info *TidbClusterConfig) error {
	glog.Infof("cleaning tidbcluster %s/%s", info.Namespace, info.ClusterName)
	oa.EmitEvent(info, "CleanTidbCluster")
	ns := info.Namespace
	tcName := info.ClusterName

	selector, err := metav1.LabelSelectorAsSelector(&metav1.LabelSelector{
		MatchLabels: map[string]string{
			label.InstanceLabelKey: tcName,
		},
		MatchExpressions: []metav1.LabelSelectorRequirement{
			{
				Key:      label.ComponentLabelKey,
				Operator: metav1.LabelSelectorOpIn,
				Values:   []string{label.PDLabelVal, label.TiKVLabelVal},
			},
		},
	})
	if err != nil {
		return err
	}
	pvcList, err := oa.kubeCli.CoreV1().PersistentVolumeClaims(ns).List(metav1.ListOptions{LabelSelector: selector.String()})
	if err != nil {
		return err
	}
	var beforePVCNames []string
	for _, pvc := range pvcList.Items {
		beforePVCNames = append(beforePVCNames, pvc.GetName())
	}
	glog.V(4).Info(beforePVCNames)

	pvList, err := oa.kubeCli.CoreV1().PersistentVolumes().List(metav1.ListOptions{LabelSelector: selector.String()})
	if err != nil {
		return err
	}
	var beforePVNames []string
	for _, pv := range pvList.Items {
		beforePVNames = append(beforePVNames, pv.GetName())
	}
	glog.V(4).Info(beforePVNames)

	charts := []string{
		info.ClusterName,
		fmt.Sprintf("%s-backup", info.ClusterName),
		fmt.Sprintf("%s-restore", info.ClusterName),
		fmt.Sprintf("%s-scheduler-backup", info.ClusterName),
	}
	for _, chartName := range charts {
		res, err := exec.Command("helm", "del", "--purge", chartName).CombinedOutput()
		if err != nil && releaseIsNotFound(err) {
			return fmt.Errorf("failed to delete chart: %s/%s, %v, %s",
				info.Namespace, chartName, err, string(res))
		}
	}

	time.Sleep(time.Minute)

	pvcList, err = oa.kubeCli.CoreV1().PersistentVolumeClaims(ns).List(metav1.ListOptions{LabelSelector: selector.String()})
	if err != nil {
		return err
	}
	var afterPVCNames []string
	for _, pvc := range pvcList.Items {
		afterPVCNames = append(afterPVCNames, pvc.GetName())
	}
	glog.V(4).Info(afterPVCNames)

	pvList, err = oa.kubeCli.CoreV1().PersistentVolumes().List(metav1.ListOptions{LabelSelector: selector.String()})
	if err != nil {
		return err
	}
	var afterPVNames []string
	for _, pv := range pvList.Items {
		afterPVNames = append(afterPVNames, pv.GetName())
	}
	glog.V(4).Info(afterPVNames)

	if !reflect.DeepEqual(beforePVCNames, afterPVCNames) {
		return fmt.Errorf("pvc changed when we delete cluster: %s/%s, before: %v, after: %v",
			ns, tcName, beforePVCNames, afterPVCNames)
	}
	if !reflect.DeepEqual(beforePVNames, afterPVNames) {
		return fmt.Errorf("pv changed when we delete cluster: %s/%s, before: %v, after: %v",
			ns, tcName, beforePVNames, afterPVNames)
	}

	err = oa.kubeCli.CoreV1().Pods(info.Namespace).Delete(getBackupDirPodName, &metav1.DeleteOptions{})
	if err != nil && !errors.IsNotFound(err) {
		return fmt.Errorf("failed to delete dir pod %v", err)
	}

	err = oa.kubeCli.CoreV1().Secrets(info.Namespace).Delete(info.InitSecretName, &metav1.DeleteOptions{})
	if err != nil && !errors.IsNotFound(err) {
		return fmt.Errorf("failed to delete secret: %s, %v", info.InitSecretName, err)
	}

	setStr := label.New().Instance(info.ClusterName).String()

	// delete all jobs
	allJobsSet := label.Label{}.Instance(info.ClusterName).String()
	if res, err := exec.Command("kubectl", "delete", "jobs", "-n", info.Namespace, "-l", allJobsSet).CombinedOutput(); err != nil {
		return fmt.Errorf("failed to delete jobs: %v, %s", err, string(res))
	}

	resources := []string{"pvc"}
	for _, resource := range resources {
		if res, err := exec.Command("kubectl", "delete", resource, "-n", info.Namespace, "-l",
			setStr).CombinedOutput(); err != nil {
			return fmt.Errorf("failed to delete %s: %v, %s", resource, err, string(res))
		}
	}

	// delete all configmaps
	allConfigMaps := label.New().Instance(info.ClusterName).String()
	if res, err := exec.Command("kubectl", "delete", "configmaps", "-n", info.Namespace, "-l", allConfigMaps).CombinedOutput(); err != nil {
		return fmt.Errorf("failed to delete configmaps: %v, %s", err, string(res))
	}

	patchPVCmd := fmt.Sprintf("kubectl get pv | grep %s | grep %s | awk '{print $1}' | "+
		"xargs -I {} kubectl patch pv {} -p '{\"spec\":{\"persistentVolumeReclaimPolicy\":\"Delete\"}}'",
		info.Namespace, info.ClusterName)
	glog.V(4).Info(patchPVCmd)
	if res, err := exec.Command("/bin/sh", "-c", patchPVCmd).CombinedOutput(); err != nil {
		return fmt.Errorf("failed to patch pv: %v, %s", err, string(res))
	}

	pollFn := func() (bool, error) {
		if res, err := exec.Command("kubectl", "get", "po", "--output=name", "-n", info.Namespace, "-l", setStr).
			CombinedOutput(); err != nil || len(res) != 0 {
			glog.V(4).Infof("waiting for tidbcluster: %s/%s pods deleting, %v, [%s]",
				info.Namespace, info.ClusterName, err, string(res))
			return false, nil
		}

		pvCmd := fmt.Sprintf("kubectl get pv | grep %s | grep %s 2>/dev/null|grep Released",
			info.Namespace, info.ClusterName)
		glog.V(4).Info(pvCmd)
		if res, err := exec.Command("/bin/sh", "-c", pvCmd).CombinedOutput(); len(res) == 0 {
			return true, nil
		} else if err != nil {
			glog.V(4).Infof("waiting for tidbcluster: %s/%s pv deleting, %v, %s",
				info.Namespace, info.ClusterName, err, string(res))
			return false, nil
		}
		return true, nil
	}
	return wait.PollImmediate(oa.pollInterval, DefaultPollTimeout, pollFn)
}

func (oa *operatorActions) CleanTidbClusterOrDie(info *TidbClusterConfig) {
	if err := oa.CleanTidbCluster(info); err != nil {
		slack.NotifyAndPanic(err)
	}
}

func (oa *operatorActions) GetTidbMemberAssignedNodes(info *TidbClusterConfig) (map[string]string, error) {
	assignedNodes := make(map[string]string)
	ns := info.Namespace
	tcName := info.ClusterName
	listOptions := metav1.ListOptions{
		LabelSelector: labels.SelectorFromSet(
			label.New().Instance(tcName).Component(label.TiDBLabelVal).Labels()).String(),
	}
	podList, err := oa.kubeCli.CoreV1().Pods(ns).List(listOptions)
	if err != nil {
		glog.Errorf("failed to get tidb pods: %s/%s, %v", ns, tcName, err)
		return nil, err
	}
	for _, pod := range podList.Items {
		assignedNodes[pod.Name] = pod.Spec.NodeName
	}
	return assignedNodes, nil
}

func (oa *operatorActions) GetTidbMemberAssignedNodesOrDie(info *TidbClusterConfig) map[string]string {
	result, err := oa.GetTidbMemberAssignedNodes(info)
	if err != nil {
		slack.NotifyAndPanic(err)
	}
	return result
}

func (oa *operatorActions) CheckTidbMemberAssignedNodes(info *TidbClusterConfig, oldAssignedNodes map[string]string) error {
	glog.Infof("checking tidb member [%s/%s] assigned nodes", info.Namespace, info.ClusterName)
	assignedNodes, err := oa.GetTidbMemberAssignedNodes(info)
	if err != nil {
		return err
	}
	for member, node := range oldAssignedNodes {
		newNode, ok := assignedNodes[member]
		if !ok || newNode != node {
			return fmt.Errorf("tidb member %s is not scheduled to %s, new node: %s", member, node, newNode)
		}
	}
	return nil
}

func (oa *operatorActions) CheckTidbMemberAssignedNodesOrDie(info *TidbClusterConfig, oldAssignedNodes map[string]string) {
	if err := oa.CheckTidbMemberAssignedNodes(info, oldAssignedNodes); err != nil {
		slack.NotifyAndPanic(err)
	}
}

func (oa *operatorActions) CheckTidbClusterStatus(info *TidbClusterConfig) error {
	glog.Infof("checking tidb cluster [%s/%s] status", info.Namespace, info.ClusterName)

	ns := info.Namespace
	tcName := info.ClusterName
	if err := wait.Poll(oa.pollInterval, 120*time.Minute, func() (bool, error) {
		var tc *v1alpha1.TidbCluster
		var err error
		if tc, err = oa.cli.PingcapV1alpha1().TidbClusters(ns).Get(tcName, metav1.GetOptions{}); err != nil {
			glog.Errorf("failed to get tidbcluster: %s/%s, %v", ns, tcName, err)
			return false, nil
		}

		if b, err := oa.pdMembersReadyFn(tc); !b && err == nil {
			return false, nil
		}
		if b, err := oa.tikvMembersReadyFn(tc); !b && err == nil {
			return false, nil
		}

		glog.V(4).Infof("check tidb cluster begin tidbMembersReadyFn")
		if b, err := oa.tidbMembersReadyFn(tc); !b && err == nil {
			return false, nil
		}

		glog.V(4).Infof("check tidb cluster begin reclaimPolicySyncFn")
		if b, err := oa.reclaimPolicySyncFn(tc); !b && err == nil {
			return false, nil
		}

		glog.V(4).Infof("check tidb cluster begin metaSyncFn")
		if b, err := oa.metaSyncFn(tc); !b && err == nil {
			return false, nil
		} else if err != nil {
			glog.Error(err)
			return false, nil
		}

		glog.V(4).Infof("check tidb cluster begin schedulerHAFn")
		if b, err := oa.schedulerHAFn(tc); !b && err == nil {
			return false, nil
		}

		glog.V(4).Infof("check store labels")
		if b, err := oa.storeLabelsIsSet(tc, info.TopologyKey); !b && err == nil {
			return false, nil
		} else if err != nil {
			return false, err
		}

		glog.V(4).Infof("check tidb cluster begin passwordIsSet")
		if b, err := oa.passwordIsSet(info); !b && err == nil {
			return false, nil
		}

		if info.Monitor {
			glog.V(4).Infof("check tidb monitor normal")
			if b, err := oa.monitorNormal(info); !b && err == nil {
				return false, nil
			}
		}
		if info.EnableConfigMapRollout {
			glog.V(4).Info("check tidb cluster configuration synced")
			if b, err := oa.checkTidbClusterConfigUpdated(tc, info); !b && err == nil {
				return false, nil
			}
		}
		return true, nil
	}); err != nil {
		glog.Errorf("check tidb cluster status failed: %s", err.Error())
		return fmt.Errorf("failed to waiting for tidbcluster %s/%s ready in 120 minutes", ns, tcName)
	}

	return nil
}

func (oa *operatorActions) CheckTidbClusterStatusOrDie(info *TidbClusterConfig) {
	if err := oa.CheckTidbClusterStatus(info); err != nil {
		slack.NotifyAndPanic(err)
	}
}

func (oa *operatorActions) BeginInsertDataTo(info *TidbClusterConfig) error {
	oa.EmitEvent(info, fmt.Sprintf("BeginInsertData: concurrency: %d", oa.cfg.BlockWriter.Concurrency))

	dsn := getDSN(info.Namespace, info.ClusterName, "test", info.Password)
	if info.blockWriter == nil {
		return fmt.Errorf("block writer not initialized for cluster: %s", info.ClusterName)
	}
	glog.Infof("[%s] [%s] open TiDB connections, concurrency: %d",
		info.blockWriter, info.ClusterName, info.blockWriter.GetConcurrency())
	db, err := util.OpenDB(dsn, info.blockWriter.GetConcurrency())
	if err != nil {
		return err
	}

	return info.blockWriter.Start(db)
}

func (oa *operatorActions) BeginInsertDataToOrDie(info *TidbClusterConfig) {
	err := oa.BeginInsertDataTo(info)
	if err != nil {
		slack.NotifyAndPanic(err)
	}
}

func (oa *operatorActions) StopInsertDataTo(info *TidbClusterConfig) {
	if info.blockWriter == nil {
		return
	}
	oa.EmitEvent(info, "StopInsertData")

	info.blockWriter.Stop()
}

func (oa *operatorActions) manifestPath(tag string) string {
	return filepath.Join(oa.cfg.ManifestDir, tag)
}

func (oa *operatorActions) chartPath(name string, tag string) string {
	return filepath.Join(oa.cfg.ChartDir, tag, name)
}

func (oa *operatorActions) operatorChartPath(tag string) string {
	return oa.chartPath(operartorChartName, tag)
}

func (oa *operatorActions) tidbClusterChartPath(tag string) string {
	return oa.chartPath(tidbClusterChartName, tag)
}

func (oa *operatorActions) backupChartPath(tag string) string {
	return oa.chartPath(backupChartName, tag)
}

func (oa *operatorActions) ScaleTidbCluster(info *TidbClusterConfig) error {
	oa.EmitEvent(info, fmt.Sprintf("ScaleTidbCluster to pd: %s, tikv: %s, tidb: %s",
		info.Args["pd.replicas"], info.Args["tikv.replicas"], info.Args["tidb.replicas"]))

	cmd, err := oa.getHelmUpgradeClusterCmd(info, nil)
	if err != nil {
		return err
	}
	glog.Info("[SCALE] " + cmd)
	res, err := exec.Command("/bin/sh", "-c", cmd).CombinedOutput()
	if err != nil {
		return pingcapErrors.Wrapf(err, "failed to scale tidb cluster: %s", string(res))
	}
	return nil
}

func (oa *operatorActions) ScaleTidbClusterOrDie(info *TidbClusterConfig) {
	if err := oa.ScaleTidbCluster(info); err != nil {
		slack.NotifyAndPanic(err)
	}
}

func (oa *operatorActions) CheckScaleInSafely(info *TidbClusterConfig) error {
	return wait.Poll(oa.pollInterval, DefaultPollTimeout, func() (done bool, err error) {
		tc, err := oa.cli.PingcapV1alpha1().TidbClusters(info.Namespace).Get(info.ClusterName, metav1.GetOptions{})
		if err != nil {
			glog.Infof("failed to get tidbcluster when scale in tidbcluster, error: %v", err)
			return false, nil
		}

		tikvSetName := controller.TiKVMemberName(info.ClusterName)
		tikvSet, err := oa.kubeCli.AppsV1beta1().StatefulSets(info.Namespace).Get(tikvSetName, metav1.GetOptions{})
		if err != nil {
			glog.Infof("failed to get tikvSet statefulset: [%s], error: %v", tikvSetName, err)
			return false, nil
		}

		pdClient := controller.GetPDClient(pdapi.NewDefaultPDControl(oa.kubeCli), tc)
		stores, err := pdClient.GetStores()
		if err != nil {
			glog.Infof("pdClient.GetStores failed,error: %v", err)
			return false, nil
		}
		if len(stores.Stores) > int(*tikvSet.Spec.Replicas) {
			glog.Infof("stores.Stores: %v", stores.Stores)
			glog.Infof("tikvSet.Spec.Replicas: %d", *tikvSet.Spec.Replicas)
			return false, fmt.Errorf("the tikvSet.Spec.Replicas may reduce before tikv complete offline")
		}

		if *tikvSet.Spec.Replicas == tc.Spec.TiKV.Replicas {
			return true, nil
		}

		return false, nil
	})
}

func (oa *operatorActions) CheckScaledCorrectly(info *TidbClusterConfig, podUIDsBeforeScale map[string]types.UID) error {
	return wait.Poll(oa.pollInterval, DefaultPollTimeout, func() (done bool, err error) {
		podUIDs, err := oa.GetPodUIDMap(info)
		if err != nil {
			glog.Infof("failed to get pd pods's uid, error: %v", err)
			return false, nil
		}

		if len(podUIDsBeforeScale) == len(podUIDs) {
			return false, fmt.Errorf("the length of pods before scale equals the length of pods after scale")
		}

		for podName, uidAfter := range podUIDs {
			if uidBefore, ok := podUIDsBeforeScale[podName]; ok && uidBefore != uidAfter {
				return false, fmt.Errorf("pod: [%s] have be recreated", podName)
			}
		}

		return true, nil
	})
}

func (oa *operatorActions) SetPartitionAnnotation(tcName string, nameSpace string, ordinal int) error {
	// add annotation to pause statefulset upgrade process
	cmd := fmt.Sprintf("kubectl annotate tc %s -n %s tidb.pingcap.com/tidb-partition=%d --overwrite",
		tcName, nameSpace, ordinal)
	glog.Infof("%s", cmd)
	_, err := exec.Command("/bin/sh", "-c", cmd).CombinedOutput()
	if err != nil {
		return err
	}
	return nil
}

func (oa *operatorActions) UpgradeTidbCluster(info *TidbClusterConfig) error {
	oa.EmitEvent(info, "UpgradeTidbCluster")

	cmd, err := oa.getHelmUpgradeClusterCmd(info, nil)
	if err != nil {
		return err
	}
	glog.Info("[UPGRADE] " + cmd)
	res, err := exec.Command("/bin/sh", "-c", cmd).CombinedOutput()
	if err != nil {
		return pingcapErrors.Wrapf(err, "failed to upgrade tidb cluster: %s", string(res))
	}
	return nil
}

func (oa *operatorActions) UpgradeTidbClusterOrDie(info *TidbClusterConfig) {
	if err := oa.UpgradeTidbCluster(info); err != nil {
		slack.NotifyAndPanic(err)
	}
}

func (oa *operatorActions) CheckUpgrade(ctx context.Context, info *TidbClusterConfig) error {
	ns := info.Namespace
	tcName := info.ClusterName

	findStoreFn := func(tc *v1alpha1.TidbCluster, podName string) string {
		for storeID, store := range tc.Status.TiKV.Stores {
			if store.PodName == podName {
				return storeID
			}
		}

		return ""
	}

	for {
		tc, err := oa.cli.PingcapV1alpha1().TidbClusters(ns).Get(tcName, metav1.GetOptions{})
		if err != nil {
			glog.Errorf("failed to get tidbcluster: %s/%s, %v", ns, tcName, err)
			continue
		}
<<<<<<< HEAD
		pdClient := pdapi.NewDefaultPDControl(oa.kubeCli).GetPDClient(pdapi.Namespace(tc.GetNamespace()), tc.GetName(), tc.Spec.EnableTLSCluster)
=======
		pdClient := pdapi.NewDefaultPDControl().GetPDClient(pdapi.Namespace(tc.GetNamespace()), tc.GetName(), tc.Spec.EnableTLSCluster)
>>>>>>> c314e944

		replicas := tc.TiKVRealReplicas()
		for i := replicas - 1; i >= 0; i-- {
			if err := wait.PollImmediate(1*time.Second, 10*time.Minute, func() (done bool, err error) {
				schedulers, err := pdClient.GetEvictLeaderSchedulers()
				if err != nil {
					glog.Errorf("failed to get evict leader schedulers, %v", err)
					return false, nil
				}
				glog.V(4).Infof("index:%d,schedulers:%v,error:%v", i, schedulers, err)
				if len(schedulers) > 1 {
					glog.Errorf("there are too many evict leader schedulers: %v", schedulers)
					return false, nil
				}
				if len(schedulers) == 0 {
					return false, nil
				}
				podName := fmt.Sprintf("%s-tikv-%d", tcName, i)
				scheduler := fmt.Sprintf("evict-leader-scheduler-%s", findStoreFn(tc, podName))
				if schedulers[0] == scheduler {
					glog.Infof("index: %d,the schedulers: %s = %s", i, schedulers[0], scheduler)
					return true, nil
				}
				glog.Errorf("index: %d,the scheduler: %s != %s", i, schedulers[0], scheduler)
				return false, nil
			}); err != nil {
				glog.Errorf("failed to check upgrade %s/%s, %v", ns, tcName, err)
				return err
			}
		}
		if err := wait.PollImmediate(1*time.Second, 6*time.Minute, func() (done bool, err error) {
			schedulers, err := pdClient.GetEvictLeaderSchedulers()
			if err != nil {
				glog.Errorf("failed to get evict leader schedulers, %v", err)
				return false, nil
			}
			if len(schedulers) == 0 {
				return true, nil
			}
			glog.Errorf("schedulers: %v is not empty", schedulers)
			return false, nil
		}); err != nil {
			glog.Errorf("failed to wait all schedulers deleted %s/%s, %v", ns, tcName, err)
			return err
		}
		break
	}

	return nil
}

func (oa *operatorActions) CheckUpgradeOrDie(ctx context.Context, info *TidbClusterConfig) {
	if err := oa.CheckUpgrade(ctx, info); err != nil {
		slack.NotifyAndPanic(err)
	}
}

func (oa *operatorActions) DeployMonitor(info *TidbClusterConfig) error { return nil }
func (oa *operatorActions) CleanMonitor(info *TidbClusterConfig) error  { return nil }

func getMemberContainer(kubeCli kubernetes.Interface, namespace string, memberName string) (*corev1.Container, bool) {
	name := fmt.Sprintf("%s-%d", memberName, 0)
	pod, err := kubeCli.CoreV1().Pods(namespace).Get(name, metav1.GetOptions{})
	if err != nil {
		glog.Errorf("fail to get pod [%s/%s]", namespace, name)
		return nil, false
	}
	if len(pod.Spec.Containers) == 0 {
		glog.Errorf("no container in this pod [%s/%s]", namespace, name)
		return nil, false
	}

	for _, container := range pod.Spec.Containers {
		if container.Name == v1alpha1.PDMemberType.String() ||
			container.Name == v1alpha1.TiKVMemberType.String() ||
			container.Name == v1alpha1.TiDBMemberType.String() {
			return &container, true
		}
	}
	return nil, false
}

func (oa *operatorActions) pdMembersReadyFn(tc *v1alpha1.TidbCluster) (bool, error) {
	tcName := tc.GetName()
	ns := tc.GetNamespace()
	pdSetName := controller.PDMemberName(tcName)

	pdSet, err := oa.kubeCli.AppsV1beta1().StatefulSets(ns).Get(pdSetName, metav1.GetOptions{})
	if err != nil {
		glog.Errorf("failed to get statefulset: %s/%s, %v", ns, pdSetName, err)
		return false, nil
	}

	if tc.Status.PD.StatefulSet == nil {
		glog.Infof("tidbcluster: %s/%s .status.PD.StatefulSet is nil", ns, tcName)
		return false, nil
	}
	failureCount := len(tc.Status.PD.FailureMembers)
	replicas := tc.Spec.PD.Replicas + int32(failureCount)
	if *pdSet.Spec.Replicas != replicas {
		glog.Infof("statefulset: %s/%s .spec.Replicas(%d) != %d",
			ns, pdSetName, *pdSet.Spec.Replicas, replicas)
		return false, nil
	}
	if pdSet.Status.ReadyReplicas != tc.Spec.PD.Replicas {
		glog.Infof("statefulset: %s/%s .status.ReadyReplicas(%d) != %d",
			ns, pdSetName, pdSet.Status.ReadyReplicas, tc.Spec.PD.Replicas)
		return false, nil
	}
	if len(tc.Status.PD.Members) != int(tc.Spec.PD.Replicas) {
		glog.Infof("tidbcluster: %s/%s .status.PD.Members count(%d) != %d",
			ns, tcName, len(tc.Status.PD.Members), tc.Spec.PD.Replicas)
		return false, nil
	}
	if pdSet.Status.ReadyReplicas != pdSet.Status.Replicas {
		glog.Infof("statefulset: %s/%s .status.ReadyReplicas(%d) != .status.Replicas(%d)",
			ns, pdSetName, pdSet.Status.ReadyReplicas, pdSet.Status.Replicas)
		return false, nil
	}
	if c, ok := getMemberContainer(oa.kubeCli, ns, pdSetName); !ok || tc.Spec.PD.Image != c.Image {
		glog.Infof("statefulset: %s/%s .spec.template.spec.containers[name=pd].image(%s) != %s",
			ns, pdSetName, c.Image, tc.Spec.PD.Image)
		return false, nil
	}

	for _, member := range tc.Status.PD.Members {
		if !member.Health {
			glog.Infof("tidbcluster: %s/%s pd member(%s/%s) is not health",
				ns, tcName, member.ID, member.Name)
			return false, nil
		}
	}

	pdServiceName := controller.PDMemberName(tcName)
	pdPeerServiceName := controller.PDPeerMemberName(tcName)
	if _, err := oa.kubeCli.CoreV1().Services(ns).Get(pdServiceName, metav1.GetOptions{}); err != nil {
		glog.Errorf("failed to get service: %s/%s", ns, pdServiceName)
		return false, nil
	}
	if _, err := oa.kubeCli.CoreV1().Services(ns).Get(pdPeerServiceName, metav1.GetOptions{}); err != nil {
		glog.Errorf("failed to get peer service: %s/%s", ns, pdPeerServiceName)
		return false, nil
	}

	return true, nil
}

func (oa *operatorActions) tikvMembersReadyFn(tc *v1alpha1.TidbCluster) (bool, error) {
	tcName := tc.GetName()
	ns := tc.GetNamespace()
	tikvSetName := controller.TiKVMemberName(tcName)

	tikvSet, err := oa.kubeCli.AppsV1beta1().StatefulSets(ns).Get(tikvSetName, metav1.GetOptions{})
	if err != nil {
		glog.Errorf("failed to get statefulset: %s/%s, %v", ns, tikvSetName, err)
		return false, nil
	}

	if tc.Status.TiKV.StatefulSet == nil {
		glog.Infof("tidbcluster: %s/%s .status.TiKV.StatefulSet is nil", ns, tcName)
		return false, nil
	}
	failureCount := len(tc.Status.TiKV.FailureStores)
	replicas := tc.Spec.TiKV.Replicas + int32(failureCount)
	if *tikvSet.Spec.Replicas != replicas {
		glog.Infof("statefulset: %s/%s .spec.Replicas(%d) != %d",
			ns, tikvSetName, *tikvSet.Spec.Replicas, replicas)
		return false, nil
	}
	if tikvSet.Status.ReadyReplicas != replicas {
		glog.Infof("statefulset: %s/%s .status.ReadyReplicas(%d) != %d",
			ns, tikvSetName, tikvSet.Status.ReadyReplicas, replicas)
		return false, nil
	}
	if len(tc.Status.TiKV.Stores) != int(replicas) {
		glog.Infof("tidbcluster: %s/%s .status.TiKV.Stores.count(%d) != %d",
			ns, tcName, len(tc.Status.TiKV.Stores), replicas)
		return false, nil
	}
	if tikvSet.Status.ReadyReplicas != tikvSet.Status.Replicas {
		glog.Infof("statefulset: %s/%s .status.ReadyReplicas(%d) != .status.Replicas(%d)",
			ns, tikvSetName, tikvSet.Status.ReadyReplicas, tikvSet.Status.Replicas)
		return false, nil
	}
	if c, ok := getMemberContainer(oa.kubeCli, ns, tikvSetName); !ok || tc.Spec.TiKV.Image != c.Image {
		glog.Infof("statefulset: %s/%s .spec.template.spec.containers[name=tikv].image(%s) != %s",
			ns, tikvSetName, c.Image, tc.Spec.TiKV.Image)
		return false, nil
	}

	for _, store := range tc.Status.TiKV.Stores {
		if store.State != v1alpha1.TiKVStateUp {
			glog.Infof("tidbcluster: %s/%s's store(%s) state != %s", ns, tcName, store.ID, v1alpha1.TiKVStateUp)
			return false, nil
		}
	}

	tikvPeerServiceName := controller.TiKVPeerMemberName(tcName)
	if _, err := oa.kubeCli.CoreV1().Services(ns).Get(tikvPeerServiceName, metav1.GetOptions{}); err != nil {
		glog.Errorf("failed to get peer service: %s/%s", ns, tikvPeerServiceName)
		return false, nil
	}

	return true, nil
}

func (oa *operatorActions) tidbMembersReadyFn(tc *v1alpha1.TidbCluster) (bool, error) {
	tcName := tc.GetName()
	ns := tc.GetNamespace()
	tidbSetName := controller.TiDBMemberName(tcName)

	tidbSet, err := oa.kubeCli.AppsV1beta1().StatefulSets(ns).Get(tidbSetName, metav1.GetOptions{})
	if err != nil {
		glog.Errorf("failed to get statefulset: %s/%s, %v", ns, tidbSetName, err)
		return false, nil
	}

	if tc.Status.TiDB.StatefulSet == nil {
		glog.Infof("tidbcluster: %s/%s .status.TiDB.StatefulSet is nil", ns, tcName)
		return false, nil
	}
	failureCount := len(tc.Status.TiDB.FailureMembers)
	replicas := tc.Spec.TiDB.Replicas + int32(failureCount)
	if *tidbSet.Spec.Replicas != replicas {
		glog.Infof("statefulset: %s/%s .spec.Replicas(%d) != %d",
			ns, tidbSetName, *tidbSet.Spec.Replicas, replicas)
		return false, nil
	}
	if tidbSet.Status.ReadyReplicas != tc.Spec.TiDB.Replicas {
		glog.Infof("statefulset: %s/%s .status.ReadyReplicas(%d) != %d",
			ns, tidbSetName, tidbSet.Status.ReadyReplicas, replicas)
		return false, nil
	}
	if len(tc.Status.TiDB.Members) != int(tc.Spec.TiDB.Replicas) {
		glog.Infof("tidbcluster: %s/%s .status.TiDB.Members count(%d) != %d",
			ns, tcName, len(tc.Status.TiDB.Members), tc.Spec.TiDB.Replicas)
		return false, nil
	}
	if tidbSet.Status.ReadyReplicas != tidbSet.Status.Replicas {
		glog.Infof("statefulset: %s/%s .status.ReadyReplicas(%d) != .status.Replicas(%d)",
			ns, tidbSetName, tidbSet.Status.ReadyReplicas, tidbSet.Status.Replicas)
		return false, nil
	}

	if c, ok := getMemberContainer(oa.kubeCli, ns, tidbSetName); !ok || tc.Spec.TiDB.Image != c.Image {
		glog.Infof("statefulset: %s/%s .spec.template.spec.containers[name=tidb].image(%s) != %s",
			ns, tidbSetName, c.Image, tc.Spec.TiDB.Image)
		return false, nil
	}

	_, err = oa.kubeCli.CoreV1().Services(ns).Get(tidbSetName, metav1.GetOptions{})
	if err != nil {
		glog.Errorf("failed to get service: %s/%s", ns, tidbSetName)
		return false, nil
	}
	_, err = oa.kubeCli.CoreV1().Services(ns).Get(controller.TiDBPeerMemberName(tcName), metav1.GetOptions{})
	if err != nil {
		glog.Errorf("failed to get peer service: %s/%s", ns, controller.TiDBPeerMemberName(tcName))
		return false, nil
	}

	return true, nil
}

func (oa *operatorActions) reclaimPolicySyncFn(tc *v1alpha1.TidbCluster) (bool, error) {
	ns := tc.GetNamespace()
	tcName := tc.GetName()
	listOptions := metav1.ListOptions{
		LabelSelector: labels.SelectorFromSet(
			label.New().Instance(tcName).Labels(),
		).String(),
	}
	var pvcList *corev1.PersistentVolumeClaimList
	var err error
	if pvcList, err = oa.kubeCli.CoreV1().PersistentVolumeClaims(ns).List(listOptions); err != nil {
		glog.Errorf("failed to list pvs for tidbcluster %s/%s, %v", ns, tcName, err)
		return false, nil
	}

	for _, pvc := range pvcList.Items {
		pvName := pvc.Spec.VolumeName
		if pv, err := oa.kubeCli.CoreV1().PersistentVolumes().Get(pvName, metav1.GetOptions{}); err != nil {
			glog.Errorf("failed to get pv: %s, error: %v", pvName, err)
			return false, nil
		} else if pv.Spec.PersistentVolumeReclaimPolicy != tc.Spec.PVReclaimPolicy {
			glog.Errorf("pv: %s's reclaimPolicy is not Retain", pvName)
			return false, nil
		}
	}

	return true, nil
}

func (oa *operatorActions) metaSyncFn(tc *v1alpha1.TidbCluster) (bool, error) {
	ns := tc.GetNamespace()
	tcName := tc.GetName()

	pdCli := controller.GetPDClient(oa.pdControl, tc)
	var cluster *metapb.Cluster
	var err error
	if cluster, err = pdCli.GetCluster(); err != nil {
		glog.Errorf("failed to get cluster from pdControl: %s/%s, error: %v", ns, tcName, err)
		return false, nil
	}

	clusterID := strconv.FormatUint(cluster.Id, 10)
	listOptions := metav1.ListOptions{
		LabelSelector: labels.SelectorFromSet(
			label.New().Instance(tcName).Labels(),
		).String(),
	}

	var podList *corev1.PodList
	if podList, err = oa.kubeCli.CoreV1().Pods(ns).List(listOptions); err != nil {
		glog.Errorf("failed to list pods for tidbcluster %s/%s, %v", ns, tcName, err)
		return false, nil
	}

outerLoop:
	for _, pod := range podList.Items {
		podName := pod.GetName()
		if pod.Labels[label.ClusterIDLabelKey] != clusterID {
			glog.Infof("tidbcluster %s/%s's pod %s's label %s not equals %s ",
				ns, tcName, podName, label.ClusterIDLabelKey, clusterID)
			return false, nil
		}

		component := pod.Labels[label.ComponentLabelKey]
		switch component {
		case label.PDLabelVal:
			var memberID string
			members, err := pdCli.GetMembers()
			if err != nil {
				glog.Errorf("failed to get members for tidbcluster %s/%s, %v", ns, tcName, err)
				return false, nil
			}
			for _, member := range members.Members {
				if member.Name == podName {
					memberID = strconv.FormatUint(member.GetMemberId(), 10)
					break
				}
			}
			if memberID == "" {
				glog.Errorf("tidbcluster: %s/%s's pod %s label [%s] is empty",
					ns, tcName, podName, label.MemberIDLabelKey)
				return false, nil
			}
			if pod.Labels[label.MemberIDLabelKey] != memberID {
				return false, fmt.Errorf("tidbcluster: %s/%s's pod %s label [%s] not equals %s",
					ns, tcName, podName, label.MemberIDLabelKey, memberID)
			}
		case label.TiKVLabelVal:
			var storeID string
			stores, err := pdCli.GetStores()
			if err != nil {
				glog.Errorf("failed to get stores for tidbcluster %s/%s, %v", ns, tcName, err)
				return false, nil
			}
			for _, store := range stores.Stores {
				addr := store.Store.GetAddress()
				if strings.Split(addr, ".")[0] == podName {
					storeID = strconv.FormatUint(store.Store.GetId(), 10)
					break
				}
			}
			if storeID == "" {
				glog.Errorf("tidbcluster: %s/%s's pod %s label [%s] is empty",
					tc.GetNamespace(), tc.GetName(), podName, label.StoreIDLabelKey)
				return false, nil
			}
			if pod.Labels[label.StoreIDLabelKey] != storeID {
				return false, fmt.Errorf("tidbcluster: %s/%s's pod %s label [%s] not equals %s",
					ns, tcName, podName, label.StoreIDLabelKey, storeID)
			}
		case label.TiDBLabelVal:
			continue outerLoop
		default:
			continue outerLoop
		}

		var pvcName string
		for _, vol := range pod.Spec.Volumes {
			if vol.PersistentVolumeClaim != nil {
				pvcName = vol.PersistentVolumeClaim.ClaimName
				break
			}
		}
		if pvcName == "" {
			return false, fmt.Errorf("pod: %s/%s's pvcName is empty", ns, podName)
		}

		var pvc *corev1.PersistentVolumeClaim
		if pvc, err = oa.kubeCli.CoreV1().PersistentVolumeClaims(ns).Get(pvcName, metav1.GetOptions{}); err != nil {
			glog.Errorf("failed to get pvc %s/%s for pod %s/%s", ns, pvcName, ns, podName)
			return false, nil
		}
		if pvc.Labels[label.ClusterIDLabelKey] != clusterID {
			return false, fmt.Errorf("tidbcluster: %s/%s's pvc %s label [%s] not equals %s ",
				ns, tcName, pvcName, label.ClusterIDLabelKey, clusterID)
		}
		if pvc.Labels[label.MemberIDLabelKey] != pod.Labels[label.MemberIDLabelKey] {
			return false, fmt.Errorf("tidbcluster: %s/%s's pvc %s label [%s=%s] not equals pod lablel [%s=%s]",
				ns, tcName, pvcName,
				label.MemberIDLabelKey, pvc.Labels[label.MemberIDLabelKey],
				label.MemberIDLabelKey, pod.Labels[label.MemberIDLabelKey])
		}
		if pvc.Labels[label.StoreIDLabelKey] != pod.Labels[label.StoreIDLabelKey] {
			return false, fmt.Errorf("tidbcluster: %s/%s's pvc %s label[%s=%s] not equals pod lable[%s=%s]",
				ns, tcName, pvcName,
				label.StoreIDLabelKey, pvc.Labels[label.StoreIDLabelKey],
				label.StoreIDLabelKey, pod.Labels[label.StoreIDLabelKey])
		}
		if pvc.Annotations[label.AnnPodNameKey] != podName {
			return false, fmt.Errorf("tidbcluster: %s/%s's pvc %s annotations [%s] not equals podName: %s",
				ns, tcName, pvcName, label.AnnPodNameKey, podName)
		}

		pvName := pvc.Spec.VolumeName
		var pv *corev1.PersistentVolume
		if pv, err = oa.kubeCli.CoreV1().PersistentVolumes().Get(pvName, metav1.GetOptions{}); err != nil {
			glog.Errorf("failed to get pv for pvc %s/%s, %v", ns, pvcName, err)
			return false, nil
		}
		if pv.Labels[label.NamespaceLabelKey] != ns {
			return false, fmt.Errorf("tidbcluster: %s/%s 's pv %s label [%s] not equals %s",
				ns, tcName, pvName, label.NamespaceLabelKey, ns)
		}
		if pv.Labels[label.ComponentLabelKey] != pod.Labels[label.ComponentLabelKey] {
			return false, fmt.Errorf("tidbcluster: %s/%s's pv %s label [%s=%s] not equals pod label[%s=%s]",
				ns, tcName, pvName,
				label.ComponentLabelKey, pv.Labels[label.ComponentLabelKey],
				label.ComponentLabelKey, pod.Labels[label.ComponentLabelKey])
		}
		if pv.Labels[label.NameLabelKey] != pod.Labels[label.NameLabelKey] {
			return false, fmt.Errorf("tidbcluster: %s/%s's pv %s label [%s=%s] not equals pod label [%s=%s]",
				ns, tcName, pvName,
				label.NameLabelKey, pv.Labels[label.NameLabelKey],
				label.NameLabelKey, pod.Labels[label.NameLabelKey])
		}
		if pv.Labels[label.ManagedByLabelKey] != pod.Labels[label.ManagedByLabelKey] {
			return false, fmt.Errorf("tidbcluster: %s/%s's pv %s label [%s=%s] not equals pod label [%s=%s]",
				ns, tcName, pvName,
				label.ManagedByLabelKey, pv.Labels[label.ManagedByLabelKey],
				label.ManagedByLabelKey, pod.Labels[label.ManagedByLabelKey])
		}
		if pv.Labels[label.InstanceLabelKey] != pod.Labels[label.InstanceLabelKey] {
			return false, fmt.Errorf("tidbcluster: %s/%s's pv %s label [%s=%s] not equals pod label [%s=%s]",
				ns, tcName, pvName,
				label.InstanceLabelKey, pv.Labels[label.InstanceLabelKey],
				label.InstanceLabelKey, pod.Labels[label.InstanceLabelKey])
		}
		if pv.Labels[label.ClusterIDLabelKey] != clusterID {
			return false, fmt.Errorf("tidbcluster: %s/%s's pv %s label [%s] not equals %s",
				ns, tcName, pvName, label.ClusterIDLabelKey, clusterID)
		}
		if pv.Labels[label.MemberIDLabelKey] != pod.Labels[label.MemberIDLabelKey] {
			return false, fmt.Errorf("tidbcluster: %s/%s's pv %s label [%s=%s] not equals pod label [%s=%s]",
				ns, tcName, pvName,
				label.MemberIDLabelKey, pv.Labels[label.MemberIDLabelKey],
				label.MemberIDLabelKey, pod.Labels[label.MemberIDLabelKey])
		}
		if pv.Labels[label.StoreIDLabelKey] != pod.Labels[label.StoreIDLabelKey] {
			return false, fmt.Errorf("tidbcluster: %s/%s's pv %s label [%s=%s] not equals pod label [%s=%s]",
				ns, tcName, pvName,
				label.StoreIDLabelKey, pv.Labels[label.StoreIDLabelKey],
				label.StoreIDLabelKey, pod.Labels[label.StoreIDLabelKey])
		}
		if pv.Annotations[label.AnnPodNameKey] != podName {
			return false, fmt.Errorf("tidbcluster:[%s/%s's pv %s annotations [%s] not equals %s",
				ns, tcName, pvName, label.AnnPodNameKey, podName)
		}
	}

	return true, nil
}

func (oa *operatorActions) schedulerHAFn(tc *v1alpha1.TidbCluster) (bool, error) {
	ns := tc.GetNamespace()
	tcName := tc.GetName()

	fn := func(component string) (bool, error) {
		nodeMap := make(map[string][]string)
		listOptions := metav1.ListOptions{
			LabelSelector: labels.SelectorFromSet(
				label.New().Instance(tcName).Component(component).Labels()).String(),
		}
		var podList *corev1.PodList
		var err error
		if podList, err = oa.kubeCli.CoreV1().Pods(ns).List(listOptions); err != nil {
			glog.Errorf("failed to list pods for tidbcluster %s/%s, %v", ns, tcName, err)
			return false, nil
		}

		totalCount := len(podList.Items)
		for _, pod := range podList.Items {
			nodeName := pod.Spec.NodeName
			if len(nodeMap[nodeName]) == 0 {
				nodeMap[nodeName] = make([]string, 0)
			}
			nodeMap[nodeName] = append(nodeMap[nodeName], pod.GetName())
			if len(nodeMap[nodeName]) > totalCount/2 {
				return false, fmt.Errorf("node %s have %d pods, greater than %d/2",
					nodeName, len(nodeMap[nodeName]), totalCount)
			}
		}
		return true, nil
	}

	components := []string{label.PDLabelVal, label.TiKVLabelVal}
	for _, com := range components {
		if b, err := fn(com); err != nil {
			return false, err
		} else if !b && err == nil {
			return false, nil
		}
	}

	return true, nil
}

func (oa *operatorActions) storeLabelsIsSet(tc *v1alpha1.TidbCluster, topologyKey string) (bool, error) {
	pdCli := controller.GetPDClient(oa.pdControl, tc)
	for _, store := range tc.Status.TiKV.Stores {
		storeID, err := strconv.ParseUint(store.ID, 10, 64)
		if err != nil {
			return false, err
		}
		storeInfo, err := pdCli.GetStore(storeID)
		if err != nil {
			return false, nil
		}
		if len(storeInfo.Store.Labels) == 0 {
			return false, nil
		}
		for _, label := range storeInfo.Store.Labels {
			if label.Key != topologyKey {
				return false, nil
			}
		}
	}
	return true, nil
}

func (oa *operatorActions) passwordIsSet(clusterInfo *TidbClusterConfig) (bool, error) {
	ns := clusterInfo.Namespace
	tcName := clusterInfo.ClusterName
	jobName := tcName + "-tidb-initializer"

	var job *batchv1.Job
	var err error
	if job, err = oa.kubeCli.BatchV1().Jobs(ns).Get(jobName, metav1.GetOptions{}); err != nil {
		glog.Errorf("failed to get job %s/%s, %v", ns, jobName, err)
		return false, nil
	}
	if job.Status.Succeeded < 1 {
		glog.Errorf("tidbcluster: %s/%s password setter job not finished", ns, tcName)
		return false, nil
	}

	var db *sql.DB
	dsn := getDSN(ns, tcName, "test", clusterInfo.Password)
	if db, err = sql.Open("mysql", dsn); err != nil {
		glog.Errorf("can't open connection to mysql: %s, %v", dsn, err)
		return false, nil
	}
	defer db.Close()
	if err := db.Ping(); err != nil {
		glog.Errorf("can't connect to mysql: %s with password %s, %v", dsn, clusterInfo.Password, err)
		return false, nil
	}

	return true, nil
}

func (oa *operatorActions) monitorNormal(clusterInfo *TidbClusterConfig) (bool, error) {
	ns := clusterInfo.Namespace
	tcName := clusterInfo.ClusterName
	monitorDeploymentName := fmt.Sprintf("%s-monitor", tcName)
	monitorDeployment, err := oa.kubeCli.AppsV1().Deployments(ns).Get(monitorDeploymentName, metav1.GetOptions{})
	if err != nil {
		glog.Errorf("get monitor deployment: [%s/%s] failed", ns, monitorDeploymentName)
		return false, nil
	}
	if monitorDeployment.Status.ReadyReplicas < 1 {
		glog.Infof("monitor ready replicas %d < 1", monitorDeployment.Status.ReadyReplicas)
		return false, nil
	}
	if err := oa.checkPrometheus(clusterInfo); err != nil {
		glog.Infof("check [%s/%s]'s prometheus data failed: %v", ns, monitorDeploymentName, err)
		return false, nil
	}

	if err := oa.checkGrafanaData(clusterInfo); err != nil {
		glog.Infof("check [%s/%s]'s grafana data failed: %v", ns, monitorDeploymentName, err)
		return false, nil
	}
	return true, nil
}

func (oa *operatorActions) checkTidbClusterConfigUpdated(tc *v1alpha1.TidbCluster, clusterInfo *TidbClusterConfig) (bool, error) {
	if ok := oa.checkPdConfigUpdated(tc, clusterInfo); !ok {
		return false, nil
	}
	if ok := oa.checkTiKVConfigUpdated(tc, clusterInfo); !ok {
		return false, nil
	}
	if ok := oa.checkTiDBConfigUpdated(tc, clusterInfo); !ok {
		return false, nil
	}
	return true, nil
}

func (oa *operatorActions) checkPdConfigUpdated(tc *v1alpha1.TidbCluster, clusterInfo *TidbClusterConfig) bool {
	pdCli := controller.GetPDClient(oa.pdControl, tc)
	config, err := pdCli.GetConfig()
	if err != nil {
		glog.Errorf("failed to get PD configuraion from tidb cluster [%s/%s]", tc.Namespace, tc.Name)
		return false
	}
	if len(clusterInfo.PDLogLevel) > 0 && clusterInfo.PDLogLevel != config.Log.Level {
		glog.Errorf("check [%s/%s] PD logLevel configuration updated failed: desired [%s], actual [%s] not equal",
			tc.Namespace,
			tc.Name,
			clusterInfo.PDLogLevel,
			config.Log.Level)
		return false
	}
	// TODO: fix #487 PD configuration update for persisted configurations
	//if clusterInfo.PDMaxReplicas > 0 && config.Replication.MaxReplicas != uint64(clusterInfo.PDMaxReplicas) {
	//	glog.Errorf("check [%s/%s] PD maxReplicas configuration updated failed: desired [%d], actual [%d] not equal",
	//		tc.Namespace,
	//		tc.Name,
	//		clusterInfo.PDMaxReplicas,
	//		config.Replication.MaxReplicas)
	//	return false
	//}
	return true
}

func (oa *operatorActions) checkTiDBConfigUpdated(tc *v1alpha1.TidbCluster, clusterInfo *TidbClusterConfig) bool {
	for i := int32(0); i < tc.Spec.TiDB.Replicas; i += 1 {
		config, err := oa.tidbControl.GetSettings(tc, i)
		if err != nil {
			glog.Errorf("failed to get TiDB configuration from cluster [%s/%s], ordinal: %d, error: %v", tc.Namespace, tc.Name, i, err)
			return false
		}
		if clusterInfo.TiDBTokenLimit > 0 && uint(clusterInfo.TiDBTokenLimit) != config.TokenLimit {
			glog.Errorf("check [%s/%s] TiDB instance [%d] configuration updated failed: desired [%d], actual [%d] not equal",
				tc.Namespace, tc.Name, i, clusterInfo.TiDBTokenLimit, config.TokenLimit)
			return false
		}
	}
	return true
}

func (oa *operatorActions) checkTiKVConfigUpdated(tc *v1alpha1.TidbCluster, clusterInfo *TidbClusterConfig) bool {
	// TODO: check if TiKV configuration updated
	return true
}

func (oa *operatorActions) checkPrometheus(clusterInfo *TidbClusterConfig) error {
	ns := clusterInfo.Namespace
	tcName := clusterInfo.ClusterName
	prometheusSvc := fmt.Sprintf("http://%s-prometheus.%s:9090/api/v1/query?query=up", tcName, ns)
	resp, err := http.Get(prometheusSvc)
	if err != nil {
		return err
	}
	defer resp.Body.Close()
	body, err := ioutil.ReadAll(resp.Body)
	if err != nil {
		return err
	}
	response := &struct {
		Status string `json:"status"`
	}{}
	err = json.Unmarshal(body, response)
	if err != nil {
		return err
	}
	if response.Status != "success" {
		return fmt.Errorf("the prometheus's api[%s] has not ready", prometheusSvc)
	}
	return nil
}

func (oa *operatorActions) checkGrafanaData(clusterInfo *TidbClusterConfig) error {
	ns := clusterInfo.Namespace
	tcName := clusterInfo.ClusterName
	svcName := fmt.Sprintf("%s-grafana", tcName)
	end := time.Now()
	start := end.Add(-time.Minute)
	values := url.Values{}
	values.Set("query", "histogram_quantile(0.999, sum(rate(tidb_server_handle_query_duration_seconds_bucket[1m])) by (le))")
	values.Set("start", fmt.Sprintf("%d", start.Unix()))
	values.Set("end", fmt.Sprintf("%d", end.Unix()))
	values.Set("step", "30")
	u := fmt.Sprintf("http://%s.%s.svc.cluster.local:3000/api/datasources/proxy/1/api/v1/query_range?%s", svcName, ns, values.Encode())
	req, err := http.NewRequest(http.MethodGet, u, nil)
	if err != nil {
		return err
	}
	req.SetBasicAuth(grafanaUsername, grafanaPassword)
	client := &http.Client{}
	resp, err := client.Do(req)
	if err != nil {
		return err
	}
	defer resp.Body.Close()
	buf, err := ioutil.ReadAll(resp.Body)
	if err != nil {
		return err
	}
	data := struct {
		Status string `json:"status"`
		Data   struct {
			ResultType string `json:"resultType"`
			Result     []struct {
				Metric struct {
					Job string `json:"job"`
				} `json:"metric"`
				Values []interface{} `json:"values"`
			} `json:"result"`
		}
	}{}
	if err := json.Unmarshal(buf, &data); err != nil {
		return err
	}
	if data.Status != "success" || len(data.Data.Result) < 1 {
		return fmt.Errorf("invalid response: status: %s, result: %v", data.Status, data.Data.Result)
	}

	// Grafana ready, init grafana client, no more sync logic because race condition is okay here
	if clusterInfo.GrafanaClient == nil {
		grafanaURL := fmt.Sprintf("http://%s.%s:3000", svcName, ns)
		client, err := metrics.NewClient(grafanaURL, grafanaUsername, grafanaPassword)
		if err != nil {
			return err
		}
		clusterInfo.GrafanaClient = client
	}
	return nil
}

func getDSN(ns, tcName, databaseName, password string) string {
	return fmt.Sprintf("root:%s@(%s-tidb.%s:4000)/%s?charset=utf8", password, tcName, ns, databaseName)
}

func releaseIsNotFound(err error) bool {
	return strings.Contains(err.Error(), "not found")
}

func notFound(res string) bool {
	return strings.Contains(res, "not found")
}

func (oa *operatorActions) cloneOperatorRepo() error {
	cmd := fmt.Sprintf("git clone %s %s", oa.cfg.OperatorRepoUrl, oa.cfg.OperatorRepoDir)
	glog.Info(cmd)
	res, err := exec.Command("/bin/sh", "-c", cmd).CombinedOutput()
	if err != nil && !strings.Contains(string(res), "already exists") {
		return fmt.Errorf("failed to clone tidb-operator repository: %v, %s", err, string(res))
	}

	return nil
}

func (oa *operatorActions) checkoutTag(tagName string) error {
	cmd := fmt.Sprintf("cd %s && git stash -u && git checkout %s && "+
		"mkdir -p %s && cp -rf charts/tidb-operator %s && "+
		"cp -rf charts/tidb-cluster %s && cp -rf charts/tidb-backup %s &&"+
		"cp -rf manifests %s",
		oa.cfg.OperatorRepoDir, tagName,
		filepath.Join(oa.cfg.ChartDir, tagName), oa.operatorChartPath(tagName),
		oa.tidbClusterChartPath(tagName), oa.backupChartPath(tagName),
		oa.manifestPath(tagName))
	glog.Info(cmd)
	res, err := exec.Command("/bin/sh", "-c", cmd).CombinedOutput()
	if err != nil {
		return fmt.Errorf("failed to check tag: %s, %v, %s", tagName, err, string(res))
	}

	return nil
}

func (oa *operatorActions) DeployAdHocBackup(info *TidbClusterConfig) error {
	oa.EmitEvent(info, "DeployAdHocBackup")
	glog.Infof("begin to deploy adhoc backup cluster[%s] namespace[%s]", info.ClusterName, info.Namespace)

	passwdStr := ""
	if info.Password != "" {
		passwdStr = fmt.Sprintf("-p%s", info.Password)
	}
	getTSCmd := fmt.Sprintf("set -euo pipefail; mysql -u%s %s -h%s-tidb.%s -P 4000 -Nse 'show master status;' | awk '{print $2}'",
		info.UserName,
		passwdStr,
		info.ClusterName,
		info.Namespace,
	)
	glog.Info(getTSCmd)

	var tsStr string
	getTSFn := func() (bool, error) {
		res, err := exec.Command("/bin/sh", "-c", getTSCmd).CombinedOutput()
		if err != nil {
			glog.Errorf("failed to get ts %v, %s", err, string(res))
			return false, nil
		}
		tsStr = string(res)
		return true, nil
	}

	err := wait.Poll(DefaultPollInterval, BackupAndRestorePollTimeOut, getTSFn)
	if err != nil {
		return err
	}

	sets := map[string]string{
		"name":            info.BackupName,
		"mode":            "backup",
		"user":            "root",
		"password":        info.Password,
		"storage.size":    "10Gi",
		"initialCommitTs": strings.TrimSpace(tsStr),
	}

	setString := info.BackupHelmSetString(sets)

	fullbackupName := fmt.Sprintf("%s-backup", info.ClusterName)
	cmd := fmt.Sprintf("helm install -n %s --namespace %s %s --set-string %s",
		fullbackupName, info.Namespace, oa.backupChartPath(info.OperatorTag), setString)
	glog.Infof("install adhoc deployment [%s]", cmd)
	res, err := exec.Command("/bin/sh", "-c", cmd).CombinedOutput()
	if err != nil {
		return fmt.Errorf("failed to launch adhoc backup job: %v, %s", err, string(res))
	}

	return nil
}

func (oa *operatorActions) CheckAdHocBackup(info *TidbClusterConfig) (string, error) {
	glog.Infof("checking adhoc backup cluster[%s] namespace[%s]", info.ClusterName, info.Namespace)

	ns := info.Namespace
	var ts string
	jobName := fmt.Sprintf("%s-%s", info.ClusterName, info.BackupName)
	fn := func() (bool, error) {
		job, err := oa.kubeCli.BatchV1().Jobs(info.Namespace).Get(jobName, metav1.GetOptions{})
		if err != nil {
			glog.Errorf("failed to get jobs %s ,%v", jobName, err)
			return false, nil
		}
		if job.Status.Succeeded == 0 {
			glog.Errorf("cluster [%s] back up job is not completed, please wait! ", info.ClusterName)
			return false, nil
		}

		listOptions := metav1.ListOptions{
			LabelSelector: fmt.Sprintf("%s=%s", label.InstanceLabelKey, jobName),
		}
		podList, err := oa.kubeCli.CoreV1().Pods(ns).List(listOptions)
		if err != nil {
			glog.Errorf("failed to list pods: %v", err)
			return false, nil
		}

		var podName string
		for _, pod := range podList.Items {
			ref := pod.OwnerReferences[0]
			if ref.Kind == "Job" && ref.Name == jobName {
				podName = pod.GetName()
				break
			}
		}
		if podName == "" {
			glog.Errorf("failed to find the ad-hoc backup: %s podName", jobName)
			return false, nil
		}

		getTsCmd := fmt.Sprintf("kubectl logs -n %s %s | grep 'commitTS = ' | cut -d '=' -f2 | sed 's/ *//g'", ns, podName)
		tsData, err := exec.Command("/bin/sh", "-c", getTsCmd).CombinedOutput()
		if err != nil {
			glog.Errorf("failed to get ts of pod %s, %v", podName, err)
			return false, nil
		}
		if string(tsData) == "" {
			glog.Errorf("ts is empty pod %s", podName)
			return false, nil
		}

		ts = strings.TrimSpace(string(tsData))
		glog.Infof("ad-hoc backup ts: %s", ts)

		return true, nil
	}

	err := wait.Poll(DefaultPollInterval, BackupAndRestorePollTimeOut, fn)
	if err != nil {
		return ts, fmt.Errorf("failed to launch backup job: %v", err)
	}

	return ts, nil
}

func (oa *operatorActions) Restore(from *TidbClusterConfig, to *TidbClusterConfig) error {
	oa.EmitEvent(from, fmt.Sprintf("RestoreBackup: target: %s", to.ClusterName))
	oa.EmitEvent(to, fmt.Sprintf("RestoreBackup: source: %s", from.ClusterName))
	glog.Infof("deploying restore cluster[%s/%s]", from.Namespace, from.ClusterName)

	sets := map[string]string{
		"name":         to.BackupName,
		"mode":         "restore",
		"user":         "root",
		"password":     to.Password,
		"storage.size": "10Gi",
	}

	setString := to.BackupHelmSetString(sets)

	restoreName := fmt.Sprintf("%s-restore", from.ClusterName)
	cmd := fmt.Sprintf("helm install -n %s --namespace %s %s --set-string %s",
		restoreName, to.Namespace, oa.backupChartPath(to.OperatorTag), setString)
	glog.Infof("install restore [%s]", cmd)
	res, err := exec.Command("/bin/sh", "-c", cmd).CombinedOutput()
	if err != nil {
		return fmt.Errorf("failed to launch restore job: %v, %s", err, string(res))
	}

	return nil
}

func (oa *operatorActions) CheckRestore(from *TidbClusterConfig, to *TidbClusterConfig) error {
	glog.Infof("begin to check restore backup cluster[%s] namespace[%s]", from.ClusterName, from.Namespace)
	jobName := fmt.Sprintf("%s-restore-%s", to.ClusterName, from.BackupName)
	fn := func() (bool, error) {
		job, err := oa.kubeCli.BatchV1().Jobs(to.Namespace).Get(jobName, metav1.GetOptions{})
		if err != nil {
			glog.Errorf("failed to get jobs %s ,%v", jobName, err)
			return false, nil
		}
		if job.Status.Succeeded == 0 {
			glog.Errorf("cluster [%s] restore job is not completed, please wait! ", to.ClusterName)
			return false, nil
		}

		_, err = to.DataIsTheSameAs(from)
		if err != nil {
			// ad-hoc restore don't check the data really, just logging
			glog.Infof("check restore: %v", err)
		}

		return true, nil
	}

	err := wait.Poll(oa.pollInterval, BackupAndRestorePollTimeOut, fn)
	if err != nil {
		return fmt.Errorf("failed to launch restore job: %v", err)
	}
	return nil
}

func (oa *operatorActions) ForceDeploy(info *TidbClusterConfig) error {
	if err := oa.CleanTidbCluster(info); err != nil {
		return err
	}

	return oa.DeployTidbCluster(info)
}

func (tc *TidbClusterConfig) DataIsTheSameAs(otherInfo *TidbClusterConfig) (bool, error) {
	tableNum := otherInfo.BlockWriteConfig.TableNum

	infoDb, err := sql.Open("mysql", getDSN(tc.Namespace, tc.ClusterName, "test", tc.Password))
	if err != nil {
		return false, err
	}
	defer infoDb.Close()
	otherInfoDb, err := sql.Open("mysql", getDSN(otherInfo.Namespace, otherInfo.ClusterName, "test", otherInfo.Password))
	if err != nil {
		return false, err
	}
	defer otherInfoDb.Close()

	getCntFn := func(db *sql.DB, tableName string) (int, error) {
		var cnt int
		rows, err := db.Query(fmt.Sprintf("SELECT count(*) FROM %s", tableName))
		if err != nil {
			return cnt, fmt.Errorf("failed to select count(*) from %s, %v", tableName, err)
		}
		for rows.Next() {
			err := rows.Scan(&cnt)
			if err != nil {
				return cnt, fmt.Errorf("failed to scan count from %s, %v", tableName, err)
			}
			return cnt, nil
		}
		return cnt, fmt.Errorf("can not find count of table %s", tableName)
	}

	for i := 0; i < tableNum; i++ {
		var tableName string
		if i == 0 {
			tableName = "block_writer"
		} else {
			tableName = fmt.Sprintf("block_writer%d", i)
		}

		cnt, err := getCntFn(infoDb, tableName)
		if err != nil {
			return false, err
		}
		otherCnt, err := getCntFn(otherInfoDb, tableName)
		if err != nil {
			return false, err
		}

		if cnt != otherCnt {
			err := fmt.Errorf("cluster %s/%s's table %s count(*) = %d and cluster %s/%s's table %s count(*) = %d",
				tc.Namespace, tc.ClusterName, tableName, cnt,
				otherInfo.Namespace, otherInfo.ClusterName, tableName, otherCnt)
			return false, err
		}
		glog.Infof("cluster %s/%s's table %s count(*) = %d and cluster %s/%s's table %s count(*) = %d",
			tc.Namespace, tc.ClusterName, tableName, cnt,
			otherInfo.Namespace, otherInfo.ClusterName, tableName, otherCnt)
	}

	return true, nil
}

func (oa *operatorActions) CreateSecret(info *TidbClusterConfig) error {
	initSecret := corev1.Secret{
		ObjectMeta: metav1.ObjectMeta{
			Name:      info.InitSecretName,
			Namespace: info.Namespace,
		},
		Data: map[string][]byte{
			info.UserName: []byte(info.Password),
		},
		Type: corev1.SecretTypeOpaque,
	}

	_, err := oa.kubeCli.CoreV1().Secrets(info.Namespace).Create(&initSecret)
	if err != nil && !releaseIsExist(err) {
		return err
	}

	backupSecret := corev1.Secret{
		ObjectMeta: metav1.ObjectMeta{
			Name:      info.BackupSecretName,
			Namespace: info.Namespace,
		},
		Data: map[string][]byte{
			"user":     []byte(info.UserName),
			"password": []byte(info.Password),
		},
		Type: corev1.SecretTypeOpaque,
	}

	_, err = oa.kubeCli.CoreV1().Secrets(info.Namespace).Create(&backupSecret)
	if err != nil && !releaseIsExist(err) {
		return err
	}

	return nil
}

func releaseIsExist(err error) bool {
	return strings.Contains(err.Error(), "already exists")
}

func (oa *operatorActions) DeployScheduledBackup(info *TidbClusterConfig) error {
	oa.EmitEvent(info, "DeploySchedulerBackup")
	glog.Infof("begin to deploy scheduled backup")

	cron := fmt.Sprintf("'*/1 * * * *'")
	sets := map[string]string{
		"clusterName":                info.ClusterName,
		"scheduledBackup.create":     "true",
		"scheduledBackup.user":       "root",
		"scheduledBackup.password":   info.Password,
		"scheduledBackup.schedule":   cron,
		"scheduledBackup.storage":    "10Gi",
		"scheduledBackup.secretName": info.BackupSecretName,
	}

	cmd, err := oa.getHelmUpgradeClusterCmd(info, sets)
	if err != nil {
		return err
	}

	glog.Infof("scheduled-backup delploy [%s]", cmd)
	res, err := exec.Command("/bin/sh", "-c", cmd).CombinedOutput()
	if err != nil {
		return fmt.Errorf("failed to launch scheduler backup job: %v, %s", err, string(res))
	}
	return nil
}

func (oa *operatorActions) disableScheduledBackup(info *TidbClusterConfig) error {
	glog.Infof("disabling scheduled backup")

	sets := map[string]string{
		"clusterName":            info.ClusterName,
		"scheduledBackup.create": "false",
	}

	cmd, err := oa.getHelmUpgradeClusterCmd(info, sets)
	if err != nil {
		return err
	}

	res, err := exec.Command("/bin/sh", "-c", cmd).CombinedOutput()
	if err != nil {
		return fmt.Errorf("failed to disable scheduler backup job: %v, %s", err, string(res))
	}
	return nil
}

func (oa *operatorActions) CheckScheduledBackup(info *TidbClusterConfig) error {
	glog.Infof("checking scheduler backup for tidb cluster[%s/%s]", info.Namespace, info.ClusterName)

	jobName := fmt.Sprintf("%s-scheduled-backup", info.ClusterName)
	fn := func() (bool, error) {
		job, err := oa.kubeCli.BatchV1beta1().CronJobs(info.Namespace).Get(jobName, metav1.GetOptions{})
		if err != nil {
			glog.Errorf("failed to get cronjobs %s ,%v", jobName, err)
			return false, nil
		}

		jobs, err := oa.kubeCli.BatchV1().Jobs(info.Namespace).List(metav1.ListOptions{})
		if err != nil {
			glog.Errorf("failed to list jobs %s ,%v", info.Namespace, err)
			return false, nil
		}

		backupJobs := []batchv1.Job{}
		for _, j := range jobs.Items {
			if pid, found := getParentUIDFromJob(j); found && pid == job.UID {
				backupJobs = append(backupJobs, j)
			}
		}

		if len(backupJobs) == 0 {
			glog.Errorf("cluster [%s] scheduler jobs is creating, please wait!", info.ClusterName)
			return false, nil
		}

		succededJobCount := 0
		for _, j := range backupJobs {
			if j.Status.Failed > 3 {
				return false, fmt.Errorf("cluster [%s/%s] scheduled backup job failed, job: [%s] failed count is: %d",
					info.Namespace, info.ClusterName, j.Name, j.Status.Failed)
			}
			if j.Status.Succeeded > 0 {
				succededJobCount++
			}
		}

		if succededJobCount >= 3 {
			glog.Infof("cluster [%s/%s] scheduled back up job completed count: %d",
				info.Namespace, info.ClusterName, succededJobCount)
			return true, nil
		}

		glog.Infof("cluster [%s/%s] scheduled back up job is not completed, please wait! ",
			info.Namespace, info.ClusterName)
		return false, nil
	}

	err := wait.Poll(DefaultPollInterval, BackupAndRestorePollTimeOut, fn)
	if err != nil {
		return fmt.Errorf("failed to launch scheduler backup job: %v", err)
	}

	// sleep 1 minute for cronjob
	time.Sleep(60 * time.Second)

	dirs, err := oa.getBackupDir(info)
	if err != nil {
		return fmt.Errorf("failed to get backup dir: %v", err)
	}

	if len(dirs) <= 2 {
		return fmt.Errorf("scheduler job failed")
	}

	return oa.disableScheduledBackup(info)
}

func getParentUIDFromJob(j batchv1.Job) (types.UID, bool) {
	controllerRef := metav1.GetControllerOf(&j)

	if controllerRef == nil {
		return types.UID(""), false
	}

	if controllerRef.Kind != "CronJob" {
		glog.Infof("Job with non-CronJob parent, name %s namespace %s", j.Name, j.Namespace)
		return types.UID(""), false
	}

	return controllerRef.UID, true
}

func (oa *operatorActions) getBackupDir(info *TidbClusterConfig) ([]string, error) {
	scheduledPvcName := fmt.Sprintf("%s-scheduled-backup", info.ClusterName)
	pod := &corev1.Pod{
		ObjectMeta: metav1.ObjectMeta{
			Name:      getBackupDirPodName,
			Namespace: info.Namespace,
		},
		Spec: corev1.PodSpec{
			Containers: []corev1.Container{
				{
					Name:    getBackupDirPodName,
					Image:   "pingcap/tidb-cloud-backup:20190610",
					Command: []string{"sleep", "3000"},
					VolumeMounts: []corev1.VolumeMount{
						{
							Name:      "data",
							MountPath: "/data",
						},
					},
				},
			},
			Volumes: []corev1.Volume{
				{
					Name: "data",
					VolumeSource: corev1.VolumeSource{
						PersistentVolumeClaim: &corev1.PersistentVolumeClaimVolumeSource{
							ClaimName: scheduledPvcName,
						},
					},
				},
			},
		},
	}

	fn := func() (bool, error) {
		_, err := oa.kubeCli.CoreV1().Pods(info.Namespace).Get(getBackupDirPodName, metav1.GetOptions{})
		if !errors.IsNotFound(err) {
			return false, nil
		}
		return true, nil
	}

	err := wait.Poll(oa.pollInterval, DefaultPollTimeout, fn)

	if err != nil {
		return nil, fmt.Errorf("failed to delete pod %s", getBackupDirPodName)
	}

	_, err = oa.kubeCli.CoreV1().Pods(info.Namespace).Create(pod)
	if err != nil && !errors.IsAlreadyExists(err) {
		glog.Errorf("cluster: [%s/%s] create get backup dir pod failed, error :%v", info.Namespace, info.ClusterName, err)
		return nil, err
	}

	fn = func() (bool, error) {
		pod, err := oa.kubeCli.CoreV1().Pods(info.Namespace).Get(getBackupDirPodName, metav1.GetOptions{})
		if err == nil && pod.Status.Phase == corev1.PodRunning {
			return true, nil
		} else if err != nil && !errors.IsNotFound(err) {
			return false, err
		}
		return false, nil
	}

	err = wait.Poll(oa.pollInterval, DefaultPollTimeout, fn)

	if err != nil {
		return nil, fmt.Errorf("failed to create pod %s", getBackupDirPodName)
	}

	cmd := fmt.Sprintf("kubectl exec %s -n %s ls /data", getBackupDirPodName, info.Namespace)
	res, err := exec.Command("/bin/sh", "-c", cmd).CombinedOutput()
	if err != nil {
		glog.Errorf("cluster:[%s/%s] exec :%s failed,error:%v,result:%s", info.Namespace, info.ClusterName, cmd, err, string(res))
		return nil, err
	}

	dirs := strings.Split(string(res), "\n")
	glog.Infof("dirs in pod info name [%s] dir name [%s]", scheduledPvcName, strings.Join(dirs, ","))
	return dirs, nil
}

func (tc *TidbClusterConfig) FullName() string {
	return fmt.Sprintf("%s/%s", tc.Namespace, tc.ClusterName)
}

func (oa *operatorActions) DeployIncrementalBackup(from *TidbClusterConfig, to *TidbClusterConfig, withDrainer bool, ts string) error {
	oa.EmitEvent(from, fmt.Sprintf("DeployIncrementalBackup: slave: %s", to.ClusterName))
	glog.Infof("begin to deploy incremental backup cluster[%s] namespace[%s]", from.ClusterName, from.Namespace)

	// v1.0.0 don't support `binlog.drainer.config`
	// https://github.com/pingcap/tidb-operator/pull/693
	isv1 := from.OperatorTag == "v1.0.0"

	var sets map[string]string
	if isv1 {
		sets = map[string]string{
			"binlog.pump.create":            "true",
			"binlog.drainer.destDBType":     "mysql",
			"binlog.drainer.mysql.host":     fmt.Sprintf("%s-tidb.%s", to.ClusterName, to.Namespace),
			"binlog.drainer.mysql.user":     "root",
			"binlog.drainer.mysql.password": to.Password,
			"binlog.drainer.mysql.port":     "4000",
			"binlog.drainer.ignoreSchemas":  "",
		}
	} else {
		sets = map[string]string{
			"binlog.pump.create": "true",
		}
		from.drainerConfig = []string{
			"worker-count = 16",
			"detect-interval = 10",
			"disable-dispatch = false",
			`ignore-schemas = ""`,
			`safe-mode = false`,
			`txn-batch = 20`,
			`db-type = "mysql"`,
			`[syncer.to]`,
			fmt.Sprintf(`host = "%s-tidb.%s"`, to.ClusterName, to.Namespace),
			fmt.Sprintf(`user = "%s"`, "root"),
			fmt.Sprintf(`password = "%s"`, to.Password),
			fmt.Sprintf(`port = %d`, 4000),
		}
	}

	if withDrainer {
		sets["binlog.drainer.create"] = "true"
	}
	if ts != "" {
		sets["binlog.drainer.initialCommitTs"] = ts
	}

	cmd, err := oa.getHelmUpgradeClusterCmd(from, sets)
	if err != nil {
		return err
	}
	glog.Infof(cmd)
	res, err := exec.Command("/bin/sh", "-c", cmd).CombinedOutput()
	if err != nil {
		return fmt.Errorf("failed to launch incremental backup job: %v, %s", err, string(res))
	}
	return nil
}

func (oa *operatorActions) CheckIncrementalBackup(info *TidbClusterConfig, withDrainer bool) error {
	glog.Infof("begin to check incremental backup cluster[%s] namespace[%s]", info.ClusterName, info.Namespace)

	pumpStatefulSetName := fmt.Sprintf("%s-pump", info.ClusterName)
	fn := func() (bool, error) {
		pumpStatefulSet, err := oa.kubeCli.AppsV1().StatefulSets(info.Namespace).Get(pumpStatefulSetName, metav1.GetOptions{})
		if err != nil {
			glog.Errorf("failed to get jobs %s ,%v", pumpStatefulSetName, err)
			return false, nil
		}
		if pumpStatefulSet.Status.Replicas != pumpStatefulSet.Status.ReadyReplicas {
			glog.Errorf("pump replicas is not ready, please wait ! %s ", pumpStatefulSetName)
			return false, nil
		}

		listOps := metav1.ListOptions{
			LabelSelector: labels.SelectorFromSet(
				map[string]string{
					label.ComponentLabelKey: "pump",
					label.InstanceLabelKey:  pumpStatefulSet.Labels[label.InstanceLabelKey],
					label.NameLabelKey:      "tidb-cluster",
				},
			).String(),
		}

		pods, err := oa.kubeCli.CoreV1().Pods(info.Namespace).List(listOps)
		if err != nil {
			glog.Errorf("failed to get pods via pump labels %s ,%v", pumpStatefulSetName, err)
			return false, nil
		}

		// v1.0.0 don't have affinity test case
		// https://github.com/pingcap/tidb-operator/pull/746
		isv1 := info.OperatorTag == "v1.0.0"

		for _, pod := range pods.Items {
			if !oa.pumpHealth(info, pod.Spec.Hostname) {
				glog.Errorf("some pods is not health %s", pumpStatefulSetName)
				return false, nil
			}

			if isv1 {
				continue
			}

			glog.Info(pod.Spec.Affinity)
			if pod.Spec.Affinity == nil || pod.Spec.Affinity.PodAntiAffinity == nil || len(pod.Spec.Affinity.PodAntiAffinity.PreferredDuringSchedulingIgnoredDuringExecution) != 1 {
				return true, fmt.Errorf("pump pod %s/%s should have affinity set", pod.Namespace, pod.Name)
			}
			glog.Info(pod.Spec.Tolerations)
			foundKey := false
			for _, tor := range pod.Spec.Tolerations {
				if tor.Key == "node-role" {
					foundKey = true
					break
				}
			}
			if !foundKey {
				return true, fmt.Errorf("pump pod %s/%s should have tolerations set", pod.Namespace, pod.Name)
			}
		}

		if !withDrainer {
			return true, nil
		}

		drainerStatefulSetName := fmt.Sprintf("%s-drainer", info.ClusterName)
		drainerStatefulSet, err := oa.kubeCli.AppsV1().StatefulSets(info.Namespace).Get(drainerStatefulSetName, metav1.GetOptions{})
		if err != nil {
			glog.Errorf("failed to get jobs %s ,%v", pumpStatefulSetName, err)
			return false, nil
		}
		if drainerStatefulSet.Status.Replicas != drainerStatefulSet.Status.ReadyReplicas {
			glog.Errorf("drainer replicas is not ready, please wait ! %s ", pumpStatefulSetName)
			return false, nil
		}

		listOps = metav1.ListOptions{
			LabelSelector: labels.SelectorFromSet(
				map[string]string{
					label.ComponentLabelKey: "drainer",
					label.InstanceLabelKey:  drainerStatefulSet.Labels[label.InstanceLabelKey],
					label.NameLabelKey:      "tidb-cluster",
				},
			).String(),
		}

		pods, err = oa.kubeCli.CoreV1().Pods(info.Namespace).List(listOps)
		if err != nil {
			return false, nil
		}
		for _, pod := range pods.Items {
			if !oa.drainerHealth(info, pod.Spec.Hostname) {
				glog.Errorf("some pods is not health %s", drainerStatefulSetName)
				return false, nil
			}

			if isv1 {
				continue
			}

			glog.Info(pod.Spec.Affinity)
			if pod.Spec.Affinity == nil || pod.Spec.Affinity.PodAntiAffinity == nil || len(pod.Spec.Affinity.PodAntiAffinity.PreferredDuringSchedulingIgnoredDuringExecution) != 1 {
				return true, fmt.Errorf("drainer pod %s/%s should have spec.affinity set", pod.Namespace, pod.Name)
			}
			glog.Info(pod.Spec.Tolerations)
			foundKey := false
			for _, tor := range pod.Spec.Tolerations {
				if tor.Key == "node-role" {
					foundKey = true
					break
				}
			}
			if !foundKey {
				return true, fmt.Errorf("drainer pod %s/%s should have tolerations set", pod.Namespace, pod.Name)
			}
		}

		return true, nil
	}

	err := wait.Poll(oa.pollInterval, DefaultPollTimeout, fn)
	if err != nil {
		return fmt.Errorf("failed to check incremental backup job: %v", err)
	}
	return nil

}

func strPtr(s string) *string { return &s }

func (oa *operatorActions) RegisterWebHookAndServiceOrDie(context *apimachinery.CertContext, info *OperatorConfig) {
	if err := oa.RegisterWebHookAndService(context, info); err != nil {
		slack.NotifyAndPanic(err)
	}
}

func (oa *operatorActions) RegisterWebHookAndService(context *apimachinery.CertContext, info *OperatorConfig) error {
	client := oa.kubeCli
	glog.Infof("Registering the webhook via the AdmissionRegistration API")

	namespace := os.Getenv("NAMESPACE")
	configName := info.WebhookConfigName

	_, err := client.AdmissionregistrationV1beta1().ValidatingWebhookConfigurations().Create(&admissionV1beta1.ValidatingWebhookConfiguration{
		ObjectMeta: metav1.ObjectMeta{
			Name: configName,
		},
		Webhooks: []admissionV1beta1.Webhook{
			{
				Name: "check-pod-before-delete.k8s.io",
				Rules: []admissionV1beta1.RuleWithOperations{{
					Operations: []admissionV1beta1.OperationType{admissionV1beta1.Delete},
					Rule: admissionV1beta1.Rule{
						APIGroups:   []string{""},
						APIVersions: []string{"v1"},
						Resources:   []string{"pods"},
					},
				}},
				ClientConfig: admissionV1beta1.WebhookClientConfig{
					Service: &admissionV1beta1.ServiceReference{
						Namespace: namespace,
						Name:      info.WebhookServiceName,
						Path:      strPtr("/pods"),
					},
					CABundle: context.SigningCert,
				},
			},
		},
	})

	if err != nil {
		glog.Errorf("registering webhook config %s with namespace %s error %v", configName, namespace, err)
		return err
	}

	// The webhook configuration is honored in 10s.
	time.Sleep(10 * time.Second)

	return nil

}

func (oa *operatorActions) CleanWebHookAndService(info *OperatorConfig) error {
	err := oa.kubeCli.AdmissionregistrationV1beta1().ValidatingWebhookConfigurations().Delete(info.WebhookConfigName, nil)
	if err != nil && !errors.IsNotFound(err) {
		return fmt.Errorf("failed to delete webhook config %v", err)
	}
	return nil
}

func (oa *operatorActions) CleanWebHookAndServiceOrDie(info *OperatorConfig) {
	err := oa.CleanWebHookAndService(info)
	if err != nil {
		slack.NotifyAndPanic(err)
	}
}

type pumpStatus struct {
	StatusMap map[string]*nodeStatus `json:"StatusMap"`
}

type nodeStatus struct {
	State string `json:"state"`
}

func (oa *operatorActions) pumpHealth(info *TidbClusterConfig, hostName string) bool {
	pumpHealthURL := fmt.Sprintf("http://%s.%s-pump.%s:8250/status", hostName, info.ClusterName, info.Namespace)
	res, err := http.Get(pumpHealthURL)
	if err != nil {
		glog.Errorf("cluster:[%s] call %s failed,error:%v", info.ClusterName, pumpHealthURL, err)
		return false
	}
	if res.StatusCode >= 400 {
		glog.Errorf("Error response %v", res.StatusCode)
		return false
	}
	body, err := ioutil.ReadAll(res.Body)
	if err != nil {
		glog.Errorf("cluster:[%s] read response body failed,error:%v", info.ClusterName, err)
		return false
	}
	healths := pumpStatus{}
	err = json.Unmarshal(body, &healths)
	if err != nil {
		glog.Errorf("cluster:[%s] unmarshal failed,error:%v", info.ClusterName, err)
		return false
	}
	for _, status := range healths.StatusMap {
		if status.State != "online" {
			glog.Errorf("cluster:[%s] pump's state is not online", info.ClusterName)
			return false
		}
	}
	return true
}

type drainerStatus struct {
	PumpPos map[string]int64 `json:"PumpPos"`
	Synced  bool             `json:"Synced"`
	LastTS  int64            `json:"LastTS"`
	TsMap   string           `json:"TsMap"`
}

func (oa *operatorActions) drainerHealth(info *TidbClusterConfig, hostName string) bool {
	drainerHealthURL := fmt.Sprintf("http://%s.%s-drainer.%s:8249/status", hostName, info.ClusterName, info.Namespace)
	res, err := http.Get(drainerHealthURL)
	if err != nil {
		glog.Errorf("cluster:[%s] call %s failed,error:%v", info.ClusterName, drainerHealthURL, err)
		return false
	}
	if res.StatusCode >= 400 {
		glog.Errorf("Error response %v", res.StatusCode)
		return false
	}
	body, err := ioutil.ReadAll(res.Body)
	if err != nil {
		glog.Errorf("cluster:[%s] read response body failed,error:%v", info.ClusterName, err)
		return false
	}
	healths := drainerStatus{}
	err = json.Unmarshal(body, &healths)
	if err != nil {
		glog.Errorf("cluster:[%s] unmarshal failed,error:%v", info.ClusterName, err)
		return false
	}
	return len(healths.PumpPos) > 0
}

func (oa *operatorActions) EmitEvent(info *TidbClusterConfig, message string) {
	oa.lock.Lock()
	defer oa.lock.Unlock()

	if len(oa.clusterEvents) == 0 {
		return
	}

	ev := event{
		message: message,
		ts:      time.Now().UnixNano() / int64(time.Millisecond),
	}

	if info == nil {
		for k := range oa.clusterEvents {
			ce := oa.clusterEvents[k]
			ce.events = append(ce.events, ev)
		}
		return
	}

	ce, ok := oa.clusterEvents[info.String()]
	if !ok {
		return
	}
	ce.events = append(ce.events, ev)

	// sleep a while to avoid overlapping time
	time.Sleep(10 * time.Second)
}

func (oa *operatorActions) EventWorker() {
	oa.lock.Lock()
	defer oa.lock.Unlock()

	for key, clusterEv := range oa.clusterEvents {
		retryEvents := make([]event, 0)
		for _, ev := range clusterEv.events {
			ns := clusterEv.ns
			clusterName := clusterEv.clusterName
			grafanaURL := fmt.Sprintf("http://%s-grafana.%s:3000", clusterName, ns)
			client, err := metrics.NewClient(grafanaURL, grafanaUsername, grafanaPassword)
			if err != nil {
				// If parse grafana URL failed, this error cannot be recovered by retrying, so send error msg and panic
				slack.NotifyAndPanic(fmt.Errorf("failed to parse grafana URL so can't new grafana client: %s, %v", grafanaURL, err))
			}

			anno := metrics.Annotation{
				Text:                ev.message,
				TimestampInMilliSec: ev.ts,
				Tags: []string{
					statbilityTestTag,
					fmt.Sprintf("clusterName: %s", clusterName),
					fmt.Sprintf("namespace: %s", ns),
				},
			}
			if err := client.AddAnnotation(anno); err != nil {
				glog.V(4).Infof("cluster:[%s/%s] error recording event: %s, reason: %v",
					ns, clusterName, ev.message, err)
				retryEvents = append(retryEvents, ev)
				continue
			}
			glog.Infof("cluster: [%s/%s] recoding event: %s", ns, clusterName, ev.message)
		}

		ce := oa.clusterEvents[key]
		ce.events = retryEvents
	}
}

func (oa *operatorActions) getHelmUpgradeClusterCmd(info *TidbClusterConfig, set map[string]string) (string, error) {
	cmd := fmt.Sprintf("helm upgrade %s %s --set-string %s",
		info.ClusterName, oa.tidbClusterChartPath(info.OperatorTag), info.TidbClusterHelmSetString(set))
	svFilePath, err := info.BuildSubValues(oa.tidbClusterChartPath(info.OperatorTag))
	if err != nil {
		return "", err
	}
	return fmt.Sprintf(" %s --values %s", cmd, svFilePath), nil
}

func (oa *operatorActions) CheckManualPauseTiDB(info *TidbClusterConfig) error {

	var tc *v1alpha1.TidbCluster
	var tidbSet *v1beta1.StatefulSet
	var err error
	ns := info.Namespace

	// set partition annotation to protect tidb pod
	if err = oa.SetPartitionAnnotation(info.ClusterName, ns, 1); err != nil {
		return fmt.Errorf("failed to SetPartitionAnnotation: [%s/%s], %v", ns, info.ClusterName, err)
	}

	fn := func() (bool, error) {

		if tc, err = oa.cli.PingcapV1alpha1().TidbClusters(ns).Get(info.ClusterName, metav1.GetOptions{}); err != nil {
			glog.Infof("failed to get tidbcluster: [%s/%s], %v", ns, info.ClusterName, err)
			return false, nil
		}

		podName := fmt.Sprintf("%s-%d", controller.TiDBMemberName(tc.Name), 1)

		tidbPod, err := oa.kubeCli.CoreV1().Pods(ns).Get(podName, metav1.GetOptions{})
		if err != nil {
			glog.Infof("fail to get pod in CheckManualPauseTiDB [%s/%s]", ns, podName)
			return false, nil
		}

		if tidbPod.Labels[v1beta1.ControllerRevisionHashLabelKey] == tc.Status.TiDB.StatefulSet.UpdateRevision &&
			tc.Status.TiDB.Phase == v1alpha1.UpgradePhase {
			if member, ok := tc.Status.TiDB.Members[tidbPod.Name]; !ok || !member.Health {
				glog.Infof("wait for tidb pod [%s/%s] ready member health %t ok %t", ns, podName, member.Health, ok)
			} else {
				return true, nil
			}
		} else {
			glog.Infof("tidbset is not in upgrade phase or pod is not upgrade done [%s/%s]", ns, podName)
		}

		return false, nil
	}

	// wait for the tidb statefulset is upgrade to the protect one
	if err = wait.Poll(DefaultPollInterval, 30*time.Minute, fn); err != nil {
		return fmt.Errorf("fail to upgrade to annotation TiDB pod : %v", err)
	}

	time.Sleep(30 * time.Second)

	tidbSetName := controller.TiDBMemberName(info.ClusterName)
	if tidbSet, err = oa.kubeCli.AppsV1beta1().StatefulSets(ns).Get(tidbSetName, metav1.GetOptions{}); err != nil {
		return fmt.Errorf("failed to get statefulset: [%s/%s], %v", ns, tidbSetName, err)
	}

	if (*tidbSet.Spec.UpdateStrategy.RollingUpdate.Partition) < 1 {
		return fmt.Errorf("pause partition is not correct in upgrade phase [%s/%s] partition %d annotation %d",
			ns, tidbSetName, (*tidbSet.Spec.UpdateStrategy.RollingUpdate.Partition), 1)
	}

	if err = oa.SetPartitionAnnotation(tc.Name, ns, 0); err != nil {
		return fmt.Errorf("fail to set annotation for [%s/%s]", ns, tidbSetName)
	}

	return nil
}

func (oa *operatorActions) CheckManualPauseTiDBOrDie(info *TidbClusterConfig) {
	// add annotation to pause statefulset upgrade process and check
	err := oa.CheckManualPauseTiDB(info)
	if err != nil {
		slack.NotifyAndPanic(err)
	}
}

func StartValidatingAdmissionWebhookServerOrDie(context *apimachinery.CertContext) {
	sCert, err := tls.X509KeyPair(context.Cert, context.Key)
	if err != nil {
		panic(err)
	}

	http.HandleFunc("/pods", webhook.ServePods)
	server := &http.Server{
		Addr: ":443",
		TLSConfig: &tls.Config{
			Certificates: []tls.Certificate{sCert},
		},
	}
	if err := server.ListenAndServeTLS("", ""); err != nil {
		sendErr := slack.SendErrMsg(err.Error())
		if sendErr != nil {
			glog.Error(sendErr)
		}
		panic(fmt.Sprintf("failed to start webhook server %v", err))
	}
}<|MERGE_RESOLUTION|>--- conflicted
+++ resolved
@@ -994,11 +994,7 @@
 			glog.Errorf("failed to get tidbcluster: %s/%s, %v", ns, tcName, err)
 			continue
 		}
-<<<<<<< HEAD
 		pdClient := pdapi.NewDefaultPDControl(oa.kubeCli).GetPDClient(pdapi.Namespace(tc.GetNamespace()), tc.GetName(), tc.Spec.EnableTLSCluster)
-=======
-		pdClient := pdapi.NewDefaultPDControl().GetPDClient(pdapi.Namespace(tc.GetNamespace()), tc.GetName(), tc.Spec.EnableTLSCluster)
->>>>>>> c314e944
 
 		replicas := tc.TiKVRealReplicas()
 		for i := replicas - 1; i >= 0; i-- {
