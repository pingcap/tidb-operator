// Copyright 2018 PingCAP, Inc.
//
// Licensed under the Apache License, Version 2.0 (the "License");
// you may not use this file except in compliance with the License.
// You may obtain a copy of the License at
//
//     http://www.apache.org/licenses/LICENSE-2.0
//
// Unless required by applicable law or agreed to in writing, software
// distributed under the License is distributed on an "AS IS" BASIS,
// See the License for the specific language governing permissions and
// limitations under the License.

package tests

import (
	"context"
	"crypto/tls"
	"database/sql"
	"encoding/json"
	"fmt"
	"io/ioutil"
	"net/http"
	"net/url"
	"os"
	"os/exec"
	"path/filepath"
	"reflect"
	"sort"
	"strconv"
	"strings"
	"sync"
	"time"

	// To register MySQL driver
	_ "github.com/go-sql-driver/mysql"

	"github.com/ghodss/yaml"
	"github.com/pingcap/advanced-statefulset/pkg/apis/apps/v1alpha1/helper"
	asclientset "github.com/pingcap/advanced-statefulset/pkg/client/clientset/versioned"
	pingcapErrors "github.com/pingcap/errors"
	"github.com/pingcap/kvproto/pkg/metapb"
	"github.com/pingcap/tidb-operator/pkg/apis/pingcap/v1alpha1"
	"github.com/pingcap/tidb-operator/pkg/client/clientset/versioned"
	"github.com/pingcap/tidb-operator/pkg/controller"
	"github.com/pingcap/tidb-operator/pkg/label"
	"github.com/pingcap/tidb-operator/pkg/pdapi"
	"github.com/pingcap/tidb-operator/tests/pkg/apimachinery"
	"github.com/pingcap/tidb-operator/tests/pkg/blockwriter"
	"github.com/pingcap/tidb-operator/tests/pkg/metrics"
	"github.com/pingcap/tidb-operator/tests/pkg/util"
	"github.com/pingcap/tidb-operator/tests/pkg/webhook"
	"github.com/pingcap/tidb-operator/tests/slack"
	admissionV1beta1 "k8s.io/api/admissionregistration/v1beta1"
	v1 "k8s.io/api/apps/v1"
	batchv1 "k8s.io/api/batch/v1"
	corev1 "k8s.io/api/core/v1"
	"k8s.io/apimachinery/pkg/api/errors"
	metav1 "k8s.io/apimachinery/pkg/apis/meta/v1"
	"k8s.io/apimachinery/pkg/labels"
	"k8s.io/apimachinery/pkg/types"
	"k8s.io/apimachinery/pkg/util/wait"
	"k8s.io/client-go/kubernetes"
	typedappsv1 "k8s.io/client-go/kubernetes/typed/apps/v1"
	glog "k8s.io/klog"
)

const (
	period = 5 * time.Minute

	tidbControllerName string = "tidb-controller-manager"
	tidbSchedulerName  string = "tidb-scheduler"

	// NodeUnreachablePodReason is defined in k8s.io/kubernetes/pkg/util/node
	// but not in client-go and apimachinery, so we define it here
	NodeUnreachablePodReason = "NodeLost"

	WebhookServiceName = "webhook-service"
)

func NewOperatorActions(cli versioned.Interface,
	kubeCli kubernetes.Interface,
	asCli asclientset.Interface,
	pollInterval time.Duration,
	cfg *Config,
	clusters []*TidbClusterConfig) OperatorActions {
	oa := &operatorActions{
		cli:          cli,
		kubeCli:      kubeCli,
		pdControl:    pdapi.NewDefaultPDControl(kubeCli),
		asCli:        asCli,
		tcStsGetter:  helper.NewHijackClient(kubeCli, asCli).AppsV1(),
		tidbControl:  controller.NewDefaultTiDBControl(),
		pollInterval: pollInterval,
		cfg:          cfg,
	}
	oa.clusterEvents = make(map[string]*clusterEvent)
	for _, c := range clusters {
		oa.clusterEvents[c.String()] = &clusterEvent{
			ns:          c.Namespace,
			clusterName: c.ClusterName,
			events:      make([]event, 0),
		}
	}
	return oa
}

const (
	DefaultPollTimeout          time.Duration = 10 * time.Minute
	DefaultPollInterval         time.Duration = 1 * time.Minute
	BackupAndRestorePollTimeOut time.Duration = 60 * time.Minute
	grafanaUsername                           = "admin"
	grafanaPassword                           = "admin"
	operartorChartName                        = "tidb-operator"
	tidbClusterChartName                      = "tidb-cluster"
	backupChartName                           = "tidb-backup"
	drainerChartName                          = "tidb-drainer"
	statbilityTestTag                         = "stability"
)

type OperatorActions interface {
	CleanCRDOrDie()
	InstallCRDOrDie()
	DeployOperator(info *OperatorConfig) error
	DeployOperatorOrDie(info *OperatorConfig)
	CleanOperator(info *OperatorConfig) error
	CleanOperatorOrDie(info *OperatorConfig)
	UpgradeOperator(info *OperatorConfig) error
	UpgradeOperatorOrDie(info *OperatorConfig)
	DumpAllLogs(info *OperatorConfig, clusterInfos []*TidbClusterConfig) error
	DeployTidbCluster(info *TidbClusterConfig) error
	DeployTidbClusterOrDie(info *TidbClusterConfig)
	CleanTidbCluster(info *TidbClusterConfig) error
	CleanTidbClusterOrDie(info *TidbClusterConfig)
	CheckTidbClusterStatus(info *TidbClusterConfig) error
	CheckTidbClusterStatusOrDie(info *TidbClusterConfig)
	BeginInsertDataTo(info *TidbClusterConfig) error
	BeginInsertDataToOrDie(info *TidbClusterConfig)
	StopInsertDataTo(info *TidbClusterConfig)
	ScaleTidbCluster(info *TidbClusterConfig) error
	ScaleTidbClusterOrDie(info *TidbClusterConfig)
	CheckScaleInSafely(info *TidbClusterConfig) error
	CheckScaledCorrectly(info *TidbClusterConfig, podUIDsBeforeScale map[string]types.UID) error
	CheckUpgradeOrDie(ctx context.Context, info *TidbClusterConfig)
	CheckUpgrade(ctx context.Context, info *TidbClusterConfig) error
	UpgradeTidbCluster(info *TidbClusterConfig) error
	UpgradeTidbClusterOrDie(info *TidbClusterConfig)
	DeployAdHocBackup(info *TidbClusterConfig) error
	CheckAdHocBackup(info *TidbClusterConfig) (string, error)
	DeployScheduledBackup(info *TidbClusterConfig) error
	CheckScheduledBackup(info *TidbClusterConfig) error
	DeployIncrementalBackup(from *TidbClusterConfig, to *TidbClusterConfig, withDrainer bool, ts string) error
	CheckIncrementalBackup(info *TidbClusterConfig, withDrainer bool) error
	DeployDrainer(info *DrainerConfig, from *TidbClusterConfig) error
	DeployDrainerOrDie(info *DrainerConfig, from *TidbClusterConfig)
	CheckDrainer(info *DrainerConfig, source *TidbClusterConfig) error
	Restore(from *TidbClusterConfig, to *TidbClusterConfig) error
	CheckRestore(from *TidbClusterConfig, to *TidbClusterConfig) error
	RestoreIncrementalFiles(from *DrainerConfig, to *TidbClusterConfig, stopTSO int64) error
	ForceDeploy(info *TidbClusterConfig) error
	CreateSecret(info *TidbClusterConfig) error
	GetPodUIDMap(info *TidbClusterConfig) (map[string]types.UID, error)
	GetNodeMap(info *TidbClusterConfig, component string) (map[string][]string, error)
	TruncateSSTFileThenCheckFailover(info *TidbClusterConfig, tikvFailoverPeriod time.Duration) error
	TruncateSSTFileThenCheckFailoverOrDie(info *TidbClusterConfig, tikvFailoverPeriod time.Duration)
	CheckFailoverPending(info *TidbClusterConfig, node string, faultPoint *time.Time) (bool, error)
	CheckFailoverPendingOrDie(clusters []*TidbClusterConfig, node string, faultPoint *time.Time)
	CheckFailover(info *TidbClusterConfig, faultNode string) (bool, error)
	CheckFailoverOrDie(clusters []*TidbClusterConfig, faultNode string)
	CheckRecover(cluster *TidbClusterConfig) (bool, error)
	CheckRecoverOrDie(clusters []*TidbClusterConfig)
	CheckK8sAvailable(excludeNodes map[string]string, excludePods map[string]*corev1.Pod) error
	CheckK8sAvailableOrDie(excludeNodes map[string]string, excludePods map[string]*corev1.Pod)
	CheckOperatorAvailable(operatorConfig *OperatorConfig) error
	CheckTidbClustersAvailable(infos []*TidbClusterConfig) error
	CheckOperatorDownOrDie(infos []*TidbClusterConfig)
	CheckTidbClustersAvailableOrDie(infos []*TidbClusterConfig)
	CheckEtcdDownOrDie(operatorConfig *OperatorConfig, clusters []*TidbClusterConfig, faultNode string)
	CheckKubeletDownOrDie(operatorConfig *OperatorConfig, clusters []*TidbClusterConfig, faultNode string)
	CheckOneApiserverDownOrDie(operatorConfig *OperatorConfig, clusters []*TidbClusterConfig, faultNode string)
	CheckAllApiserverDownOrDie(operatorConfig *OperatorConfig, clusters []*TidbClusterConfig)
	CheckKubeProxyDownOrDie(operatorConfig *OperatorConfig, clusters []*TidbClusterConfig)
	CheckKubeSchedulerDownOrDie(operatorConfig *OperatorConfig, clusters []*TidbClusterConfig)
	CheckKubeControllerManagerDownOrDie(operatorConfig *OperatorConfig, clusters []*TidbClusterConfig)
	RegisterWebHookAndService(context *apimachinery.CertContext, info *OperatorConfig) error
	RegisterWebHookAndServiceOrDie(context *apimachinery.CertContext, info *OperatorConfig)
	CleanWebHookAndService(info *OperatorConfig) error
	CleanWebHookAndServiceOrDie(info *OperatorConfig)
	RunEventWorker()
	EmitEvent(info *TidbClusterConfig, msg string)
	BackupRestore(from, to *TidbClusterConfig) error
	BackupRestoreOrDie(from, to *TidbClusterConfig)
	BackupAndRestoreToMultipleClusters(source *TidbClusterConfig, targets []BackupTarget) error
	BackupAndRestoreToMultipleClustersOrDie(source *TidbClusterConfig, targets []BackupTarget)
	LabelNodes() error
	LabelNodesOrDie()
	CheckDisasterTolerance(info *TidbClusterConfig) error
	CheckDisasterToleranceOrDie(info *TidbClusterConfig)
	GetTidbMemberAssignedNodes(info *TidbClusterConfig) (map[string]string, error)
	GetTidbMemberAssignedNodesOrDie(info *TidbClusterConfig) map[string]string
	CheckTidbMemberAssignedNodes(info *TidbClusterConfig, oldAssignedNodes map[string]string) error
	CheckTidbMemberAssignedNodesOrDie(info *TidbClusterConfig, oldAssignedNodes map[string]string)
	CheckUpgradeComplete(info *TidbClusterConfig) error
	CheckUpgradeCompleteOrDie(info *TidbClusterConfig)
	CheckInitSQL(info *TidbClusterConfig) error
	CheckInitSQLOrDie(info *TidbClusterConfig)
}

type operatorActions struct {
	cli                versioned.Interface
	kubeCli            kubernetes.Interface
	asCli              asclientset.Interface
	tcStsGetter        typedappsv1.StatefulSetsGetter
	pdControl          pdapi.PDControlInterface
	tidbControl        controller.TiDBControlInterface
	pollInterval       time.Duration
	cfg                *Config
	clusterEvents      map[string]*clusterEvent
	lock               sync.Mutex
	eventWorkerRunning bool
}

type clusterEvent struct {
	ns          string
	clusterName string
	events      []event
}

type event struct {
	message string
	ts      int64
}

var _ = OperatorActions(&operatorActions{})

type OperatorConfig struct {
	Namespace           string
	ReleaseName         string
	Image               string
	Tag                 string
	SchedulerImage      string
	SchedulerTag        string
	Features            []string
	LogLevel            string
	WebhookServiceName  string
	WebhookSecretName   string
	WebhookConfigName   string
	Context             *apimachinery.CertContext
	ImagePullPolicy     corev1.PullPolicy
	TestMode            bool
	ApiServerImage      string
	ApiServerCert       string
	ApiServerKey        string
	ApiServerCaBundle   string
	AdvancedStatefulSet bool
}

type TidbClusterConfig struct {
	BackupName             string
	Namespace              string
	ClusterName            string
	EnablePVReclaim        bool
	OperatorTag            string
	PDImage                string
	TiKVImage              string
	TiDBImage              string
	StorageClassName       string
	Password               string
	RecordCount            string
	InsertBatchSize        string
	Resources              map[string]string
	Args                   map[string]string
	blockWriter            *blockwriter.BlockWriterCase
	Monitor                bool
	UserName               string
	InitSecretName         string
	BackupSecretName       string
	EnableConfigMapRollout bool
	ClusterVersion         string

	PDPreStartScript   string
	TiDBPreStartScript string
	TiKVPreStartScript string

	PDMaxReplicas       int
	TiKVGrpcConcurrency int
	TiDBTokenLimit      int
	PDLogLevel          string

	BlockWriteConfig blockwriter.Config
	GrafanaClient    *metrics.Client
	TopologyKey      string

	pumpConfig    []string
	drainerConfig []string
}

func (tc *TidbClusterConfig) String() string {
	return fmt.Sprintf("%s/%s", tc.Namespace, tc.ClusterName)
}

func (tc *TidbClusterConfig) GenerateBackupDirPodName() string {
	return fmt.Sprintf("%s-get-backup-dir", tc.ClusterName)
}

func (tc *TidbClusterConfig) BackupHelmSetString(m map[string]string) string {

	set := map[string]string{
		"clusterName": tc.ClusterName,
		"secretName":  tc.BackupSecretName,
	}

	for k, v := range tc.Args {
		set[k] = v
	}
	for k, v := range m {
		set[k] = v
	}

	arr := make([]string, 0, len(set))
	for k, v := range set {
		arr = append(arr, fmt.Sprintf("%s=%s", k, v))
	}
	return strings.Join(arr, ",")
}

func (tc *TidbClusterConfig) TidbClusterHelmSetString(m map[string]string) string {

	set := map[string]string{
		"clusterName":             tc.ClusterName,
		"enablePVReclaim":         strconv.FormatBool(tc.EnablePVReclaim),
		"pd.storageClassName":     tc.StorageClassName,
		"tikv.storageClassName":   tc.StorageClassName,
		"tidb.storageClassName":   tc.StorageClassName,
		"tidb.password":           tc.Password,
		"pd.image":                tc.PDImage,
		"tikv.image":              tc.TiKVImage,
		"tidb.image":              tc.TiDBImage,
		"tidb.passwordSecretName": tc.InitSecretName,
		"monitor.create":          strconv.FormatBool(tc.Monitor),
		"enableConfigMapRollout":  strconv.FormatBool(tc.EnableConfigMapRollout),
		"pd.preStartScript":       tc.PDPreStartScript,
		"tikv.preStartScript":     tc.TiKVPreStartScript,
		"tidb.preStartScript":     tc.TiDBPreStartScript,
	}

	for k, v := range tc.Resources {
		set[k] = v
	}
	for k, v := range tc.Args {
		set[k] = v
	}
	for k, v := range m {
		set[k] = v
	}

	arr := make([]string, 0, len(set))
	for k, v := range set {
		arr = append(arr, fmt.Sprintf("%s=%s", k, v))
	}
	return strings.Join(arr, ",")
}

func (oi *OperatorConfig) OperatorHelmSetString(m map[string]string) string {
	set := map[string]string{
		"operatorImage":                    oi.Image,
		"controllerManager.autoFailover":   "true",
		"scheduler.kubeSchedulerImageName": oi.SchedulerImage,
		"controllerManager.logLevel":       oi.LogLevel,
		"scheduler.logLevel":               "4",
		"controllerManager.replicas":       "2",
		"scheduler.replicas":               "2",
		"imagePullPolicy":                  string(oi.ImagePullPolicy),
		"testMode":                         strconv.FormatBool(oi.TestMode),
	}
	if oi.SchedulerTag != "" {
		set["scheduler.kubeSchedulerImageTag"] = oi.SchedulerTag
	}
	if len(oi.Features) > 0 {
		set["features"] = fmt.Sprintf("{%s}", strings.Join(oi.Features, ","))
	}
	if oi.AdvancedStatefulSet {
		set["advancedStatefulset.create"] = "true"
	}

	arr := make([]string, 0, len(set))
	for k, v := range set {
		arr = append(arr, fmt.Sprintf("%s=%s", k, v))
	}
	return strings.Join(arr, ",")
}

func (oa *operatorActions) runKubectlOrDie(args ...string) string {
	cmd := "kubectl"
	glog.Infof("Running '%s %s'", cmd, strings.Join(args, " "))
	out, err := exec.Command(cmd, args...).CombinedOutput()
	if err != nil {
		glog.Fatalf("Failed to run '%s %s'\nCombined output: %q\nError: %v", cmd, strings.Join(args, " "), string(out), err)
	}
	glog.Infof("Combined output: %q", string(out))
	return string(out)
}

func (oa *operatorActions) CleanCRDOrDie() {
	oa.runKubectlOrDie("delete", "crds", "--all")
}

// InstallCRDOrDie install CRDs and wait for them to be established in Kubernetes.
func (oa *operatorActions) InstallCRDOrDie() {
	oa.runKubectlOrDie("apply", "-f", oa.manifestPath("e2e/crd.yaml"))
	oa.runKubectlOrDie("apply", "-f", oa.manifestPath("e2e/data-resource-crd.yaml"))
	oa.runKubectlOrDie("apply", "-f", oa.manifestPath("e2e/advanced-statefulset-crd.v1beta1.yaml"))
	out := oa.runKubectlOrDie([]string{"get", "crds", "--no-headers", `-ojsonpath={range .items[*]}{.metadata.name}{" "}{end}`}...)
	waitArgs := []string{"wait", "--for=condition=Established"}
	for _, crd := range strings.Split(out, " ") {
		crd = strings.TrimSpace(crd)
		if crd == "" {
			continue
		}
		waitArgs = append(waitArgs, fmt.Sprintf("crds/%s", crd))
	}
	oa.runKubectlOrDie(waitArgs...)
}

func (oa *operatorActions) DeployOperator(info *OperatorConfig) error {
	glog.Infof("deploying tidb-operator %s", info.ReleaseName)

	if info.Tag != "e2e" {
		if err := oa.cloneOperatorRepo(); err != nil {
			return err
		}
		if err := oa.checkoutTag(info.Tag); err != nil {
			return err
		}
	}

	cmd := fmt.Sprintf(`helm install %s --name %s --namespace %s --set-string %s`,
		oa.operatorChartPath(info.Tag),
		info.ReleaseName,
		info.Namespace,
		info.OperatorHelmSetString(nil))
	glog.Info(cmd)

	res, err := exec.Command("/bin/sh", "-c", cmd).CombinedOutput()
	if err != nil {
		return fmt.Errorf("failed to deploy operator: %v, %s", err, string(res))
	}

	// delete statefulset update webhook and configuration
	cmd = fmt.Sprintf("kubectl delete -f %s/webhook.yaml", oa.manifestPath(info.Tag))
	glog.Info(cmd)

	res, err = exec.Command("/bin/sh", "-c", cmd).CombinedOutput()
	if err != nil && !notFound(string(res)) {
		return fmt.Errorf("failed to delete statefulset webhook and configuration : %v, %s", err, string(res))
	}

	// create cert and secret for webhook
	cmd = fmt.Sprintf("%s/create-cert.sh --namespace %s", oa.manifestPath(info.Tag), info.Namespace)
	glog.Info(cmd)

	res, err = exec.Command("/bin/sh", "-c", cmd).CombinedOutput()
	if err != nil {
		return fmt.Errorf("failed to create cert: %v, %s", err, string(res))
	}

	// patch cabundle to validating admission configuration
	cmd = fmt.Sprintf("%s/patch-ca.sh", oa.manifestPath(info.Tag))
	glog.Info(cmd)

	res, err = exec.Command("/bin/sh", "-c", cmd).CombinedOutput()
	if err != nil {
		return fmt.Errorf("failed to patch cabundle : %v, %s", err, string(res))
	}

	// deploy statefulset webhook and configuration to hijack update statefulset opeartion
	cmd = fmt.Sprintf(`
sed 's/apiVersions: \["v1beta1"\]/apiVersions: ["v1", "v1beta1"]/
s#image:.*#image: %s#g
' %s/webhook.yaml | kubectl apply -f -
`, info.Image, oa.manifestPath(info.Tag))
	glog.Info(cmd)

	res, err = exec.Command("/bin/sh", "-c", cmd).CombinedOutput()
	if err != nil {
		return fmt.Errorf("failed to create statefulset webhook and configuration : %v, %s", err, string(res))
	}

	return nil
}

func (oa *operatorActions) DeployOperatorOrDie(info *OperatorConfig) {
	if err := oa.DeployOperator(info); err != nil {
		slack.NotifyAndPanic(err)
	}
}

func (oa *operatorActions) CleanOperator(info *OperatorConfig) error {
	glog.Infof("cleaning tidb-operator %s", info.ReleaseName)

	err := oa.CleanWebHookAndService(info)
	if err != nil {
		return err
	}

	res, err := exec.Command("helm", "del", "--purge", info.ReleaseName).CombinedOutput()

	if err == nil || !releaseIsNotFound(err) {
		return nil
	}

	return fmt.Errorf("failed to clear operator: %v, %s", err, string(res))
}

func (oa *operatorActions) CleanOperatorOrDie(info *OperatorConfig) {
	if err := oa.CleanOperator(info); err != nil {
		slack.NotifyAndPanic(err)
	}
}

func (oa *operatorActions) UpgradeOperator(info *OperatorConfig) error {
	glog.Infof("upgrading tidb-operator %s", info.ReleaseName)

	listOptions := metav1.ListOptions{
		LabelSelector: labels.SelectorFromSet(
			label.New().Labels()).String(),
	}
	pods1, err := oa.kubeCli.CoreV1().Pods(metav1.NamespaceAll).List(listOptions)
	if err != nil {
		return err
	}
	if err := oa.checkoutTag(info.Tag); err != nil {
		return err
	}

	cmd := fmt.Sprintf("helm upgrade %s %s --set-string %s",
		info.ReleaseName, oa.operatorChartPath(info.Tag),
		info.OperatorHelmSetString(nil))

	res, err := exec.Command("/bin/sh", "-c", cmd).CombinedOutput()
	if err != nil {
		return fmt.Errorf("failed to upgrade operator to: %s, %v, %s", info.Image, err, string(res))
	}

	// ensure pods unchanged when upgrading operator
	waitFn := func() (done bool, err error) {
		pods2, err := oa.kubeCli.CoreV1().Pods(metav1.NamespaceAll).List(listOptions)
		if err != nil {
			glog.Error(err)
			return false, nil
		}

		err = ensurePodsUnchanged(pods1, pods2)
		if err != nil {
			return true, err
		}

		return false, nil
	}

	err = wait.Poll(oa.pollInterval, 5*time.Minute, waitFn)
	if err == wait.ErrWaitTimeout {
		return nil
	}
	return err
}

func ensurePodsUnchanged(pods1, pods2 *corev1.PodList) error {
	pods1UIDs := getUIDs(pods1)
	pods2UIDs := getUIDs(pods2)
	pods1Yaml, err := yaml.Marshal(pods1)
	if err != nil {
		return err
	}
	pods2Yaml, err := yaml.Marshal(pods2)
	if err != nil {
		return err
	}
	if reflect.DeepEqual(pods1UIDs, pods2UIDs) {
		glog.V(4).Infof("%s", string(pods1Yaml))
		glog.V(4).Infof("%s", string(pods2Yaml))
		glog.V(4).Infof("%v", pods1UIDs)
		glog.V(4).Infof("%v", pods2UIDs)
		glog.V(4).Infof("pods unchanged after operator upgraded")
		return nil
	}

	glog.Infof("%s", string(pods1Yaml))
	glog.Infof("%s", string(pods2Yaml))
	glog.Infof("%v", pods1UIDs)
	glog.Infof("%v", pods2UIDs)
	return fmt.Errorf("some pods changed after operator upgraded")
}

func getUIDs(pods *corev1.PodList) []string {
	arr := make([]string, 0, len(pods.Items))

	for _, pod := range pods.Items {
		arr = append(arr, string(pod.UID))
	}

	sort.Strings(arr)
	return arr
}

func (oa *operatorActions) UpgradeOperatorOrDie(info *OperatorConfig) {
	if err := oa.UpgradeOperator(info); err != nil {
		slack.NotifyAndPanic(err)
	}
}

func (oa *operatorActions) DeployTidbCluster(info *TidbClusterConfig) error {
	ns := info.Namespace
	tcName := info.ClusterName
	if _, err := oa.cli.PingcapV1alpha1().TidbClusters(ns).Get(tcName, metav1.GetOptions{}); err == nil {
		// already deployed
		return nil
	}

	glog.Infof("deploying tidb cluster [%s/%s]", info.Namespace, info.ClusterName)
	oa.EmitEvent(info, "DeployTidbCluster")

	namespace := &corev1.Namespace{
		ObjectMeta: metav1.ObjectMeta{
			Name: info.Namespace,
		},
	}
	_, err := oa.kubeCli.CoreV1().Namespaces().Create(namespace)
	if err != nil && !errors.IsAlreadyExists(err) {
		return fmt.Errorf("failed to create namespace[%s]:%v", info.Namespace, err)
	}

	err = oa.CreateSecret(info)
	if err != nil {
		return fmt.Errorf("failed to create secret of cluster [%s]: %v", info.ClusterName, err)
	}

	cmd := fmt.Sprintf("helm install %s  --name %s --namespace %s --set-string %s",
		oa.tidbClusterChartPath(info.OperatorTag), info.ClusterName, info.Namespace, info.TidbClusterHelmSetString(nil))

	svFilePath, err := info.BuildSubValues(oa.tidbClusterChartPath(info.OperatorTag))
	if err != nil {
		return err
	}
	cmd = fmt.Sprintf(" %s --values %s", cmd, svFilePath)
	glog.Info(cmd)

	if res, err := exec.Command("/bin/sh", "-c", cmd).CombinedOutput(); err != nil {
		return fmt.Errorf("failed to deploy tidbcluster: %s/%s, %v, %s",
			info.Namespace, info.ClusterName, err, string(res))
	}

	// init blockWriter case
	info.blockWriter = blockwriter.NewBlockWriterCase(info.BlockWriteConfig)
	info.blockWriter.ClusterName = info.ClusterName

	return nil
}

func (oa *operatorActions) DeployTidbClusterOrDie(info *TidbClusterConfig) {
	if err := oa.DeployTidbCluster(info); err != nil {
		slack.NotifyAndPanic(err)
	}
}

func (oa *operatorActions) CleanTidbCluster(info *TidbClusterConfig) error {
	glog.Infof("cleaning tidbcluster %s/%s", info.Namespace, info.ClusterName)
	oa.EmitEvent(info, "CleanTidbCluster")
	ns := info.Namespace
	tcName := info.ClusterName

	selector, err := metav1.LabelSelectorAsSelector(&metav1.LabelSelector{
		MatchLabels: map[string]string{
			label.InstanceLabelKey: tcName,
		},
		MatchExpressions: []metav1.LabelSelectorRequirement{
			{
				Key:      label.ComponentLabelKey,
				Operator: metav1.LabelSelectorOpIn,
				Values:   []string{label.PDLabelVal, label.TiKVLabelVal},
			},
		},
	})
	if err != nil {
		return err
	}
	pvcList, err := oa.kubeCli.CoreV1().PersistentVolumeClaims(ns).List(metav1.ListOptions{LabelSelector: selector.String()})
	if err != nil {
		return err
	}
	var beforePVCNames []string
	for _, pvc := range pvcList.Items {
		beforePVCNames = append(beforePVCNames, pvc.GetName())
	}
	glog.V(4).Info(beforePVCNames)

	pvList, err := oa.kubeCli.CoreV1().PersistentVolumes().List(metav1.ListOptions{LabelSelector: selector.String()})
	if err != nil {
		return err
	}
	var beforePVNames []string
	for _, pv := range pvList.Items {
		beforePVNames = append(beforePVNames, pv.GetName())
		glog.V(4).Infof("%s, %s, %v", pv.Name, pv.Spec.PersistentVolumeReclaimPolicy, pv.Labels)
		glog.V(4).Info(pv.Spec.ClaimRef)
	}
	glog.V(4).Info(beforePVNames)

	charts := []string{
		info.ClusterName,
		fmt.Sprintf("%s-backup", info.ClusterName),
		fmt.Sprintf("%s-restore", info.ClusterName),
		fmt.Sprintf("%s-scheduler-backup", info.ClusterName),
		fmt.Sprintf("%s-%s-drainer", info.ClusterName, DbTypeFile),
		fmt.Sprintf("%s-%s-drainer", info.ClusterName, DbTypeTiDB),
		fmt.Sprintf("%s-%s-drainer", info.ClusterName, DbTypeMySQL),
	}
	for _, chartName := range charts {
		res, err := exec.Command("helm", "del", "--purge", chartName).CombinedOutput()
		if err != nil && !notFound(string(res)) {
			return fmt.Errorf("failed to delete chart: %s/%s, %v, %s",
				info.Namespace, chartName, err, string(res))
		}
	}

	time.Sleep(time.Minute)

	pvcList, err = oa.kubeCli.CoreV1().PersistentVolumeClaims(ns).List(metav1.ListOptions{LabelSelector: selector.String()})
	if err != nil {
		return err
	}
	var afterPVCNames []string
	for _, pvc := range pvcList.Items {
		afterPVCNames = append(afterPVCNames, pvc.GetName())
	}
	glog.V(4).Info(afterPVCNames)
	if !reflect.DeepEqual(beforePVCNames, afterPVCNames) {
		return fmt.Errorf("pvc changed when we delete cluster: %s/%s, before: %v, after: %v",
			ns, tcName, beforePVCNames, afterPVCNames)
	}

	waitPVFn := func() (done bool, err error) {
		pvList, err = oa.kubeCli.CoreV1().PersistentVolumes().List(metav1.ListOptions{LabelSelector: selector.String()})
		if err != nil {
			return false, nil
		}
		var afterPVNames []string
		for _, pv := range pvList.Items {
			afterPVNames = append(afterPVNames, pv.GetName())
		}
		glog.V(4).Info(afterPVNames)

		if !reflect.DeepEqual(beforePVNames, afterPVNames) {
			glog.Errorf("pv changed when we delete cluster: %s/%s, before: %v, after: %v",
				ns, tcName, beforePVNames, afterPVNames)
			return false, nil
		}

		return true, nil
	}

	err = wait.Poll(oa.pollInterval, DefaultPollTimeout, waitPVFn)
	if err != nil {
		return err
	}

	err = oa.kubeCli.CoreV1().Pods(info.Namespace).Delete(info.GenerateBackupDirPodName(), &metav1.DeleteOptions{})
	if err != nil && !errors.IsNotFound(err) {
		return fmt.Errorf("failed to delete dir pod %v", err)
	}

	err = oa.kubeCli.CoreV1().Secrets(info.Namespace).Delete(info.InitSecretName, &metav1.DeleteOptions{})
	if err != nil && !errors.IsNotFound(err) {
		return fmt.Errorf("failed to delete secret: %s, %v", info.InitSecretName, err)
	}

	setStr := label.New().Instance(info.ClusterName).String()

	// delete all jobs
	allJobsSet := label.Label{}.Instance(info.ClusterName).String()
	if res, err := exec.Command("kubectl", "delete", "jobs", "-n", info.Namespace, "-l", allJobsSet).CombinedOutput(); err != nil {
		return fmt.Errorf("failed to delete jobs: %v, %s", err, string(res))
	}

	resources := []string{"pvc"}
	for _, resource := range resources {
		if res, err := exec.Command("kubectl", "delete", resource, "-n", info.Namespace, "-l",
			setStr).CombinedOutput(); err != nil {
			return fmt.Errorf("failed to delete %s: %v, %s", resource, err, string(res))
		}
	}

	// delete pvc of drainer
	drainerPvcSet := label.Label{}.Instance(info.ClusterName).Component("drainer").String()
	if res, err := exec.Command("kubectl", "delete", "pvc", "-n", info.Namespace, "-l",
		drainerPvcSet).CombinedOutput(); err != nil {
		return fmt.Errorf("failed to delete drainer pvc: %v, %s", err, string(res))
	}

	// delete all configmaps
	allConfigMaps := label.New().Instance(info.ClusterName).String()
	if res, err := exec.Command("kubectl", "delete", "configmaps", "-n", info.Namespace, "-l", allConfigMaps).CombinedOutput(); err != nil {
		return fmt.Errorf("failed to delete configmaps: %v, %s", err, string(res))
	}

	patchPVCmd := fmt.Sprintf("kubectl get pv --no-headers -l %s=%s,%s=%s,%s=%s | awk '{print $1}' | "+
		"xargs -I {} kubectl patch pv {} -p '{\"spec\":{\"persistentVolumeReclaimPolicy\":\"Delete\"}}'",
		label.ManagedByLabelKey, "tidb-operator",
		label.NamespaceLabelKey, info.Namespace,
		label.InstanceLabelKey, info.ClusterName)
	glog.V(4).Info(patchPVCmd)
	if res, err := exec.Command("/bin/sh", "-c", patchPVCmd).CombinedOutput(); err != nil {
		return fmt.Errorf("failed to patch pv: %v, %s", err, string(res))
	}

	pollFn := func() (bool, error) {
		if res, err := exec.Command("kubectl", "get", "po", "--output=name", "-n", info.Namespace, "-l", setStr).
			CombinedOutput(); err != nil || len(res) != 0 {
			glog.V(4).Infof("waiting for tidbcluster: %s/%s pods deleting, %v, [%s]",
				info.Namespace, info.ClusterName, err, string(res))
			return false, nil
		}

		pvCmd := fmt.Sprintf("kubectl get pv | grep %s | grep %s 2>/dev/null|grep Released",
			info.Namespace, info.ClusterName)
		glog.V(4).Info(pvCmd)
		if res, err := exec.Command("/bin/sh", "-c", pvCmd).CombinedOutput(); len(res) == 0 {
			return true, nil
		} else if err != nil {
			glog.V(4).Infof("waiting for tidbcluster: %s/%s pv deleting, %v, %s",
				info.Namespace, info.ClusterName, err, string(res))
			return false, nil
		}
		return true, nil
	}
	return wait.PollImmediate(oa.pollInterval, DefaultPollTimeout, pollFn)
}

func (oa *operatorActions) CleanTidbClusterOrDie(info *TidbClusterConfig) {
	if err := oa.CleanTidbCluster(info); err != nil {
		slack.NotifyAndPanic(err)
	}
}

func (oa *operatorActions) GetTidbMemberAssignedNodes(info *TidbClusterConfig) (map[string]string, error) {
	assignedNodes := make(map[string]string)
	ns := info.Namespace
	tcName := info.ClusterName
	listOptions := metav1.ListOptions{
		LabelSelector: labels.SelectorFromSet(
			label.New().Instance(tcName).Component(label.TiDBLabelVal).Labels()).String(),
	}
	podList, err := oa.kubeCli.CoreV1().Pods(ns).List(listOptions)
	if err != nil {
		glog.Errorf("failed to get tidb pods: %s/%s, %v", ns, tcName, err)
		return nil, err
	}
	for _, pod := range podList.Items {
		assignedNodes[pod.Name] = pod.Spec.NodeName
	}
	return assignedNodes, nil
}

func (oa *operatorActions) GetTidbMemberAssignedNodesOrDie(info *TidbClusterConfig) map[string]string {
	result, err := oa.GetTidbMemberAssignedNodes(info)
	if err != nil {
		slack.NotifyAndPanic(err)
	}
	return result
}

func (oa *operatorActions) CheckTidbMemberAssignedNodes(info *TidbClusterConfig, oldAssignedNodes map[string]string) error {
	glog.Infof("checking tidb member [%s/%s] assigned nodes", info.Namespace, info.ClusterName)
	assignedNodes, err := oa.GetTidbMemberAssignedNodes(info)
	if err != nil {
		return err
	}
	for member, node := range oldAssignedNodes {
		newNode, ok := assignedNodes[member]
		if !ok || newNode != node {
			return fmt.Errorf("tidb member %s is not scheduled to %s, new node: %s", member, node, newNode)
		}
	}
	return nil
}

func (oa *operatorActions) CheckTidbMemberAssignedNodesOrDie(info *TidbClusterConfig, oldAssignedNodes map[string]string) {
	if err := oa.CheckTidbMemberAssignedNodes(info, oldAssignedNodes); err != nil {
		slack.NotifyAndPanic(err)
	}
}

func (oa *operatorActions) CheckTidbClusterStatus(info *TidbClusterConfig) error {
	glog.Infof("checking tidb cluster [%s/%s] status", info.Namespace, info.ClusterName)

	ns := info.Namespace
	tcName := info.ClusterName
	if err := wait.Poll(oa.pollInterval, 120*time.Minute, func() (bool, error) {
		var tc *v1alpha1.TidbCluster
		var err error
		if tc, err = oa.cli.PingcapV1alpha1().TidbClusters(ns).Get(tcName, metav1.GetOptions{}); err != nil {
			glog.Errorf("failed to get tidbcluster: %s/%s, %v", ns, tcName, err)
			return false, nil
		}

		if b, err := oa.pdMembersReadyFn(tc); !b && err == nil {
			return false, nil
		}
		if b, err := oa.tikvMembersReadyFn(tc); !b && err == nil {
			return false, nil
		}

		glog.V(4).Infof("check tidb cluster begin tidbMembersReadyFn")
		if b, err := oa.tidbMembersReadyFn(tc); !b && err == nil {
			return false, nil
		}

		glog.V(4).Infof("check tidb cluster begin reclaimPolicySyncFn")
		if b, err := oa.reclaimPolicySyncFn(tc); !b && err == nil {
			return false, nil
		}

		glog.V(4).Infof("check tidb cluster begin metaSyncFn")
		if b, err := oa.metaSyncFn(tc); !b && err == nil {
			return false, nil
		} else if err != nil {
			glog.Error(err)
			return false, nil
		}

		glog.V(4).Infof("check tidb cluster begin schedulerHAFn")
		if b, err := oa.schedulerHAFn(tc); !b && err == nil {
			return false, nil
		}

		glog.V(4).Infof("check all pd and tikv instances have not pod scheduling annotation")
		if info.OperatorTag != "v1.0.0" {
			if b, err := oa.podsScheduleAnnHaveDeleted(tc); !b && err == nil {
				return false, nil
			}
		}

		glog.V(4).Infof("check store labels")
		if b, err := oa.storeLabelsIsSet(tc, info.TopologyKey); !b && err == nil {
			return false, nil
		} else if err != nil {
			return false, err
		}

		glog.V(4).Infof("check tidb cluster begin passwordIsSet")
		if b, err := oa.passwordIsSet(info); !b && err == nil {
			return false, nil
		}

		if info.Monitor {
			glog.V(4).Infof("check tidb monitor normal")
			if b, err := oa.monitorNormal(info); !b && err == nil {
				return false, nil
			}
		}
		if info.EnableConfigMapRollout {
			glog.V(4).Info("check tidb cluster configuration synced")
			if b, err := oa.checkTidbClusterConfigUpdated(tc, info); !b && err == nil {
				return false, nil
			}
		}
		if info.EnablePVReclaim {
			glog.V(4).Infof("check reclaim pvs success when scale in pd or tikv")
			if b, err := oa.checkReclaimPVSuccess(tc); !b && err == nil {
				return false, nil
			}
		}
		return true, nil
	}); err != nil {
		glog.Errorf("check tidb cluster status failed: %s", err.Error())
		return fmt.Errorf("failed to waiting for tidbcluster %s/%s ready in 120 minutes", ns, tcName)
	}

	return nil
}

func (oa *operatorActions) CheckTidbClusterStatusOrDie(info *TidbClusterConfig) {
	if err := oa.CheckTidbClusterStatus(info); err != nil {
		slack.NotifyAndPanic(err)
	}
}

func (oa *operatorActions) BeginInsertDataTo(info *TidbClusterConfig) error {
	oa.EmitEvent(info, fmt.Sprintf("BeginInsertData: concurrency: %d", oa.cfg.BlockWriter.Concurrency))

	dsn := getDSN(info.Namespace, info.ClusterName, "test", info.Password)
	if info.blockWriter == nil {
		return fmt.Errorf("block writer not initialized for cluster: %s", info.ClusterName)
	}
	glog.Infof("[%s] [%s] open TiDB connections, concurrency: %d",
		info.blockWriter, info.ClusterName, info.blockWriter.GetConcurrency())
	db, err := util.OpenDB(dsn, info.blockWriter.GetConcurrency())
	if err != nil {
		return err
	}

	return info.blockWriter.Start(db)
}

func (oa *operatorActions) BeginInsertDataToOrDie(info *TidbClusterConfig) {
	err := oa.BeginInsertDataTo(info)
	if err != nil {
		slack.NotifyAndPanic(err)
	}
}

func (oa *operatorActions) StopInsertDataTo(info *TidbClusterConfig) {
	if info.blockWriter == nil {
		return
	}
	oa.EmitEvent(info, "StopInsertData")

	info.blockWriter.Stop()
}

func (oa *operatorActions) manifestPath(tag string) string {
	return filepath.Join(oa.cfg.ManifestDir, tag)
}

func (oa *operatorActions) chartPath(name string, tag string) string {
	return filepath.Join(oa.cfg.ChartDir, tag, name)
}

func (oa *operatorActions) operatorChartPath(tag string) string {
	return oa.chartPath(operartorChartName, tag)
}

func (oa *operatorActions) tidbClusterChartPath(tag string) string {
	return oa.chartPath(tidbClusterChartName, tag)
}

func (oa *operatorActions) backupChartPath(tag string) string {
	return oa.chartPath(backupChartName, tag)
}

func (oa *operatorActions) drainerChartPath(tag string) string {
	return oa.chartPath(drainerChartName, tag)
}

func (oa *operatorActions) ScaleTidbCluster(info *TidbClusterConfig) error {
	oa.EmitEvent(info, fmt.Sprintf("ScaleTidbCluster to pd: %s, tikv: %s, tidb: %s",
		info.Args["pd.replicas"], info.Args["tikv.replicas"], info.Args["tidb.replicas"]))

	cmd, err := oa.getHelmUpgradeClusterCmd(info, nil)
	if err != nil {
		return err
	}
	glog.Info("[SCALE] " + cmd)
	res, err := exec.Command("/bin/sh", "-c", cmd).CombinedOutput()
	if err != nil {
		return pingcapErrors.Wrapf(err, "failed to scale tidb cluster: %s", string(res))
	}
	return nil
}

func (oa *operatorActions) ScaleTidbClusterOrDie(info *TidbClusterConfig) {
	if err := oa.ScaleTidbCluster(info); err != nil {
		slack.NotifyAndPanic(err)
	}
}

func (oa *operatorActions) CheckScaleInSafely(info *TidbClusterConfig) error {
	return wait.Poll(oa.pollInterval, DefaultPollTimeout, func() (done bool, err error) {
		tc, err := oa.cli.PingcapV1alpha1().TidbClusters(info.Namespace).Get(info.ClusterName, metav1.GetOptions{})
		if err != nil {
			glog.Infof("failed to get tidbcluster when scale in tidbcluster, error: %v", err)
			return false, nil
		}

		tikvSetName := controller.TiKVMemberName(info.ClusterName)
		tikvSet, err := oa.tcStsGetter.StatefulSets(info.Namespace).Get(tikvSetName, metav1.GetOptions{})
		if err != nil {
			glog.Infof("failed to get tikvSet statefulset: [%s], error: %v", tikvSetName, err)
			return false, nil
		}

		pdClient := controller.GetPDClient(pdapi.NewDefaultPDControl(oa.kubeCli), tc)
		stores, err := pdClient.GetStores()
		if err != nil {
			glog.Infof("pdClient.GetStores failed,error: %v", err)
			return false, nil
		}
		if len(stores.Stores) > int(*tikvSet.Spec.Replicas) {
			glog.Infof("stores.Stores: %v", stores.Stores)
			glog.Infof("tikvSet.Spec.Replicas: %d", *tikvSet.Spec.Replicas)
			return false, fmt.Errorf("the tikvSet.Spec.Replicas may reduce before tikv complete offline")
		}

		if *tikvSet.Spec.Replicas == tc.Spec.TiKV.Replicas {
			return true, nil
		}

		return false, nil
	})
}

func (oa *operatorActions) CheckScaledCorrectly(info *TidbClusterConfig, podUIDsBeforeScale map[string]types.UID) error {
	return wait.Poll(oa.pollInterval, DefaultPollTimeout, func() (done bool, err error) {
		podUIDs, err := oa.GetPodUIDMap(info)
		if err != nil {
			glog.Infof("failed to get pd pods's uid, error: %v", err)
			return false, nil
		}

		if len(podUIDsBeforeScale) == len(podUIDs) {
			return false, fmt.Errorf("the length of pods before scale equals the length of pods after scale")
		}

		for podName, uidAfter := range podUIDs {
			if uidBefore, ok := podUIDsBeforeScale[podName]; ok && uidBefore != uidAfter {
				return false, fmt.Errorf("pod: [%s] have be recreated", podName)
			}
		}

		return true, nil
	})
}

func (oa *operatorActions) setPartitionAnnotation(namespace, tcName, component string, ordinal int) error {
	// add annotation to pause statefulset upgrade process
	cmd := fmt.Sprintf("kubectl annotate tc %s -n %s tidb.pingcap.com/%s-partition=%d --overwrite",
		tcName, namespace, component, ordinal)
	glog.Infof("%s", cmd)
	output, err := exec.Command("/bin/sh", "-c", cmd).CombinedOutput()
	if err != nil {
		return fmt.Errorf("fail to set annotation for [%s/%s], component: %s, partition: %d, err: %v, output: %s", namespace, tcName, component, ordinal, err, string(output))
	}
	return nil
}

func (oa *operatorActions) UpgradeTidbCluster(info *TidbClusterConfig) error {
	oa.EmitEvent(info, "UpgradeTidbCluster")

	cmd, err := oa.getHelmUpgradeClusterCmd(info, nil)
	if err != nil {
		return err
	}
	glog.Info("[UPGRADE] " + cmd)
	res, err := exec.Command("/bin/sh", "-c", cmd).CombinedOutput()
	if err != nil {
		return pingcapErrors.Wrapf(err, "failed to upgrade tidb cluster: %s", string(res))
	}
	return nil
}

func (oa *operatorActions) UpgradeTidbClusterOrDie(info *TidbClusterConfig) {
	if err := oa.UpgradeTidbCluster(info); err != nil {
		slack.NotifyAndPanic(err)
	}
}

func (oa *operatorActions) CheckUpgrade(ctx context.Context, info *TidbClusterConfig) error {
	ns := info.Namespace
	tcName := info.ClusterName

	findStoreFn := func(tc *v1alpha1.TidbCluster, podName string) string {
		for storeID, store := range tc.Status.TiKV.Stores {
			if store.PodName == podName {
				return storeID
			}
		}

		return ""
	}

	// set partition annotation to protect tikv pod
	if err := oa.setPartitionAnnotation(ns, info.ClusterName, label.TiKVLabelVal, 1); err != nil {
		return err
	}

	// set partition annotation to protect tidb pod
	if err := oa.setPartitionAnnotation(ns, info.ClusterName, label.TiDBLabelVal, 1); err != nil {
		return err
	}

	tc, err := oa.cli.PingcapV1alpha1().TidbClusters(ns).Get(tcName, metav1.GetOptions{})
	if err != nil {
		return fmt.Errorf("failed to get tidbcluster: %s/%s, %v", ns, tcName, err)

	}
	pdClient := pdapi.NewDefaultPDControl(oa.kubeCli).GetPDClient(pdapi.Namespace(tc.GetNamespace()), tc.GetName(), tc.Spec.EnableTLSCluster)

	replicas := tc.TiKVStsDesiredReplicas()
	for i := replicas - 1; i >= 0; i-- {
		err := wait.PollImmediate(1*time.Second, 10*time.Minute, func() (done bool, err error) {
			podName := fmt.Sprintf("%s-tikv-%d", tcName, i)
			scheduler := fmt.Sprintf("evict-leader-scheduler-%s", findStoreFn(tc, podName))
			schedulers, err := pdClient.GetEvictLeaderSchedulers()
			if err != nil {
				glog.Errorf("failed to get evict leader schedulers, %v", err)
				return false, nil
			}
			glog.V(4).Infof("index:%d,schedulers:%v,error:%v", i, schedulers, err)
			if len(schedulers) > 1 {
				glog.Errorf("there are too many evict leader schedulers: %v", schedulers)
				for _, s := range schedulers {
					if s == scheduler {
						glog.Infof("found scheudler: %s", scheduler)
						return true, nil
					}
				}
				return false, nil
			}
			if len(schedulers) == 0 {
				return false, nil
			}
			if schedulers[0] == scheduler {
				glog.Infof("index: %d,the schedulers: %s = %s", i, schedulers[0], scheduler)
				return true, nil
			}
			glog.Errorf("index: %d,the scheduler: %s != %s", i, schedulers[0], scheduler)
			return false, nil
		})
		if err != nil {
			glog.Errorf("failed to check upgrade %s/%s, %v", ns, tcName, err)
			return err
		}
	}

	if err := oa.checkManualPauseComponent(info, label.TiKVLabelVal); err != nil {
		return err
	}
	// remove the protect partition annotation for tikv
	if err := oa.setPartitionAnnotation(ns, info.ClusterName, label.TiKVLabelVal, 0); err != nil {
		return err
	}

	if err := oa.checkManualPauseComponent(info, label.TiDBLabelVal); err != nil {
		return err
	}
	// remove the protect partition annotation for tidb
	if err := oa.setPartitionAnnotation(ns, info.ClusterName, label.TiDBLabelVal, 0); err != nil {
		return err
	}

	return wait.PollImmediate(1*time.Second, 6*time.Minute, func() (done bool, err error) {
		schedulers, err := pdClient.GetEvictLeaderSchedulers()
		if err != nil {
			glog.Errorf("failed to get evict leader schedulers, %v", err)
			return false, nil
		}
		if len(schedulers) == 0 {
			return true, nil
		}
		glog.Errorf("schedulers: %v is not empty", schedulers)
		return false, nil
	})
}

func (oa *operatorActions) CheckUpgradeOrDie(ctx context.Context, info *TidbClusterConfig) {
	if err := oa.CheckUpgrade(ctx, info); err != nil {
		slack.NotifyAndPanic(err)
	}
}

func (oa *operatorActions) DeployMonitor(info *TidbClusterConfig) error { return nil }
func (oa *operatorActions) CleanMonitor(info *TidbClusterConfig) error  { return nil }

func getMemberContainer(kubeCli kubernetes.Interface, namespace string, memberName string) (*corev1.Container, bool) {
	name := fmt.Sprintf("%s-%d", memberName, 0)
	pod, err := kubeCli.CoreV1().Pods(namespace).Get(name, metav1.GetOptions{})
	if err != nil {
		glog.Errorf("fail to get pod [%s/%s]", namespace, name)
		return nil, false
	}
	if len(pod.Spec.Containers) == 0 {
		glog.Errorf("no container in this pod [%s/%s]", namespace, name)
		return nil, false
	}

	for _, container := range pod.Spec.Containers {
		if container.Name == v1alpha1.PDMemberType.String() ||
			container.Name == v1alpha1.TiKVMemberType.String() ||
			container.Name == v1alpha1.TiDBMemberType.String() {
			return &container, true
		}
	}
	return nil, false
}

func (oa *operatorActions) pdMembersReadyFn(tc *v1alpha1.TidbCluster) (bool, error) {
	tcName := tc.GetName()
	ns := tc.GetNamespace()
	pdSetName := controller.PDMemberName(tcName)

	pdSet, err := oa.tcStsGetter.StatefulSets(ns).Get(pdSetName, metav1.GetOptions{})
	if err != nil {
		glog.Errorf("failed to get statefulset: %s/%s, %v", ns, pdSetName, err)
		return false, nil
	}

	if tc.Status.PD.StatefulSet == nil {
		glog.Infof("tidbcluster: %s/%s .status.PD.StatefulSet is nil", ns, tcName)
		return false, nil
	}
	failureCount := len(tc.Status.PD.FailureMembers)
	replicas := tc.Spec.PD.Replicas + int32(failureCount)
	if *pdSet.Spec.Replicas != replicas {
		glog.Infof("statefulset: %s/%s .spec.Replicas(%d) != %d",
			ns, pdSetName, *pdSet.Spec.Replicas, replicas)
		return false, nil
	}
	if pdSet.Status.ReadyReplicas != tc.Spec.PD.Replicas {
		glog.Infof("statefulset: %s/%s .status.ReadyReplicas(%d) != %d",
			ns, pdSetName, pdSet.Status.ReadyReplicas, tc.Spec.PD.Replicas)
		return false, nil
	}
	if len(tc.Status.PD.Members) != int(tc.Spec.PD.Replicas) {
		glog.Infof("tidbcluster: %s/%s .status.PD.Members count(%d) != %d",
			ns, tcName, len(tc.Status.PD.Members), tc.Spec.PD.Replicas)
		return false, nil
	}
	if pdSet.Status.ReadyReplicas != pdSet.Status.Replicas {
		glog.Infof("statefulset: %s/%s .status.ReadyReplicas(%d) != .status.Replicas(%d)",
			ns, pdSetName, pdSet.Status.ReadyReplicas, pdSet.Status.Replicas)
		return false, nil
	}
<<<<<<< HEAD
	if c, ok := getMemberContainer(oa.kubeCli, ns, pdSetName); !ok || tc.BasePDSpec().Image() != c.Image {
=======

	c, found := getMemberContainer(oa.kubeCli, ns, pdSetName)
	if !found {
		glog.Infof("statefulset: %s/%s not found containers[name=pd] or pod %s-0",
			ns, pdSetName, pdSetName)
		return false, nil
	}

	if tc.Spec.PD.Image != c.Image {
>>>>>>> e7f3144e
		glog.Infof("statefulset: %s/%s .spec.template.spec.containers[name=pd].image(%s) != %s",
			ns, pdSetName, c.Image, tc.BasePDSpec().Image())
		return false, nil
	}

	for _, member := range tc.Status.PD.Members {
		if !member.Health {
			glog.Infof("tidbcluster: %s/%s pd member(%s/%s) is not health",
				ns, tcName, member.ID, member.Name)
			return false, nil
		}
	}

	pdServiceName := controller.PDMemberName(tcName)
	pdPeerServiceName := controller.PDPeerMemberName(tcName)
	if _, err := oa.kubeCli.CoreV1().Services(ns).Get(pdServiceName, metav1.GetOptions{}); err != nil {
		glog.Errorf("failed to get service: %s/%s", ns, pdServiceName)
		return false, nil
	}
	if _, err := oa.kubeCli.CoreV1().Services(ns).Get(pdPeerServiceName, metav1.GetOptions{}); err != nil {
		glog.Errorf("failed to get peer service: %s/%s", ns, pdPeerServiceName)
		return false, nil
	}

	return true, nil
}

func (oa *operatorActions) tikvMembersReadyFn(tc *v1alpha1.TidbCluster) (bool, error) {
	tcName := tc.GetName()
	ns := tc.GetNamespace()
	tikvSetName := controller.TiKVMemberName(tcName)

	tikvSet, err := oa.tcStsGetter.StatefulSets(ns).Get(tikvSetName, metav1.GetOptions{})
	if err != nil {
		glog.Errorf("failed to get statefulset: %s/%s, %v", ns, tikvSetName, err)
		return false, nil
	}

	if tc.Status.TiKV.StatefulSet == nil {
		glog.Infof("tidbcluster: %s/%s .status.TiKV.StatefulSet is nil", ns, tcName)
		return false, nil
	}
	failureCount := len(tc.Status.TiKV.FailureStores)
	replicas := tc.Spec.TiKV.Replicas + int32(failureCount)
	if *tikvSet.Spec.Replicas != replicas {
		glog.Infof("statefulset: %s/%s .spec.Replicas(%d) != %d",
			ns, tikvSetName, *tikvSet.Spec.Replicas, replicas)
		return false, nil
	}
	if tikvSet.Status.ReadyReplicas != replicas {
		glog.Infof("statefulset: %s/%s .status.ReadyReplicas(%d) != %d",
			ns, tikvSetName, tikvSet.Status.ReadyReplicas, replicas)
		return false, nil
	}
	if len(tc.Status.TiKV.Stores) != int(replicas) {
		glog.Infof("tidbcluster: %s/%s .status.TiKV.Stores.count(%d) != %d",
			ns, tcName, len(tc.Status.TiKV.Stores), replicas)
		return false, nil
	}
	if tikvSet.Status.ReadyReplicas != tikvSet.Status.Replicas {
		glog.Infof("statefulset: %s/%s .status.ReadyReplicas(%d) != .status.Replicas(%d)",
			ns, tikvSetName, tikvSet.Status.ReadyReplicas, tikvSet.Status.Replicas)
		return false, nil
	}
<<<<<<< HEAD
	if c, ok := getMemberContainer(oa.kubeCli, ns, tikvSetName); !ok || tc.BaseTiKVSpec().Image() != c.Image {
=======

	c, found := getMemberContainer(oa.kubeCli, ns, tikvSetName)
	if !found {
		glog.Infof("statefulset: %s/%s not found containers[name=tikv] or pod %s-0",
			ns, tikvSetName, tikvSetName)
		return false, nil
	}

	if tc.Spec.TiKV.Image != c.Image {
>>>>>>> e7f3144e
		glog.Infof("statefulset: %s/%s .spec.template.spec.containers[name=tikv].image(%s) != %s",
			ns, tikvSetName, c.Image, tc.BaseTiKVSpec().Image())
		return false, nil
	}

	for _, store := range tc.Status.TiKV.Stores {
		if store.State != v1alpha1.TiKVStateUp {
			glog.Infof("tidbcluster: %s/%s's store(%s) state != %s", ns, tcName, store.ID, v1alpha1.TiKVStateUp)
			return false, nil
		}
	}

	tikvPeerServiceName := controller.TiKVPeerMemberName(tcName)
	if _, err := oa.kubeCli.CoreV1().Services(ns).Get(tikvPeerServiceName, metav1.GetOptions{}); err != nil {
		glog.Errorf("failed to get peer service: %s/%s", ns, tikvPeerServiceName)
		return false, nil
	}

	return true, nil
}

func (oa *operatorActions) tidbMembersReadyFn(tc *v1alpha1.TidbCluster) (bool, error) {
	tcName := tc.GetName()
	ns := tc.GetNamespace()
	tidbSetName := controller.TiDBMemberName(tcName)

	tidbSet, err := oa.tcStsGetter.StatefulSets(ns).Get(tidbSetName, metav1.GetOptions{})
	if err != nil {
		glog.Errorf("failed to get statefulset: %s/%s, %v", ns, tidbSetName, err)
		return false, nil
	}

	if tc.Status.TiDB.StatefulSet == nil {
		glog.Infof("tidbcluster: %s/%s .status.TiDB.StatefulSet is nil", ns, tcName)
		return false, nil
	}
	failureCount := len(tc.Status.TiDB.FailureMembers)
	replicas := tc.Spec.TiDB.Replicas + int32(failureCount)
	if *tidbSet.Spec.Replicas != replicas {
		glog.Infof("statefulset: %s/%s .spec.Replicas(%d) != %d",
			ns, tidbSetName, *tidbSet.Spec.Replicas, replicas)
		return false, nil
	}
	if tidbSet.Status.ReadyReplicas != tc.Spec.TiDB.Replicas {
		glog.Infof("statefulset: %s/%s .status.ReadyReplicas(%d) != %d",
			ns, tidbSetName, tidbSet.Status.ReadyReplicas, replicas)
		return false, nil
	}
	if len(tc.Status.TiDB.Members) != int(tc.Spec.TiDB.Replicas) {
		glog.Infof("tidbcluster: %s/%s .status.TiDB.Members count(%d) != %d",
			ns, tcName, len(tc.Status.TiDB.Members), tc.Spec.TiDB.Replicas)
		return false, nil
	}
	if tidbSet.Status.ReadyReplicas != tidbSet.Status.Replicas {
		glog.Infof("statefulset: %s/%s .status.ReadyReplicas(%d) != .status.Replicas(%d)",
			ns, tidbSetName, tidbSet.Status.ReadyReplicas, tidbSet.Status.Replicas)
		return false, nil
	}

<<<<<<< HEAD
	if c, ok := getMemberContainer(oa.kubeCli, ns, tidbSetName); !ok || tc.BaseTiDBSpec().Image() != c.Image {
=======
	c, found := getMemberContainer(oa.kubeCli, ns, tidbSetName)
	if !found {
		glog.Infof("statefulset: %s/%s not found containers[name=tidb] or pod %s-0",
			ns, tidbSetName, tidbSetName)
		return false, nil
	}

	if tc.Spec.TiDB.Image != c.Image {
>>>>>>> e7f3144e
		glog.Infof("statefulset: %s/%s .spec.template.spec.containers[name=tidb].image(%s) != %s",
			ns, tidbSetName, c.Image, tc.BaseTiDBSpec().Image())
		return false, nil
	}

	_, err = oa.kubeCli.CoreV1().Services(ns).Get(tidbSetName, metav1.GetOptions{})
	if err != nil {
		glog.Errorf("failed to get service: %s/%s", ns, tidbSetName)
		return false, nil
	}
	_, err = oa.kubeCli.CoreV1().Services(ns).Get(controller.TiDBPeerMemberName(tcName), metav1.GetOptions{})
	if err != nil {
		glog.Errorf("failed to get peer service: %s/%s", ns, controller.TiDBPeerMemberName(tcName))
		return false, nil
	}

	return true, nil
}

func (oa *operatorActions) reclaimPolicySyncFn(tc *v1alpha1.TidbCluster) (bool, error) {
	ns := tc.GetNamespace()
	tcName := tc.GetName()
	listOptions := metav1.ListOptions{
		LabelSelector: labels.SelectorFromSet(
			label.New().Instance(tcName).Labels(),
		).String(),
	}
	var pvcList *corev1.PersistentVolumeClaimList
	var err error
	if pvcList, err = oa.kubeCli.CoreV1().PersistentVolumeClaims(ns).List(listOptions); err != nil {
		glog.Errorf("failed to list pvs for tidbcluster %s/%s, %v", ns, tcName, err)
		return false, nil
	}

	for _, pvc := range pvcList.Items {
		pvName := pvc.Spec.VolumeName
		if pv, err := oa.kubeCli.CoreV1().PersistentVolumes().Get(pvName, metav1.GetOptions{}); err != nil {
			glog.Errorf("failed to get pv: %s, error: %v", pvName, err)
			return false, nil
		} else if pv.Spec.PersistentVolumeReclaimPolicy != tc.Spec.PVReclaimPolicy {
			glog.Errorf("pv: %s's reclaimPolicy is not Retain", pvName)
			return false, nil
		}
	}

	return true, nil
}

func (oa *operatorActions) metaSyncFn(tc *v1alpha1.TidbCluster) (bool, error) {
	ns := tc.GetNamespace()
	tcName := tc.GetName()

	pdCli := controller.GetPDClient(oa.pdControl, tc)
	var cluster *metapb.Cluster
	var err error
	if cluster, err = pdCli.GetCluster(); err != nil {
		glog.Errorf("failed to get cluster from pdControl: %s/%s, error: %v", ns, tcName, err)
		return false, nil
	}

	clusterID := strconv.FormatUint(cluster.Id, 10)
	listOptions := metav1.ListOptions{
		LabelSelector: labels.SelectorFromSet(
			label.New().Instance(tcName).Labels(),
		).String(),
	}

	var podList *corev1.PodList
	if podList, err = oa.kubeCli.CoreV1().Pods(ns).List(listOptions); err != nil {
		glog.Errorf("failed to list pods for tidbcluster %s/%s, %v", ns, tcName, err)
		return false, nil
	}

outerLoop:
	for _, pod := range podList.Items {
		podName := pod.GetName()
		if pod.Labels[label.ClusterIDLabelKey] != clusterID {
			glog.Infof("tidbcluster %s/%s's pod %s's label %s not equals %s ",
				ns, tcName, podName, label.ClusterIDLabelKey, clusterID)
			return false, nil
		}

		component := pod.Labels[label.ComponentLabelKey]
		switch component {
		case label.PDLabelVal:
			var memberID string
			members, err := pdCli.GetMembers()
			if err != nil {
				glog.Errorf("failed to get members for tidbcluster %s/%s, %v", ns, tcName, err)
				return false, nil
			}
			for _, member := range members.Members {
				if member.Name == podName {
					memberID = strconv.FormatUint(member.GetMemberId(), 10)
					break
				}
			}
			if memberID == "" {
				glog.Errorf("tidbcluster: %s/%s's pod %s label [%s] is empty",
					ns, tcName, podName, label.MemberIDLabelKey)
				return false, nil
			}
			if pod.Labels[label.MemberIDLabelKey] != memberID {
				return false, fmt.Errorf("tidbcluster: %s/%s's pod %s label [%s] not equals %s",
					ns, tcName, podName, label.MemberIDLabelKey, memberID)
			}
		case label.TiKVLabelVal:
			var storeID string
			stores, err := pdCli.GetStores()
			if err != nil {
				glog.Errorf("failed to get stores for tidbcluster %s/%s, %v", ns, tcName, err)
				return false, nil
			}
			for _, store := range stores.Stores {
				addr := store.Store.GetAddress()
				if strings.Split(addr, ".")[0] == podName {
					storeID = strconv.FormatUint(store.Store.GetId(), 10)
					break
				}
			}
			if storeID == "" {
				glog.Errorf("tidbcluster: %s/%s's pod %s label [%s] is empty",
					tc.GetNamespace(), tc.GetName(), podName, label.StoreIDLabelKey)
				return false, nil
			}
			if pod.Labels[label.StoreIDLabelKey] != storeID {
				return false, fmt.Errorf("tidbcluster: %s/%s's pod %s label [%s] not equals %s",
					ns, tcName, podName, label.StoreIDLabelKey, storeID)
			}
		case label.TiDBLabelVal:
			continue outerLoop
		default:
			continue outerLoop
		}

		var pvcName string
		for _, vol := range pod.Spec.Volumes {
			if vol.PersistentVolumeClaim != nil {
				pvcName = vol.PersistentVolumeClaim.ClaimName
				break
			}
		}
		if pvcName == "" {
			return false, fmt.Errorf("pod: %s/%s's pvcName is empty", ns, podName)
		}

		var pvc *corev1.PersistentVolumeClaim
		if pvc, err = oa.kubeCli.CoreV1().PersistentVolumeClaims(ns).Get(pvcName, metav1.GetOptions{}); err != nil {
			glog.Errorf("failed to get pvc %s/%s for pod %s/%s", ns, pvcName, ns, podName)
			return false, nil
		}
		if pvc.Labels[label.ClusterIDLabelKey] != clusterID {
			return false, fmt.Errorf("tidbcluster: %s/%s's pvc %s label [%s] not equals %s ",
				ns, tcName, pvcName, label.ClusterIDLabelKey, clusterID)
		}
		if pvc.Labels[label.MemberIDLabelKey] != pod.Labels[label.MemberIDLabelKey] {
			return false, fmt.Errorf("tidbcluster: %s/%s's pvc %s label [%s=%s] not equals pod lablel [%s=%s]",
				ns, tcName, pvcName,
				label.MemberIDLabelKey, pvc.Labels[label.MemberIDLabelKey],
				label.MemberIDLabelKey, pod.Labels[label.MemberIDLabelKey])
		}
		if pvc.Labels[label.StoreIDLabelKey] != pod.Labels[label.StoreIDLabelKey] {
			return false, fmt.Errorf("tidbcluster: %s/%s's pvc %s label[%s=%s] not equals pod lable[%s=%s]",
				ns, tcName, pvcName,
				label.StoreIDLabelKey, pvc.Labels[label.StoreIDLabelKey],
				label.StoreIDLabelKey, pod.Labels[label.StoreIDLabelKey])
		}
		if pvc.Annotations[label.AnnPodNameKey] != podName {
			return false, fmt.Errorf("tidbcluster: %s/%s's pvc %s annotations [%s] not equals podName: %s",
				ns, tcName, pvcName, label.AnnPodNameKey, podName)
		}

		pvName := pvc.Spec.VolumeName
		var pv *corev1.PersistentVolume
		if pv, err = oa.kubeCli.CoreV1().PersistentVolumes().Get(pvName, metav1.GetOptions{}); err != nil {
			glog.Errorf("failed to get pv for pvc %s/%s, %v", ns, pvcName, err)
			return false, nil
		}
		if pv.Labels[label.NamespaceLabelKey] != ns {
			return false, fmt.Errorf("tidbcluster: %s/%s 's pv %s label [%s] not equals %s",
				ns, tcName, pvName, label.NamespaceLabelKey, ns)
		}
		if pv.Labels[label.ComponentLabelKey] != pod.Labels[label.ComponentLabelKey] {
			return false, fmt.Errorf("tidbcluster: %s/%s's pv %s label [%s=%s] not equals pod label[%s=%s]",
				ns, tcName, pvName,
				label.ComponentLabelKey, pv.Labels[label.ComponentLabelKey],
				label.ComponentLabelKey, pod.Labels[label.ComponentLabelKey])
		}
		if pv.Labels[label.NameLabelKey] != pod.Labels[label.NameLabelKey] {
			return false, fmt.Errorf("tidbcluster: %s/%s's pv %s label [%s=%s] not equals pod label [%s=%s]",
				ns, tcName, pvName,
				label.NameLabelKey, pv.Labels[label.NameLabelKey],
				label.NameLabelKey, pod.Labels[label.NameLabelKey])
		}
		if pv.Labels[label.ManagedByLabelKey] != pod.Labels[label.ManagedByLabelKey] {
			return false, fmt.Errorf("tidbcluster: %s/%s's pv %s label [%s=%s] not equals pod label [%s=%s]",
				ns, tcName, pvName,
				label.ManagedByLabelKey, pv.Labels[label.ManagedByLabelKey],
				label.ManagedByLabelKey, pod.Labels[label.ManagedByLabelKey])
		}
		if pv.Labels[label.InstanceLabelKey] != pod.Labels[label.InstanceLabelKey] {
			return false, fmt.Errorf("tidbcluster: %s/%s's pv %s label [%s=%s] not equals pod label [%s=%s]",
				ns, tcName, pvName,
				label.InstanceLabelKey, pv.Labels[label.InstanceLabelKey],
				label.InstanceLabelKey, pod.Labels[label.InstanceLabelKey])
		}
		if pv.Labels[label.ClusterIDLabelKey] != clusterID {
			return false, fmt.Errorf("tidbcluster: %s/%s's pv %s label [%s] not equals %s",
				ns, tcName, pvName, label.ClusterIDLabelKey, clusterID)
		}
		if pv.Labels[label.MemberIDLabelKey] != pod.Labels[label.MemberIDLabelKey] {
			return false, fmt.Errorf("tidbcluster: %s/%s's pv %s label [%s=%s] not equals pod label [%s=%s]",
				ns, tcName, pvName,
				label.MemberIDLabelKey, pv.Labels[label.MemberIDLabelKey],
				label.MemberIDLabelKey, pod.Labels[label.MemberIDLabelKey])
		}
		if pv.Labels[label.StoreIDLabelKey] != pod.Labels[label.StoreIDLabelKey] {
			return false, fmt.Errorf("tidbcluster: %s/%s's pv %s label [%s=%s] not equals pod label [%s=%s]",
				ns, tcName, pvName,
				label.StoreIDLabelKey, pv.Labels[label.StoreIDLabelKey],
				label.StoreIDLabelKey, pod.Labels[label.StoreIDLabelKey])
		}
		if pv.Annotations[label.AnnPodNameKey] != podName {
			return false, fmt.Errorf("tidbcluster:[%s/%s's pv %s annotations [%s] not equals %s",
				ns, tcName, pvName, label.AnnPodNameKey, podName)
		}
	}

	return true, nil
}

func (oa *operatorActions) schedulerHAFn(tc *v1alpha1.TidbCluster) (bool, error) {
	ns := tc.GetNamespace()
	tcName := tc.GetName()

	fn := func(component string) (bool, error) {
		nodeMap := make(map[string][]string)
		listOptions := metav1.ListOptions{
			LabelSelector: labels.SelectorFromSet(
				label.New().Instance(tcName).Component(component).Labels()).String(),
		}
		var podList *corev1.PodList
		var err error
		if podList, err = oa.kubeCli.CoreV1().Pods(ns).List(listOptions); err != nil {
			glog.Errorf("failed to list pods for tidbcluster %s/%s, %v", ns, tcName, err)
			return false, nil
		}

		totalCount := len(podList.Items)
		for _, pod := range podList.Items {
			nodeName := pod.Spec.NodeName
			if len(nodeMap[nodeName]) == 0 {
				nodeMap[nodeName] = make([]string, 0)
			}
			nodeMap[nodeName] = append(nodeMap[nodeName], pod.GetName())
			if len(nodeMap[nodeName]) > totalCount/2 {
				return false, fmt.Errorf("node %s have %d pods, greater than %d/2",
					nodeName, len(nodeMap[nodeName]), totalCount)
			}
		}
		return true, nil
	}

	components := []string{label.PDLabelVal, label.TiKVLabelVal}
	for _, com := range components {
		if b, err := fn(com); err != nil {
			return false, err
		} else if !b && err == nil {
			return false, nil
		}
	}

	return true, nil
}

func (oa *operatorActions) podsScheduleAnnHaveDeleted(tc *v1alpha1.TidbCluster) (bool, error) {
	ns := tc.GetNamespace()
	tcName := tc.GetName()

	listOptions := metav1.ListOptions{
		LabelSelector: labels.SelectorFromSet(
			label.New().Instance(tcName).Labels()).String(),
	}

	pvcList, err := oa.kubeCli.CoreV1().PersistentVolumeClaims(ns).List(listOptions)
	if err != nil {
		glog.Errorf("failed to list pvcs for tidb cluster %s/%s, err: %v", ns, tcName, err)
		return false, nil
	}

	for _, pvc := range pvcList.Items {
		pvcName := pvc.GetName()
		l := label.Label(pvc.Labels)
		if !(l.IsPD() || l.IsTiKV()) {
			continue
		}

		if _, exist := pvc.Annotations[label.AnnPVCPodScheduling]; exist {
			glog.Errorf("tidb cluster %s/%s pvc %s has pod scheduling annotation", ns, tcName, pvcName)
			return false, nil
		}
	}

	return true, nil
}

func (oa *operatorActions) checkReclaimPVSuccess(tc *v1alpha1.TidbCluster) (bool, error) {
	// check pv reclaim	for pd
	if err := oa.checkComponentReclaimPVSuccess(tc, label.PDLabelVal); err != nil {
		glog.Errorf(err.Error())
		return false, nil
	}

	// check pv reclaim for tikv
	if err := oa.checkComponentReclaimPVSuccess(tc, label.TiKVLabelVal); err != nil {
		glog.Errorf(err.Error())
		return false, nil
	}
	return true, nil
}

func (oa *operatorActions) checkComponentReclaimPVSuccess(tc *v1alpha1.TidbCluster, component string) error {
	ns := tc.GetNamespace()
	tcName := tc.GetName()

	var replica int
	switch component {
	case label.PDLabelVal:
		replica = int(tc.Spec.PD.Replicas)
	case label.TiKVLabelVal:
		replica = int(tc.Spec.TiKV.Replicas)
	default:
		return fmt.Errorf("check tidb cluster %s/%s component %s is not supported", ns, tcName, component)
	}

	pvcList, err := oa.getComponentPVCList(tc, component)
	if err != nil {
		return err
	}

	pvList, err := oa.getComponentPVList(tc, component)
	if err != nil {
		return err
	}

	if len(pvcList) != replica || len(pvList) != replica {
		return fmt.Errorf("tidb cluster %s/%s compoenent %s pv or pvc have not been reclaimed completely", ns, tcName, component)
	}

	return nil
}

func (oa *operatorActions) getComponentPVCList(tc *v1alpha1.TidbCluster, component string) ([]corev1.PersistentVolumeClaim, error) {
	ns := tc.GetNamespace()
	tcName := tc.GetName()

	listOptions := metav1.ListOptions{
		LabelSelector: labels.SelectorFromSet(
			label.New().Instance(tcName).Component(component).Labels()).String(),
	}

	pvcList, err := oa.kubeCli.CoreV1().PersistentVolumeClaims(ns).List(listOptions)
	if err != nil {
		err := fmt.Errorf("failed to list pvcs for tidb cluster %s/%s, component: %s, err: %v", ns, tcName, component, err)
		return nil, err
	}
	return pvcList.Items, nil
}

func (oa *operatorActions) getComponentPVList(tc *v1alpha1.TidbCluster, component string) ([]corev1.PersistentVolume, error) {
	ns := tc.GetNamespace()
	tcName := tc.GetName()

	listOptions := metav1.ListOptions{
		LabelSelector: labels.SelectorFromSet(
			label.New().Instance(tcName).Component(component).Namespace(ns).Labels()).String(),
	}

	pvList, err := oa.kubeCli.CoreV1().PersistentVolumes().List(listOptions)
	if err != nil {
		err := fmt.Errorf("failed to list pvs for tidb cluster %s/%s, component: %s, err: %v", ns, tcName, component, err)
		return nil, err
	}
	return pvList.Items, nil
}

func (oa *operatorActions) storeLabelsIsSet(tc *v1alpha1.TidbCluster, topologyKey string) (bool, error) {
	pdCli := controller.GetPDClient(oa.pdControl, tc)
	for _, store := range tc.Status.TiKV.Stores {
		storeID, err := strconv.ParseUint(store.ID, 10, 64)
		if err != nil {
			return false, err
		}
		storeInfo, err := pdCli.GetStore(storeID)
		if err != nil {
			return false, nil
		}
		if len(storeInfo.Store.Labels) == 0 {
			return false, nil
		}
		for _, label := range storeInfo.Store.Labels {
			if label.Key != topologyKey {
				return false, nil
			}
		}
	}
	return true, nil
}

func (oa *operatorActions) passwordIsSet(clusterInfo *TidbClusterConfig) (bool, error) {
	ns := clusterInfo.Namespace
	tcName := clusterInfo.ClusterName
	jobName := tcName + "-tidb-initializer"

	var job *batchv1.Job
	var err error
	if job, err = oa.kubeCli.BatchV1().Jobs(ns).Get(jobName, metav1.GetOptions{}); err != nil {
		glog.Errorf("failed to get job %s/%s, %v", ns, jobName, err)
		return false, nil
	}
	if job.Status.Succeeded < 1 {
		glog.Errorf("tidbcluster: %s/%s password setter job not finished", ns, tcName)
		return false, nil
	}

	var db *sql.DB
	dsn := getDSN(ns, tcName, "test", clusterInfo.Password)
	if db, err = sql.Open("mysql", dsn); err != nil {
		glog.Errorf("can't open connection to mysql: %s, %v", dsn, err)
		return false, nil
	}
	defer db.Close()
	if err := db.Ping(); err != nil {
		glog.Errorf("can't connect to mysql: %s with password %s, %v", dsn, clusterInfo.Password, err)
		return false, nil
	}

	return true, nil
}

func (oa *operatorActions) monitorNormal(clusterInfo *TidbClusterConfig) (bool, error) {
	ns := clusterInfo.Namespace
	tcName := clusterInfo.ClusterName
	monitorDeploymentName := fmt.Sprintf("%s-monitor", tcName)
	monitorDeployment, err := oa.kubeCli.AppsV1().Deployments(ns).Get(monitorDeploymentName, metav1.GetOptions{})
	if err != nil {
		glog.Errorf("get monitor deployment: [%s/%s] failed", ns, monitorDeploymentName)
		return false, nil
	}
	if monitorDeployment.Status.ReadyReplicas < 1 {
		glog.Infof("monitor ready replicas %d < 1", monitorDeployment.Status.ReadyReplicas)
		return false, nil
	}
	if err := oa.checkPrometheus(clusterInfo); err != nil {
		glog.Infof("check [%s/%s]'s prometheus data failed: %v", ns, monitorDeploymentName, err)
		return false, nil
	}

	if err := oa.checkGrafanaData(clusterInfo); err != nil {
		glog.Infof("check [%s/%s]'s grafana data failed: %v", ns, monitorDeploymentName, err)
		return false, nil
	}
	return true, nil
}

func (oa *operatorActions) checkTidbClusterConfigUpdated(tc *v1alpha1.TidbCluster, clusterInfo *TidbClusterConfig) (bool, error) {
	if ok := oa.checkPdConfigUpdated(tc, clusterInfo); !ok {
		return false, nil
	}
	if ok := oa.checkTiKVConfigUpdated(tc, clusterInfo); !ok {
		return false, nil
	}
	if ok := oa.checkTiDBConfigUpdated(tc, clusterInfo); !ok {
		return false, nil
	}
	return true, nil
}

func (oa *operatorActions) checkPdConfigUpdated(tc *v1alpha1.TidbCluster, clusterInfo *TidbClusterConfig) bool {
	pdCli := controller.GetPDClient(oa.pdControl, tc)
	config, err := pdCli.GetConfig()
	if err != nil {
		glog.Errorf("failed to get PD configuraion from tidb cluster [%s/%s]", tc.Namespace, tc.Name)
		return false
	}
	if len(clusterInfo.PDLogLevel) > 0 && clusterInfo.PDLogLevel != config.Log.Level {
		glog.Errorf("check [%s/%s] PD logLevel configuration updated failed: desired [%s], actual [%s] not equal",
			tc.Namespace,
			tc.Name,
			clusterInfo.PDLogLevel,
			config.Log.Level)
		return false
	}
	// TODO: fix #487 PD configuration update for persisted configurations
	//if clusterInfo.PDMaxReplicas > 0 && config.Replication.MaxReplicas != uint64(clusterInfo.PDMaxReplicas) {
	//	glog.Errorf("check [%s/%s] PD maxReplicas configuration updated failed: desired [%d], actual [%d] not equal",
	//		tc.Namespace,
	//		tc.Name,
	//		clusterInfo.PDMaxReplicas,
	//		config.Replication.MaxReplicas)
	//	return false
	//}
	return true
}

func (oa *operatorActions) checkTiDBConfigUpdated(tc *v1alpha1.TidbCluster, clusterInfo *TidbClusterConfig) bool {
	for i := int32(0); i < tc.Spec.TiDB.Replicas; i += 1 {
		config, err := oa.tidbControl.GetSettings(tc, i)
		if err != nil {
			glog.Errorf("failed to get TiDB configuration from cluster [%s/%s], ordinal: %d, error: %v", tc.Namespace, tc.Name, i, err)
			return false
		}
		if clusterInfo.TiDBTokenLimit > 0 && uint(clusterInfo.TiDBTokenLimit) != config.TokenLimit {
			glog.Errorf("check [%s/%s] TiDB instance [%d] configuration updated failed: desired [%d], actual [%d] not equal",
				tc.Namespace, tc.Name, i, clusterInfo.TiDBTokenLimit, config.TokenLimit)
			return false
		}
	}
	return true
}

func (oa *operatorActions) checkTiKVConfigUpdated(tc *v1alpha1.TidbCluster, clusterInfo *TidbClusterConfig) bool {
	// TODO: check if TiKV configuration updated
	return true
}

func (oa *operatorActions) checkPrometheus(clusterInfo *TidbClusterConfig) error {
	ns := clusterInfo.Namespace
	tcName := clusterInfo.ClusterName
	prometheusSvc := fmt.Sprintf("http://%s-prometheus.%s:9090/api/v1/query?query=up", tcName, ns)
	resp, err := http.Get(prometheusSvc)
	if err != nil {
		return err
	}
	defer resp.Body.Close()
	body, err := ioutil.ReadAll(resp.Body)
	if err != nil {
		return err
	}
	response := &struct {
		Status string `json:"status"`
	}{}
	err = json.Unmarshal(body, response)
	if err != nil {
		return err
	}
	if response.Status != "success" {
		return fmt.Errorf("the prometheus's api[%s] has not ready", prometheusSvc)
	}
	return nil
}

func (oa *operatorActions) checkGrafanaData(clusterInfo *TidbClusterConfig) error {
	ns := clusterInfo.Namespace
	tcName := clusterInfo.ClusterName
	svcName := fmt.Sprintf("%s-grafana", tcName)
	end := time.Now()
	start := end.Add(-time.Minute)
	values := url.Values{}
	values.Set("query", "histogram_quantile(0.999, sum(rate(tidb_server_handle_query_duration_seconds_bucket[1m])) by (le))")
	values.Set("start", fmt.Sprintf("%d", start.Unix()))
	values.Set("end", fmt.Sprintf("%d", end.Unix()))
	values.Set("step", "30")

	datasourceID, err := getDatasourceID(svcName, ns)
	if err != nil {
		return err
	}

	u := fmt.Sprintf("http://%s.%s.svc.cluster.local:3000/api/datasources/proxy/%d/api/v1/query_range?%s", svcName, ns, datasourceID, values.Encode())
	req, err := http.NewRequest(http.MethodGet, u, nil)
	if err != nil {
		return err
	}
	req.SetBasicAuth(grafanaUsername, grafanaPassword)
	client := &http.Client{}
	resp, err := client.Do(req)
	if err != nil {
		return err
	}
	defer resp.Body.Close()
	buf, err := ioutil.ReadAll(resp.Body)
	if err != nil {
		return err
	}
	data := struct {
		Status string `json:"status"`
		Data   struct {
			ResultType string `json:"resultType"`
			Result     []struct {
				Metric struct {
					Job string `json:"job"`
				} `json:"metric"`
				Values []interface{} `json:"values"`
			} `json:"result"`
		}
	}{}
	if err := json.Unmarshal(buf, &data); err != nil {
		return err
	}
	if data.Status != "success" || len(data.Data.Result) < 1 {
		return fmt.Errorf("invalid response: status: %s, result: %v", data.Status, data.Data.Result)
	}

	// Grafana ready, init grafana client, no more sync logic because race condition is okay here
	if clusterInfo.GrafanaClient == nil {
		grafanaURL := fmt.Sprintf("http://%s.%s:3000", svcName, ns)
		client, err := metrics.NewClient(grafanaURL, grafanaUsername, grafanaPassword)
		if err != nil {
			return err
		}
		clusterInfo.GrafanaClient = client
	}
	return nil
}

func getDatasourceID(svcName, namespace string) (int, error) {
	u := fmt.Sprintf("http://%s.%s.svc.cluster.local:3000/api/datasources", svcName, namespace)
	req, err := http.NewRequest(http.MethodGet, u, nil)
	if err != nil {
		return 0, err
	}

	req.SetBasicAuth(grafanaUsername, grafanaPassword)
	client := &http.Client{}
	resp, err := client.Do(req)
	if err != nil {
		return 0, err
	}
	defer func() {
		err := resp.Body.Close()
		if err != nil {
			glog.Warningf("close response failed, err: %v", err)
		}
	}()

	buf, err := ioutil.ReadAll(resp.Body)
	if err != nil {
		return 0, err
	}

	datasources := []struct {
		Id   int    `json:"id"`
		Name string `json:"name"`
	}{}

	if err := json.Unmarshal(buf, &datasources); err != nil {
		return 0, err
	}

	for _, ds := range datasources {
		if ds.Name == "tidb-cluster" {
			return ds.Id, nil
		}
	}

	return 0, pingcapErrors.New("not found tidb-cluster datasource")
}

func GetD(ns, tcName, databaseName, password string) string {
	return fmt.Sprintf("root:%s@(%s-tidb.%s:4000)/%s?charset=utf8", password, tcName, ns, databaseName)
}

func getDSN(ns, tcName, databaseName, password string) string {
	return fmt.Sprintf("root:%s@(%s-tidb.%s:4000)/%s?charset=utf8", password, tcName, ns, databaseName)
}

func releaseIsNotFound(err error) bool {
	return strings.Contains(err.Error(), "not found")
}

func notFound(res string) bool {
	return strings.Contains(res, "not found")
}

func (oa *operatorActions) cloneOperatorRepo() error {
	cmd := fmt.Sprintf("git clone %s %s", oa.cfg.OperatorRepoUrl, oa.cfg.OperatorRepoDir)
	glog.Info(cmd)
	res, err := exec.Command("/bin/sh", "-c", cmd).CombinedOutput()
	if err != nil && !strings.Contains(string(res), "already exists") {
		return fmt.Errorf("failed to clone tidb-operator repository: %v, %s", err, string(res))
	}

	return nil
}

func (oa *operatorActions) checkoutTag(tagName string) error {
	cmd := fmt.Sprintf("cd %s && git stash -u && git checkout %s && "+
		"mkdir -p %s && cp -rf charts/tidb-operator %s && "+
		"cp -rf charts/tidb-cluster %s && cp -rf charts/tidb-backup %s &&"+
		"cp -rf manifests %s",
		oa.cfg.OperatorRepoDir, tagName,
		filepath.Join(oa.cfg.ChartDir, tagName), oa.operatorChartPath(tagName),
		oa.tidbClusterChartPath(tagName), oa.backupChartPath(tagName),
		oa.manifestPath(tagName))
	if tagName != "v1.0.0" {
		cmd = cmd + fmt.Sprintf(" && cp -rf charts/tidb-drainer %s", oa.drainerChartPath(tagName))
	}
	glog.Info(cmd)
	res, err := exec.Command("/bin/sh", "-c", cmd).CombinedOutput()
	if err != nil {
		return fmt.Errorf("failed to check tag: %s, %v, %s", tagName, err, string(res))
	}

	return nil
}

func (oa *operatorActions) DeployAdHocBackup(info *TidbClusterConfig) error {
	oa.EmitEvent(info, "DeployAdHocBackup")
	glog.Infof("begin to deploy adhoc backup cluster[%s] namespace[%s]", info.ClusterName, info.Namespace)

	passwdStr := ""
	if info.Password != "" {
		passwdStr = fmt.Sprintf("-p%s", info.Password)
	}
	getTSCmd := fmt.Sprintf("set -euo pipefail; mysql -u%s %s -h%s-tidb.%s -P 4000 -Nse 'show master status;' | awk '{print $2}'",
		info.UserName,
		passwdStr,
		info.ClusterName,
		info.Namespace,
	)
	glog.Info(getTSCmd)

	var tsStr string
	getTSFn := func() (bool, error) {
		res, err := exec.Command("/bin/sh", "-c", getTSCmd).CombinedOutput()
		if err != nil {
			glog.Errorf("failed to get ts %v, %s", err, string(res))
			return false, nil
		}
		tsStr = string(res)
		return true, nil
	}

	err := wait.Poll(DefaultPollInterval, BackupAndRestorePollTimeOut, getTSFn)
	if err != nil {
		return err
	}

	sets := map[string]string{
		"name":            info.BackupName,
		"mode":            "backup",
		"user":            "root",
		"password":        info.Password,
		"storage.size":    "10Gi",
		"initialCommitTs": strings.TrimSpace(tsStr),
	}

	setString := info.BackupHelmSetString(sets)

	fullbackupName := fmt.Sprintf("%s-backup", info.ClusterName)
	cmd := fmt.Sprintf("helm install -n %s --namespace %s %s --set-string %s",
		fullbackupName, info.Namespace, oa.backupChartPath(info.OperatorTag), setString)
	glog.Infof("install adhoc deployment [%s]", cmd)
	res, err := exec.Command("/bin/sh", "-c", cmd).CombinedOutput()
	if err != nil {
		return fmt.Errorf("failed to launch adhoc backup job: %v, %s", err, string(res))
	}

	return nil
}

func (oa *operatorActions) CheckAdHocBackup(info *TidbClusterConfig) (string, error) {
	glog.Infof("checking adhoc backup cluster[%s] namespace[%s]", info.ClusterName, info.Namespace)

	ns := info.Namespace
	var ts string
	jobName := fmt.Sprintf("%s-%s", info.ClusterName, info.BackupName)
	fn := func() (bool, error) {
		job, err := oa.kubeCli.BatchV1().Jobs(info.Namespace).Get(jobName, metav1.GetOptions{})
		if err != nil {
			glog.Errorf("failed to get jobs %s ,%v", jobName, err)
			return false, nil
		}
		if job.Status.Succeeded == 0 {
			glog.Errorf("cluster [%s] back up job is not completed, please wait! ", info.ClusterName)
			return false, nil
		}

		listOptions := metav1.ListOptions{
			LabelSelector: fmt.Sprintf("%s=%s", label.InstanceLabelKey, jobName),
		}
		podList, err := oa.kubeCli.CoreV1().Pods(ns).List(listOptions)
		if err != nil {
			glog.Errorf("failed to list pods: %v", err)
			return false, nil
		}

		var podName string
		for _, pod := range podList.Items {
			ref := pod.OwnerReferences[0]
			if ref.Kind == "Job" && ref.Name == jobName {
				podName = pod.GetName()
				break
			}
		}
		if podName == "" {
			glog.Errorf("failed to find the ad-hoc backup: %s podName", jobName)
			return false, nil
		}

		getTsCmd := fmt.Sprintf("kubectl logs -n %s %s | grep 'commitTS = ' | cut -d '=' -f2 | sed 's/ *//g'", ns, podName)
		tsData, err := exec.Command("/bin/sh", "-c", getTsCmd).CombinedOutput()
		if err != nil {
			glog.Errorf("failed to get ts of pod %s, %v", podName, err)
			return false, nil
		}
		if string(tsData) == "" {
			glog.Errorf("ts is empty pod %s", podName)
			return false, nil
		}

		ts = strings.TrimSpace(string(tsData))
		glog.Infof("ad-hoc backup ts: %s", ts)

		return true, nil
	}

	err := wait.Poll(DefaultPollInterval, BackupAndRestorePollTimeOut, fn)
	if err != nil {
		return ts, fmt.Errorf("failed to launch backup job: %v", err)
	}

	return ts, nil
}

func (oa *operatorActions) Restore(from *TidbClusterConfig, to *TidbClusterConfig) error {
	oa.EmitEvent(from, fmt.Sprintf("RestoreBackup: target: %s", to.ClusterName))
	oa.EmitEvent(to, fmt.Sprintf("RestoreBackup: source: %s", from.ClusterName))
	glog.Infof("deploying restore, the data is from cluster[%s/%s] to cluster[%s/%s]",
		from.Namespace, from.ClusterName, to.Namespace, to.ClusterName)

	sets := map[string]string{
		"name":         to.BackupName,
		"mode":         "restore",
		"user":         "root",
		"password":     to.Password,
		"storage.size": "10Gi",
	}

	setString := to.BackupHelmSetString(sets)

	restoreName := fmt.Sprintf("%s-restore", to.ClusterName)
	cmd := fmt.Sprintf("helm install -n %s --namespace %s %s --set-string %s",
		restoreName, to.Namespace, oa.backupChartPath(to.OperatorTag), setString)
	glog.Infof("install restore [%s]", cmd)
	res, err := exec.Command("/bin/sh", "-c", cmd).CombinedOutput()
	if err != nil {
		return fmt.Errorf("failed to launch restore job: %v, %s", err, string(res))
	}

	return nil
}

func (oa *operatorActions) CheckRestore(from *TidbClusterConfig, to *TidbClusterConfig) error {
	glog.Infof("begin to check restore backup cluster[%s] namespace[%s]", from.ClusterName, from.Namespace)
	jobName := fmt.Sprintf("%s-restore-%s", to.ClusterName, from.BackupName)
	fn := func() (bool, error) {
		job, err := oa.kubeCli.BatchV1().Jobs(to.Namespace).Get(jobName, metav1.GetOptions{})
		if err != nil {
			glog.Errorf("failed to get jobs %s ,%v", jobName, err)
			return false, nil
		}
		if job.Status.Succeeded == 0 {
			glog.Errorf("cluster [%s] restore job is not completed, please wait! ", to.ClusterName)
			return false, nil
		}

		_, err = to.DataIsTheSameAs(from)
		if err != nil {
			// ad-hoc restore don't check the data really, just logging
			glog.Infof("check restore: %v", err)
		}

		return true, nil
	}

	err := wait.Poll(oa.pollInterval, BackupAndRestorePollTimeOut, fn)
	if err != nil {
		return fmt.Errorf("failed to launch restore job: %v", err)
	}
	return nil
}

func (oa *operatorActions) ForceDeploy(info *TidbClusterConfig) error {
	if err := oa.CleanTidbCluster(info); err != nil {
		return err
	}

	return oa.DeployTidbCluster(info)
}

func (tc *TidbClusterConfig) DataIsTheSameAs(otherInfo *TidbClusterConfig) (bool, error) {
	tableNum := otherInfo.BlockWriteConfig.TableNum

	infoDb, err := sql.Open("mysql", getDSN(tc.Namespace, tc.ClusterName, "test", tc.Password))
	if err != nil {
		return false, err
	}
	defer infoDb.Close()
	otherInfoDb, err := sql.Open("mysql", getDSN(otherInfo.Namespace, otherInfo.ClusterName, "test", otherInfo.Password))
	if err != nil {
		return false, err
	}
	defer otherInfoDb.Close()

	getCntFn := func(db *sql.DB, tableName string) (int, error) {
		var cnt int
		rows, err := db.Query(fmt.Sprintf("SELECT count(*) FROM %s", tableName))
		if err != nil {
			return cnt, fmt.Errorf("failed to select count(*) from %s, %v", tableName, err)
		}
		for rows.Next() {
			err := rows.Scan(&cnt)
			if err != nil {
				return cnt, fmt.Errorf("failed to scan count from %s, %v", tableName, err)
			}
			return cnt, nil
		}
		return cnt, fmt.Errorf("can not find count of table %s", tableName)
	}

	for i := 0; i < tableNum; i++ {
		var tableName string
		if i == 0 {
			tableName = "block_writer"
		} else {
			tableName = fmt.Sprintf("block_writer%d", i)
		}

		cnt, err := getCntFn(infoDb, tableName)
		if err != nil {
			return false, err
		}
		otherCnt, err := getCntFn(otherInfoDb, tableName)
		if err != nil {
			return false, err
		}

		if cnt != otherCnt {
			err := fmt.Errorf("cluster %s/%s's table %s count(*) = %d and cluster %s/%s's table %s count(*) = %d",
				tc.Namespace, tc.ClusterName, tableName, cnt,
				otherInfo.Namespace, otherInfo.ClusterName, tableName, otherCnt)
			return false, err
		}
		glog.Infof("cluster %s/%s's table %s count(*) = %d and cluster %s/%s's table %s count(*) = %d",
			tc.Namespace, tc.ClusterName, tableName, cnt,
			otherInfo.Namespace, otherInfo.ClusterName, tableName, otherCnt)
	}

	return true, nil
}

func (oa *operatorActions) CreateSecret(info *TidbClusterConfig) error {
	initSecret := corev1.Secret{
		ObjectMeta: metav1.ObjectMeta{
			Name:      info.InitSecretName,
			Namespace: info.Namespace,
		},
		Data: map[string][]byte{
			info.UserName: []byte(info.Password),
		},
		Type: corev1.SecretTypeOpaque,
	}

	_, err := oa.kubeCli.CoreV1().Secrets(info.Namespace).Create(&initSecret)
	if err != nil && !releaseIsExist(err) {
		return err
	}

	backupSecret := corev1.Secret{
		ObjectMeta: metav1.ObjectMeta{
			Name:      info.BackupSecretName,
			Namespace: info.Namespace,
		},
		Data: map[string][]byte{
			"user":     []byte(info.UserName),
			"password": []byte(info.Password),
		},
		Type: corev1.SecretTypeOpaque,
	}

	_, err = oa.kubeCli.CoreV1().Secrets(info.Namespace).Create(&backupSecret)
	if err != nil && !releaseIsExist(err) {
		return err
	}

	return nil
}

func releaseIsExist(err error) bool {
	return strings.Contains(err.Error(), "already exists")
}

func (oa *operatorActions) DeployScheduledBackup(info *TidbClusterConfig) error {
	oa.EmitEvent(info, "DeploySchedulerBackup")
	glog.Infof("begin to deploy scheduled backup")

	cron := fmt.Sprintf("'*/1 * * * *'")
	sets := map[string]string{
		"clusterName":                info.ClusterName,
		"scheduledBackup.create":     "true",
		"scheduledBackup.user":       "root",
		"scheduledBackup.password":   info.Password,
		"scheduledBackup.schedule":   cron,
		"scheduledBackup.storage":    "10Gi",
		"scheduledBackup.secretName": info.BackupSecretName,
	}

	cmd, err := oa.getHelmUpgradeClusterCmd(info, sets)
	if err != nil {
		return err
	}

	glog.Infof("scheduled-backup delploy [%s]", cmd)
	res, err := exec.Command("/bin/sh", "-c", cmd).CombinedOutput()
	if err != nil {
		return fmt.Errorf("failed to launch scheduler backup job: %v, %s", err, string(res))
	}
	return nil
}

func (oa *operatorActions) disableScheduledBackup(info *TidbClusterConfig) error {
	glog.Infof("disabling scheduled backup")

	sets := map[string]string{
		"clusterName":            info.ClusterName,
		"scheduledBackup.create": "false",
	}

	cmd, err := oa.getHelmUpgradeClusterCmd(info, sets)
	if err != nil {
		return err
	}

	res, err := exec.Command("/bin/sh", "-c", cmd).CombinedOutput()
	if err != nil {
		return fmt.Errorf("failed to disable scheduler backup job: %v, %s", err, string(res))
	}
	return nil
}

func (oa *operatorActions) CheckScheduledBackup(info *TidbClusterConfig) error {
	glog.Infof("checking scheduler backup for tidb cluster[%s/%s]", info.Namespace, info.ClusterName)

	jobName := fmt.Sprintf("%s-scheduled-backup", info.ClusterName)
	fn := func() (bool, error) {
		job, err := oa.kubeCli.BatchV1beta1().CronJobs(info.Namespace).Get(jobName, metav1.GetOptions{})
		if err != nil {
			glog.Errorf("failed to get cronjobs %s ,%v", jobName, err)
			return false, nil
		}

		jobs, err := oa.kubeCli.BatchV1().Jobs(info.Namespace).List(metav1.ListOptions{})
		if err != nil {
			glog.Errorf("failed to list jobs %s ,%v", info.Namespace, err)
			return false, nil
		}

		backupJobs := []batchv1.Job{}
		for _, j := range jobs.Items {
			if pid, found := getParentUIDFromJob(j); found && pid == job.UID {
				backupJobs = append(backupJobs, j)
			}
		}

		if len(backupJobs) == 0 {
			glog.Errorf("cluster [%s] scheduler jobs is creating, please wait!", info.ClusterName)
			return false, nil
		}

		succededJobCount := 0
		for _, j := range backupJobs {
			if j.Status.Failed > 3 {
				return false, fmt.Errorf("cluster [%s/%s] scheduled backup job failed, job: [%s] failed count is: %d",
					info.Namespace, info.ClusterName, j.Name, j.Status.Failed)
			}
			if j.Status.Succeeded > 0 {
				succededJobCount++
			}
		}

		if succededJobCount >= 3 {
			glog.Infof("cluster [%s/%s] scheduled back up job completed count: %d",
				info.Namespace, info.ClusterName, succededJobCount)
			return true, nil
		}

		glog.Infof("cluster [%s/%s] scheduled back up job is not completed, please wait! ",
			info.Namespace, info.ClusterName)
		return false, nil
	}

	err := wait.Poll(DefaultPollInterval, BackupAndRestorePollTimeOut, fn)
	if err != nil {
		return fmt.Errorf("failed to launch scheduler backup job: %v", err)
	}

	// sleep 1 minute for cronjob
	time.Sleep(60 * time.Second)

	dirs, err := oa.getBackupDir(info)
	if err != nil {
		return fmt.Errorf("failed to get backup dir: %v", err)
	}

	if len(dirs) <= 2 {
		return fmt.Errorf("scheduler job failed")
	}

	return oa.disableScheduledBackup(info)
}

func getParentUIDFromJob(j batchv1.Job) (types.UID, bool) {
	controllerRef := metav1.GetControllerOf(&j)

	if controllerRef == nil {
		return types.UID(""), false
	}

	if controllerRef.Kind != "CronJob" {
		glog.Infof("Job with non-CronJob parent, name %s namespace %s", j.Name, j.Namespace)
		return types.UID(""), false
	}

	return controllerRef.UID, true
}

func (oa *operatorActions) getBackupDir(info *TidbClusterConfig) ([]string, error) {
	scheduledPvcName := fmt.Sprintf("%s-scheduled-backup", info.ClusterName)
	backupDirPodName := info.GenerateBackupDirPodName()
	pod := &corev1.Pod{
		ObjectMeta: metav1.ObjectMeta{
			Name:      backupDirPodName,
			Namespace: info.Namespace,
		},
		Spec: corev1.PodSpec{
			Containers: []corev1.Container{
				{
					Name:    backupDirPodName,
					Image:   "pingcap/tidb-cloud-backup:20190610",
					Command: []string{"sleep", "3000"},
					VolumeMounts: []corev1.VolumeMount{
						{
							Name:      "data",
							MountPath: "/data",
						},
					},
				},
			},
			Volumes: []corev1.Volume{
				{
					Name: "data",
					VolumeSource: corev1.VolumeSource{
						PersistentVolumeClaim: &corev1.PersistentVolumeClaimVolumeSource{
							ClaimName: scheduledPvcName,
						},
					},
				},
			},
		},
	}

	fn := func() (bool, error) {
		_, err := oa.kubeCli.CoreV1().Pods(info.Namespace).Get(backupDirPodName, metav1.GetOptions{})
		if !errors.IsNotFound(err) {
			return false, nil
		}
		return true, nil
	}

	err := wait.Poll(oa.pollInterval, DefaultPollTimeout, fn)

	if err != nil {
		return nil, fmt.Errorf("failed to delete pod %s, err: %v", backupDirPodName, err)
	}

	_, err = oa.kubeCli.CoreV1().Pods(info.Namespace).Create(pod)
	if err != nil && !errors.IsAlreadyExists(err) {
		glog.Errorf("cluster: [%s/%s] create get backup dir pod failed, error :%v", info.Namespace, info.ClusterName, err)
		return nil, err
	}

	fn = func() (bool, error) {
		pod, err := oa.kubeCli.CoreV1().Pods(info.Namespace).Get(backupDirPodName, metav1.GetOptions{})
		if err == nil && pod.Status.Phase == corev1.PodRunning {
			return true, nil
		} else if err != nil && !errors.IsNotFound(err) {
			return false, err
		}
		return false, nil
	}

	err = wait.Poll(oa.pollInterval, DefaultPollTimeout, fn)

	if err != nil {
		return nil, fmt.Errorf("failed to create pod %s, err: %v", backupDirPodName, err)
	}

	cmd := fmt.Sprintf("kubectl exec %s -n %s ls /data", backupDirPodName, info.Namespace)
	res, err := exec.Command("/bin/sh", "-c", cmd).CombinedOutput()
	if err != nil {
		glog.Errorf("cluster:[%s/%s] exec :%s failed,error:%v,result:%s", info.Namespace, info.ClusterName, cmd, err, string(res))
		return nil, err
	}

	dirs := strings.Split(string(res), "\n")
	glog.Infof("dirs in pod info name [%s] dir name [%s]", scheduledPvcName, strings.Join(dirs, ","))
	return dirs, nil
}

func (tc *TidbClusterConfig) FullName() string {
	return fmt.Sprintf("%s/%s", tc.Namespace, tc.ClusterName)
}

func (oa *operatorActions) DeployIncrementalBackup(from *TidbClusterConfig, to *TidbClusterConfig, withDrainer bool, ts string) error {

	if withDrainer && to == nil {
		return fmt.Errorf("Target cluster is nil when deploying drainer")
	}
	if withDrainer {
		oa.EmitEvent(from, fmt.Sprintf("DeployIncrementalBackup: slave: %s", to.ClusterName))
		glog.Infof("begin to deploy incremental backup, source cluster[%s/%s], target cluster [%s/%s]",
			from.Namespace, from.ClusterName, to.Namespace, to.ClusterName)
	} else {
		oa.EmitEvent(from, "Enable pump cluster")
		glog.Infof("begin to enable pump for cluster[%s/%s]",
			from.Namespace, from.ClusterName)
	}

	// v1.0.0 don't support `binlog.drainer.config`
	// https://github.com/pingcap/tidb-operator/pull/693
	isv1 := from.OperatorTag == "v1.0.0"

	sets := map[string]string{
		"binlog.pump.create": "true",
	}

	if withDrainer {
		sets["binlog.drainer.create"] = "true"
		if isv1 {
			sets["binlog.pump.create"] = "true"
			sets["binlog.drainer.destDBType"] = "mysql"
			sets["binlog.drainer.mysql.host"] = fmt.Sprintf("%s-tidb.%s", to.ClusterName, to.Namespace)
			sets["binlog.drainer.mysql.user"] = "root"
			sets["binlog.drainer.mysql.password"] = to.Password
			sets["binlog.drainer.mysql.port"] = "4000"
			sets["binlog.drainer.ignoreSchemas"] = ""
		} else {
			from.drainerConfig = []string{
				`detect-interval = 10`,
				`compressor = ""`,
				`[syncer]`,
				`worker-count = 16`,
				`disable-dispatch = false`,
				`ignore-schemas = "INFORMATION_SCHEMA,PERFORMANCE_SCHEMA,mysql"`,
				`safe-mode = false`,
				`txn-batch = 20`,
				`db-type = "mysql"`,
				`[syncer.to]`,
				fmt.Sprintf(`host = "%s-tidb.%s"`, to.ClusterName, to.Namespace),
				fmt.Sprintf(`user = "%s"`, "root"),
				fmt.Sprintf(`password = "%s"`, to.Password),
				fmt.Sprintf(`port = %d`, 4000),
			}
		}
	}

	if ts != "" {
		sets["binlog.drainer.initialCommitTs"] = ts
	}

	cmd, err := oa.getHelmUpgradeClusterCmd(from, sets)
	if err != nil {
		return err
	}
	glog.Infof(cmd)
	res, err := exec.Command("/bin/sh", "-c", cmd).CombinedOutput()
	if err != nil {
		return fmt.Errorf("failed to launch incremental backup job: %v, %s", err, string(res))
	}
	return nil
}

func (oa *operatorActions) CheckIncrementalBackup(info *TidbClusterConfig, withDrainer bool) error {
	glog.Infof("begin to check incremental backup cluster[%s] namespace[%s]", info.ClusterName, info.Namespace)

	pumpStatefulSetName := fmt.Sprintf("%s-pump", info.ClusterName)
	fn := func() (bool, error) {
		pumpStatefulSet, err := oa.kubeCli.AppsV1().StatefulSets(info.Namespace).Get(pumpStatefulSetName, metav1.GetOptions{})
		if err != nil {
			glog.Errorf("failed to get jobs %s ,%v", pumpStatefulSetName, err)
			return false, nil
		}
		if pumpStatefulSet.Status.Replicas != pumpStatefulSet.Status.ReadyReplicas {
			glog.Errorf("pump replicas is not ready, please wait ! %s ", pumpStatefulSetName)
			return false, nil
		}

		listOps := metav1.ListOptions{
			LabelSelector: labels.SelectorFromSet(
				map[string]string{
					label.ComponentLabelKey: "pump",
					label.InstanceLabelKey:  pumpStatefulSet.Labels[label.InstanceLabelKey],
					label.NameLabelKey:      "tidb-cluster",
				},
			).String(),
		}

		pods, err := oa.kubeCli.CoreV1().Pods(info.Namespace).List(listOps)
		if err != nil {
			glog.Errorf("failed to get pods via pump labels %s ,%v", pumpStatefulSetName, err)
			return false, nil
		}

		// v1.0.0 don't have affinity test case
		// https://github.com/pingcap/tidb-operator/pull/746
		isv1 := info.OperatorTag == "v1.0.0"

		for _, pod := range pods.Items {
			if !oa.pumpHealth(info, pod.Spec.Hostname) {
				glog.Errorf("some pods is not health %s", pumpStatefulSetName)
				return false, nil
			}

			if isv1 {
				continue
			}

			glog.Info(pod.Spec.Affinity)
			if pod.Spec.Affinity == nil || pod.Spec.Affinity.PodAntiAffinity == nil || len(pod.Spec.Affinity.PodAntiAffinity.PreferredDuringSchedulingIgnoredDuringExecution) != 1 {
				return true, fmt.Errorf("pump pod %s/%s should have affinity set", pod.Namespace, pod.Name)
			}
			glog.Info(pod.Spec.Tolerations)
			foundKey := false
			for _, tor := range pod.Spec.Tolerations {
				if tor.Key == "node-role" {
					foundKey = true
					break
				}
			}
			if !foundKey {
				return true, fmt.Errorf("pump pod %s/%s should have tolerations set", pod.Namespace, pod.Name)
			}
		}

		if !withDrainer {
			return true, nil
		}

		drainerStatefulSetName := fmt.Sprintf("%s-drainer", info.ClusterName)
		drainerStatefulSet, err := oa.kubeCli.AppsV1().StatefulSets(info.Namespace).Get(drainerStatefulSetName, metav1.GetOptions{})
		if err != nil {
			glog.Errorf("failed to get jobs %s ,%v", pumpStatefulSetName, err)
			return false, nil
		}
		if drainerStatefulSet.Status.Replicas != drainerStatefulSet.Status.ReadyReplicas {
			glog.Errorf("drainer replicas is not ready, please wait ! %s ", pumpStatefulSetName)
			return false, nil
		}

		listOps = metav1.ListOptions{
			LabelSelector: labels.SelectorFromSet(
				map[string]string{
					label.ComponentLabelKey: "drainer",
					label.InstanceLabelKey:  drainerStatefulSet.Labels[label.InstanceLabelKey],
					label.NameLabelKey:      "tidb-cluster",
				},
			).String(),
		}

		pods, err = oa.kubeCli.CoreV1().Pods(info.Namespace).List(listOps)
		if err != nil {
			return false, nil
		}
		for _, pod := range pods.Items {
			if !oa.drainerHealth(info, pod.Spec.Hostname) {
				glog.Errorf("some pods is not health %s", drainerStatefulSetName)
				return false, nil
			}

			if isv1 {
				continue
			}

			glog.Info(pod.Spec.Affinity)
			if pod.Spec.Affinity == nil || pod.Spec.Affinity.PodAntiAffinity == nil || len(pod.Spec.Affinity.PodAntiAffinity.PreferredDuringSchedulingIgnoredDuringExecution) != 1 {
				return true, fmt.Errorf("drainer pod %s/%s should have spec.affinity set", pod.Namespace, pod.Name)
			}
			glog.Info(pod.Spec.Tolerations)
			foundKey := false
			for _, tor := range pod.Spec.Tolerations {
				if tor.Key == "node-role" {
					foundKey = true
					break
				}
			}
			if !foundKey {
				return true, fmt.Errorf("drainer pod %s/%s should have tolerations set", pod.Namespace, pod.Name)
			}
		}

		return true, nil
	}

	err := wait.Poll(oa.pollInterval, DefaultPollTimeout, fn)
	if err != nil {
		return fmt.Errorf("failed to check incremental backup job: %v", err)
	}
	return nil

}

func strPtr(s string) *string { return &s }

func (oa *operatorActions) RegisterWebHookAndServiceOrDie(context *apimachinery.CertContext, info *OperatorConfig) {
	if err := oa.RegisterWebHookAndService(context, info); err != nil {
		slack.NotifyAndPanic(err)
	}
}

func (oa *operatorActions) RegisterWebHookAndService(context *apimachinery.CertContext, info *OperatorConfig) error {
	client := oa.kubeCli
	glog.Infof("Registering the webhook via the AdmissionRegistration API")

	namespace := os.Getenv("NAMESPACE")
	configName := info.WebhookConfigName
	failurePolicy := admissionV1beta1.Fail

	_, err := client.AdmissionregistrationV1beta1().ValidatingWebhookConfigurations().Create(&admissionV1beta1.ValidatingWebhookConfiguration{
		ObjectMeta: metav1.ObjectMeta{
			Name: configName,
		},
		Webhooks: []admissionV1beta1.ValidatingWebhook{
			{
				Name:          "check-pod-before-delete.k8s.io",
				FailurePolicy: &failurePolicy,
				Rules: []admissionV1beta1.RuleWithOperations{{
					Operations: []admissionV1beta1.OperationType{admissionV1beta1.Delete},
					Rule: admissionV1beta1.Rule{
						APIGroups:   []string{""},
						APIVersions: []string{"v1"},
						Resources:   []string{"pods"},
					},
				}},
				ClientConfig: admissionV1beta1.WebhookClientConfig{
					Service: &admissionV1beta1.ServiceReference{
						Namespace: namespace,
						Name:      info.WebhookServiceName,
						Path:      strPtr("/pods"),
					},
					CABundle: context.SigningCert,
				},
			},
		},
	})

	if err != nil {
		glog.Errorf("registering webhook config %s with namespace %s error %v", configName, namespace, err)
		return err
	}

	// The webhook configuration is honored in 10s.
	time.Sleep(10 * time.Second)

	return nil

}

func (oa *operatorActions) CleanWebHookAndService(info *OperatorConfig) error {
	err := oa.kubeCli.AdmissionregistrationV1beta1().ValidatingWebhookConfigurations().Delete(info.WebhookConfigName, nil)
	if err != nil && !errors.IsNotFound(err) {
		return fmt.Errorf("failed to delete webhook config %v", err)
	}
	return nil
}

func (oa *operatorActions) CleanWebHookAndServiceOrDie(info *OperatorConfig) {
	err := oa.CleanWebHookAndService(info)
	if err != nil {
		slack.NotifyAndPanic(err)
	}
}

type pumpStatus struct {
	StatusMap map[string]*nodeStatus `json:"StatusMap"`
}

type nodeStatus struct {
	State string `json:"state"`
}

func (oa *operatorActions) pumpHealth(info *TidbClusterConfig, hostName string) bool {
	pumpHealthURL := fmt.Sprintf("http://%s.%s-pump.%s:8250/status", hostName, info.ClusterName, info.Namespace)
	res, err := http.Get(pumpHealthURL)
	if err != nil {
		glog.Errorf("cluster:[%s] call %s failed,error:%v", info.ClusterName, pumpHealthURL, err)
		return false
	}
	if res.StatusCode >= 400 {
		glog.Errorf("Error response %v", res.StatusCode)
		return false
	}
	body, err := ioutil.ReadAll(res.Body)
	if err != nil {
		glog.Errorf("cluster:[%s] read response body failed,error:%v", info.ClusterName, err)
		return false
	}
	healths := pumpStatus{}
	err = json.Unmarshal(body, &healths)
	if err != nil {
		glog.Errorf("cluster:[%s] unmarshal failed,error:%v", info.ClusterName, err)
		return false
	}
	for _, status := range healths.StatusMap {
		if status.State != "online" {
			glog.Errorf("cluster:[%s] pump's state is not online", info.ClusterName)
			return false
		}
	}
	return true
}

type drainerStatus struct {
	PumpPos map[string]int64 `json:"PumpPos"`
	Synced  bool             `json:"Synced"`
	LastTS  int64            `json:"LastTS"`
	TsMap   string           `json:"TsMap"`
}

func (oa *operatorActions) drainerHealth(info *TidbClusterConfig, hostName string) bool {
	drainerHealthURL := fmt.Sprintf("http://%s.%s-drainer.%s:8249/status", hostName, info.ClusterName, info.Namespace)
	res, err := http.Get(drainerHealthURL)
	if err != nil {
		glog.Errorf("cluster:[%s] call %s failed,error:%v", info.ClusterName, drainerHealthURL, err)
		return false
	}
	if res.StatusCode >= 400 {
		glog.Errorf("Error response %v", res.StatusCode)
		return false
	}
	body, err := ioutil.ReadAll(res.Body)
	if err != nil {
		glog.Errorf("cluster:[%s] read response body failed,error:%v", info.ClusterName, err)
		return false
	}
	healths := drainerStatus{}
	err = json.Unmarshal(body, &healths)
	if err != nil {
		glog.Errorf("cluster:[%s] unmarshal failed,error:%v", info.ClusterName, err)
		return false
	}
	return len(healths.PumpPos) > 0
}

func (oa *operatorActions) EmitEvent(info *TidbClusterConfig, message string) {
	oa.lock.Lock()
	defer oa.lock.Unlock()

	if !oa.eventWorkerRunning {
		return
	}

	if len(oa.clusterEvents) == 0 {
		return
	}

	ev := event{
		message: message,
		ts:      time.Now().UnixNano() / int64(time.Millisecond),
	}

	if info == nil {
		for k := range oa.clusterEvents {
			ce := oa.clusterEvents[k]
			ce.events = append(ce.events, ev)
		}
		return
	}

	ce, ok := oa.clusterEvents[info.String()]
	if !ok {
		return
	}
	ce.events = append(ce.events, ev)

	// sleep a while to avoid overlapping time
	time.Sleep(10 * time.Second)
}

func (oa *operatorActions) RunEventWorker() {
	oa.lock.Lock()
	oa.eventWorkerRunning = true
	oa.lock.Unlock()
	glog.Infof("Event worker started")
	wait.Forever(oa.eventWorker, 10*time.Second)
}

func (oa *operatorActions) eventWorker() {
	oa.lock.Lock()
	defer oa.lock.Unlock()

	for key, clusterEv := range oa.clusterEvents {
		retryEvents := make([]event, 0)
		for _, ev := range clusterEv.events {
			ns := clusterEv.ns
			clusterName := clusterEv.clusterName
			grafanaURL := fmt.Sprintf("http://%s-grafana.%s:3000", clusterName, ns)
			client, err := metrics.NewClient(grafanaURL, grafanaUsername, grafanaPassword)
			if err != nil {
				// If parse grafana URL failed, this error cannot be recovered by retrying, so send error msg and panic
				slack.NotifyAndPanic(fmt.Errorf("failed to parse grafana URL so can't new grafana client: %s, %v", grafanaURL, err))
			}

			anno := metrics.Annotation{
				Text:                ev.message,
				TimestampInMilliSec: ev.ts,
				Tags: []string{
					statbilityTestTag,
					fmt.Sprintf("clusterName: %s", clusterName),
					fmt.Sprintf("namespace: %s", ns),
				},
			}
			if err := client.AddAnnotation(anno); err != nil {
				glog.V(4).Infof("cluster:[%s/%s] error recording event: %s, reason: %v",
					ns, clusterName, ev.message, err)
				retryEvents = append(retryEvents, ev)
				continue
			}
			glog.Infof("cluster: [%s/%s] recoding event: %s", ns, clusterName, ev.message)
		}

		ce := oa.clusterEvents[key]
		ce.events = retryEvents
	}
}

func (oa *operatorActions) getHelmUpgradeClusterCmd(info *TidbClusterConfig, set map[string]string) (string, error) {
	cmd := fmt.Sprintf("helm upgrade %s %s --set-string %s",
		info.ClusterName, oa.tidbClusterChartPath(info.OperatorTag), info.TidbClusterHelmSetString(set))
	svFilePath, err := info.BuildSubValues(oa.tidbClusterChartPath(info.OperatorTag))
	if err != nil {
		return "", err
	}
	return fmt.Sprintf(" %s --values %s", cmd, svFilePath), nil
}

func (oa *operatorActions) checkManualPauseComponent(info *TidbClusterConfig, component string) error {

	var tc *v1alpha1.TidbCluster
	var setName string
	var set *v1.StatefulSet
	var err error
	ns := info.Namespace

	fn := func() (bool, error) {

		if tc, err = oa.cli.PingcapV1alpha1().TidbClusters(ns).Get(info.ClusterName, metav1.GetOptions{}); err != nil {
			glog.Infof("failed to get tidbcluster: [%s/%s], %v", ns, info.ClusterName, err)
			return false, nil
		}

		switch component {
		case label.TiDBLabelVal:
			podName := fmt.Sprintf("%s-%d", controller.TiDBMemberName(tc.Name), 1)
			setName = controller.TiDBMemberName(info.ClusterName)
			tidbPod, err := oa.kubeCli.CoreV1().Pods(ns).Get(podName, metav1.GetOptions{})
			if err != nil {
				glog.Infof("fail to get pod in CheckManualPauseCompoent tidb [%s/%s]", ns, podName)
				return false, nil
			}

			if tidbPod.Labels[v1.ControllerRevisionHashLabelKey] == tc.Status.TiDB.StatefulSet.UpdateRevision &&
				tc.Status.TiDB.Phase == v1alpha1.UpgradePhase {
				if member, ok := tc.Status.TiDB.Members[tidbPod.Name]; !ok || !member.Health {
					glog.Infof("wait for tidb pod [%s/%s] ready member health %t ok %t", ns, podName, member.Health, ok)
				} else {
					return true, nil
				}
			} else {
				glog.Infof("tidbset is not in upgrade phase or pod is not upgrade done [%s/%s]", ns, podName)
			}

			return false, nil
		case label.TiKVLabelVal:
			podName := fmt.Sprintf("%s-%d", controller.TiKVMemberName(tc.Name), 1)
			setName = controller.TiKVMemberName(info.ClusterName)
			tikvPod, err := oa.kubeCli.CoreV1().Pods(ns).Get(podName, metav1.GetOptions{})
			if err != nil {
				glog.Infof("fail to get pod in CheckManualPauseCompoent tikv [%s/%s]", ns, podName)
				return false, nil
			}

			if tikvPod.Labels[v1.ControllerRevisionHashLabelKey] == tc.Status.TiKV.StatefulSet.UpdateRevision &&
				tc.Status.TiKV.Phase == v1alpha1.UpgradePhase {
				var tikvStore *v1alpha1.TiKVStore
				for _, store := range tc.Status.TiKV.Stores {
					if store.PodName == podName {
						tikvStore = &store
						break
					}
				}
				if tikvStore == nil || tikvStore.State != v1alpha1.TiKVStateUp {
					glog.Infof("wait for tikv pod [%s/%s] ready store state %s", ns, podName, tikvStore.State)
				} else {
					return true, nil
				}
			} else {
				glog.Infof("tikvset is not in upgrade phase or pod is not upgrade done [%s/%s]", ns, podName)
			}

			return false, nil
		default:
			return false, fmt.Errorf("invalid component %s", component)
		}
	}

	// wait for the tidb statefulset is upgrade to the protect one
	if err = wait.Poll(DefaultPollInterval, 30*time.Minute, fn); err != nil {
		return fmt.Errorf("fail to upgrade to annotation %s pod, err: %v", component, err)
	}

	time.Sleep(30 * time.Second)

	if set, err = oa.tcStsGetter.StatefulSets(ns).Get(setName, metav1.GetOptions{}); err != nil {
		return fmt.Errorf("failed to get statefulset: [%s/%s], %v", ns, setName, err)
	}

	if *set.Spec.UpdateStrategy.RollingUpdate.Partition < 1 {
		return fmt.Errorf("pause partition is not correct in upgrade phase [%s/%s] partition %d annotation %d",
			ns, setName, *set.Spec.UpdateStrategy.RollingUpdate.Partition, 1)
	}

	return nil
}

func (oa *operatorActions) CheckUpgradeComplete(info *TidbClusterConfig) error {
	ns, tcName := info.Namespace, info.ClusterName
	if err := wait.PollImmediate(15*time.Second, 30*time.Minute, func() (done bool, err error) {
		tc, err := oa.cli.PingcapV1alpha1().TidbClusters(ns).Get(tcName, metav1.GetOptions{})
		if err != nil {
			glog.Errorf("checkUpgradeComplete, [%s/%s] cannot get tidbcluster, %v", ns, tcName, err)
			return false, nil
		}
		if tc.Status.PD.Phase == v1alpha1.UpgradePhase {
			glog.Errorf("checkUpgradeComplete, [%s/%s] PD is still upgrading", ns, tcName)
			return false, nil
		}
		if tc.Status.TiKV.Phase == v1alpha1.UpgradePhase {
			glog.Errorf("checkUpgradeComplete, [%s/%s] TiKV is still upgrading", ns, tcName)
			return false, nil
		}
		if tc.Status.TiDB.Phase == v1alpha1.UpgradePhase {
			glog.Errorf("checkUpgradeComplete, [%s/%s] TiDB is still upgrading", ns, tcName)
			return false, nil
		}
		return true, nil
	}); err != nil {
		glog.Errorf("failed to wait upgrade complete [%s/%s], %v", ns, tcName, err)
		return err
	}
	return nil
}

func (oa *operatorActions) CheckUpgradeCompleteOrDie(info *TidbClusterConfig) {
	if err := oa.CheckUpgradeComplete(info); err != nil {
		slack.NotifyAndPanic(err)
	}
}

func (oa *operatorActions) CheckInitSQL(info *TidbClusterConfig) error {
	ns, tcName := info.Namespace, info.ClusterName
	if err := wait.PollImmediate(10*time.Second, DefaultPollTimeout, func() (done bool, err error) {
		infoDb, err := sql.Open("mysql", getDSN(ns, tcName, "e2e", info.Password))
		if err != nil {
			return false, nil
		}
		infoDb.Close()

		return true, nil
	}); err != nil {
		glog.Errorf("failed to check init sql complete [%s/%s], %v", ns, tcName, err)
		return err
	}
	return nil
}

func (oa *operatorActions) CheckInitSQLOrDie(info *TidbClusterConfig) {
	if err := oa.CheckInitSQL(info); err != nil {
		slack.NotifyAndPanic(err)
	}
}

func StartValidatingAdmissionWebhookServerOrDie(context *apimachinery.CertContext, tidbClusters ...string) {
	sCert, err := tls.X509KeyPair(context.Cert, context.Key)
	if err != nil {
		panic(err)
	}

	wh := webhook.NewWebhook(tidbClusters)
	http.HandleFunc("/pods", wh.ServePods)
	server := &http.Server{
		Addr: ":443",
		TLSConfig: &tls.Config{
			Certificates: []tls.Certificate{sCert},
		},
	}
	if err := server.ListenAndServeTLS("", ""); err != nil {
		sendErr := slack.SendErrMsg(err.Error())
		if sendErr != nil {
			glog.Error(sendErr)
		}
		panic(fmt.Sprintf("failed to start webhook server %v", err))
	}
}<|MERGE_RESOLUTION|>--- conflicted
+++ resolved
@@ -1320,9 +1320,6 @@
 			ns, pdSetName, pdSet.Status.ReadyReplicas, pdSet.Status.Replicas)
 		return false, nil
 	}
-<<<<<<< HEAD
-	if c, ok := getMemberContainer(oa.kubeCli, ns, pdSetName); !ok || tc.BasePDSpec().Image() != c.Image {
-=======
 
 	c, found := getMemberContainer(oa.kubeCli, ns, pdSetName)
 	if !found {
@@ -1332,7 +1329,6 @@
 	}
 
 	if tc.Spec.PD.Image != c.Image {
->>>>>>> e7f3144e
 		glog.Infof("statefulset: %s/%s .spec.template.spec.containers[name=pd].image(%s) != %s",
 			ns, pdSetName, c.Image, tc.BasePDSpec().Image())
 		return false, nil
@@ -1397,9 +1393,6 @@
 			ns, tikvSetName, tikvSet.Status.ReadyReplicas, tikvSet.Status.Replicas)
 		return false, nil
 	}
-<<<<<<< HEAD
-	if c, ok := getMemberContainer(oa.kubeCli, ns, tikvSetName); !ok || tc.BaseTiKVSpec().Image() != c.Image {
-=======
 
 	c, found := getMemberContainer(oa.kubeCli, ns, tikvSetName)
 	if !found {
@@ -1409,7 +1402,6 @@
 	}
 
 	if tc.Spec.TiKV.Image != c.Image {
->>>>>>> e7f3144e
 		glog.Infof("statefulset: %s/%s .spec.template.spec.containers[name=tikv].image(%s) != %s",
 			ns, tikvSetName, c.Image, tc.BaseTiKVSpec().Image())
 		return false, nil
@@ -1469,9 +1461,6 @@
 		return false, nil
 	}
 
-<<<<<<< HEAD
-	if c, ok := getMemberContainer(oa.kubeCli, ns, tidbSetName); !ok || tc.BaseTiDBSpec().Image() != c.Image {
-=======
 	c, found := getMemberContainer(oa.kubeCli, ns, tidbSetName)
 	if !found {
 		glog.Infof("statefulset: %s/%s not found containers[name=tidb] or pod %s-0",
@@ -1480,7 +1469,6 @@
 	}
 
 	if tc.Spec.TiDB.Image != c.Image {
->>>>>>> e7f3144e
 		glog.Infof("statefulset: %s/%s .spec.template.spec.containers[name=tidb].image(%s) != %s",
 			ns, tidbSetName, c.Image, tc.BaseTiDBSpec().Image())
 		return false, nil
