// Copyright 2018 PingCAP, Inc.
//
// Licensed under the Apache License, Version 2.0 (the "License");
// you may not use this file except in compliance with the License.
// You may obtain a copy of the License at
//
//     http://www.apache.org/licenses/LICENSE-2.0
//
// Unless required by applicable law or agreed to in writing, software
// distributed under the License is distributed on an "AS IS" BASIS,
// See the License for the specific language governing permissions and
// limitations under the License.

package tests

import (
	"bytes"
	"database/sql"
	"encoding/json"
	"fmt"
	"io/ioutil"
	"net/http"
	"net/url"
	"os/exec"
	"strconv"
	"strings"
	"time"

	_ "github.com/go-sql-driver/mysql"
	"github.com/golang/glog"
	"github.com/pingcap/errors"
	"github.com/pingcap/kvproto/pkg/metapb"
	"github.com/pingcap/tidb-operator/pkg/apis/pingcap.com/v1alpha1"
	"github.com/pingcap/tidb-operator/pkg/client/clientset/versioned"
	"github.com/pingcap/tidb-operator/pkg/controller"
	"github.com/pingcap/tidb-operator/pkg/label"
	"github.com/pingcap/tidb-operator/tests/pkg/blockwriter"
	"github.com/pingcap/tidb-operator/tests/pkg/util"
	"k8s.io/api/apps/v1beta1"
	batchv1 "k8s.io/api/batch/v1"
	corev1 "k8s.io/api/core/v1"
	"k8s.io/apimachinery/pkg/api/errors"
	metav1 "k8s.io/apimachinery/pkg/apis/meta/v1"
	"k8s.io/apimachinery/pkg/labels"
	"k8s.io/apimachinery/pkg/types"
	"k8s.io/apimachinery/pkg/util/wait"
	"k8s.io/client-go/kubernetes"
)

const (
	defaultTableNum    int = 64
	defaultConcurrency     = 512
	defaultBatchSize       = 100
	defaultRawSize         = 100
)

func NewOperatorActions(cli versioned.Interface, kubeCli kubernetes.Interface, logDir string) OperatorActions {
	return &operatorActions{
		cli:       cli,
		kubeCli:   kubeCli,
		pdControl: controller.NewDefaultPDControl(),
		logDir:    logDir,
	}
}

const (
	DefaultPollTimeout  time.Duration = 10 * time.Minute
	DefaultPollInterval time.Duration = 10 * time.Second
<<<<<<< HEAD
	getBackupDirPodName               = "get-backup-dir"
=======
)

const (
	grafanaUsername = "admin"
	grafanaPassword = "admin"
>>>>>>> 9d33e26b
)

type OperatorActions interface {
	DeployOperator(info *OperatorInfo) error
	CleanOperator(info *OperatorInfo) error
	UpgradeOperator(info *OperatorInfo) error
	DumpAllLogs(info *OperatorInfo, clusterInfos []*TidbClusterInfo) error
	DeployTidbCluster(info *TidbClusterInfo) error
	CleanTidbCluster(info *TidbClusterInfo) error
	CheckTidbClusterStatus(info *TidbClusterInfo) error
	BeginInsertDataTo(info *TidbClusterInfo) error
	StopInsertDataTo(info *TidbClusterInfo) error
	ScaleTidbCluster(info *TidbClusterInfo) error
	UpgradeTidbCluster(info *TidbClusterInfo) error
	DeployAdHocBackup(info *TidbClusterInfo) error
	CheckAdHocBackup(info *TidbClusterInfo) error
	DeployScheduledBackup(info *TidbClusterInfo) error
	CheckScheduledBackup(info *TidbClusterInfo) error
	DeployIncrementalBackup(from *TidbClusterInfo, to *TidbClusterInfo) error
	CheckIncrementalBackup(info *TidbClusterInfo) error
	Restore(from *TidbClusterInfo, to *TidbClusterInfo) error
	CheckRestore(from *TidbClusterInfo, to *TidbClusterInfo) error
	ForceDeploy(info *TidbClusterInfo) error
	CreateSecret(info *TidbClusterInfo) error
	getBackupDir(info *TidbClusterInfo) ([]string, error)
}

type FaultTriggerActions interface {
	StopNode(nodeName string) error
	StartNode(nodeName string) error
	StopEtcd() error
	StartEtcd() error
	StopKubeAPIServer() error
	StartKubeAPIServer() error
	StopKubeControllerManager() error
	StartKubeControllerManager() error
	StopKubeScheduler() error
	StartKubeScheduler() error
	StopKubelet(nodeName string) error
	StartKubelet(nodeName string) error
	StopKubeProxy(nodeName string) error
	StartKubeProxy(nodeName string) error
	DiskCorruption(nodeName string) error
	NetworkPartition(fromNode, toNode string) error
	NetworkDelay(fromNode, toNode string) error
	DockerCrash(nodeName string) error
}

type operatorActions struct {
	cli       versioned.Interface
	kubeCli   kubernetes.Interface
	pdControl controller.PDControlInterface
	logDir    string
}

var _ = OperatorActions(&operatorActions{})

type OperatorInfo struct {
	Namespace      string
	ReleaseName    string
	Image          string
	Tag            string
	SchedulerImage string
	LogLevel       string
}

type TidbClusterInfo struct {
	BackupPVC        string
	Namespace        string
	ClusterName      string
	OperatorTag      string
	PDImage          string
	TiKVImage        string
	TiDBImage        string
	StorageClassName string
	Password         string
	InitSql          string
	RecordCount      string
	InsertBatchSize  string
	Resources        map[string]string
	Args             map[string]string
	blockWriter      *blockwriter.BlockWriterCase
	Monitor          bool
}

func (tc *TidbClusterInfo) HelmSetString() string {

	set := map[string]string{
		"clusterName":             tc.ClusterName,
		"pd.storageClassName":     tc.StorageClassName,
		"tikv.storageClassName":   tc.StorageClassName,
		"tidb.storageClassName":   tc.StorageClassName,
		"tidb.password":           tc.Password,
		"pd.maxStoreDownTime":     "5m",
		"pd.image":                tc.PDImage,
		"tikv.image":              tc.TiKVImage,
		"tidb.image":              tc.TiDBImage,
		"tidb.passwordSecretName": "set-secret",
<<<<<<< HEAD
		"tidb.initSql":            tc.InitSql,
=======
		"tidb.initSql":            initSql,
		"monitor.create":          strconv.FormatBool(tc.Monitor),
>>>>>>> 9d33e26b
	}

	for k, v := range tc.Resources {
		set[k] = v
	}
	for k, v := range tc.Args {
		set[k] = v
	}

	arr := make([]string, 0, len(set))
	for k, v := range set {
		arr = append(arr, fmt.Sprintf("%s=%s", k, v))
	}
	return strings.Join(arr, ",")
}

func (oa *operatorActions) DeployOperator(info *OperatorInfo) error {
	if err := cloneOperatorRepo(); err != nil {
		return err
	}
	if err := checkoutTag(info.Tag); err != nil {
		return err
	}

	cmd := fmt.Sprintf(`helm install /charts/%s/tidb-operator \
		--name %s \
		--namespace %s \
		--set operatorImage=%s \
		--set controllerManager.autoFailover=true \
		--set scheduler.kubeSchedulerImage=%s \
		--set controllerManager.logLevel=%s \
		--set scheduler.logLevel=2`,
		info.Tag,
		info.ReleaseName,
		info.Namespace,
		info.Image,
		info.SchedulerImage,
		info.LogLevel)
	glog.Info(cmd)
	res, err := exec.Command("/bin/sh", "-c", cmd).CombinedOutput()
	if err != nil {
		return fmt.Errorf("failed to deploy operator: %v, %s", err, string(res))
	}

	return nil
}

func (oa *operatorActions) CleanOperator(info *OperatorInfo) error {
	res, err := exec.Command("helm", "del", "--purge", info.ReleaseName).CombinedOutput()
	if err == nil || !releaseIsNotFound(err) {
		return nil
	}
	return fmt.Errorf("failed to clear operator: %v, %s", err, string(res))
}

func (oa *operatorActions) UpgradeOperator(info *OperatorInfo) error {
	if err := checkoutTag(info.Tag); err != nil {
		return err
	}

	cmd := fmt.Sprintf(`helm upgrade %s /charts/%s/tidb-operator
		--set operatorImage=%s`,
		info.ReleaseName, info.Tag,
		info.Image)
	res, err := exec.Command("/bin/sh", "-c", cmd).CombinedOutput()
	if err != nil {
		return fmt.Errorf("failed to upgrade operator to: %s, %v, %s", info.Image, err, string(res))
	}
	return nil
}

func (oa *operatorActions) DeployTidbCluster(info *TidbClusterInfo) error {
	glog.Infof("begin to deploy tidb cluster cluster[%s] namespace[%s]", info.ClusterName, info.Namespace)
	defer func() {
		glog.Infof("deploy tidb cluster end cluster[%s] namespace[%s]", info.ClusterName, info.Namespace)
	}()
	cmd := fmt.Sprintf("helm install /charts/%s/tidb-cluster  --name %s --namespace %s --set-string %s",
		info.OperatorTag, info.ClusterName, info.Namespace, info.HelmSetString())
	if res, err := exec.Command("/bin/sh", "-c", cmd).CombinedOutput(); err != nil {
		return fmt.Errorf("failed to deploy tidbcluster: %s/%s, %v, %s",
			info.Namespace, info.ClusterName, err, string(res))
	}

	// init blockWriter case
	info.blockWriter = blockwriter.NewBlockWriterCase(blockwriter.Config{
		TableNum:    defaultTableNum,
		Concurrency: defaultConcurrency,
		BatchSize:   defaultBatchSize,
		RawSize:     defaultRawSize,
	})

	return nil
}

func (oa *operatorActions) CleanTidbCluster(info *TidbClusterInfo) error {
	glog.Infof("begin to clean tidb cluster[%s] namespace[%s]", info.ClusterName, info.Namespace)
	defer func() {
		glog.Infof("clean tidb cluster end cluster[%s] namespace[%s]", info.ClusterName, info.Namespace)
	}()
	charts := []string{
		info.ClusterName,
		fmt.Sprintf("%s-backup", info.ClusterName),
		fmt.Sprintf("%s-restore", info.ClusterName),
		fmt.Sprintf("%s-scheduler-backup", info.ClusterName),
	}
	for _, chartName := range charts {
		res, err := exec.Command("helm", "del", "--purge", chartName).CombinedOutput()
		if err != nil && releaseIsNotFound(err) {
			return fmt.Errorf("failed to delete chart: %s/%s, %v, %s",
				info.Namespace, chartName, err, string(res))
		}
	}

	err := oa.kubeCli.CoreV1().Pods(info.Namespace).Delete(getBackupDirPodName, &metav1.DeleteOptions{})

	if err != nil && !errors.IsNotFound(err) {
		return fmt.Errorf("failed to delete dir pod %v", err)
	}

	setStr := label.New().Instance(info.ClusterName).String()

	resources := []string{"pvc"}
	for _, resource := range resources {
		if res, err := exec.Command("kubectl", "delete", resource, "-n", info.Namespace, "-l",
			setStr).CombinedOutput(); err != nil {
			return fmt.Errorf("failed to delete %s: %v, %s", resource, err, string(res))
		}
	}

	patchPVCmd := fmt.Sprintf(`kubectl get pv -l %s=%s,%s=%s --output=name | xargs -I {} \
		kubectl patch {} -p '{"spec":{"persistentVolumeReclaimPolicy":"Delete"}}'`,
		label.NamespaceLabelKey, info.Namespace, label.InstanceLabelKey, info.ClusterName)
	glog.Info(patchPVCmd)
	if res, err := exec.Command("/bin/sh", "-c", patchPVCmd).CombinedOutput(); err != nil {
		return fmt.Errorf("failed to patch pv: %v, %s", err, string(res))
	}

	pollFn := func() (bool, error) {
		if res, err := exec.Command("kubectl", "get", "po", "--output=name", "-n", info.Namespace, "-l", setStr).
			CombinedOutput(); err != nil || len(res) != 0 {
			glog.Infof("waiting for tidbcluster: %s/%s pods deleting, %v, [%s]",
				info.Namespace, info.ClusterName, err, string(res))
			return false, nil
		}

		pvCmd := fmt.Sprintf("kubectl get pv -l %s=%s,%s=%s 2>/dev/null|grep Released",
			label.NamespaceLabelKey, info.Namespace, label.InstanceLabelKey, info.ClusterName)
		glog.Info(pvCmd)
		if res, err := exec.Command("/bin/sh", "-c", pvCmd).
			CombinedOutput(); len(res) == 0 {
		} else if err != nil {
			glog.Infof("waiting for tidbcluster: %s/%s pv deleting, %v, %s",
				info.Namespace, info.ClusterName, err, string(res))
			return false, nil
		}
		return true, nil
	}
	return wait.PollImmediate(DefaultPollInterval, DefaultPollTimeout, pollFn)
}

func (oa *operatorActions) CheckTidbClusterStatus(info *TidbClusterInfo) error {
	glog.Infof("begin to check tidb cluster cluster[%s] namespace[%s]", info.ClusterName, info.Namespace)
	defer func() {
		glog.Infof("check tidb cluster end cluster[%s] namespace[%s]", info.ClusterName, info.Namespace)
	}()
	ns := info.Namespace
	tcName := info.ClusterName
	if err := wait.PollImmediate(DefaultPollInterval, DefaultPollTimeout, func() (bool, error) {
		var tc *v1alpha1.TidbCluster
		var err error
		if tc, err = oa.cli.PingcapV1alpha1().TidbClusters(ns).Get(tcName, metav1.GetOptions{}); err != nil {
			glog.Errorf("failed to get tidbcluster: %s/%s, %v", ns, tcName, err)
			return false, nil
		}

		if b, err := oa.pdMembersReadyFn(tc); !b && err == nil {
			return false, nil
		}
		if b, err := oa.tikvMembersReadyFn(tc); !b && err == nil {
			return false, nil
		}

		glog.Infof("check tidb cluster begin tidbMembersReadyFn")
		if b, err := oa.tidbMembersReadyFn(tc); !b && err == nil {
			return false, nil
		}

		glog.Infof("check tidb cluster begin reclaimPolicySyncFn")
		if b, err := oa.reclaimPolicySyncFn(tc); !b && err == nil {
			return false, nil
		}

		glog.Infof("check tidb cluster begin metaSyncFn")
		if b, err := oa.metaSyncFn(tc); err != nil {
			return false, err
		} else if !b && err == nil {
			return false, nil
		}

		glog.Infof("check tidb cluster begin schedulerHAFn")
		if b, err := oa.schedulerHAFn(tc); !b && err == nil {
			return false, nil
		}

		glog.Infof("check tidb cluster begin passwordIsSet")
		if b, err := oa.passwordIsSet(info); !b && err == nil {
			return false, nil
		}

		if info.Monitor {
			glog.Infof("check tidb monitor normal")
			if b, err := oa.monitorNormal(info); !b && err == nil {
				return false, nil
			}
		}
		return true, nil
	}); err != nil {
		glog.Infof("check tidb cluster status failed: %s", err.Error())
		return fmt.Errorf("failed to waiting for tidbcluster %s/%s ready in 10 minutes", ns, tcName)
	}

	return nil
}

func (oa *operatorActions) BeginInsertDataTo(info *TidbClusterInfo) error {
	dsn := getDSN(info.Namespace, info.ClusterName, "test", info.Password)
	db, err := util.OpenDB(dsn, defaultConcurrency)
	if err != nil {
		return err
	}

	return info.blockWriter.Start(db)
}

func (oa *operatorActions) StopInsertDataTo(info *TidbClusterInfo) error {
	info.blockWriter.Stop()
	return nil
}

func chartPath(name string, tag string) string {
	return "/charts/" + tag + "/" + name
}

func (oa *operatorActions) ScaleTidbCluster(info *TidbClusterInfo) error {
	cmd := fmt.Sprintf("helm upgrade %s %s --set-string %s",
		info.ClusterName, chartPath("tidb-cluster", info.OperatorTag), info.HelmSetString())
	glog.Info("[SCALE] " + cmd)
	res, err := exec.Command("/bin/sh", "-c", cmd).CombinedOutput()
	if err != nil {
		return errors.Wrapf(err, "failed to scale tidb cluster: %s", string(res))
	}
	return nil
}

func (oa *operatorActions) UpgradeTidbCluster(info *TidbClusterInfo) error {
	cmd := fmt.Sprintf("helm upgrade %s %s --set-string %s",
		info.ClusterName, chartPath("tidb-cluster", info.OperatorTag), info.HelmSetString())
	glog.Info("[UPGRADE] " + cmd)
	res, err := exec.Command("/bin/sh", "-c", cmd).CombinedOutput()
	if err != nil {
		return errors.Wrapf(err, "failed to upgrade tidb cluster: %s", string(res))
	}
	return nil
}

func (oa *operatorActions) DeployMonitor(info *TidbClusterInfo) error { return nil }
func (oa *operatorActions) CleanMonitor(info *TidbClusterInfo) error  { return nil }

func getComponentContainer(set *v1beta1.StatefulSet) (corev1.Container, bool) {
	name := set.Labels[label.ComponentLabelKey]
	for _, c := range set.Spec.Template.Spec.Containers {
		if c.Name == name {
			return c, true
		}
	}
	return corev1.Container{}, false
}

func (oa *operatorActions) pdMembersReadyFn(tc *v1alpha1.TidbCluster) (bool, error) {
	tcName := tc.GetName()
	ns := tc.GetNamespace()
	pdSetName := controller.PDMemberName(tcName)

	pdSet, err := oa.kubeCli.AppsV1beta1().StatefulSets(ns).Get(pdSetName, metav1.GetOptions{})
	if err != nil {
		glog.Errorf("failed to get statefulset: %s/%s, %v", ns, pdSetName, err)
		return false, nil
	}

	if tc.Status.PD.StatefulSet == nil {
		glog.Infof("tidbcluster: %s/%s .status.PD.StatefulSet is nil", ns, tcName)
		return false, nil
	}
	failureCount := len(tc.Status.PD.FailureMembers)
	replicas := tc.Spec.PD.Replicas + int32(failureCount)
	if *pdSet.Spec.Replicas != replicas {
		glog.Infof("statefulset: %s/%s .spec.Replicas(%d) != %d",
			ns, pdSetName, *pdSet.Spec.Replicas, replicas)
		return false, nil
	}
	if pdSet.Status.ReadyReplicas != tc.Spec.PD.Replicas {
		glog.Infof("statefulset: %s/%s .status.ReadyReplicas(%d) != %d",
			ns, pdSetName, pdSet.Status.ReadyReplicas, tc.Spec.PD.Replicas)
		return false, nil
	}
	if len(tc.Status.PD.Members) != int(tc.Spec.PD.Replicas) {
		glog.Infof("tidbcluster: %s/%s .status.PD.Members count(%d) != %d",
			ns, tcName, len(tc.Status.PD.Members), tc.Spec.PD.Replicas)
		return false, nil
	}
	if pdSet.Status.ReadyReplicas != pdSet.Status.Replicas {
		glog.Infof("statefulset: %s/%s .status.ReadyReplicas(%d) != .status.Replicas(%d)",
			ns, pdSetName, pdSet.Status.ReadyReplicas, pdSet.Status.Replicas)
		return false, nil
	}
	if c, ok := getComponentContainer(pdSet); !ok || tc.Spec.PD.Image != c.Image {
		glog.Infof("statefulset: %s/%s .spec.template.spec.containers[name=pd].image(%s) != %s",
			ns, pdSetName, c.Image, tc.Spec.PD.Image)
		return false, nil
	}

	for _, member := range tc.Status.PD.Members {
		if !member.Health {
			glog.Infof("tidbcluster: %s/%s pd member(%s/%s) is not health",
				ns, tcName, member.ID, member.Name)
			return false, nil
		}
	}

	pdServiceName := controller.PDMemberName(tcName)
	pdPeerServiceName := controller.PDPeerMemberName(tcName)
	if _, err := oa.kubeCli.CoreV1().Services(ns).Get(pdServiceName, metav1.GetOptions{}); err != nil {
		glog.Errorf("failed to get service: %s/%s", ns, pdServiceName)
		return false, nil
	}
	if _, err := oa.kubeCli.CoreV1().Services(ns).Get(pdPeerServiceName, metav1.GetOptions{}); err != nil {
		glog.Errorf("failed to get peer service: %s/%s", ns, pdPeerServiceName)
		return false, nil
	}

	return true, nil
}

func (oa *operatorActions) tikvMembersReadyFn(tc *v1alpha1.TidbCluster) (bool, error) {
	tcName := tc.GetName()
	ns := tc.GetNamespace()
	tikvSetName := controller.TiKVMemberName(tcName)

	tikvSet, err := oa.kubeCli.AppsV1beta1().StatefulSets(ns).Get(tikvSetName, metav1.GetOptions{})
	if err != nil {
		glog.Errorf("failed to get statefulset: %s/%s, %v", ns, tikvSetName, err)
		return false, nil
	}

	if tc.Status.TiKV.StatefulSet == nil {
		glog.Infof("tidbcluster: %s/%s .status.TiKV.StatefulSet is nil", ns, tcName)
		return false, nil
	}
	failureCount := len(tc.Status.TiKV.FailureStores)
	replicas := tc.Spec.TiKV.Replicas + int32(failureCount)
	if *tikvSet.Spec.Replicas != replicas {
		glog.Infof("statefulset: %s/%s .spec.Replicas(%d) != %d",
			ns, tikvSetName, *tikvSet.Spec.Replicas, replicas)
		return false, nil
	}
	if tikvSet.Status.ReadyReplicas != replicas {
		glog.Infof("statefulset: %s/%s .status.ReadyReplicas(%d) != %d",
			ns, tikvSetName, tikvSet.Status.ReadyReplicas, replicas)
		return false, nil
	}
	if len(tc.Status.TiKV.Stores) != int(replicas) {
		glog.Infof("tidbcluster: %s/%s .status.TiKV.Stores.count(%d) != %d",
			ns, tcName, len(tc.Status.TiKV.Stores), tc.Spec.TiKV.Replicas)
		return false, nil
	}
	if tikvSet.Status.ReadyReplicas != tikvSet.Status.Replicas {
		glog.Infof("statefulset: %s/%s .status.ReadyReplicas(%d) != .status.Replicas(%d)",
			ns, tikvSetName, tikvSet.Status.ReadyReplicas, tikvSet.Status.Replicas)
		return false, nil
	}
	if c, ok := getComponentContainer(tikvSet); !ok || tc.Spec.TiKV.Image != c.Image {
		glog.Infof("statefulset: %s/%s .spec.template.spec.containers[name=tikv].image(%s) != %s",
			ns, tikvSetName, c.Image, tc.Spec.TiKV.Image)
		return false, nil
	}

	for _, store := range tc.Status.TiKV.Stores {
		if store.State != v1alpha1.TiKVStateUp {
			glog.Infof("tidbcluster: %s/%s's store(%s) state != %s", ns, tcName, store.ID, v1alpha1.TiKVStateUp)
			return false, nil
		}
	}

	tikvPeerServiceName := controller.TiKVPeerMemberName(tcName)
	if _, err := oa.kubeCli.CoreV1().Services(ns).Get(tikvPeerServiceName, metav1.GetOptions{}); err != nil {
		glog.Errorf("failed to get peer service: %s/%s", ns, tikvPeerServiceName)
		return false, nil
	}

	return true, nil
}

func (oa *operatorActions) tidbMembersReadyFn(tc *v1alpha1.TidbCluster) (bool, error) {
	tcName := tc.GetName()
	ns := tc.GetNamespace()
	tidbSetName := controller.TiDBMemberName(tcName)

	tidbSet, err := oa.kubeCli.AppsV1beta1().StatefulSets(ns).Get(tidbSetName, metav1.GetOptions{})
	if err != nil {
		glog.Errorf("failed to get statefulset: %s/%s, %v", ns, tidbSetName, err)
		return false, nil
	}

	if tc.Status.TiDB.StatefulSet == nil {
		glog.Infof("tidbcluster: %s/%s .status.TiDB.StatefulSet is nil", ns, tcName)
		return false, nil
	}
	failureCount := len(tc.Status.TiDB.FailureMembers)
	replicas := tc.Spec.TiDB.Replicas + int32(failureCount)
	if *tidbSet.Spec.Replicas != replicas {
		glog.Infof("statefulset: %s/%s .spec.Replicas(%d) != %d",
			ns, tidbSetName, *tidbSet.Spec.Replicas, replicas)
		return false, nil
	}
	if tidbSet.Status.ReadyReplicas != tc.Spec.TiDB.Replicas {
		glog.Infof("statefulset: %s/%s .status.ReadyReplicas(%d) != %d",
			ns, tidbSetName, tidbSet.Status.ReadyReplicas, replicas)
		return false, nil
	}
	if tidbSet.Status.ReadyReplicas != tidbSet.Status.Replicas {
		glog.Infof("statefulset: %s/%s .status.ReadyReplicas(%d) != .status.Replicas(%d)",
			ns, tidbSetName, tidbSet.Status.ReadyReplicas, tidbSet.Status.Replicas)
		return false, nil
	}
	if c, ok := getComponentContainer(tidbSet); !ok || tc.Spec.TiDB.Image != c.Image {
		glog.Infof("statefulset: %s/%s .spec.template.spec.containers[name=tikv].image(%s) != %s",
			ns, tidbSetName, c.Image, tc.Spec.TiDB.Image)
		return false, nil
	}

	_, err = oa.kubeCli.CoreV1().Services(ns).Get(tidbSetName, metav1.GetOptions{})
	if err != nil {
		glog.Errorf("failed to get service: %s/%s", ns, tidbSetName)
		return false, nil
	}

	return true, nil
}

func (oa *operatorActions) reclaimPolicySyncFn(tc *v1alpha1.TidbCluster) (bool, error) {
	ns := tc.GetNamespace()
	tcName := tc.GetName()
	listOptions := metav1.ListOptions{
		LabelSelector: labels.SelectorFromSet(
			label.New().Instance(tcName).Labels(),
		).String(),
	}
	var pvcList *corev1.PersistentVolumeClaimList
	var err error
	if pvcList, err = oa.kubeCli.CoreV1().PersistentVolumeClaims(ns).List(listOptions); err != nil {
		glog.Errorf("failed to list pvs for tidbcluster %s/%s, %v", ns, tcName, err)
		return false, nil
	}

	for _, pvc := range pvcList.Items {
		pvName := pvc.Spec.VolumeName
		if pv, err := oa.kubeCli.CoreV1().PersistentVolumes().Get(pvName, metav1.GetOptions{}); err != nil {
			glog.Errorf("failed to get pv: %s, error: %v", pvName, err)
			return false, nil
		} else if pv.Spec.PersistentVolumeReclaimPolicy != tc.Spec.PVReclaimPolicy {
			glog.Errorf("pv: %s's reclaimPolicy is not Retain", pvName)
			return false, nil
		}
	}

	return true, nil
}

func (oa *operatorActions) metaSyncFn(tc *v1alpha1.TidbCluster) (bool, error) {
	ns := tc.GetNamespace()
	tcName := tc.GetName()

	pdCli := oa.pdControl.GetPDClient(tc)
	var cluster *metapb.Cluster
	var err error
	if cluster, err = pdCli.GetCluster(); err != nil {
		glog.Errorf("failed to get cluster from pdControl: %s/%s, error: %v", ns, tcName, err)
		return false, nil
	}

	clusterID := strconv.FormatUint(cluster.Id, 10)
	listOptions := metav1.ListOptions{
		LabelSelector: labels.SelectorFromSet(
			label.New().Instance(tcName).Labels(),
		).String(),
	}

	var podList *corev1.PodList
	if podList, err = oa.kubeCli.CoreV1().Pods(ns).List(listOptions); err != nil {
		glog.Errorf("failed to list pods for tidbcluster %s/%s, %v", ns, tcName, err)
		return false, nil
	}

outerLoop:
	for _, pod := range podList.Items {
		podName := pod.GetName()
		if pod.Labels[label.ClusterIDLabelKey] != clusterID {
			glog.Infof("tidbcluster %s/%s's pod %s's label %s not equals %s ",
				ns, tcName, podName, label.ClusterIDLabelKey, clusterID)
			return false, nil
		}

		component := pod.Labels[label.ComponentLabelKey]
		switch component {
		case label.PDLabelVal:
			var memberID string
			members, err := pdCli.GetMembers()
			if err != nil {
				glog.Errorf("failed to get members for tidbcluster %s/%s, %v", ns, tcName, err)
				return false, nil
			}
			for _, member := range members.Members {
				if member.Name == podName {
					memberID = strconv.FormatUint(member.GetMemberId(), 10)
					break
				}
			}
			if memberID == "" {
				glog.Errorf("tidbcluster: %s/%s's pod %s label [%s] is empty",
					ns, tcName, podName, label.MemberIDLabelKey)
				return false, nil
			}
			if pod.Labels[label.MemberIDLabelKey] != memberID {
				return false, fmt.Errorf("tidbcluster: %s/%s's pod %s label [%s] not equals %s",
					ns, tcName, podName, label.MemberIDLabelKey, memberID)
			}
		case label.TiKVLabelVal:
			var storeID string
			stores, err := pdCli.GetStores()
			if err != nil {
				glog.Errorf("failed to get stores for tidbcluster %s/%s, %v", ns, tcName, err)
				return false, nil
			}
			for _, store := range stores.Stores {
				addr := store.Store.GetAddress()
				if strings.Split(addr, ".")[0] == podName {
					storeID = strconv.FormatUint(store.Store.GetId(), 10)
					break
				}
			}
			if storeID == "" {
				glog.Errorf("tidbcluster: %s/%s's pod %s label [%s] is empty",
					tc.GetNamespace(), tc.GetName(), podName, label.StoreIDLabelKey)
				return false, nil
			}
			if pod.Labels[label.StoreIDLabelKey] != storeID {
				return false, fmt.Errorf("tidbcluster: %s/%s's pod %s label [%s] not equals %s",
					ns, tcName, podName, label.StoreIDLabelKey, storeID)
			}
		case label.TiDBLabelVal:
			continue outerLoop
		default:
			continue outerLoop
		}

		var pvcName string
		for _, vol := range pod.Spec.Volumes {
			if vol.PersistentVolumeClaim != nil {
				pvcName = vol.PersistentVolumeClaim.ClaimName
				break
			}
		}
		if pvcName == "" {
			return false, fmt.Errorf("pod: %s/%s's pvcName is empty", ns, podName)
		}

		var pvc *corev1.PersistentVolumeClaim
		if pvc, err = oa.kubeCli.CoreV1().PersistentVolumeClaims(ns).Get(pvcName, metav1.GetOptions{}); err != nil {
			glog.Errorf("failed to get pvc %s/%s for pod %s/%s", ns, pvcName, ns, podName)
			return false, nil
		}
		if pvc.Labels[label.ClusterIDLabelKey] != clusterID {
			return false, fmt.Errorf("tidbcluster: %s/%s's pvc %s label [%s] not equals %s ",
				ns, tcName, pvcName, label.ClusterIDLabelKey, clusterID)
		}
		if pvc.Labels[label.MemberIDLabelKey] != pod.Labels[label.MemberIDLabelKey] {
			return false, fmt.Errorf("tidbcluster: %s/%s's pvc %s label [%s=%s] not equals pod lablel [%s=%s]",
				ns, tcName, pvcName,
				label.MemberIDLabelKey, pvc.Labels[label.MemberIDLabelKey],
				label.MemberIDLabelKey, pod.Labels[label.MemberIDLabelKey])
		}
		if pvc.Labels[label.StoreIDLabelKey] != pod.Labels[label.StoreIDLabelKey] {
			return false, fmt.Errorf("tidbcluster: %s/%s's pvc %s label[%s=%s] not equals pod lable[%s=%s]",
				ns, tcName, pvcName,
				label.StoreIDLabelKey, pvc.Labels[label.StoreIDLabelKey],
				label.StoreIDLabelKey, pod.Labels[label.StoreIDLabelKey])
		}
		if pvc.Annotations[label.AnnPodNameKey] != podName {
			return false, fmt.Errorf("tidbcluster: %s/%s's pvc %s annotations [%s] not equals podName: %s",
				ns, tcName, pvcName, label.AnnPodNameKey, podName)
		}

		pvName := pvc.Spec.VolumeName
		var pv *corev1.PersistentVolume
		if pv, err = oa.kubeCli.CoreV1().PersistentVolumes().Get(pvName, metav1.GetOptions{}); err != nil {
			glog.Errorf("failed to get pv for pvc %s/%s, %v", ns, pvcName, err)
			return false, nil
		}
		if pv.Labels[label.NamespaceLabelKey] != ns {
			return false, fmt.Errorf("tidbcluster: %s/%s 's pv %s label [%s] not equals %s",
				ns, tcName, pvName, label.NamespaceLabelKey, ns)
		}
		if pv.Labels[label.ComponentLabelKey] != pod.Labels[label.ComponentLabelKey] {
			return false, fmt.Errorf("tidbcluster: %s/%s's pv %s label [%s=%s] not equals pod label[%s=%s]",
				ns, tcName, pvName,
				label.ComponentLabelKey, pv.Labels[label.ComponentLabelKey],
				label.ComponentLabelKey, pod.Labels[label.ComponentLabelKey])
		}
		if pv.Labels[label.NameLabelKey] != pod.Labels[label.NameLabelKey] {
			return false, fmt.Errorf("tidbcluster: %s/%s's pv %s label [%s=%s] not equals pod label [%s=%s]",
				ns, tcName, pvName,
				label.NameLabelKey, pv.Labels[label.NameLabelKey],
				label.NameLabelKey, pod.Labels[label.NameLabelKey])
		}
		if pv.Labels[label.ManagedByLabelKey] != pod.Labels[label.ManagedByLabelKey] {
			return false, fmt.Errorf("tidbcluster: %s/%s's pv %s label [%s=%s] not equals pod label [%s=%s]",
				ns, tcName, pvName,
				label.ManagedByLabelKey, pv.Labels[label.ManagedByLabelKey],
				label.ManagedByLabelKey, pod.Labels[label.ManagedByLabelKey])
		}
		if pv.Labels[label.InstanceLabelKey] != pod.Labels[label.InstanceLabelKey] {
			return false, fmt.Errorf("tidbcluster: %s/%s's pv %s label [%s=%s] not equals pod label [%s=%s]",
				ns, tcName, pvName,
				label.InstanceLabelKey, pv.Labels[label.InstanceLabelKey],
				label.InstanceLabelKey, pod.Labels[label.InstanceLabelKey])
		}
		if pv.Labels[label.ClusterIDLabelKey] != clusterID {
			return false, fmt.Errorf("tidbcluster: %s/%s's pv %s label [%s] not equals %s",
				ns, tcName, pvName, label.ClusterIDLabelKey, clusterID)
		}
		if pv.Labels[label.MemberIDLabelKey] != pod.Labels[label.MemberIDLabelKey] {
			return false, fmt.Errorf("tidbcluster: %s/%s's pv %s label [%s=%s] not equals pod label [%s=%s]",
				ns, tcName, pvName,
				label.MemberIDLabelKey, pv.Labels[label.MemberIDLabelKey],
				label.MemberIDLabelKey, pod.Labels[label.MemberIDLabelKey])
		}
		if pv.Labels[label.StoreIDLabelKey] != pod.Labels[label.StoreIDLabelKey] {
			return false, fmt.Errorf("tidbcluster: %s/%s's pv %s label [%s=%s] not equals pod label [%s=%s]",
				ns, tcName, pvName,
				label.StoreIDLabelKey, pv.Labels[label.StoreIDLabelKey],
				label.StoreIDLabelKey, pod.Labels[label.StoreIDLabelKey])
		}
		if pv.Annotations[label.AnnPodNameKey] != podName {
			return false, fmt.Errorf("tidbcluster:[%s/%s's pv %s annotations [%s] not equals %s",
				ns, tcName, pvName, label.AnnPodNameKey, podName)
		}
	}

	return true, nil
}

func (oa *operatorActions) schedulerHAFn(tc *v1alpha1.TidbCluster) (bool, error) {
	ns := tc.GetNamespace()
	tcName := tc.GetName()

	fn := func(component string) (bool, error) {
		nodeMap := make(map[string][]string)
		listOptions := metav1.ListOptions{
			LabelSelector: labels.SelectorFromSet(
				label.New().Instance(tcName).Component(component).Labels()).String(),
		}
		var podList *corev1.PodList
		var err error
		if podList, err = oa.kubeCli.CoreV1().Pods(ns).List(listOptions); err != nil {
			glog.Errorf("failed to list pods for tidbcluster %s/%s, %v", ns, tcName, err)
			return false, nil
		}

		totalCount := len(podList.Items)
		for _, pod := range podList.Items {
			nodeName := pod.Spec.NodeName
			if len(nodeMap[nodeName]) == 0 {
				nodeMap[nodeName] = make([]string, 0)
			}
			nodeMap[nodeName] = append(nodeMap[nodeName], pod.GetName())
			if len(nodeMap[nodeName]) > totalCount/2 {
				return false, fmt.Errorf("node %s have %d pods, greater than %d/2",
					nodeName, len(nodeMap[nodeName]), totalCount)
			}
		}
		return true, nil
	}

	components := []string{label.PDLabelVal, label.TiKVLabelVal}
	for _, com := range components {
		if b, err := fn(com); err != nil {
			return false, err
		} else if !b && err == nil {
			return false, nil
		}
	}

	return true, nil
}

func (oa *operatorActions) passwordIsSet(clusterInfo *TidbClusterInfo) (bool, error) {
	ns := clusterInfo.Namespace
	tcName := clusterInfo.ClusterName
	jobName := tcName + "-tidb-initializer"

	var job *batchv1.Job
	var err error
	if job, err = oa.kubeCli.BatchV1().Jobs(ns).Get(jobName, metav1.GetOptions{}); err != nil {
		glog.Errorf("failed to get job %s/%s, %v", ns, jobName, err)
		return false, nil
	}
	if job.Status.Succeeded < 1 {
		glog.Errorf("tidbcluster: %s/%s password setter job not finished", ns, tcName)
		return false, nil
	}

	var db *sql.DB
	dsn := getDSN(ns, tcName, "test", clusterInfo.Password)
	if db, err = sql.Open("mysql", dsn); err != nil {
		glog.Errorf("can't open connection to mysql: %s, %v", dsn, err)
		return false, nil
	}
	defer db.Close()
	if err := db.Ping(); err != nil {
		glog.Errorf("can't connect to mysql: %s with password %s, %v", dsn, clusterInfo.Password, err)
		return false, nil
	}

	return true, nil
}

func (oa *operatorActions) monitorNormal(clusterInfo *TidbClusterInfo) (bool, error) {
	ns := clusterInfo.Namespace
	tcName := clusterInfo.ClusterName
	monitorDeploymentName := fmt.Sprintf("%s-monitor", tcName)
	monitorDeployment, err := oa.kubeCli.AppsV1().Deployments(ns).Get(monitorDeploymentName, metav1.GetOptions{})
	if err != nil {
		glog.Errorf("get monitor deployment: [%s/%s] failed", ns, monitorDeploymentName)
		return false, nil
	}
	if monitorDeployment.Status.ReadyReplicas < 1 {
		glog.Info("monitor ready replicas %d < 1", monitorDeployment.Status.ReadyReplicas)
		return false, nil
	}
	configuratorJobName := fmt.Sprintf("%s-monitor-configurator", tcName)
	monitorJob, err := oa.kubeCli.BatchV1().Jobs(ns).Get(configuratorJobName, metav1.GetOptions{})
	if err != nil {
		glog.Info("get monitor configurator job: [%s/%s] failed", ns, configuratorJobName)
		return false, nil
	}
	if monitorJob.Status.Succeeded == 0 {
		glog.Info("the monitor configurator job: [%s/%s] had not success", ns, configuratorJobName)
		return false, nil
	}

	if err := oa.checkPrometheus(clusterInfo); err != nil {
		glog.Info("check [%s/%s]'s prometheus data failed: %v", ns, monitorDeploymentName, err)
		return false, nil
	}

	if err := oa.checkGrafanaData(clusterInfo); err != nil {
		glog.Info("check [%s/%s]'s grafana data failed: %v", ns, monitorDeploymentName, err)
		return false, nil
	}
	return true, nil
}

func (oa *operatorActions) checkPrometheus(clusterInfo *TidbClusterInfo) error {
	ns := clusterInfo.Namespace
	tcName := clusterInfo.ClusterName
	prometheusSvc := fmt.Sprintf("http://%s-prometheus.%s:9090/api/v1/query?query=up", tcName, ns)
	resp, err := http.Get(prometheusSvc)
	if err != nil {
		return err
	}
	defer resp.Body.Close()
	body, err := ioutil.ReadAll(resp.Body)
	if err != nil {
		return err
	}
	response := &struct {
		Status string `json:"status"`
	}{}
	err = json.Unmarshal(body, response)
	if err != nil {
		return err
	}
	if response.Status != "success" {
		return fmt.Errorf("the prometheus's api[%s] has not ready", prometheusSvc)
	}
	return nil
}

func (oa *operatorActions) checkGrafanaData(clusterInfo *TidbClusterInfo) error {
	ns := clusterInfo.Namespace
	tcName := clusterInfo.ClusterName
	svcName := fmt.Sprintf("%s-grafana", tcName)
	end := time.Now()
	start := end.Add(-time.Minute)
	values := url.Values{}
	values.Set("query", `sum(tikv_pd_heartbeat_tick_total{type="leader"}) by (job)`)
	values.Set("start", fmt.Sprintf("%d", start.Unix()))
	values.Set("end", fmt.Sprintf("%d", end.Unix()))
	values.Set("step", "30")
	u := fmt.Sprintf("http://%s.%s.svc.cluster.local:3000/api/datasources/proxy/1/api/v1/query_range?%s", svcName, ns, values.Encode())
	req, err := http.NewRequest(http.MethodGet, u, nil)
	if err != nil {
		return err
	}
	req.SetBasicAuth(grafanaUsername, grafanaPassword)
	client := &http.Client{}
	resp, err := client.Do(req)
	if err != nil {
		return err
	}
	defer resp.Body.Close()
	buf, err := ioutil.ReadAll(resp.Body)
	if err != nil {
		return err
	}
	data := struct {
		Status string `json:"status"`
		Data   struct {
			ResultType string `json:"resultType"`
			Result     []struct {
				Metric struct {
					Job string `json:"job"`
				} `json:"metric"`
				Values []interface{} `json:"values"`
			} `json:"result"`
		}
	}{}
	if err := json.Unmarshal(buf, &data); err != nil {
		return err
	}
	if data.Status != "success" || len(data.Data.Result) < 1 {
		return fmt.Errorf("invalid response: status: %s, result: %v", data.Status, data.Data.Result)
	}
	return nil
}

func getDSN(ns, tcName, databaseName, password string) string {
	return fmt.Sprintf("root:%s@(%s-tidb.%s:4000)/%s?charset=utf8", password, tcName, ns, databaseName)
}

func releaseIsNotFound(err error) bool {
	return strings.Contains(err.Error(), "not found")
}

func cloneOperatorRepo() error {
	cmd := fmt.Sprintf("git clone https://github.com/pingcap/tidb-operator.git /tidb-operator")
	glog.Info(cmd)
	res, err := exec.Command("/bin/sh", "-c", cmd).CombinedOutput()
	if err != nil {
		return fmt.Errorf("failed to clone tidb-operator repository: %v, %s", err, string(res))
	}

	return nil
}

func checkoutTag(tagName string) error {
	cmd := fmt.Sprintf(`cd /tidb-operator &&
		git stash -u &&
		git checkout %s &&
		mkdir -p /charts/%s &&
		cp -rf charts/tidb-operator /charts/%s/tidb-operator &&
		cp -rf charts/tidb-cluster /charts/%s/tidb-cluster &&
		cp -rf charts/tidb-backup /charts/%s/tidb-backup`,
		tagName, tagName, tagName, tagName, tagName)
	glog.Info(cmd)
	res, err := exec.Command("/bin/sh", "-c", cmd).CombinedOutput()
	if err != nil {
		return fmt.Errorf("failed to check tag: %s, %v, %s", tagName, err, string(res))
	}

	return nil
}

func (oa *operatorActions) DeployAdHocBackup(info *TidbClusterInfo) error {
	glog.Infof("begin to deploy adhoc backup cluster[%s] namespace[%s]", info.ClusterName, info.Namespace)
	defer func() {
		glog.Infof("deploy adhoc backup end cluster[%s] namespace[%s]", info.ClusterName, info.Namespace)
	}()
	sets := map[string]string{
		"clusterName":  info.ClusterName,
		"name":         info.BackupPVC,
		"mode":         "backup",
		"user":         "root",
		"password":     info.Password,
		"storage.size": "10Gi",
	}
	var buffer bytes.Buffer
	for k, v := range sets {
		set := fmt.Sprintf(" --set %s=%s", k, v)
		_, err := buffer.WriteString(set)
		if err != nil {
			return err
		}
	}

	setStr := buffer.String()
	fullbackupName := fmt.Sprintf("%s-backup", info.ClusterName)
	cmd := fmt.Sprintf("helm install -n %s --namespace %s /charts/%s/tidb-backup %s",
		fullbackupName, info.Namespace, info.OperatorTag, setStr)
	glog.Infof("install adhoc deployment [%s]", cmd)
	res, err := exec.Command("/bin/sh", "-c", cmd).CombinedOutput()
	if err != nil {
		return fmt.Errorf("failed to launch adhoc backup job: %v, %s", err, string(res))
	}

	return nil
}

func (oa *operatorActions) CheckAdHocBackup(info *TidbClusterInfo) error {
	glog.Infof("begin to clean adhoc backup cluster[%s] namespace[%s]", info.ClusterName, info.Namespace)
	defer func() {
		glog.Infof("deploy clean backup end cluster[%s] namespace[%s]", info.ClusterName, info.Namespace)
	}()

	jobName := fmt.Sprintf("%s-%s", info.ClusterName, info.BackupPVC)
	fn := func() (bool, error) {
		job, err := oa.kubeCli.BatchV1().Jobs(info.Namespace).Get(jobName, metav1.GetOptions{})
		if err != nil {
			glog.Errorf("failed to get jobs %s ,%v", jobName, err)
			return false, nil
		}
		if job.Status.Succeeded == 0 {
			glog.Errorf("cluster [%s] back up job is not completed, please wait! ", info.ClusterName)
			return false, nil
		}

		return true, nil
	}

	err := wait.Poll(DefaultPollInterval, DefaultPollTimeout, fn)
	if err != nil {
		return fmt.Errorf("failed to launch scheduler backup job: %v", err)
	}

	return nil
}

func (oa *operatorActions) Restore(from *TidbClusterInfo, to *TidbClusterInfo) error {
	glog.Infof("begin to deploy restore cluster[%s] namespace[%s]", from.ClusterName, from.Namespace)
	defer func() {
		glog.Infof("deploy restore end cluster[%s] namespace[%s]", to.ClusterName, to.Namespace)
	}()
	sets := map[string]string{
		"clusterName":  to.ClusterName,
		"name":         to.BackupPVC,
		"mode":         "restore",
		"user":         "root",
		"password":     to.Password,
		"storage.size": "10Gi",
	}
	var buffer bytes.Buffer
	for k, v := range sets {
		set := fmt.Sprintf(" --set %s=%s", k, v)
		_, err := buffer.WriteString(set)
		if err != nil {
			return err
		}
	}

	setStr := buffer.String()
	restoreName := fmt.Sprintf("%s-restore", from.ClusterName)
	cmd := fmt.Sprintf("helm install -n %s --namespace %s /charts/%s/tidb-backup %s",
		restoreName, to.Namespace, to.OperatorTag, setStr)
	glog.Infof("install restore [%s]", cmd)
	res, err := exec.Command("/bin/sh", "-c", cmd).CombinedOutput()
	if err != nil {
		return fmt.Errorf("failed to launch restore job: %v, %s", err, string(res))
	}

	return nil
}

func (oa *operatorActions) CheckRestore(from *TidbClusterInfo, to *TidbClusterInfo) error {
	glog.Infof("begin to check restore backup cluster[%s] namespace[%s]", from.ClusterName, from.Namespace)
	defer func() {
		glog.Infof("check restore end cluster[%s] namespace[%s]", to.ClusterName, to.Namespace)
	}()

	jobName := fmt.Sprintf("%s-restore-%s", to.ClusterName, from.BackupPVC)
	fn := func() (bool, error) {
		job, err := oa.kubeCli.BatchV1().Jobs(to.Namespace).Get(jobName, metav1.GetOptions{})
		if err != nil {
			glog.Errorf("failed to get jobs %s ,%v", jobName, err)
			return false, nil
		}
		if job.Status.Succeeded == 0 {
			glog.Errorf("cluster [%s] back up job is not completed, please wait! ", to.ClusterName)
			return false, nil
		}

		fromCount, err := from.QueryCount()
		if err != nil {
			glog.Errorf("cluster [%s] count err ", from.ClusterName)
			return false, nil
		}

		toCount, err := to.QueryCount()
		if err != nil {
			glog.Errorf("cluster [%s] count err ", to.ClusterName)
			return false, nil
		}

		if fromCount != toCount {
			glog.Errorf("cluster [%s] count %d cluster [%s] count %d is not equal ",
				from.ClusterName, fromCount, to.ClusterName, toCount)
			return false, nil
		}
		return true, nil
	}

	err := wait.Poll(DefaultPollInterval, DefaultPollTimeout, fn)
	if err != nil {
		return fmt.Errorf("failed to launch scheduler backup job: %v", err)
	}
	return nil
}

func (oa *operatorActions) ForceDeploy(info *TidbClusterInfo) error {
	if err := oa.CleanTidbCluster(info); err != nil {
		return err
	}

	if err := oa.DeployTidbCluster(info); err != nil {
		return err
	}

	return nil
}

func (info *TidbClusterInfo) QueryCount() (int, error) {
	tableName := "test"
	db, err := sql.Open("mysql", getDSN(info.Namespace, info.ClusterName, "record", info.Password))
	if err != nil {
		return 0, err
	}
	defer db.Close()

	rows, err := db.Query(fmt.Sprintf("SELECT count(*) FROM %s", tableName))
	if err != nil {
		glog.Infof("cluster:[%s], error: %v", info.ClusterName, err)
		return 0, err
	}

	for rows.Next() {
		var count int
		err := rows.Scan(&count)
		if err != nil {
			glog.Infof("cluster:[%s], error :%v", info.ClusterName, err)
		}
		return count, nil
	}
	return 0, fmt.Errorf("can not find count of ")
}

func (oa *operatorActions) CreateSecret(info *TidbClusterInfo) error {
	initSecretName := "set-secret"
	backupSecretName := "backup-secret"
	initSecret := corev1.Secret{
		ObjectMeta: metav1.ObjectMeta{
			Name:      initSecretName,
			Namespace: info.Namespace,
		},
		Data: map[string][]byte{
			"root": []byte(info.Password),
		},
		Type: corev1.SecretTypeOpaque,
	}

	_, err := oa.kubeCli.CoreV1().Secrets(info.Namespace).Create(&initSecret)
	if err != nil && !releaseIsExist(err) {
		return err
	}

	backupSecret := corev1.Secret{
		ObjectMeta: metav1.ObjectMeta{
			Name:      backupSecretName,
			Namespace: info.Namespace,
		},
		Data: map[string][]byte{
			"user":     []byte("root"),
			"password": []byte(info.Password),
		},
		Type: corev1.SecretTypeOpaque,
	}

	_, err = oa.kubeCli.CoreV1().Secrets(info.Namespace).Create(&backupSecret)
	if err != nil && !releaseIsExist(err) {
		return err
	}

	return nil
}

func releaseIsExist(err error) bool {
	return strings.Contains(err.Error(), "already exists")
}

func (oa *operatorActions) DeployScheduledBackup(info *TidbClusterInfo) error {
	glog.Infof("begin to deploy scheduled backup")
	defer func() {
		glog.Infof("deploy shceduled backup end")
	}()

	cron := fmt.Sprintf("'*/1 * * * *'")
	sets := map[string]string{
		"clusterName":              info.ClusterName,
		"scheduledBackup.create":   "true",
		"scheduledBackup.user":     "root",
		"scheduledBackup.password": info.Password,
		"scheduledBackup.schedule": cron,
		"scheduledBackup.storage":  "10Gi",
	}
	var buffer bytes.Buffer
	for k, v := range sets {
		set := fmt.Sprintf(" --set %s=%s", k, v)
		_, err := buffer.WriteString(set)
		if err != nil {
			return err
		}
	}

	setStr := buffer.String()

	cmd := fmt.Sprintf("helm upgrade %s /charts/%s/tidb-cluster %s",
		info.ClusterName, info.OperatorTag, setStr)

	glog.Infof("scheduled-backup delploy [%s]", cmd)
	res, err := exec.Command("/bin/sh", "-c", cmd).CombinedOutput()
	if err != nil {
		return fmt.Errorf("failed to launch scheduler backup job: %v, %s", err, string(res))
	}
	return nil
}

func (oa *operatorActions) CheckScheduledBackup(info *TidbClusterInfo) error {
	glog.Infof("begin to check scheduler backup cluster[%s] namespace[%s]", info.ClusterName, info.Namespace)
	defer func() {
		glog.Infof("deploy check scheduler end cluster[%s] namespace[%s]", info.ClusterName, info.Namespace)
	}()

	jobName := fmt.Sprintf("%s-scheduled-backup", info.ClusterName)
	fn := func() (bool, error) {
		job, err := oa.kubeCli.BatchV1beta1().CronJobs(info.Namespace).Get(jobName, metav1.GetOptions{})
		if err != nil {
			glog.Errorf("failed to get cronjobs %s ,%v", jobName, err)
			return false, nil
		}

		jobs, err := oa.kubeCli.BatchV1().Jobs(info.Namespace).List(metav1.ListOptions{})
		if err != nil {
			glog.Errorf("failed to list jobs %s ,%v", info.Namespace, err)
			return false, nil
		}

		backupJobs := []batchv1.Job{}
		for _, j := range jobs.Items {
			if pid, found := getParentUIDFromJob(j); found && pid == job.UID {
				backupJobs = append(backupJobs, j)
			}
		}

		if len(backupJobs) == 0 {
			glog.Errorf("cluster [%s] scheduler jobs is creating, please wait!", info.ClusterName)
			return false, nil
		}

		for _, j := range backupJobs {
			if j.Status.Succeeded == 0 {
				glog.Errorf("cluster [%s] back up job is not completed, please wait! ", info.ClusterName)
				return false, nil
			}
		}

		return true, nil
	}

	err := wait.Poll(DefaultPollInterval, DefaultPollTimeout, fn)
	if err != nil {
		return fmt.Errorf("failed to launch scheduler backup job: %v", err)
	}

	// sleep 1 minute for cronjob
	time.Sleep(60 * time.Second)

	dirs, err := oa.getBackupDir(info)
	if err != nil {
		return fmt.Errorf("failed to get backup dir: %v", err)
	}

	if len(dirs) != 3 {
		return fmt.Errorf("scheduler job failed!")
	}

	return nil
}

func getParentUIDFromJob(j batchv1.Job) (types.UID, bool) {
	controllerRef := metav1.GetControllerOf(&j)

	if controllerRef == nil {
		return types.UID(""), false
	}

	if controllerRef.Kind != "CronJob" {
		glog.Infof("Job with non-CronJob parent, name %s namespace %s", j.Name, j.Namespace)
		return types.UID(""), false
	}

	return controllerRef.UID, true
}

func (oa *operatorActions) getBackupDir(info *TidbClusterInfo) ([]string, error) {
	pod := &corev1.Pod{
		ObjectMeta: metav1.ObjectMeta{
			Name:      getBackupDirPodName,
			Namespace: info.Namespace,
		},
		Spec: corev1.PodSpec{
			Containers: []corev1.Container{
				{
					Name:    getBackupDirPodName,
					Image:   "pingcap/tidb-cloud-backup:latest",
					Command: []string{"sleep", "3000"},
					VolumeMounts: []corev1.VolumeMount{
						{
							Name:      "data",
							MountPath: "/data",
						},
					},
				},
			},
			Volumes: []corev1.Volume{
				{
					Name: "data",
					VolumeSource: corev1.VolumeSource{
						PersistentVolumeClaim: &corev1.PersistentVolumeClaimVolumeSource{
							ClaimName: info.BackupPVC,
						},
					},
				},
			},
		},
	}

	fn := func() (bool, error) {
		_, err := oa.kubeCli.CoreV1().Pods(info.Namespace).Get(getBackupDirPodName, metav1.GetOptions{})
		if !errors.IsNotFound(err) {
			return false, nil
		}
		return true, nil
	}

	err := wait.Poll(DefaultPollInterval, DefaultPollTimeout, fn)

	if err != nil {
		return nil, fmt.Errorf("failed to delete pod %s", getBackupDirPodName)
	}

	_, err = oa.kubeCli.CoreV1().Pods(info.Namespace).Create(pod)
	if err != nil && !errors.IsAlreadyExists(err) {
		glog.Errorf("cluster: [%s/%s] create get backup dir pod failed, error :%v", info.Namespace, info.ClusterName, err)
		return nil, err
	}

	fn = func() (bool, error) {
		_, err := oa.kubeCli.CoreV1().Pods(info.Namespace).Get(getBackupDirPodName, metav1.GetOptions{})
		if errors.IsNotFound(err) {
			return false, nil
		}
		return true, nil
	}

	err = wait.Poll(DefaultPollInterval, DefaultPollTimeout, fn)

	if err != nil {
		return nil, fmt.Errorf("failed to create pod %s", getBackupDirPodName)
	}

	cmd := fmt.Sprintf("kubectl exec %s -n %s ls /data", getBackupDirPodName, info.Namespace)
	glog.Infof(cmd)
	res, err := exec.Command("/bin/sh", "-c", cmd).CombinedOutput()
	if err != nil {
		glog.Errorf("cluster:[%s/%s] exec :%s failed,error:%v,result:%s", info.Namespace, info.ClusterName, cmd, err, res)
		return nil, err
	}

	dirs := strings.Split(string(res), "\n")
	glog.Infof("dirs in pod info name [%s] dir name [%s]", info.BackupPVC, strings.Join(dirs, ","))
	return dirs, nil
}

func (info *TidbClusterInfo) FullName() string {
	return fmt.Sprintf("%s/%s", info.Namespace, info.ClusterName)
}

func (oa *operatorActions) DeployIncrementalBackup(from *TidbClusterInfo, to *TidbClusterInfo) error {
	return nil
}

func (oa *operatorActions) CheckIncrementalBackup(info *TidbClusterInfo) error {
	return nil
}<|MERGE_RESOLUTION|>--- conflicted
+++ resolved
@@ -66,15 +66,9 @@
 const (
 	DefaultPollTimeout  time.Duration = 10 * time.Minute
 	DefaultPollInterval time.Duration = 10 * time.Second
-<<<<<<< HEAD
 	getBackupDirPodName               = "get-backup-dir"
-=======
-)
-
-const (
 	grafanaUsername = "admin"
 	grafanaPassword = "admin"
->>>>>>> 9d33e26b
 )
 
 type OperatorActions interface {
@@ -173,12 +167,8 @@
 		"tikv.image":              tc.TiKVImage,
 		"tidb.image":              tc.TiDBImage,
 		"tidb.passwordSecretName": "set-secret",
-<<<<<<< HEAD
 		"tidb.initSql":            tc.InitSql,
-=======
-		"tidb.initSql":            initSql,
 		"monitor.create":          strconv.FormatBool(tc.Monitor),
->>>>>>> 9d33e26b
 	}
 
 	for k, v := range tc.Resources {
