// Copyright 2018 PingCAP, Inc.
//
// Licensed under the Apache License, Version 2.0 (the "License");
// you may not use this file except in compliance with the License.
// You may obtain a copy of the License at
//
//     http://www.apache.org/licenses/LICENSE-2.0
//
// Unless required by applicable law or agreed to in writing, software
// distributed under the License is distributed on an "AS IS" BASIS,
// See the License for the specific language governing permissions and
// limitations under the License.

package tests

import (
	"database/sql"
	"encoding/json"
	"fmt"
	"io/ioutil"
	"net/http"
	"net/url"
	"os/exec"
	"strconv"
	"strings"
	"time"

	_ "github.com/go-sql-driver/mysql"
	"github.com/golang/glog"
	pingcapErrors "github.com/pingcap/errors"
	"github.com/pingcap/kvproto/pkg/metapb"
	"github.com/pingcap/tidb-operator/pkg/apis/pingcap.com/v1alpha1"
	"github.com/pingcap/tidb-operator/pkg/client/clientset/versioned"
	"github.com/pingcap/tidb-operator/pkg/controller"
	"github.com/pingcap/tidb-operator/pkg/label"
	"github.com/pingcap/tidb-operator/tests/pkg/blockwriter"
	"github.com/pingcap/tidb-operator/tests/pkg/util"
	"k8s.io/api/apps/v1beta1"
	batchv1 "k8s.io/api/batch/v1"
	corev1 "k8s.io/api/core/v1"
	"k8s.io/apimachinery/pkg/api/errors"
	metav1 "k8s.io/apimachinery/pkg/apis/meta/v1"
	"k8s.io/apimachinery/pkg/labels"
	"k8s.io/apimachinery/pkg/types"
	"k8s.io/apimachinery/pkg/util/wait"
	"k8s.io/client-go/kubernetes"
)

const (
	defaultTableNum    int = 64
	defaultConcurrency     = 512
	defaultBatchSize       = 100
	defaultRawSize         = 100
)

func NewOperatorActions(cli versioned.Interface, kubeCli kubernetes.Interface, cfg *Config) OperatorActions {
	return &operatorActions{
		cli:       cli,
		kubeCli:   kubeCli,
		pdControl: controller.NewDefaultPDControl(),
		cfg:       cfg,
	}
}

const (
	DefaultPollTimeout  time.Duration = 10 * time.Minute
	DefaultPollInterval time.Duration = 10 * time.Second
	getBackupDirPodName               = "get-backup-dir"
	grafanaUsername                   = "admin"
	grafanaPassword                   = "admin"
<<<<<<< HEAD
	e2eTag                            = "e2e"
=======
>>>>>>> 0f934aae
)

type OperatorActions interface {
	DeployOperator(info *OperatorInfo) error
	CleanOperator(info *OperatorInfo) error
	UpgradeOperator(info *OperatorInfo) error
	DumpAllLogs(info *OperatorInfo, clusterInfos []*TidbClusterInfo) error
	DeployTidbCluster(info *TidbClusterInfo) error
	CleanTidbCluster(info *TidbClusterInfo) error
	CheckTidbClusterStatus(info *TidbClusterInfo) error
	BeginInsertDataTo(info *TidbClusterInfo) error
	StopInsertDataTo(info *TidbClusterInfo) error
	ScaleTidbCluster(info *TidbClusterInfo) error
	UpgradeTidbCluster(info *TidbClusterInfo) error
	DeployAdHocBackup(info *TidbClusterInfo) error
	CheckAdHocBackup(info *TidbClusterInfo) error
	DeployScheduledBackup(info *TidbClusterInfo) error
	CheckScheduledBackup(info *TidbClusterInfo) error
	DeployIncrementalBackup(from *TidbClusterInfo, to *TidbClusterInfo) error
	CheckIncrementalBackup(info *TidbClusterInfo) error
	Restore(from *TidbClusterInfo, to *TidbClusterInfo) error
	CheckRestore(from *TidbClusterInfo, to *TidbClusterInfo) error
	ForceDeploy(info *TidbClusterInfo) error
	CreateSecret(info *TidbClusterInfo) error
	getBackupDir(info *TidbClusterInfo) ([]string, error)
}

type operatorActions struct {
	cli       versioned.Interface
	kubeCli   kubernetes.Interface
	pdControl controller.PDControlInterface
	cfg       *Config
}

var _ = OperatorActions(&operatorActions{})

type OperatorInfo struct {
	Namespace      string
	ReleaseName    string
	Image          string
	Tag            string
	SchedulerImage string
	LogLevel       string
}

type TidbClusterInfo struct {
	BackupPVC        string
	Namespace        string
	ClusterName      string
	OperatorTag      string
	PDImage          string
	TiKVImage        string
	TiDBImage        string
	StorageClassName string
	Password         string
	InitSql          string
	RecordCount      string
	InsertBatchSize  string
	Resources        map[string]string
	Args             map[string]string
	blockWriter      *blockwriter.BlockWriterCase
	Monitor          bool
	UserName         string
	InitSecretName   string
	BackupSecretName string
}

func (tc *TidbClusterInfo) HelmSetString(m map[string]string) string {

	set := map[string]string{
		"clusterName":             tc.ClusterName,
		"pd.storageClassName":     tc.StorageClassName,
		"tikv.storageClassName":   tc.StorageClassName,
		"tidb.storageClassName":   tc.StorageClassName,
		"tidb.password":           tc.Password,
		"pd.maxStoreDownTime":     "5m",
		"pd.image":                tc.PDImage,
		"tikv.image":              tc.TiKVImage,
		"tidb.image":              tc.TiDBImage,
		"tidb.passwordSecretName": tc.InitSecretName,
		"tidb.initSql":            tc.InitSql,
		"monitor.create":          strconv.FormatBool(tc.Monitor),
		"secretName":              tc.BackupSecretName,
	}

	for k, v := range tc.Resources {
		set[k] = v
	}
	for k, v := range tc.Args {
		set[k] = v
	}
	for k, v := range m {
		set[k] = v
	}

	arr := make([]string, 0, len(set))
	for k, v := range set {
		arr = append(arr, fmt.Sprintf("%s=%s", k, v))
	}
	return strings.Join(arr, ",")
}

func (oa *operatorActions) DeployOperator(info *OperatorInfo) error {
	if info.Tag != e2eTag {
		if err := cloneOperatorRepo(); err != nil {
			return err
		}
		if err := checkoutTag(info.Tag); err != nil {
			return err
		}
	}

	cmd := fmt.Sprintf(`helm install /charts/%s/tidb-operator \
		--name %s \
		--namespace %s \
		--set operatorImage=%s \
		--set controllerManager.autoFailover=true \
		--set scheduler.kubeSchedulerImage=%s \
		--set controllerManager.logLevel=%s \
		--set scheduler.logLevel=2`,
		info.Tag,
		info.ReleaseName,
		info.Namespace,
		info.Image,
		info.SchedulerImage,
		info.LogLevel)
	glog.Info(cmd)
	res, err := exec.Command("/bin/sh", "-c", cmd).CombinedOutput()
	if err != nil {
		return fmt.Errorf("failed to deploy operator: %v, %s", err, string(res))
	}

	return nil
}

func (oa *operatorActions) CleanOperator(info *OperatorInfo) error {
	res, err := exec.Command("helm", "del", "--purge", info.ReleaseName).CombinedOutput()
	if err == nil || !releaseIsNotFound(err) {
		return nil
	}
	return fmt.Errorf("failed to clear operator: %v, %s", err, string(res))
}

func (oa *operatorActions) UpgradeOperator(info *OperatorInfo) error {
	if err := checkoutTag(info.Tag); err != nil {
		return err
	}

	cmd := fmt.Sprintf(`helm upgrade %s /charts/%s/tidb-operator
		--set operatorImage=%s`,
		info.ReleaseName, info.Tag,
		info.Image)
	res, err := exec.Command("/bin/sh", "-c", cmd).CombinedOutput()
	if err != nil {
		return fmt.Errorf("failed to upgrade operator to: %s, %v, %s", info.Image, err, string(res))
	}
	return nil
}

func (oa *operatorActions) DeployTidbCluster(info *TidbClusterInfo) error {
	glog.Infof("begin to deploy tidb cluster cluster[%s] namespace[%s]", info.ClusterName, info.Namespace)
	defer func() {
		glog.Infof("deploy tidb cluster end cluster[%s] namespace[%s]", info.ClusterName, info.Namespace)
	}()

	err := oa.CreateSecret(info)
	if err != nil {
		return fmt.Errorf("failed to create secret of cluster [%s]: %v", info.ClusterName, err)
	}

	cmd := fmt.Sprintf("helm install /charts/%s/tidb-cluster  --name %s --namespace %s --set-string %s",
		info.OperatorTag, info.ClusterName, info.Namespace, info.HelmSetString(nil))
	if res, err := exec.Command("/bin/sh", "-c", cmd).CombinedOutput(); err != nil {
		return fmt.Errorf("failed to deploy tidbcluster: %s/%s, %v, %s",
			info.Namespace, info.ClusterName, err, string(res))
	}

	// init blockWriter case
	info.blockWriter = blockwriter.NewBlockWriterCase(blockwriter.Config{
		TableNum:    defaultTableNum,
		Concurrency: defaultConcurrency,
		BatchSize:   defaultBatchSize,
		RawSize:     defaultRawSize,
	})

	return nil
}

func (oa *operatorActions) CleanTidbCluster(info *TidbClusterInfo) error {
	glog.Infof("begin to clean tidb cluster[%s] namespace[%s]", info.ClusterName, info.Namespace)
	defer func() {
		glog.Infof("clean tidb cluster end cluster[%s] namespace[%s]", info.ClusterName, info.Namespace)
	}()
	charts := []string{
		info.ClusterName,
		fmt.Sprintf("%s-backup", info.ClusterName),
		fmt.Sprintf("%s-restore", info.ClusterName),
		fmt.Sprintf("%s-scheduler-backup", info.ClusterName),
	}
	for _, chartName := range charts {
		res, err := exec.Command("helm", "del", "--purge", chartName).CombinedOutput()
		if err != nil && releaseIsNotFound(err) {
			return fmt.Errorf("failed to delete chart: %s/%s, %v, %s",
				info.Namespace, chartName, err, string(res))
		}
	}

	err := oa.kubeCli.CoreV1().Pods(info.Namespace).Delete(getBackupDirPodName, &metav1.DeleteOptions{})

	if err != nil && !errors.IsNotFound(err) {
		return fmt.Errorf("failed to delete dir pod %v", err)
	}

	setStr := label.New().Instance(info.ClusterName).String()

	resources := []string{"pvc"}
	for _, resource := range resources {
		if res, err := exec.Command("kubectl", "delete", resource, "-n", info.Namespace, "-l",
			setStr).CombinedOutput(); err != nil {
			return fmt.Errorf("failed to delete %s: %v, %s", resource, err, string(res))
		}
	}

	patchPVCmd := fmt.Sprintf(`kubectl get pv -l %s=%s,%s=%s --output=name | xargs -I {} \
		kubectl patch {} -p '{"spec":{"persistentVolumeReclaimPolicy":"Delete"}}'`,
		label.NamespaceLabelKey, info.Namespace, label.InstanceLabelKey, info.ClusterName)
	glog.Info(patchPVCmd)
	if res, err := exec.Command("/bin/sh", "-c", patchPVCmd).CombinedOutput(); err != nil {
		return fmt.Errorf("failed to patch pv: %v, %s", err, string(res))
	}

	pollFn := func() (bool, error) {
		if res, err := exec.Command("kubectl", "get", "po", "--output=name", "-n", info.Namespace, "-l", setStr).
			CombinedOutput(); err != nil || len(res) != 0 {
			glog.Infof("waiting for tidbcluster: %s/%s pods deleting, %v, [%s]",
				info.Namespace, info.ClusterName, err, string(res))
			return false, nil
		}

		pvCmd := fmt.Sprintf("kubectl get pv -l %s=%s,%s=%s 2>/dev/null|grep Released",
			label.NamespaceLabelKey, info.Namespace, label.InstanceLabelKey, info.ClusterName)
		glog.Info(pvCmd)
		if res, err := exec.Command("/bin/sh", "-c", pvCmd).
			CombinedOutput(); len(res) == 0 {
		} else if err != nil {
			glog.Infof("waiting for tidbcluster: %s/%s pv deleting, %v, %s",
				info.Namespace, info.ClusterName, err, string(res))
			return false, nil
		}
		return true, nil
	}
	return wait.PollImmediate(DefaultPollInterval, DefaultPollTimeout, pollFn)
}

func (oa *operatorActions) CheckTidbClusterStatus(info *TidbClusterInfo) error {
	glog.Infof("begin to check tidb cluster cluster[%s] namespace[%s]", info.ClusterName, info.Namespace)
	defer func() {
		glog.Infof("check tidb cluster end cluster[%s] namespace[%s]", info.ClusterName, info.Namespace)
	}()
	ns := info.Namespace
	tcName := info.ClusterName
	if err := wait.PollImmediate(DefaultPollInterval, DefaultPollTimeout, func() (bool, error) {
		var tc *v1alpha1.TidbCluster
		var err error
		if tc, err = oa.cli.PingcapV1alpha1().TidbClusters(ns).Get(tcName, metav1.GetOptions{}); err != nil {
			glog.Errorf("failed to get tidbcluster: %s/%s, %v", ns, tcName, err)
			return false, nil
		}

		if b, err := oa.pdMembersReadyFn(tc); !b && err == nil {
			return false, nil
		}
		if b, err := oa.tikvMembersReadyFn(tc); !b && err == nil {
			return false, nil
		}

		glog.Infof("check tidb cluster begin tidbMembersReadyFn")
		if b, err := oa.tidbMembersReadyFn(tc); !b && err == nil {
			return false, nil
		}

		glog.Infof("check tidb cluster begin reclaimPolicySyncFn")
		if b, err := oa.reclaimPolicySyncFn(tc); !b && err == nil {
			return false, nil
		}

		glog.Infof("check tidb cluster begin metaSyncFn")
		if b, err := oa.metaSyncFn(tc); err != nil {
			return false, err
		} else if !b && err == nil {
			return false, nil
		}

		glog.Infof("check tidb cluster begin schedulerHAFn")
		if b, err := oa.schedulerHAFn(tc); !b && err == nil {
			return false, nil
		}

		glog.Infof("check tidb cluster begin passwordIsSet")
		if b, err := oa.passwordIsSet(info); !b && err == nil {
			return false, nil
		}

		if info.Monitor {
			glog.Infof("check tidb monitor normal")
			if b, err := oa.monitorNormal(info); !b && err == nil {
				return false, nil
			}
		}
		return true, nil
	}); err != nil {
		glog.Infof("check tidb cluster status failed: %s", err.Error())
		return fmt.Errorf("failed to waiting for tidbcluster %s/%s ready in 10 minutes", ns, tcName)
	}

	return nil
}

func (oa *operatorActions) BeginInsertDataTo(info *TidbClusterInfo) error {
	dsn := getDSN(info.Namespace, info.ClusterName, "test", info.Password)
	db, err := util.OpenDB(dsn, defaultConcurrency)
	if err != nil {
		return err
	}

	return info.blockWriter.Start(db)
}

func (oa *operatorActions) StopInsertDataTo(info *TidbClusterInfo) error {
	info.blockWriter.Stop()
	return nil
}

func chartPath(name string, tag string) string {
	return "/charts/" + tag + "/" + name
}

func (oa *operatorActions) ScaleTidbCluster(info *TidbClusterInfo) error {
	cmd := fmt.Sprintf("helm upgrade %s %s --set-string %s",
		info.ClusterName, chartPath("tidb-cluster", info.OperatorTag), info.HelmSetString(nil))
	glog.Info("[SCALE] " + cmd)
	res, err := exec.Command("/bin/sh", "-c", cmd).CombinedOutput()
	if err != nil {
		return pingcapErrors.Wrapf(err, "failed to scale tidb cluster: %s", string(res))
	}
	return nil
}

func (oa *operatorActions) UpgradeTidbCluster(info *TidbClusterInfo) error {
	cmd := fmt.Sprintf("helm upgrade %s %s --set-string %s",
		info.ClusterName, chartPath("tidb-cluster", info.OperatorTag), info.HelmSetString(nil))
	glog.Info("[UPGRADE] " + cmd)
	res, err := exec.Command("/bin/sh", "-c", cmd).CombinedOutput()
	if err != nil {
		return pingcapErrors.Wrapf(err, "failed to upgrade tidb cluster: %s", string(res))
	}
	return nil
}

func (oa *operatorActions) DeployMonitor(info *TidbClusterInfo) error { return nil }
func (oa *operatorActions) CleanMonitor(info *TidbClusterInfo) error  { return nil }

func getComponentContainer(set *v1beta1.StatefulSet) (corev1.Container, bool) {
	name := set.Labels[label.ComponentLabelKey]
	for _, c := range set.Spec.Template.Spec.Containers {
		if c.Name == name {
			return c, true
		}
	}
	return corev1.Container{}, false
}

func (oa *operatorActions) pdMembersReadyFn(tc *v1alpha1.TidbCluster) (bool, error) {
	tcName := tc.GetName()
	ns := tc.GetNamespace()
	pdSetName := controller.PDMemberName(tcName)

	pdSet, err := oa.kubeCli.AppsV1beta1().StatefulSets(ns).Get(pdSetName, metav1.GetOptions{})
	if err != nil {
		glog.Errorf("failed to get statefulset: %s/%s, %v", ns, pdSetName, err)
		return false, nil
	}

	if tc.Status.PD.StatefulSet == nil {
		glog.Infof("tidbcluster: %s/%s .status.PD.StatefulSet is nil", ns, tcName)
		return false, nil
	}
	failureCount := len(tc.Status.PD.FailureMembers)
	replicas := tc.Spec.PD.Replicas + int32(failureCount)
	if *pdSet.Spec.Replicas != replicas {
		glog.Infof("statefulset: %s/%s .spec.Replicas(%d) != %d",
			ns, pdSetName, *pdSet.Spec.Replicas, replicas)
		return false, nil
	}
	if pdSet.Status.ReadyReplicas != tc.Spec.PD.Replicas {
		glog.Infof("statefulset: %s/%s .status.ReadyReplicas(%d) != %d",
			ns, pdSetName, pdSet.Status.ReadyReplicas, tc.Spec.PD.Replicas)
		return false, nil
	}
	if len(tc.Status.PD.Members) != int(tc.Spec.PD.Replicas) {
		glog.Infof("tidbcluster: %s/%s .status.PD.Members count(%d) != %d",
			ns, tcName, len(tc.Status.PD.Members), tc.Spec.PD.Replicas)
		return false, nil
	}
	if pdSet.Status.ReadyReplicas != pdSet.Status.Replicas {
		glog.Infof("statefulset: %s/%s .status.ReadyReplicas(%d) != .status.Replicas(%d)",
			ns, pdSetName, pdSet.Status.ReadyReplicas, pdSet.Status.Replicas)
		return false, nil
	}
	if c, ok := getComponentContainer(pdSet); !ok || tc.Spec.PD.Image != c.Image {
		glog.Infof("statefulset: %s/%s .spec.template.spec.containers[name=pd].image(%s) != %s",
			ns, pdSetName, c.Image, tc.Spec.PD.Image)
		return false, nil
	}

	for _, member := range tc.Status.PD.Members {
		if !member.Health {
			glog.Infof("tidbcluster: %s/%s pd member(%s/%s) is not health",
				ns, tcName, member.ID, member.Name)
			return false, nil
		}
	}

	pdServiceName := controller.PDMemberName(tcName)
	pdPeerServiceName := controller.PDPeerMemberName(tcName)
	if _, err := oa.kubeCli.CoreV1().Services(ns).Get(pdServiceName, metav1.GetOptions{}); err != nil {
		glog.Errorf("failed to get service: %s/%s", ns, pdServiceName)
		return false, nil
	}
	if _, err := oa.kubeCli.CoreV1().Services(ns).Get(pdPeerServiceName, metav1.GetOptions{}); err != nil {
		glog.Errorf("failed to get peer service: %s/%s", ns, pdPeerServiceName)
		return false, nil
	}

	return true, nil
}

func (oa *operatorActions) tikvMembersReadyFn(tc *v1alpha1.TidbCluster) (bool, error) {
	tcName := tc.GetName()
	ns := tc.GetNamespace()
	tikvSetName := controller.TiKVMemberName(tcName)

	tikvSet, err := oa.kubeCli.AppsV1beta1().StatefulSets(ns).Get(tikvSetName, metav1.GetOptions{})
	if err != nil {
		glog.Errorf("failed to get statefulset: %s/%s, %v", ns, tikvSetName, err)
		return false, nil
	}

	if tc.Status.TiKV.StatefulSet == nil {
		glog.Infof("tidbcluster: %s/%s .status.TiKV.StatefulSet is nil", ns, tcName)
		return false, nil
	}
	failureCount := len(tc.Status.TiKV.FailureStores)
	replicas := tc.Spec.TiKV.Replicas + int32(failureCount)
	if *tikvSet.Spec.Replicas != replicas {
		glog.Infof("statefulset: %s/%s .spec.Replicas(%d) != %d",
			ns, tikvSetName, *tikvSet.Spec.Replicas, replicas)
		return false, nil
	}
	if tikvSet.Status.ReadyReplicas != replicas {
		glog.Infof("statefulset: %s/%s .status.ReadyReplicas(%d) != %d",
			ns, tikvSetName, tikvSet.Status.ReadyReplicas, replicas)
		return false, nil
	}
	if len(tc.Status.TiKV.Stores) != int(replicas) {
		glog.Infof("tidbcluster: %s/%s .status.TiKV.Stores.count(%d) != %d",
			ns, tcName, len(tc.Status.TiKV.Stores), tc.Spec.TiKV.Replicas)
		return false, nil
	}
	if tikvSet.Status.ReadyReplicas != tikvSet.Status.Replicas {
		glog.Infof("statefulset: %s/%s .status.ReadyReplicas(%d) != .status.Replicas(%d)",
			ns, tikvSetName, tikvSet.Status.ReadyReplicas, tikvSet.Status.Replicas)
		return false, nil
	}
	if c, ok := getComponentContainer(tikvSet); !ok || tc.Spec.TiKV.Image != c.Image {
		glog.Infof("statefulset: %s/%s .spec.template.spec.containers[name=tikv].image(%s) != %s",
			ns, tikvSetName, c.Image, tc.Spec.TiKV.Image)
		return false, nil
	}

	for _, store := range tc.Status.TiKV.Stores {
		if store.State != v1alpha1.TiKVStateUp {
			glog.Infof("tidbcluster: %s/%s's store(%s) state != %s", ns, tcName, store.ID, v1alpha1.TiKVStateUp)
			return false, nil
		}
	}

	tikvPeerServiceName := controller.TiKVPeerMemberName(tcName)
	if _, err := oa.kubeCli.CoreV1().Services(ns).Get(tikvPeerServiceName, metav1.GetOptions{}); err != nil {
		glog.Errorf("failed to get peer service: %s/%s", ns, tikvPeerServiceName)
		return false, nil
	}

	return true, nil
}

func (oa *operatorActions) tidbMembersReadyFn(tc *v1alpha1.TidbCluster) (bool, error) {
	tcName := tc.GetName()
	ns := tc.GetNamespace()
	tidbSetName := controller.TiDBMemberName(tcName)

	tidbSet, err := oa.kubeCli.AppsV1beta1().StatefulSets(ns).Get(tidbSetName, metav1.GetOptions{})
	if err != nil {
		glog.Errorf("failed to get statefulset: %s/%s, %v", ns, tidbSetName, err)
		return false, nil
	}

	if tc.Status.TiDB.StatefulSet == nil {
		glog.Infof("tidbcluster: %s/%s .status.TiDB.StatefulSet is nil", ns, tcName)
		return false, nil
	}
	failureCount := len(tc.Status.TiDB.FailureMembers)
	replicas := tc.Spec.TiDB.Replicas + int32(failureCount)
	if *tidbSet.Spec.Replicas != replicas {
		glog.Infof("statefulset: %s/%s .spec.Replicas(%d) != %d",
			ns, tidbSetName, *tidbSet.Spec.Replicas, replicas)
		return false, nil
	}
	if tidbSet.Status.ReadyReplicas != tc.Spec.TiDB.Replicas {
		glog.Infof("statefulset: %s/%s .status.ReadyReplicas(%d) != %d",
			ns, tidbSetName, tidbSet.Status.ReadyReplicas, replicas)
		return false, nil
	}
	if tidbSet.Status.ReadyReplicas != tidbSet.Status.Replicas {
		glog.Infof("statefulset: %s/%s .status.ReadyReplicas(%d) != .status.Replicas(%d)",
			ns, tidbSetName, tidbSet.Status.ReadyReplicas, tidbSet.Status.Replicas)
		return false, nil
	}
	if c, ok := getComponentContainer(tidbSet); !ok || tc.Spec.TiDB.Image != c.Image {
		glog.Infof("statefulset: %s/%s .spec.template.spec.containers[name=tikv].image(%s) != %s",
			ns, tidbSetName, c.Image, tc.Spec.TiDB.Image)
		return false, nil
	}

	_, err = oa.kubeCli.CoreV1().Services(ns).Get(tidbSetName, metav1.GetOptions{})
	if err != nil {
		glog.Errorf("failed to get service: %s/%s", ns, tidbSetName)
		return false, nil
	}

	return true, nil
}

func (oa *operatorActions) reclaimPolicySyncFn(tc *v1alpha1.TidbCluster) (bool, error) {
	ns := tc.GetNamespace()
	tcName := tc.GetName()
	listOptions := metav1.ListOptions{
		LabelSelector: labels.SelectorFromSet(
			label.New().Instance(tcName).Labels(),
		).String(),
	}
	var pvcList *corev1.PersistentVolumeClaimList
	var err error
	if pvcList, err = oa.kubeCli.CoreV1().PersistentVolumeClaims(ns).List(listOptions); err != nil {
		glog.Errorf("failed to list pvs for tidbcluster %s/%s, %v", ns, tcName, err)
		return false, nil
	}

	for _, pvc := range pvcList.Items {
		pvName := pvc.Spec.VolumeName
		if pv, err := oa.kubeCli.CoreV1().PersistentVolumes().Get(pvName, metav1.GetOptions{}); err != nil {
			glog.Errorf("failed to get pv: %s, error: %v", pvName, err)
			return false, nil
		} else if pv.Spec.PersistentVolumeReclaimPolicy != tc.Spec.PVReclaimPolicy {
			glog.Errorf("pv: %s's reclaimPolicy is not Retain", pvName)
			return false, nil
		}
	}

	return true, nil
}

func (oa *operatorActions) metaSyncFn(tc *v1alpha1.TidbCluster) (bool, error) {
	ns := tc.GetNamespace()
	tcName := tc.GetName()

	pdCli := oa.pdControl.GetPDClient(tc)
	var cluster *metapb.Cluster
	var err error
	if cluster, err = pdCli.GetCluster(); err != nil {
		glog.Errorf("failed to get cluster from pdControl: %s/%s, error: %v", ns, tcName, err)
		return false, nil
	}

	clusterID := strconv.FormatUint(cluster.Id, 10)
	listOptions := metav1.ListOptions{
		LabelSelector: labels.SelectorFromSet(
			label.New().Instance(tcName).Labels(),
		).String(),
	}

	var podList *corev1.PodList
	if podList, err = oa.kubeCli.CoreV1().Pods(ns).List(listOptions); err != nil {
		glog.Errorf("failed to list pods for tidbcluster %s/%s, %v", ns, tcName, err)
		return false, nil
	}

outerLoop:
	for _, pod := range podList.Items {
		podName := pod.GetName()
		if pod.Labels[label.ClusterIDLabelKey] != clusterID {
			glog.Infof("tidbcluster %s/%s's pod %s's label %s not equals %s ",
				ns, tcName, podName, label.ClusterIDLabelKey, clusterID)
			return false, nil
		}

		component := pod.Labels[label.ComponentLabelKey]
		switch component {
		case label.PDLabelVal:
			var memberID string
			members, err := pdCli.GetMembers()
			if err != nil {
				glog.Errorf("failed to get members for tidbcluster %s/%s, %v", ns, tcName, err)
				return false, nil
			}
			for _, member := range members.Members {
				if member.Name == podName {
					memberID = strconv.FormatUint(member.GetMemberId(), 10)
					break
				}
			}
			if memberID == "" {
				glog.Errorf("tidbcluster: %s/%s's pod %s label [%s] is empty",
					ns, tcName, podName, label.MemberIDLabelKey)
				return false, nil
			}
			if pod.Labels[label.MemberIDLabelKey] != memberID {
				return false, fmt.Errorf("tidbcluster: %s/%s's pod %s label [%s] not equals %s",
					ns, tcName, podName, label.MemberIDLabelKey, memberID)
			}
		case label.TiKVLabelVal:
			var storeID string
			stores, err := pdCli.GetStores()
			if err != nil {
				glog.Errorf("failed to get stores for tidbcluster %s/%s, %v", ns, tcName, err)
				return false, nil
			}
			for _, store := range stores.Stores {
				addr := store.Store.GetAddress()
				if strings.Split(addr, ".")[0] == podName {
					storeID = strconv.FormatUint(store.Store.GetId(), 10)
					break
				}
			}
			if storeID == "" {
				glog.Errorf("tidbcluster: %s/%s's pod %s label [%s] is empty",
					tc.GetNamespace(), tc.GetName(), podName, label.StoreIDLabelKey)
				return false, nil
			}
			if pod.Labels[label.StoreIDLabelKey] != storeID {
				return false, fmt.Errorf("tidbcluster: %s/%s's pod %s label [%s] not equals %s",
					ns, tcName, podName, label.StoreIDLabelKey, storeID)
			}
		case label.TiDBLabelVal:
			continue outerLoop
		default:
			continue outerLoop
		}

		var pvcName string
		for _, vol := range pod.Spec.Volumes {
			if vol.PersistentVolumeClaim != nil {
				pvcName = vol.PersistentVolumeClaim.ClaimName
				break
			}
		}
		if pvcName == "" {
			return false, fmt.Errorf("pod: %s/%s's pvcName is empty", ns, podName)
		}

		var pvc *corev1.PersistentVolumeClaim
		if pvc, err = oa.kubeCli.CoreV1().PersistentVolumeClaims(ns).Get(pvcName, metav1.GetOptions{}); err != nil {
			glog.Errorf("failed to get pvc %s/%s for pod %s/%s", ns, pvcName, ns, podName)
			return false, nil
		}
		if pvc.Labels[label.ClusterIDLabelKey] != clusterID {
			return false, fmt.Errorf("tidbcluster: %s/%s's pvc %s label [%s] not equals %s ",
				ns, tcName, pvcName, label.ClusterIDLabelKey, clusterID)
		}
		if pvc.Labels[label.MemberIDLabelKey] != pod.Labels[label.MemberIDLabelKey] {
			return false, fmt.Errorf("tidbcluster: %s/%s's pvc %s label [%s=%s] not equals pod lablel [%s=%s]",
				ns, tcName, pvcName,
				label.MemberIDLabelKey, pvc.Labels[label.MemberIDLabelKey],
				label.MemberIDLabelKey, pod.Labels[label.MemberIDLabelKey])
		}
		if pvc.Labels[label.StoreIDLabelKey] != pod.Labels[label.StoreIDLabelKey] {
			return false, fmt.Errorf("tidbcluster: %s/%s's pvc %s label[%s=%s] not equals pod lable[%s=%s]",
				ns, tcName, pvcName,
				label.StoreIDLabelKey, pvc.Labels[label.StoreIDLabelKey],
				label.StoreIDLabelKey, pod.Labels[label.StoreIDLabelKey])
		}
		if pvc.Annotations[label.AnnPodNameKey] != podName {
			return false, fmt.Errorf("tidbcluster: %s/%s's pvc %s annotations [%s] not equals podName: %s",
				ns, tcName, pvcName, label.AnnPodNameKey, podName)
		}

		pvName := pvc.Spec.VolumeName
		var pv *corev1.PersistentVolume
		if pv, err = oa.kubeCli.CoreV1().PersistentVolumes().Get(pvName, metav1.GetOptions{}); err != nil {
			glog.Errorf("failed to get pv for pvc %s/%s, %v", ns, pvcName, err)
			return false, nil
		}
		if pv.Labels[label.NamespaceLabelKey] != ns {
			return false, fmt.Errorf("tidbcluster: %s/%s 's pv %s label [%s] not equals %s",
				ns, tcName, pvName, label.NamespaceLabelKey, ns)
		}
		if pv.Labels[label.ComponentLabelKey] != pod.Labels[label.ComponentLabelKey] {
			return false, fmt.Errorf("tidbcluster: %s/%s's pv %s label [%s=%s] not equals pod label[%s=%s]",
				ns, tcName, pvName,
				label.ComponentLabelKey, pv.Labels[label.ComponentLabelKey],
				label.ComponentLabelKey, pod.Labels[label.ComponentLabelKey])
		}
		if pv.Labels[label.NameLabelKey] != pod.Labels[label.NameLabelKey] {
			return false, fmt.Errorf("tidbcluster: %s/%s's pv %s label [%s=%s] not equals pod label [%s=%s]",
				ns, tcName, pvName,
				label.NameLabelKey, pv.Labels[label.NameLabelKey],
				label.NameLabelKey, pod.Labels[label.NameLabelKey])
		}
		if pv.Labels[label.ManagedByLabelKey] != pod.Labels[label.ManagedByLabelKey] {
			return false, fmt.Errorf("tidbcluster: %s/%s's pv %s label [%s=%s] not equals pod label [%s=%s]",
				ns, tcName, pvName,
				label.ManagedByLabelKey, pv.Labels[label.ManagedByLabelKey],
				label.ManagedByLabelKey, pod.Labels[label.ManagedByLabelKey])
		}
		if pv.Labels[label.InstanceLabelKey] != pod.Labels[label.InstanceLabelKey] {
			return false, fmt.Errorf("tidbcluster: %s/%s's pv %s label [%s=%s] not equals pod label [%s=%s]",
				ns, tcName, pvName,
				label.InstanceLabelKey, pv.Labels[label.InstanceLabelKey],
				label.InstanceLabelKey, pod.Labels[label.InstanceLabelKey])
		}
		if pv.Labels[label.ClusterIDLabelKey] != clusterID {
			return false, fmt.Errorf("tidbcluster: %s/%s's pv %s label [%s] not equals %s",
				ns, tcName, pvName, label.ClusterIDLabelKey, clusterID)
		}
		if pv.Labels[label.MemberIDLabelKey] != pod.Labels[label.MemberIDLabelKey] {
			return false, fmt.Errorf("tidbcluster: %s/%s's pv %s label [%s=%s] not equals pod label [%s=%s]",
				ns, tcName, pvName,
				label.MemberIDLabelKey, pv.Labels[label.MemberIDLabelKey],
				label.MemberIDLabelKey, pod.Labels[label.MemberIDLabelKey])
		}
		if pv.Labels[label.StoreIDLabelKey] != pod.Labels[label.StoreIDLabelKey] {
			return false, fmt.Errorf("tidbcluster: %s/%s's pv %s label [%s=%s] not equals pod label [%s=%s]",
				ns, tcName, pvName,
				label.StoreIDLabelKey, pv.Labels[label.StoreIDLabelKey],
				label.StoreIDLabelKey, pod.Labels[label.StoreIDLabelKey])
		}
		if pv.Annotations[label.AnnPodNameKey] != podName {
			return false, fmt.Errorf("tidbcluster:[%s/%s's pv %s annotations [%s] not equals %s",
				ns, tcName, pvName, label.AnnPodNameKey, podName)
		}
	}

	return true, nil
}

func (oa *operatorActions) schedulerHAFn(tc *v1alpha1.TidbCluster) (bool, error) {
	ns := tc.GetNamespace()
	tcName := tc.GetName()

	fn := func(component string) (bool, error) {
		nodeMap := make(map[string][]string)
		listOptions := metav1.ListOptions{
			LabelSelector: labels.SelectorFromSet(
				label.New().Instance(tcName).Component(component).Labels()).String(),
		}
		var podList *corev1.PodList
		var err error
		if podList, err = oa.kubeCli.CoreV1().Pods(ns).List(listOptions); err != nil {
			glog.Errorf("failed to list pods for tidbcluster %s/%s, %v", ns, tcName, err)
			return false, nil
		}

		totalCount := len(podList.Items)
		for _, pod := range podList.Items {
			nodeName := pod.Spec.NodeName
			if len(nodeMap[nodeName]) == 0 {
				nodeMap[nodeName] = make([]string, 0)
			}
			nodeMap[nodeName] = append(nodeMap[nodeName], pod.GetName())
			if len(nodeMap[nodeName]) > totalCount/2 {
				return false, fmt.Errorf("node %s have %d pods, greater than %d/2",
					nodeName, len(nodeMap[nodeName]), totalCount)
			}
		}
		return true, nil
	}

	components := []string{label.PDLabelVal, label.TiKVLabelVal}
	for _, com := range components {
		if b, err := fn(com); err != nil {
			return false, err
		} else if !b && err == nil {
			return false, nil
		}
	}

	return true, nil
}

func (oa *operatorActions) passwordIsSet(clusterInfo *TidbClusterInfo) (bool, error) {
	ns := clusterInfo.Namespace
	tcName := clusterInfo.ClusterName
	jobName := tcName + "-tidb-initializer"

	var job *batchv1.Job
	var err error
	if job, err = oa.kubeCli.BatchV1().Jobs(ns).Get(jobName, metav1.GetOptions{}); err != nil {
		glog.Errorf("failed to get job %s/%s, %v", ns, jobName, err)
		return false, nil
	}
	if job.Status.Succeeded < 1 {
		glog.Errorf("tidbcluster: %s/%s password setter job not finished", ns, tcName)
		return false, nil
	}

	var db *sql.DB
	dsn := getDSN(ns, tcName, "test", clusterInfo.Password)
	if db, err = sql.Open("mysql", dsn); err != nil {
		glog.Errorf("can't open connection to mysql: %s, %v", dsn, err)
		return false, nil
	}
	defer db.Close()
	if err := db.Ping(); err != nil {
		glog.Errorf("can't connect to mysql: %s with password %s, %v", dsn, clusterInfo.Password, err)
		return false, nil
	}

	return true, nil
}

func (oa *operatorActions) monitorNormal(clusterInfo *TidbClusterInfo) (bool, error) {
	ns := clusterInfo.Namespace
	tcName := clusterInfo.ClusterName
	monitorDeploymentName := fmt.Sprintf("%s-monitor", tcName)
	monitorDeployment, err := oa.kubeCli.AppsV1().Deployments(ns).Get(monitorDeploymentName, metav1.GetOptions{})
	if err != nil {
		glog.Errorf("get monitor deployment: [%s/%s] failed", ns, monitorDeploymentName)
		return false, nil
	}
	if monitorDeployment.Status.ReadyReplicas < 1 {
		glog.Infof("monitor ready replicas %d < 1", monitorDeployment.Status.ReadyReplicas)
		return false, nil
	}
	configuratorJobName := fmt.Sprintf("%s-monitor-configurator", tcName)
	monitorJob, err := oa.kubeCli.BatchV1().Jobs(ns).Get(configuratorJobName, metav1.GetOptions{})
	if err != nil {
		glog.Infof("get monitor configurator job: [%s/%s] failed", ns, configuratorJobName)
		return false, nil
	}
	if monitorJob.Status.Succeeded == 0 {
		glog.Infof("the monitor configurator job: [%s/%s] had not success", ns, configuratorJobName)
		return false, nil
	}

	if err := oa.checkPrometheus(clusterInfo); err != nil {
		glog.Infof("check [%s/%s]'s prometheus data failed: %v", ns, monitorDeploymentName, err)
		return false, nil
	}

	if err := oa.checkGrafanaData(clusterInfo); err != nil {
		glog.Infof("check [%s/%s]'s grafana data failed: %v", ns, monitorDeploymentName, err)
		return false, nil
	}
	return true, nil
}

func (oa *operatorActions) checkPrometheus(clusterInfo *TidbClusterInfo) error {
	ns := clusterInfo.Namespace
	tcName := clusterInfo.ClusterName
	prometheusSvc := fmt.Sprintf("http://%s-prometheus.%s:9090/api/v1/query?query=up", tcName, ns)
	resp, err := http.Get(prometheusSvc)
	if err != nil {
		return err
	}
	defer resp.Body.Close()
	body, err := ioutil.ReadAll(resp.Body)
	if err != nil {
		return err
	}
	response := &struct {
		Status string `json:"status"`
	}{}
	err = json.Unmarshal(body, response)
	if err != nil {
		return err
	}
	if response.Status != "success" {
		return fmt.Errorf("the prometheus's api[%s] has not ready", prometheusSvc)
	}
	return nil
}

func (oa *operatorActions) checkGrafanaData(clusterInfo *TidbClusterInfo) error {
	ns := clusterInfo.Namespace
	tcName := clusterInfo.ClusterName
	svcName := fmt.Sprintf("%s-grafana", tcName)
	end := time.Now()
	start := end.Add(-time.Minute)
	values := url.Values{}
	values.Set("query", `sum(tikv_pd_heartbeat_tick_total{type="leader"}) by (job)`)
	values.Set("start", fmt.Sprintf("%d", start.Unix()))
	values.Set("end", fmt.Sprintf("%d", end.Unix()))
	values.Set("step", "30")
	u := fmt.Sprintf("http://%s.%s.svc.cluster.local:3000/api/datasources/proxy/1/api/v1/query_range?%s", svcName, ns, values.Encode())
	req, err := http.NewRequest(http.MethodGet, u, nil)
	if err != nil {
		return err
	}
	req.SetBasicAuth(grafanaUsername, grafanaPassword)
	client := &http.Client{}
	resp, err := client.Do(req)
	if err != nil {
		return err
	}
	defer resp.Body.Close()
	buf, err := ioutil.ReadAll(resp.Body)
	if err != nil {
		return err
	}
	data := struct {
		Status string `json:"status"`
		Data   struct {
			ResultType string `json:"resultType"`
			Result     []struct {
				Metric struct {
					Job string `json:"job"`
				} `json:"metric"`
				Values []interface{} `json:"values"`
			} `json:"result"`
		}
	}{}
	if err := json.Unmarshal(buf, &data); err != nil {
		return err
	}
	if data.Status != "success" || len(data.Data.Result) < 1 {
		return fmt.Errorf("invalid response: status: %s, result: %v", data.Status, data.Data.Result)
	}
	return nil
}

func getDSN(ns, tcName, databaseName, password string) string {
	return fmt.Sprintf("root:%s@(%s-tidb.%s:4000)/%s?charset=utf8", password, tcName, ns, databaseName)
}

func releaseIsNotFound(err error) bool {
	return strings.Contains(err.Error(), "not found")
}

func cloneOperatorRepo() error {
	cmd := fmt.Sprintf("git clone https://github.com/pingcap/tidb-operator.git /tidb-operator")
	glog.Info(cmd)
	res, err := exec.Command("/bin/sh", "-c", cmd).CombinedOutput()
	if err != nil {
		return fmt.Errorf("failed to clone tidb-operator repository: %v, %s", err, string(res))
	}

	return nil
}

func checkoutTag(tagName string) error {
	cmd := fmt.Sprintf(`cd /tidb-operator &&
		git stash -u &&
		git checkout %s &&
		mkdir -p /charts/%s &&
		cp -rf charts/tidb-operator /charts/%s/tidb-operator &&
		cp -rf charts/tidb-cluster /charts/%s/tidb-cluster &&
		cp -rf charts/tidb-backup /charts/%s/tidb-backup`,
		tagName, tagName, tagName, tagName, tagName)
	glog.Info(cmd)
	res, err := exec.Command("/bin/sh", "-c", cmd).CombinedOutput()
	if err != nil {
		return fmt.Errorf("failed to check tag: %s, %v, %s", tagName, err, string(res))
	}

	return nil
}

func (oa *operatorActions) DeployAdHocBackup(info *TidbClusterInfo) error {
	glog.Infof("begin to deploy adhoc backup cluster[%s] namespace[%s]", info.ClusterName, info.Namespace)
	defer func() {
		glog.Infof("deploy adhoc backup end cluster[%s] namespace[%s]", info.ClusterName, info.Namespace)
	}()
	sets := map[string]string{
		"name":         info.BackupPVC,
		"mode":         "backup",
		"user":         "root",
		"password":     info.Password,
		"storage.size": "10Gi",
	}

	setString := info.HelmSetString(sets)

	fullbackupName := fmt.Sprintf("%s-backup", info.ClusterName)
	cmd := fmt.Sprintf("helm install -n %s --namespace %s /charts/%s/tidb-backup --set-string %s",
		fullbackupName, info.Namespace, info.OperatorTag, setString)
	glog.Infof("install adhoc deployment [%s]", cmd)
	res, err := exec.Command("/bin/sh", "-c", cmd).CombinedOutput()
	if err != nil {
		return fmt.Errorf("failed to launch adhoc backup job: %v, %s", err, string(res))
	}

	return nil
}

func (oa *operatorActions) CheckAdHocBackup(info *TidbClusterInfo) error {
	glog.Infof("begin to clean adhoc backup cluster[%s] namespace[%s]", info.ClusterName, info.Namespace)
	defer func() {
		glog.Infof("deploy clean backup end cluster[%s] namespace[%s]", info.ClusterName, info.Namespace)
	}()

	jobName := fmt.Sprintf("%s-%s", info.ClusterName, info.BackupPVC)
	fn := func() (bool, error) {
		job, err := oa.kubeCli.BatchV1().Jobs(info.Namespace).Get(jobName, metav1.GetOptions{})
		if err != nil {
			glog.Errorf("failed to get jobs %s ,%v", jobName, err)
			return false, nil
		}
		if job.Status.Succeeded == 0 {
			glog.Errorf("cluster [%s] back up job is not completed, please wait! ", info.ClusterName)
			return false, nil
		}

		return true, nil
	}

	err := wait.Poll(DefaultPollInterval, DefaultPollTimeout, fn)
	if err != nil {
		return fmt.Errorf("failed to launch scheduler backup job: %v", err)
	}

	return nil
}

func (oa *operatorActions) Restore(from *TidbClusterInfo, to *TidbClusterInfo) error {
	glog.Infof("begin to deploy restore cluster[%s] namespace[%s]", from.ClusterName, from.Namespace)
	defer func() {
		glog.Infof("deploy restore end cluster[%s] namespace[%s]", to.ClusterName, to.Namespace)
	}()
	sets := map[string]string{
		"name":         to.BackupPVC,
		"mode":         "restore",
		"user":         "root",
		"password":     to.Password,
		"storage.size": "10Gi",
	}

	setString := to.HelmSetString(sets)

	restoreName := fmt.Sprintf("%s-restore", from.ClusterName)
	cmd := fmt.Sprintf("helm install -n %s --namespace %s /charts/%s/tidb-backup --set-string %s",
		restoreName, to.Namespace, to.OperatorTag, setString)
	glog.Infof("install restore [%s]", cmd)
	res, err := exec.Command("/bin/sh", "-c", cmd).CombinedOutput()
	if err != nil {
		return fmt.Errorf("failed to launch restore job: %v, %s", err, string(res))
	}

	return nil
}

func (oa *operatorActions) CheckRestore(from *TidbClusterInfo, to *TidbClusterInfo) error {
	glog.Infof("begin to check restore backup cluster[%s] namespace[%s]", from.ClusterName, from.Namespace)
	defer func() {
		glog.Infof("check restore end cluster[%s] namespace[%s]", to.ClusterName, to.Namespace)
	}()

	jobName := fmt.Sprintf("%s-restore-%s", to.ClusterName, from.BackupPVC)
	fn := func() (bool, error) {
		job, err := oa.kubeCli.BatchV1().Jobs(to.Namespace).Get(jobName, metav1.GetOptions{})
		if err != nil {
			glog.Errorf("failed to get jobs %s ,%v", jobName, err)
			return false, nil
		}
		if job.Status.Succeeded == 0 {
			glog.Errorf("cluster [%s] back up job is not completed, please wait! ", to.ClusterName)
			return false, nil
		}

		fromCount, err := from.QueryCount()
		if err != nil {
			glog.Errorf("cluster [%s] count err ", from.ClusterName)
			return false, nil
		}

		toCount, err := to.QueryCount()
		if err != nil {
			glog.Errorf("cluster [%s] count err ", to.ClusterName)
			return false, nil
		}

		if fromCount != toCount {
			glog.Errorf("cluster [%s] count %d cluster [%s] count %d is not equal ",
				from.ClusterName, fromCount, to.ClusterName, toCount)
			return false, nil
		}
		return true, nil
	}

	err := wait.Poll(DefaultPollInterval, DefaultPollTimeout, fn)
	if err != nil {
		return fmt.Errorf("failed to launch scheduler backup job: %v", err)
	}
	return nil
}

func (oa *operatorActions) ForceDeploy(info *TidbClusterInfo) error {
	if err := oa.CleanTidbCluster(info); err != nil {
		return err
	}

	if err := oa.DeployTidbCluster(info); err != nil {
		return err
	}

	return nil
}

func (info *TidbClusterInfo) QueryCount() (int, error) {
	tableName := "test"
	db, err := sql.Open("mysql", getDSN(info.Namespace, info.ClusterName, "record", info.Password))
	if err != nil {
		return 0, err
	}
	defer db.Close()

	rows, err := db.Query(fmt.Sprintf("SELECT count(*) FROM %s", tableName))
	if err != nil {
		glog.Infof("cluster:[%s], error: %v", info.ClusterName, err)
		return 0, err
	}

	for rows.Next() {
		var count int
		err := rows.Scan(&count)
		if err != nil {
			glog.Infof("cluster:[%s], error :%v", info.ClusterName, err)
		}
		return count, nil
	}
	return 0, fmt.Errorf("can not find count of ")
}

func (oa *operatorActions) CreateSecret(info *TidbClusterInfo) error {
	initSecret := corev1.Secret{
		ObjectMeta: metav1.ObjectMeta{
			Name:      info.InitSecretName,
			Namespace: info.Namespace,
		},
		Data: map[string][]byte{
			info.UserName: []byte(info.Password),
		},
		Type: corev1.SecretTypeOpaque,
	}

	_, err := oa.kubeCli.CoreV1().Secrets(info.Namespace).Create(&initSecret)
	if err != nil && !releaseIsExist(err) {
		return  err
	}

	backupSecret := corev1.Secret{
		ObjectMeta: metav1.ObjectMeta{
			Name:      info.BackupSecretName,
			Namespace: info.Namespace,
		},
		Data: map[string][]byte{
			"user":     []byte(info.UserName),
			"password": []byte(info.Password),
		},
		Type: corev1.SecretTypeOpaque,
	}

	_, err = oa.kubeCli.CoreV1().Secrets(info.Namespace).Create(&backupSecret)
	if err != nil && !releaseIsExist(err) {
		return err
	}

	return nil
}

func releaseIsExist(err error) bool {
	return strings.Contains(err.Error(), "already exists")
}

func (oa *operatorActions) DeployScheduledBackup(info *TidbClusterInfo) error {
	glog.Infof("begin to deploy scheduled backup")
	defer func() {
		glog.Infof("deploy shceduled backup end")
	}()

	cron := fmt.Sprintf("'*/1 * * * *'")
	sets := map[string]string{
		"clusterName":              info.ClusterName,
		"scheduledBackup.create":   "true",
		"scheduledBackup.user":     "root",
		"scheduledBackup.password": info.Password,
		"scheduledBackup.schedule": cron,
		"scheduledBackup.storage":  "10Gi",
	}

	setString := info.HelmSetString(sets)

	cmd := fmt.Sprintf("helm upgrade %s /charts/%s/tidb-cluster --set-string %s",
		info.ClusterName, info.OperatorTag, setString)

	glog.Infof("scheduled-backup delploy [%s]", cmd)
	res, err := exec.Command("/bin/sh", "-c", cmd).CombinedOutput()
	if err != nil {
		return fmt.Errorf("failed to launch scheduler backup job: %v, %s", err, string(res))
	}
	return nil
}

func (oa *operatorActions) CheckScheduledBackup(info *TidbClusterInfo) error {
	glog.Infof("begin to check scheduler backup cluster[%s] namespace[%s]", info.ClusterName, info.Namespace)
	defer func() {
		glog.Infof("deploy check scheduler end cluster[%s] namespace[%s]", info.ClusterName, info.Namespace)
	}()

	jobName := fmt.Sprintf("%s-scheduled-backup", info.ClusterName)
	fn := func() (bool, error) {
		job, err := oa.kubeCli.BatchV1beta1().CronJobs(info.Namespace).Get(jobName, metav1.GetOptions{})
		if err != nil {
			glog.Errorf("failed to get cronjobs %s ,%v", jobName, err)
			return false, nil
		}

		jobs, err := oa.kubeCli.BatchV1().Jobs(info.Namespace).List(metav1.ListOptions{})
		if err != nil {
			glog.Errorf("failed to list jobs %s ,%v", info.Namespace, err)
			return false, nil
		}

		backupJobs := []batchv1.Job{}
		for _, j := range jobs.Items {
			if pid, found := getParentUIDFromJob(j); found && pid == job.UID {
				backupJobs = append(backupJobs, j)
			}
		}

		if len(backupJobs) == 0 {
			glog.Errorf("cluster [%s] scheduler jobs is creating, please wait!", info.ClusterName)
			return false, nil
		}

		for _, j := range backupJobs {
			if j.Status.Succeeded == 0 {
				glog.Errorf("cluster [%s] back up job is not completed, please wait! ", info.ClusterName)
				return false, nil
			}
		}

		return true, nil
	}

	err := wait.Poll(DefaultPollInterval, DefaultPollTimeout, fn)
	if err != nil {
		return fmt.Errorf("failed to launch scheduler backup job: %v", err)
	}

	// sleep 1 minute for cronjob
	time.Sleep(60 * time.Second)

	dirs, err := oa.getBackupDir(info)
	if err != nil {
		return fmt.Errorf("failed to get backup dir: %v", err)
	}

	if len(dirs) != 3 {
		return fmt.Errorf("scheduler job failed!")
	}

	return nil
}

func getParentUIDFromJob(j batchv1.Job) (types.UID, bool) {
	controllerRef := metav1.GetControllerOf(&j)

	if controllerRef == nil {
		return types.UID(""), false
	}

	if controllerRef.Kind != "CronJob" {
		glog.Infof("Job with non-CronJob parent, name %s namespace %s", j.Name, j.Namespace)
		return types.UID(""), false
	}

	return controllerRef.UID, true
}

func (oa *operatorActions) getBackupDir(info *TidbClusterInfo) ([]string, error) {
	pod := &corev1.Pod{
		ObjectMeta: metav1.ObjectMeta{
			Name:      getBackupDirPodName,
			Namespace: info.Namespace,
		},
		Spec: corev1.PodSpec{
			Containers: []corev1.Container{
				{
					Name:    getBackupDirPodName,
					Image:   "pingcap/tidb-cloud-backup:latest",
					Command: []string{"sleep", "3000"},
					VolumeMounts: []corev1.VolumeMount{
						{
							Name:      "data",
							MountPath: "/data",
						},
					},
				},
			},
			Volumes: []corev1.Volume{
				{
					Name: "data",
					VolumeSource: corev1.VolumeSource{
						PersistentVolumeClaim: &corev1.PersistentVolumeClaimVolumeSource{
							ClaimName: info.BackupPVC,
						},
					},
				},
			},
		},
	}

	fn := func() (bool, error) {
		_, err := oa.kubeCli.CoreV1().Pods(info.Namespace).Get(getBackupDirPodName, metav1.GetOptions{})
		if !errors.IsNotFound(err) {
			return false, nil
		}
		return true, nil
	}

	err := wait.Poll(DefaultPollInterval, DefaultPollTimeout, fn)

	if err != nil {
		return nil, fmt.Errorf("failed to delete pod %s", getBackupDirPodName)
	}

	_, err = oa.kubeCli.CoreV1().Pods(info.Namespace).Create(pod)
	if err != nil && !errors.IsAlreadyExists(err) {
		glog.Errorf("cluster: [%s/%s] create get backup dir pod failed, error :%v", info.Namespace, info.ClusterName, err)
		return nil, err
	}

	fn = func() (bool, error) {
		_, err := oa.kubeCli.CoreV1().Pods(info.Namespace).Get(getBackupDirPodName, metav1.GetOptions{})
		if errors.IsNotFound(err) {
			return false, nil
		}
		return true, nil
	}

	err = wait.Poll(DefaultPollInterval, DefaultPollTimeout, fn)

	if err != nil {
		return nil, fmt.Errorf("failed to create pod %s", getBackupDirPodName)
	}

	cmd := fmt.Sprintf("kubectl exec %s -n %s ls /data", getBackupDirPodName, info.Namespace)

	time.Sleep(20 * time.Second)

	res, err := exec.Command("/bin/sh", "-c", cmd).CombinedOutput()
	if err != nil {
		glog.Errorf("cluster:[%s/%s] exec :%s failed,error:%v,result:%s", info.Namespace, info.ClusterName, cmd, err, string(res))
		return nil, err
	}

	dirs := strings.Split(string(res), "\n")
	glog.Infof("dirs in pod info name [%s] dir name [%s]", info.BackupPVC, strings.Join(dirs, ","))
	return dirs, nil
}

func (info *TidbClusterInfo) FullName() string {
	return fmt.Sprintf("%s/%s", info.Namespace, info.ClusterName)
}

func (oa *operatorActions) DeployIncrementalBackup(from *TidbClusterInfo, to *TidbClusterInfo) error {
	glog.Infof("begin to deploy incremental backup cluster[%s] namespace[%s]", from.ClusterName, from.Namespace)
	defer func() {
		glog.Infof("deploy incremental backup end cluster[%s] namespace[%s]", to.ClusterName, to.Namespace)
	}()
	sets := map[string]string{
		"binlog.pump.create":            "true",
		"binlog.drainer.destDBType":     "mysql",
		"binlog.drainer.create":         "true",
		"binlog.drainer.mysql.host":     fmt.Sprintf("%s-tidb.%s", to.ClusterName, to.Namespace),
		"binlog.drainer.mysql.user":     "root",
		"binlog.drainer.mysql.password": to.Password,
		"binlog.drainer.mysql.port":     "4000",
	}

	setString := from.HelmSetString(sets)

	cmd := fmt.Sprintf("helm upgrade %s /charts/%s/tidb-cluster --set-string %s",
		from.ClusterName, from.OperatorTag, setString)
	glog.Infof(cmd)
	res, err := exec.Command("/bin/sh", "-c", cmd).CombinedOutput()
	if err != nil {
		return fmt.Errorf("failed to launch scheduler backup job: %v, %s", err, string(res))
	}
	return nil
}

func (oa *operatorActions) CheckIncrementalBackup(info *TidbClusterInfo) error {
	glog.Infof("begin to check incremental backup cluster[%s] namespace[%s]", info.ClusterName, info.Namespace)
	defer func() {
		glog.Infof("check incremental backup end cluster[%s] namespace[%s]", info.ClusterName, info.Namespace)
	}()

	pumpStatefulSetName := fmt.Sprintf("%s-pump", info.ClusterName)
	fn := func() (bool, error) {
		pumpStatefulSet, err := oa.kubeCli.AppsV1().StatefulSets(info.Namespace).Get(pumpStatefulSetName, metav1.GetOptions{})
		if err != nil {
			glog.Errorf("failed to get jobs %s ,%v", pumpStatefulSetName, err)
			return false, nil
		}
		if pumpStatefulSet.Status.Replicas != pumpStatefulSet.Status.ReadyReplicas {
			glog.Errorf("pump replicas is not ready, please wait ! %s ", pumpStatefulSetName)
			return false, nil
		}

		listOps := metav1.ListOptions{
			LabelSelector: labels.SelectorFromSet(
				pumpStatefulSet.Labels,
			).String(),
		}

		pods, err := oa.kubeCli.CoreV1().Pods(info.Namespace).List(listOps)
		if err != nil {
			glog.Errorf("failed to get pods via pump labels %s ,%v", pumpStatefulSetName, err)
			return false, nil
		}

		for _, pod := range pods.Items {
			if !oa.pumpHealth(info, pod.Spec.Hostname) {
				glog.Errorf("some pods is not health %s ,%v", pumpStatefulSetName, err)
				return false, nil
			}
		}

		drainerStatefulSetName := fmt.Sprintf("%s-drainer", info.ClusterName)
		drainerStatefulSet, err := oa.kubeCli.AppsV1().StatefulSets(info.Namespace).Get(drainerStatefulSetName, metav1.GetOptions{})
		if err != nil {
			glog.Errorf("failed to get jobs %s ,%v", pumpStatefulSetName, err)
			return false, nil
		}
		if drainerStatefulSet.Status.Replicas != drainerStatefulSet.Status.ReadyReplicas {
			glog.Errorf("drainer replicas is not ready, please wait ! %s ", pumpStatefulSetName)
			return false, nil
		}

		listOps = metav1.ListOptions{
			LabelSelector: labels.SelectorFromSet(
				drainerStatefulSet.Labels,
			).String(),
		}

		pods, err = oa.kubeCli.CoreV1().Pods(info.Namespace).List(listOps)
		if err != nil {
			return false, nil
		}
		for _, pod := range pods.Items {
			if !oa.drainerHealth(info, pod.Spec.Hostname) {
				return false, nil
			}
		}

		return true, nil
	}

	err := wait.Poll(DefaultPollInterval, DefaultPollTimeout, fn)
	if err != nil {
		return fmt.Errorf("failed to launch scheduler backup job: %v", err)
	}
	return nil

}

type pumpStatus struct {
	StatusMap map[string]*nodeStatus
}

type nodeStatus struct {
	State string `json:"state"`
}

func (oa *operatorActions) pumpHealth(info *TidbClusterInfo, hostName string) bool {
	pumpHealthUrl := fmt.Sprintf("%s.%s-pump.%s:8250/status", hostName, info.ClusterName, info.Namespace)
	res, err := http.Get(pumpHealthUrl)
	if err != nil {
		glog.Errorf("cluster:[%s] call %s failed,error:%v", info.ClusterName, pumpHealthUrl, err)
		return false
	}
	if res.StatusCode >= 400 {
		glog.Errorf("Error response %v", res.StatusCode)
		return false
	}
	body, err := ioutil.ReadAll(res.Body)
	if err != nil {
		glog.Errorf("cluster:[%s] read response body failed,error:%v", info.ClusterName, err)
		return false
	}
	healths := pumpStatus{}
	err = json.Unmarshal(body, &healths)
	if err != nil {
		glog.Errorf("cluster:[%s] unmarshal failed,error:%v", info.ClusterName, err)
		return false
	}
	for _, status := range healths.StatusMap {
		if status.State != "online" {
			glog.Errorf("cluster:[%s] pump's state is not online", info.ClusterName)
			return false
		}
	}
	return true
}

type drainerStatus struct {
	PumpPos map[string]int64 `json:"PumpPos"`
	Synced  bool             `json:"Synced"`
	LastTS  int64            `json:"LastTS"`
	TsMap   string           `json:"TsMap"`
}

func (oa *operatorActions) drainerHealth(info *TidbClusterInfo, hostName string) bool {
	drainerHealthUrl := fmt.Sprintf("%s.%s-drainer.%s:8249/status", hostName, info.ClusterName, info.Namespace)
	res, err := http.Get(drainerHealthUrl)
	if err != nil {
		glog.Errorf("cluster:[%s] call %s failed,error:%v", info.ClusterName, drainerHealthUrl, err)
		return false
	}
	if res.StatusCode >= 400 {
		glog.Errorf("Error response %v", res.StatusCode)
		return false
	}
	body, err := ioutil.ReadAll(res.Body)
	if err != nil {
		glog.Errorf("cluster:[%s] read response body failed,error:%v", info.ClusterName, err)
		return false
	}
	healths := drainerStatus{}
	err = json.Unmarshal(body, &healths)
	if err != nil {
		glog.Errorf("cluster:[%s] unmarshal failed,error:%v", info.ClusterName, err)
		return false
	}
	return len(healths.PumpPos) > 0 && healths.Synced
}<|MERGE_RESOLUTION|>--- conflicted
+++ resolved
@@ -68,10 +68,6 @@
 	getBackupDirPodName               = "get-backup-dir"
 	grafanaUsername                   = "admin"
 	grafanaPassword                   = "admin"
-<<<<<<< HEAD
-	e2eTag                            = "e2e"
-=======
->>>>>>> 0f934aae
 )
 
 type OperatorActions interface {
@@ -175,13 +171,11 @@
 }
 
 func (oa *operatorActions) DeployOperator(info *OperatorInfo) error {
-	if info.Tag != e2eTag {
-		if err := cloneOperatorRepo(); err != nil {
-			return err
-		}
-		if err := checkoutTag(info.Tag); err != nil {
-			return err
-		}
+	if err := cloneOperatorRepo(); err != nil {
+		return err
+	}
+	if err := checkoutTag(info.Tag); err != nil {
+		return err
 	}
 
 	cmd := fmt.Sprintf(`helm install /charts/%s/tidb-operator \
@@ -1228,7 +1222,7 @@
 
 	_, err := oa.kubeCli.CoreV1().Secrets(info.Namespace).Create(&initSecret)
 	if err != nil && !releaseIsExist(err) {
-		return  err
+		return err
 	}
 
 	backupSecret := corev1.Secret{
