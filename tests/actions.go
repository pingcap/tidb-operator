--- conflicted
+++ resolved
@@ -376,10 +376,6 @@
 	return nil
 }
 
-<<<<<<< HEAD
-func (oa *operatorActions) ScaleTidbCluster(info *TidbClusterInfo) error   { return nil }
-func (oa *operatorActions) UpgradeTidbCluster(info *TidbClusterInfo) error { return nil }
-=======
 func chartPath(name string, tag string) string {
 	return "/charts/" + tag + "/" + name
 }
@@ -418,7 +414,6 @@
 	}
 	return corev1.Container{}, false
 }
->>>>>>> 06a37425
 
 func (oa *operatorActions) pdMembersReadyFn(tc *v1alpha1.TidbCluster) (bool, error) {
 	tcName := tc.GetName()
