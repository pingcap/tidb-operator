--- conflicted
+++ resolved
@@ -72,14 +72,15 @@
 }
 
 const (
-	DefaultPollTimeout   time.Duration = 10 * time.Minute
-	DefaultPollInterval  time.Duration = 1 * time.Minute
-	getBackupDirPodName                = "get-backup-dir"
-	grafanaUsername                    = "admin"
-	grafanaPassword                    = "admin"
-	operartorChartName                 = "tidb-operator"
-	tidbClusterChartName               = "tidb-cluster"
-	backupChartName                    = "tidb-backup"
+	DefaultPollTimeout          time.Duration = 10 * time.Minute
+	DefaultPollInterval         time.Duration = 1 * time.Minute
+	BackupAndRestorePollTimeOut time.Duration = 30 * time.Minute
+	getBackupDirPodName                       = "get-backup-dir"
+	grafanaUsername                           = "admin"
+	grafanaPassword                           = "admin"
+	operartorChartName                        = "tidb-operator"
+	tidbClusterChartName                      = "tidb-cluster"
+	backupChartName                           = "tidb-backup"
 )
 
 type OperatorActions interface {
@@ -125,19 +126,16 @@
 	CheckFailoverOrDie(clusters []*TidbClusterConfig, faultNode string)
 	CheckRecover(cluster *TidbClusterConfig) (bool, error)
 	CheckRecoverOrDie(clusters []*TidbClusterConfig)
-<<<<<<< HEAD
 	CheckK8sAvailable(excludeNodes map[string]*corev1.Node, excludePods map[string]*corev1.Pod) error
 	CheckK8sAvailableOrDie(excludeNodes map[string]*corev1.Node, excludePods map[string]*corev1.Pod)
 	CheckOperatorAvailable(operatorConfig *OperatorConfig) error
 	CheckTidbClustersAvailable(infos []*TidbClusterConfig) error
 	CheckOneEtcdDownOrDie(operatorConfig *OperatorConfig, clusters []*TidbClusterConfig, faultNode string)
 	CheckOneApiserverDownOrDie(operatorConfig *OperatorConfig, clusters []*TidbClusterConfig, faultNode string)
-=======
 	RegisterWebHookAndService(info *OperatorConfig) error
 	RegisterWebHookAndServiceOrDie(info *OperatorConfig)
 	CleanWebHookAndService(info *OperatorConfig) error
 	StartValidatingAdmissionWebhookServerOrDie()
->>>>>>> ef13e322
 }
 
 type operatorActions struct {
@@ -1445,7 +1443,7 @@
 		return true, nil
 	}
 
-	err := wait.Poll(DefaultPollInterval, DefaultPollTimeout, fn)
+	err := wait.Poll(DefaultPollInterval, BackupAndRestorePollTimeOut, fn)
 	if err != nil {
 		return fmt.Errorf("failed to launch scheduler backup job: %v", err)
 	}
@@ -1512,7 +1510,7 @@
 		return true, nil
 	}
 
-	err := wait.Poll(DefaultPollInterval, DefaultPollTimeout, fn)
+	err := wait.Poll(DefaultPollInterval, BackupAndRestorePollTimeOut, fn)
 	if err != nil {
 		return fmt.Errorf("failed to launch scheduler backup job: %v", err)
 	}
@@ -1663,7 +1661,7 @@
 		return true, nil
 	}
 
-	err := wait.Poll(DefaultPollInterval, DefaultPollTimeout, fn)
+	err := wait.Poll(DefaultPollInterval, BackupAndRestorePollTimeOut, fn)
 	if err != nil {
 		return fmt.Errorf("failed to launch scheduler backup job: %v", err)
 	}
