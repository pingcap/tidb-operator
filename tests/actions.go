// Copyright 2018 PingCAP, Inc.
//
// Licensed under the Apache License, Version 2.0 (the "License");
// you may not use this file except in compliance with the License.
// You may obtain a copy of the License at
//
//     http://www.apache.org/licenses/LICENSE-2.0
//
// Unless required by applicable law or agreed to in writing, software
// distributed under the License is distributed on an "AS IS" BASIS,
// See the License for the specific language governing permissions and
// limitations under the License.

package tests

import (
	"crypto/tls"
	"database/sql"
	"encoding/json"
	"fmt"
	"io/ioutil"
	"net/http"
	"net/url"
	"os"
	"os/exec"
	"path/filepath"
	"strconv"
	"strings"
	"sync"
	"time"

	// To register MySQL driver
	_ "github.com/go-sql-driver/mysql"
	"github.com/golang/glog"
	pingcapErrors "github.com/pingcap/errors"
	"github.com/pingcap/kvproto/pkg/metapb"
	"github.com/pingcap/tidb-operator/pkg/apis/pingcap.com/v1alpha1"
	"github.com/pingcap/tidb-operator/pkg/client/clientset/versioned"
	"github.com/pingcap/tidb-operator/pkg/controller"
	"github.com/pingcap/tidb-operator/pkg/label"
	"github.com/pingcap/tidb-operator/tests/pkg/apimachinery"
	"github.com/pingcap/tidb-operator/tests/pkg/blockwriter"
	"github.com/pingcap/tidb-operator/tests/pkg/metrics"
	"github.com/pingcap/tidb-operator/tests/pkg/util"
	"github.com/pingcap/tidb-operator/tests/pkg/webhook"
	"github.com/pingcap/tidb-operator/tests/slack"
	admissionV1beta1 "k8s.io/api/admissionregistration/v1beta1"
	"k8s.io/api/apps/v1beta1"
	batchv1 "k8s.io/api/batch/v1"
	corev1 "k8s.io/api/core/v1"
	"k8s.io/apimachinery/pkg/api/errors"
	metav1 "k8s.io/apimachinery/pkg/apis/meta/v1"
	"k8s.io/apimachinery/pkg/labels"
	"k8s.io/apimachinery/pkg/types"
	"k8s.io/apimachinery/pkg/util/wait"
	"k8s.io/client-go/kubernetes"
)

const (
	period = 5 * time.Minute

	tidbControllerName string = "tidb-controller-manager"
	tidbSchedulerName  string = "tidb-scheduler"

	// NodeUnreachablePodReason is defined in k8s.io/kubernetes/pkg/util/node
	// but not in client-go and apimachinery, so we define it here
	NodeUnreachablePodReason = "NodeLost"
)

func NewOperatorActions(cli versioned.Interface,
	kubeCli kubernetes.Interface,
	pollInterval time.Duration,
	cfg *Config,
	clusters []*TidbClusterConfig) OperatorActions {
	oa := &operatorActions{
		cli:          cli,
		kubeCli:      kubeCli,
		pdControl:    controller.NewDefaultPDControl(),
		tidbControl:  controller.NewDefaultTiDBControl(),
		pollInterval: pollInterval,
		cfg:          cfg,
	}
	oa.clusterEvents = make(map[string]*clusterEvent)
	for _, c := range clusters {
		oa.clusterEvents[c.String()] = &clusterEvent{
			ns:          c.Namespace,
			clusterName: c.ClusterName,
			events:      make([]event, 0),
		}
	}
	return oa
}

const (
	DefaultPollTimeout          time.Duration = 10 * time.Minute
	DefaultPollInterval         time.Duration = 1 * time.Minute
	BackupAndRestorePollTimeOut time.Duration = 30 * time.Minute
	getBackupDirPodName                       = "get-backup-dir"
	grafanaUsername                           = "admin"
	grafanaPassword                           = "admin"
	operartorChartName                        = "tidb-operator"
	tidbClusterChartName                      = "tidb-cluster"
	backupChartName                           = "tidb-backup"
	statbilityTestTag                         = "stability"
	metricsPort                               = 8090
)

type OperatorActions interface {
	DeployOperator(info *OperatorConfig) error
	DeployOperatorOrDie(info *OperatorConfig)
	CleanOperator(info *OperatorConfig) error
	CleanOperatorOrDie(info *OperatorConfig)
	UpgradeOperator(info *OperatorConfig) error
	DumpAllLogs(info *OperatorConfig, clusterInfos []*TidbClusterConfig) error
	DeployTidbCluster(info *TidbClusterConfig) error
	DeployTidbClusterOrDie(info *TidbClusterConfig)
	CleanTidbCluster(info *TidbClusterConfig) error
	CleanTidbClusterOrDie(info *TidbClusterConfig)
	CheckTidbClusterStatus(info *TidbClusterConfig) error
	CheckTidbClusterStatusOrDie(info *TidbClusterConfig)
	BeginInsertDataTo(info *TidbClusterConfig) error
	BeginInsertDataToOrDie(info *TidbClusterConfig)
	StopInsertDataTo(info *TidbClusterConfig)
	ScaleTidbCluster(info *TidbClusterConfig) error
	ScaleTidbClusterOrDie(info *TidbClusterConfig)
	CheckScaleInSafely(info *TidbClusterConfig) error
	CheckScaledCorrectly(info *TidbClusterConfig, podUIDsBeforeScale map[string]types.UID) error
	UpgradeTidbCluster(info *TidbClusterConfig) error
	UpgradeTidbClusterOrDie(info *TidbClusterConfig)
	DeployAdHocBackup(info *TidbClusterConfig) error
	CheckAdHocBackup(info *TidbClusterConfig) error
	DeployScheduledBackup(info *TidbClusterConfig) error
	CheckScheduledBackup(info *TidbClusterConfig) error
	DeployIncrementalBackup(from *TidbClusterConfig, to *TidbClusterConfig) error
	CheckIncrementalBackup(info *TidbClusterConfig) error
	Restore(from *TidbClusterConfig, to *TidbClusterConfig) error
	CheckRestore(from *TidbClusterConfig, to *TidbClusterConfig) error
	ForceDeploy(info *TidbClusterConfig) error
	CreateSecret(info *TidbClusterConfig) error
	GetPodUIDMap(info *TidbClusterConfig) (map[string]types.UID, error)
	GetNodeMap(info *TidbClusterConfig, component string) (map[string][]string, error)
	TruncateSSTFileThenCheckFailover(info *TidbClusterConfig, tikvFailoverPeriod time.Duration) error
	TruncateSSTFileThenCheckFailoverOrDie(info *TidbClusterConfig, tikvFailoverPeriod time.Duration)
	CheckFailoverPending(info *TidbClusterConfig, node string, faultPoint *time.Time) (bool, error)
	CheckFailoverPendingOrDie(clusters []*TidbClusterConfig, node string, faultPoint *time.Time)
	CheckFailover(info *TidbClusterConfig, faultNode string) (bool, error)
	CheckFailoverOrDie(clusters []*TidbClusterConfig, faultNode string)
	CheckRecover(cluster *TidbClusterConfig) (bool, error)
	CheckRecoverOrDie(clusters []*TidbClusterConfig)
	CheckK8sAvailable(excludeNodes map[string]string, excludePods map[string]*corev1.Pod) error
	CheckK8sAvailableOrDie(excludeNodes map[string]string, excludePods map[string]*corev1.Pod)
	CheckOperatorAvailable(operatorConfig *OperatorConfig) error
	CheckTidbClustersAvailable(infos []*TidbClusterConfig) error
	CheckOneEtcdDownOrDie(operatorConfig *OperatorConfig, clusters []*TidbClusterConfig, faultNode string)
	CheckOneApiserverDownOrDie(operatorConfig *OperatorConfig, clusters []*TidbClusterConfig, faultNode string)
	RegisterWebHookAndService(info *OperatorConfig) error
	RegisterWebHookAndServiceOrDie(info *OperatorConfig)
	CleanWebHookAndService(info *OperatorConfig) error
	StartValidatingAdmissionWebhookServerOrDie(info *OperatorConfig)
	EventWorker()
	EmitEvent(info *TidbClusterConfig, msg string)
	BackupRestore(from, to *TidbClusterConfig) error
	BackupRestoreOrDie(from, to *TidbClusterConfig)
	LabelNodes() error
	LabelNodesOrDie()
	CheckDisasterTolerance(info *TidbClusterConfig) error
	CheckDisasterToleranceOrDie(info *TidbClusterConfig)
	CheckDataRegionDisasterTolerance(info *TidbClusterConfig) error
	CheckDataRegionDisasterToleranceOrDie(info *TidbClusterConfig)
	GetTidbMemberAssignedNodes(info *TidbClusterConfig) (map[string]string, error)
	CheckTidbMemberAssignedNodes(info *TidbClusterConfig, oldAssignedNodes map[string]string) error
}

type operatorActions struct {
	cli           versioned.Interface
	kubeCli       kubernetes.Interface
	pdControl     controller.PDControlInterface
	tidbControl   controller.TiDBControlInterface
	pollInterval  time.Duration
	cfg           *Config
	clusterEvents map[string]*clusterEvent
	lock          sync.Mutex
}

type clusterEvent struct {
	ns          string
	clusterName string
	events      []event
}

type event struct {
	message string
	ts      int64
}

var _ = OperatorActions(&operatorActions{})

type OperatorConfig struct {
	Namespace          string
	ReleaseName        string
	Image              string
	Tag                string
	SchedulerImage     string
	SchedulerTag       string
	SchedulerFeatures  []string
	LogLevel           string
	WebhookServiceName string
	WebhookSecretName  string
	WebhookConfigName  string
	Context            *apimachinery.CertContext
}

type TidbClusterConfig struct {
	BackupName             string
	Namespace              string
	ClusterName            string
	OperatorTag            string
	PDImage                string
	TiKVImage              string
	TiDBImage              string
	StorageClassName       string
	Password               string
	InitSQL                string
	RecordCount            string
	InsertBatchSize        string
	Resources              map[string]string
	Args                   map[string]string
	blockWriter            *blockwriter.BlockWriterCase
	Monitor                bool
	UserName               string
	InitSecretName         string
	BackupSecretName       string
	EnableConfigMapRollout bool

	PDMaxReplicas       int
	TiKVGrpcConcurrency int
	TiDBTokenLimit      int
	PDLogLevel          string

	BlockWriteConfig blockwriter.Config
	GrafanaClient    *metrics.Client
	SubValues        string
}

func (oi *OperatorConfig) ConfigTLS() *tls.Config {
	sCert, err := tls.X509KeyPair(oi.Context.Cert, oi.Context.Key)
	if err != nil {
		glog.Fatal(err)
	}
	return &tls.Config{
		Certificates: []tls.Certificate{sCert},
	}
}

func (tc *TidbClusterConfig) String() string {
	return fmt.Sprintf("%s/%s", tc.Namespace, tc.ClusterName)
}

func (tc *TidbClusterConfig) BackupHelmSetString(m map[string]string) string {

	set := map[string]string{
		"clusterName": tc.ClusterName,
		"secretName":  tc.BackupSecretName,
	}

	for k, v := range tc.Args {
		set[k] = v
	}
	for k, v := range m {
		set[k] = v
	}

	arr := make([]string, 0, len(set))
	for k, v := range set {
		arr = append(arr, fmt.Sprintf("%s=%s", k, v))
	}
	return strings.Join(arr, ",")
}

func (tc *TidbClusterConfig) TidbClusterHelmSetString(m map[string]string) string {

	set := map[string]string{
		"clusterName":             tc.ClusterName,
		"pd.storageClassName":     tc.StorageClassName,
		"tikv.storageClassName":   tc.StorageClassName,
		"tidb.storageClassName":   tc.StorageClassName,
		"tidb.password":           tc.Password,
		"pd.maxStoreDownTime":     "5m",
		"pd.image":                tc.PDImage,
		"tikv.image":              tc.TiKVImage,
		"tidb.image":              tc.TiDBImage,
		"tidb.passwordSecretName": tc.InitSecretName,
		"tidb.initSql":            tc.InitSQL,
		"monitor.create":          strconv.FormatBool(tc.Monitor),
		"enableConfigMapRollout":  strconv.FormatBool(tc.EnableConfigMapRollout),
	}

	if tc.PDMaxReplicas > 0 {
		set["pd.maxReplicas"] = strconv.Itoa(tc.PDMaxReplicas)
	}
	if tc.TiKVGrpcConcurrency > 0 {
		set["tikv.grpcConcurrency"] = strconv.Itoa(tc.TiKVGrpcConcurrency)
	}
	if tc.TiDBTokenLimit > 0 {
		set["tidb.tokenLimit"] = strconv.Itoa(tc.TiDBTokenLimit)
	}
	if len(tc.PDLogLevel) > 0 {
		set["pd.logLevel"] = tc.PDLogLevel
	}

	for k, v := range tc.Resources {
		set[k] = v
	}
	for k, v := range tc.Args {
		set[k] = v
	}
	for k, v := range m {
		set[k] = v
	}

	arr := make([]string, 0, len(set))
	for k, v := range set {
		arr = append(arr, fmt.Sprintf("%s=%s", k, v))
	}
	return strings.Join(arr, ",")
}

func (oi *OperatorConfig) OperatorHelmSetString(m map[string]string) string {
	set := map[string]string{
		"operatorImage":                    oi.Image,
		"controllerManager.autoFailover":   "true",
		"scheduler.kubeSchedulerImageName": oi.SchedulerImage,
		"controllerManager.logLevel":       oi.LogLevel,
		"scheduler.logLevel":               "2",
		"controllerManager.replicas":       "2",
		"scheduler.replicas":               "2",
		"imagePullPolicy":                  "Always",
	}
	if oi.SchedulerTag != "" {
		set["scheduler.kubeSchedulerImageTag"] = oi.SchedulerTag
	}
	if len(oi.SchedulerFeatures) > 0 {
		set["scheduler.features"] = fmt.Sprintf("{%s}", strings.Join(oi.SchedulerFeatures, ","))
	}

	arr := make([]string, 0, len(set))
	for k, v := range set {
		arr = append(arr, fmt.Sprintf("%s=%s", k, v))
	}
	return strings.Join(arr, ",")
}

func (oa *operatorActions) DeployOperator(info *OperatorConfig) error {
	glog.Infof("deploying tidb-operator %s", info.ReleaseName)

	if info.Tag != "e2e" && info.Tag != "stability" {
		if err := oa.cloneOperatorRepo(); err != nil {
			return err
		}
		if err := oa.checkoutTag(info.Tag); err != nil {
			return err
		}
	}

	cmd := fmt.Sprintf(`helm install %s --name %s --namespace %s --set-string %s`,
		oa.operatorChartPath(info.Tag),
		info.ReleaseName,
		info.Namespace,
		info.OperatorHelmSetString(nil))
	glog.Info(cmd)

	res, err := exec.Command("/bin/sh", "-c", cmd).CombinedOutput()
	if err != nil {
		return fmt.Errorf("failed to deploy operator: %v, %s", err, string(res))
	}

	// create cert and secret for webhook
	cmd = fmt.Sprintf("%s/create-cert.sh", oa.manifestPath(info.Tag))
	glog.Info(cmd)

	res, err = exec.Command("/bin/sh", "-c", cmd).CombinedOutput()
	if err != nil {
		return fmt.Errorf("failed to create cert: %v, %s", err, string(res))
	}

	// patch cabundle to validating admission configuration
	cmd = fmt.Sprintf("%s/patch-ca.sh", oa.manifestPath(info.Tag))
	glog.Info(cmd)

	res, err = exec.Command("/bin/sh", "-c", cmd).CombinedOutput()
	if err != nil {
		return fmt.Errorf("failed to patch cabundle : %v, %s", err, string(res))
	}

	// deploy statefulset webhook and configuration to hijack update statefulset opeartion
	cmd = fmt.Sprintf("kubectl apply -f %s/webhook.yaml", oa.manifestPath(info.Tag))
	glog.Info(cmd)

	res, err = exec.Command("/bin/sh", "-c", cmd).CombinedOutput()
	if err != nil {
		return fmt.Errorf("failed to create statefulset webhook and configuration : %v, %s", err, string(res))
	}

	return nil
}

func (oa *operatorActions) DeployOperatorOrDie(info *OperatorConfig) {
	if err := oa.DeployOperator(info); err != nil {
		slack.NotifyAndPanic(err)
	}
}

func (oa *operatorActions) CleanOperator(info *OperatorConfig) error {
	glog.Infof("cleaning tidb-operator %s", info.ReleaseName)

	err := oa.CleanWebHookAndService(info)
	if err != nil {
		return err
	}

	// delete statefulset update webhook and configuration
	cmd := fmt.Sprintf("kubectl delete -f %s/webhook.yaml", oa.manifestPath(info.Tag))
	glog.Info(cmd)

	res, err := exec.Command("/bin/sh", "-c", cmd).CombinedOutput()
	if err != nil && !notFound(string(res)) {
		return fmt.Errorf("failed to delete statefulset webhook and configuration : %v, %s", err, string(res))
	}

	res, err = exec.Command("helm", "del", "--purge", info.ReleaseName).CombinedOutput()

	if err == nil || !releaseIsNotFound(err) {
		return nil
	}

	return fmt.Errorf("failed to clear operator: %v, %s", err, string(res))
}

func (oa *operatorActions) CleanOperatorOrDie(info *OperatorConfig) {
	if err := oa.CleanOperator(info); err != nil {
		slack.NotifyAndPanic(err)
	}
}

func (oa *operatorActions) UpgradeOperator(info *OperatorConfig) error {
	if err := oa.checkoutTag(info.Tag); err != nil {
		return err
	}

	cmd := fmt.Sprintf(`helm upgrade %s %s
		--set operatorImage=%s`,
		info.ReleaseName, oa.operatorChartPath(info.Tag),
		info.Image)

	res, err := exec.Command("/bin/sh", "-c", cmd).CombinedOutput()
	if err != nil {
		return fmt.Errorf("failed to upgrade operator to: %s, %v, %s", info.Image, err, string(res))
	}
	return nil
}

func (oa *operatorActions) DeployTidbCluster(info *TidbClusterConfig) error {
	glog.Infof("deploying tidb cluster [%s/%s]", info.Namespace, info.ClusterName)
	oa.EmitEvent(info, "DeployTidbCluster")

	namespace := &corev1.Namespace{
		ObjectMeta: metav1.ObjectMeta{
			Name: info.Namespace,
		},
	}
	_, err := oa.kubeCli.CoreV1().Namespaces().Create(namespace)
	if err != nil && !errors.IsAlreadyExists(err) {
		return fmt.Errorf("failed to create namespace[%s]:%v", info.Namespace, err)
	}

	err = oa.CreateSecret(info)
	if err != nil {
		return fmt.Errorf("failed to create secret of cluster [%s]: %v", info.ClusterName, err)
	}

	cmd := fmt.Sprintf("helm install %s  --name %s --namespace %s --set-string %s",
		oa.tidbClusterChartPath(info.OperatorTag), info.ClusterName, info.Namespace, info.TidbClusterHelmSetString(nil))
	if strings.TrimSpace(info.SubValues) != "" {
		subVaulesPath := fmt.Sprintf("%s/%s.yaml", oa.tidbClusterChartPath(info.OperatorTag), info.ClusterName)
		svFile, err := os.Create(subVaulesPath)
		if err != nil {
			return err
		}
		defer svFile.Close()
		_, err = svFile.WriteString(info.SubValues)
		if err != nil {
			return err
		}

		cmd = fmt.Sprintf(" %s --values %s", cmd, subVaulesPath)
	}
	if res, err := exec.Command("/bin/sh", "-c", cmd).CombinedOutput(); err != nil {
		return fmt.Errorf("failed to deploy tidbcluster: %s/%s, %v, %s",
			info.Namespace, info.ClusterName, err, string(res))
	}

	// init blockWriter case
	info.blockWriter = blockwriter.NewBlockWriterCase(info.BlockWriteConfig)
	info.blockWriter.ClusterName = info.ClusterName

	return nil
}

func (oa *operatorActions) DeployTidbClusterOrDie(info *TidbClusterConfig) {
	if err := oa.DeployTidbCluster(info); err != nil {
		slack.NotifyAndPanic(err)
	}
}

func (oa *operatorActions) CleanTidbCluster(info *TidbClusterConfig) error {
	glog.Infof("cleaning tidbcluster %s/%s", info.Namespace, info.ClusterName)
	oa.EmitEvent(info, "CleanTidbCluster")

	charts := []string{
		info.ClusterName,
		fmt.Sprintf("%s-backup", info.ClusterName),
		fmt.Sprintf("%s-restore", info.ClusterName),
		fmt.Sprintf("%s-scheduler-backup", info.ClusterName),
	}
	for _, chartName := range charts {
		res, err := exec.Command("helm", "del", "--purge", chartName).CombinedOutput()
		if err != nil && releaseIsNotFound(err) {
			return fmt.Errorf("failed to delete chart: %s/%s, %v, %s",
				info.Namespace, chartName, err, string(res))
		}
	}

	err := oa.kubeCli.CoreV1().Pods(info.Namespace).Delete(getBackupDirPodName, &metav1.DeleteOptions{})
	if err != nil && !errors.IsNotFound(err) {
		return fmt.Errorf("failed to delete dir pod %v", err)
	}

	setStr := label.New().Instance(info.ClusterName).String()

	resources := []string{"pvc"}
	for _, resource := range resources {
		if res, err := exec.Command("kubectl", "delete", resource, "-n", info.Namespace, "-l",
			setStr).CombinedOutput(); err != nil {
			return fmt.Errorf("failed to delete %s: %v, %s", resource, err, string(res))
		}
	}

	// delete all jobs
	allJobsSet := label.Label{}.Instance(info.ClusterName).String()
	if res, err := exec.Command("kubectl", "delete", "jobs", "-n", info.Namespace, "-l", allJobsSet).CombinedOutput(); err != nil {
		return fmt.Errorf("failed to delete jobs: %v, %s", err, string(res))
	}

	// delete all configmaps
	allConfigMaps := label.New().Instance(info.ClusterName).String()
	if res, err := exec.Command("kubectl", "delete", "configmaps", "-n", info.Namespace, "-l", allConfigMaps).CombinedOutput(); err != nil {
		return fmt.Errorf("failed to delete configmaps: %v, %s", err, string(res))
	}

	patchPVCmd := fmt.Sprintf("kubectl get pv | grep %s | grep %s | awk '{print $1}' | "+
		"xargs -I {} kubectl patch pv {} -p '{\"spec\":{\"persistentVolumeReclaimPolicy\":\"Delete\"}}'",
		info.Namespace, info.ClusterName)
	glog.V(4).Info(patchPVCmd)
	if res, err := exec.Command("/bin/sh", "-c", patchPVCmd).CombinedOutput(); err != nil {
		return fmt.Errorf("failed to patch pv: %v, %s", err, string(res))
	}

	pollFn := func() (bool, error) {
		if res, err := exec.Command("kubectl", "get", "po", "--output=name", "-n", info.Namespace, "-l", setStr).
			CombinedOutput(); err != nil || len(res) != 0 {
			glog.V(4).Infof("waiting for tidbcluster: %s/%s pods deleting, %v, [%s]",
				info.Namespace, info.ClusterName, err, string(res))
			return false, nil
		}

		pvCmd := fmt.Sprintf("kubectl get pv | grep %s | grep %s 2>/dev/null|grep Released",
			info.Namespace, info.ClusterName)
		glog.V(4).Info(pvCmd)
		if res, err := exec.Command("/bin/sh", "-c", pvCmd).CombinedOutput(); len(res) == 0 {
			return true, nil
		} else if err != nil {
			glog.V(4).Infof("waiting for tidbcluster: %s/%s pv deleting, %v, %s",
				info.Namespace, info.ClusterName, err, string(res))
			return false, nil
		}
		return true, nil
	}
	return wait.PollImmediate(oa.pollInterval, DefaultPollTimeout, pollFn)
}

func (oa *operatorActions) CleanTidbClusterOrDie(info *TidbClusterConfig) {
	if err := oa.CleanTidbCluster(info); err != nil {
		slack.NotifyAndPanic(err)
	}
}

func (oa *operatorActions) GetTidbMemberAssignedNodes(info *TidbClusterConfig) (map[string]string, error) {
	assignedNodes := make(map[string]string)
	ns := info.Namespace
	tcName := info.ClusterName
	listOptions := metav1.ListOptions{
		LabelSelector: labels.SelectorFromSet(
			label.New().Instance(tcName).Component(label.TiDBLabelVal).Labels()).String(),
	}
	podList, err := oa.kubeCli.CoreV1().Pods(ns).List(listOptions)
	if err != nil {
		glog.Errorf("failed to get tidb pods: %s/%s, %v", ns, tcName, err)
		return nil, err
	}
	for _, pod := range podList.Items {
		assignedNodes[pod.Name] = pod.Spec.NodeName
	}
	return assignedNodes, nil
}

func (oa *operatorActions) CheckTidbMemberAssignedNodes(info *TidbClusterConfig, oldAssignedNodes map[string]string) error {
	assignedNodes, err := oa.GetTidbMemberAssignedNodes(info)
	if err != nil {
		return err
	}
	for member, node := range oldAssignedNodes {
		newNode, ok := assignedNodes[member]
		if !ok || newNode != node {
			return fmt.Errorf("tidb member %s is not scheduled to %s, new node: %s", member, node, newNode)
		}
	}
	return nil
}

func (oa *operatorActions) CheckTidbClusterStatus(info *TidbClusterConfig) error {
	glog.Infof("checking tidb cluster [%s/%s] status", info.Namespace, info.ClusterName)

	ns := info.Namespace
	tcName := info.ClusterName
	if err := wait.Poll(oa.pollInterval, 35*time.Minute, func() (bool, error) {
		var tc *v1alpha1.TidbCluster
		var err error
		if tc, err = oa.cli.PingcapV1alpha1().TidbClusters(ns).Get(tcName, metav1.GetOptions{}); err != nil {
			glog.Errorf("failed to get tidbcluster: %s/%s, %v", ns, tcName, err)
			return false, nil
		}

		if b, err := oa.pdMembersReadyFn(tc); !b && err == nil {
			return false, nil
		}
		if b, err := oa.tikvMembersReadyFn(tc); !b && err == nil {
			return false, nil
		}

		glog.V(4).Infof("check tidb cluster begin tidbMembersReadyFn")
		if b, err := oa.tidbMembersReadyFn(tc); !b && err == nil {
			return false, nil
		}

		glog.V(4).Infof("check tidb cluster begin reclaimPolicySyncFn")
		if b, err := oa.reclaimPolicySyncFn(tc); !b && err == nil {
			return false, nil
		}

		glog.V(4).Infof("check tidb cluster begin metaSyncFn")
		if b, err := oa.metaSyncFn(tc); !b && err == nil {
			return false, nil
		} else if err != nil {
			glog.Error(err)
			return false, nil
		}

		glog.V(4).Infof("check tidb cluster begin schedulerHAFn")
		if b, err := oa.schedulerHAFn(tc); !b && err == nil {
			return false, nil
		}

		glog.V(4).Infof("check tidb cluster begin passwordIsSet")
		if b, err := oa.passwordIsSet(info); !b && err == nil {
			return false, nil
		}

		if info.Monitor {
			glog.V(4).Infof("check tidb monitor normal")
			if b, err := oa.monitorNormal(info); !b && err == nil {
				return false, nil
			}
		}
		if info.EnableConfigMapRollout {
			glog.V(4).Info("check tidb cluster configuration synced")
			if b, err := oa.checkTidbClusterConfigUpdated(tc, info); !b && err == nil {
				return false, nil
			}
		}
		return true, nil
	}); err != nil {
		glog.Errorf("check tidb cluster status failed: %s", err.Error())
		return fmt.Errorf("failed to waiting for tidbcluster %s/%s ready in 30 minutes", ns, tcName)
	}

	return nil
}

func (oa *operatorActions) CheckTidbClusterStatusOrDie(info *TidbClusterConfig) {
	if err := oa.CheckTidbClusterStatus(info); err != nil {
		slack.NotifyAndPanic(err)
	}
}

func (oa *operatorActions) BeginInsertDataTo(info *TidbClusterConfig) error {
	oa.EmitEvent(info, fmt.Sprintf("BeginInsertData: concurrency: %d", oa.cfg.BlockWriter.Concurrency))

	dsn := getDSN(info.Namespace, info.ClusterName, "test", info.Password)
	if info.blockWriter == nil {
		return fmt.Errorf("block writer not initialized for cluster: %s", info.ClusterName)
	}
	glog.Infof("[%s] [%s] open TiDB connections, concurrency: %d",
		info.blockWriter, info.ClusterName, info.blockWriter.GetConcurrency())
	db, err := util.OpenDB(dsn, info.blockWriter.GetConcurrency())
	if err != nil {
		return err
	}

	return info.blockWriter.Start(db)
}

func (oa *operatorActions) BeginInsertDataToOrDie(info *TidbClusterConfig) {
	err := oa.BeginInsertDataTo(info)
	if err != nil {
		slack.NotifyAndPanic(err)
	}
}

func (oa *operatorActions) StopInsertDataTo(info *TidbClusterConfig) {
	oa.EmitEvent(info, "StopInsertData")

	info.blockWriter.Stop()
}

func (oa *operatorActions) manifestPath(tag string) string {
	return filepath.Join(oa.cfg.ManifestDir, tag)
}

func (oa *operatorActions) chartPath(name string, tag string) string {
	return filepath.Join(oa.cfg.ChartDir, tag, name)
}

func (oa *operatorActions) operatorChartPath(tag string) string {
	return oa.chartPath(operartorChartName, tag)
}

func (oa *operatorActions) tidbClusterChartPath(tag string) string {
	return oa.chartPath(tidbClusterChartName, tag)
}

func (oa *operatorActions) backupChartPath(tag string) string {
	return oa.chartPath(backupChartName, tag)
}

func (oa *operatorActions) ScaleTidbCluster(info *TidbClusterConfig) error {
	oa.EmitEvent(info, fmt.Sprintf("ScaleTidbCluster to pd: %s, tikv: %s, tidb: %s",
		info.Args["pd.replicas"], info.Args["tikv.replicas"], info.Args["tidb.replicas"]))

	cmd := oa.getHelmUpgradeClusterCmd(info, nil)
	glog.Info("[SCALE] " + cmd)
	res, err := exec.Command("/bin/sh", "-c", cmd).CombinedOutput()
	if err != nil {
		return pingcapErrors.Wrapf(err, "failed to scale tidb cluster: %s", string(res))
	}
	return nil
}

func (oa *operatorActions) ScaleTidbClusterOrDie(info *TidbClusterConfig) {
	if err := oa.ScaleTidbCluster(info); err != nil {
		slack.NotifyAndPanic(err)
	}
}

func (oa *operatorActions) CheckScaleInSafely(info *TidbClusterConfig) error {
	return wait.Poll(oa.pollInterval, DefaultPollTimeout, func() (done bool, err error) {
		tc, err := oa.cli.PingcapV1alpha1().TidbClusters(info.Namespace).Get(info.ClusterName, metav1.GetOptions{})
		if err != nil {
			glog.Infof("failed to get tidbcluster when scale in tidbcluster, error: %v", err)
			return false, nil
		}

		tikvSetName := controller.TiKVMemberName(info.ClusterName)
		tikvSet, err := oa.kubeCli.AppsV1beta1().StatefulSets(info.Namespace).Get(tikvSetName, metav1.GetOptions{})
		if err != nil {
			glog.Infof("failed to get tikvSet statefulset: [%s], error: %v", tikvSetName, err)
			return false, nil
		}

		pdClient := controller.NewDefaultPDControl().GetPDClient(tc)
		stores, err := pdClient.GetStores()
		if err != nil {
			glog.Infof("pdClient.GetStores failed,error: %v", err)
			return false, nil
		}
		if len(stores.Stores) > int(*tikvSet.Spec.Replicas) {
			glog.Infof("stores.Stores: %v", stores.Stores)
			glog.Infof("tikvSet.Spec.Replicas: %d", *tikvSet.Spec.Replicas)
			return false, fmt.Errorf("the tikvSet.Spec.Replicas may reduce before tikv complete offline")
		}

		if *tikvSet.Spec.Replicas == tc.Spec.TiKV.Replicas {
			return true, nil
		}

		return false, nil
	})
}

func (oa *operatorActions) CheckScaledCorrectly(info *TidbClusterConfig, podUIDsBeforeScale map[string]types.UID) error {
	return wait.Poll(oa.pollInterval, DefaultPollTimeout, func() (done bool, err error) {
		podUIDs, err := oa.GetPodUIDMap(info)
		if err != nil {
			glog.Infof("failed to get pd pods's uid, error: %v", err)
			return false, nil
		}

		if len(podUIDsBeforeScale) == len(podUIDs) {
			return false, fmt.Errorf("the length of pods before scale equals the length of pods after scale")
		}

		for podName, uidAfter := range podUIDs {
			if uidBefore, ok := podUIDsBeforeScale[podName]; ok && uidBefore != uidAfter {
				return false, fmt.Errorf("pod: [%s] have be recreated", podName)
			}
		}

		return true, nil
	})
}

func setPartitionAnnotation(tcName string, nameSpace string, ordinal int) error {
	// add annotation to pause statefulset upgrade process
	cmd := fmt.Sprintf("kubectl annotate tc %s -n %s tidb.pingcap.com/tidb-partition=%d --overwrite",
		tcName, nameSpace, ordinal)
	glog.Infof("%s", cmd)
	_, err := exec.Command("/bin/sh", "-c", cmd).CombinedOutput()
	if err != nil {
		return err
	}
	return nil
}

func (oa *operatorActions) UpgradeTidbCluster(info *TidbClusterConfig) error {
	// record tikv leader count in webhook first
	err := webhook.GetAllKVLeaders(oa.cli, info.Namespace, info.ClusterName)
	if err != nil {
		return err
	}
	oa.EmitEvent(info, "UpgradeTidbCluster")

<<<<<<< HEAD
	cmd := oa.getHelmUpgradeClusterCmd(info, nil)
=======
	// get tidbSet from apiserver
	tidbSetName := controller.TiDBMemberName(info.ClusterName)
	tidbSet, err := oa.kubeCli.AppsV1beta1().StatefulSets(info.Namespace).Get(tidbSetName, metav1.GetOptions{})
	if err != nil {
		return pingcapErrors.Wrapf(err, "failed to get stateful set [%s/%s] setName %s", info.Namespace, info.ClusterName, tidbSetName)
	}

	// add annotation to pause statefulset upgrade process
	err = setPartitionAnnotation(info.ClusterName, info.Namespace, int(tidbSet.Status.Replicas-1))
	if err != nil {
		return pingcapErrors.Wrapf(err, "failed to add annotation to [%s/%s]", info.Namespace, info.ClusterName)
	}

	cmd := fmt.Sprintf("helm upgrade %s %s --set-string %s",
		info.ClusterName, oa.tidbClusterChartPath(info.OperatorTag), info.TidbClusterHelmSetString(nil))
>>>>>>> cb9badc7
	glog.Info("[UPGRADE] " + cmd)
	res, err := exec.Command("/bin/sh", "-c", cmd).CombinedOutput()
	if err != nil {
		return pingcapErrors.Wrapf(err, "failed to upgrade tidb cluster: %s", string(res))
	}
	return nil
}

func (oa *operatorActions) UpgradeTidbClusterOrDie(info *TidbClusterConfig) {
	if err := oa.UpgradeTidbCluster(info); err != nil {
		slack.NotifyAndPanic(err)
	}
}

func (oa *operatorActions) DeployMonitor(info *TidbClusterConfig) error { return nil }
func (oa *operatorActions) CleanMonitor(info *TidbClusterConfig) error  { return nil }

func getMemberContainer(kubeCli kubernetes.Interface, namespace string, memberName string) (*corev1.Container, bool) {
	name := fmt.Sprintf("%s-%d", memberName, 0)
	pod, err := kubeCli.CoreV1().Pods(namespace).Get(name, metav1.GetOptions{})
	if err != nil {
		glog.Errorf("fail to get pod [%s/%s]", namespace, name)
		return nil, false
	}
	if len(pod.Spec.Containers) == 0 {
		glog.Errorf("no container in this pod [%s/%s]", namespace, name)
		return nil, false
	}

	for _, container := range pod.Spec.Containers {
		if container.Name == v1alpha1.PDMemberType.String() ||
			container.Name == v1alpha1.TiKVMemberType.String() ||
			container.Name == v1alpha1.TiDBMemberType.String() {
			return &container, true
		}
	}
	return nil, false
}

func (oa *operatorActions) pdMembersReadyFn(tc *v1alpha1.TidbCluster) (bool, error) {
	tcName := tc.GetName()
	ns := tc.GetNamespace()
	pdSetName := controller.PDMemberName(tcName)

	pdSet, err := oa.kubeCli.AppsV1beta1().StatefulSets(ns).Get(pdSetName, metav1.GetOptions{})
	if err != nil {
		glog.Errorf("failed to get statefulset: %s/%s, %v", ns, pdSetName, err)
		return false, nil
	}

	if tc.Status.PD.StatefulSet == nil {
		glog.Infof("tidbcluster: %s/%s .status.PD.StatefulSet is nil", ns, tcName)
		return false, nil
	}
	failureCount := len(tc.Status.PD.FailureMembers)
	replicas := tc.Spec.PD.Replicas + int32(failureCount)
	if *pdSet.Spec.Replicas != replicas {
		glog.Infof("statefulset: %s/%s .spec.Replicas(%d) != %d",
			ns, pdSetName, *pdSet.Spec.Replicas, replicas)
		return false, nil
	}
	if pdSet.Status.ReadyReplicas != tc.Spec.PD.Replicas {
		glog.Infof("statefulset: %s/%s .status.ReadyReplicas(%d) != %d",
			ns, pdSetName, pdSet.Status.ReadyReplicas, tc.Spec.PD.Replicas)
		return false, nil
	}
	if len(tc.Status.PD.Members) != int(tc.Spec.PD.Replicas) {
		glog.Infof("tidbcluster: %s/%s .status.PD.Members count(%d) != %d",
			ns, tcName, len(tc.Status.PD.Members), tc.Spec.PD.Replicas)
		return false, nil
	}
	if pdSet.Status.ReadyReplicas != pdSet.Status.Replicas {
		glog.Infof("statefulset: %s/%s .status.ReadyReplicas(%d) != .status.Replicas(%d)",
			ns, pdSetName, pdSet.Status.ReadyReplicas, pdSet.Status.Replicas)
		return false, nil
	}
	if c, ok := getMemberContainer(oa.kubeCli, ns, pdSetName); !ok || tc.Spec.PD.Image != c.Image {
		glog.Infof("statefulset: %s/%s .spec.template.spec.containers[name=pd].image(%s) != %s",
			ns, pdSetName, c.Image, tc.Spec.PD.Image)
		return false, nil
	}

	for _, member := range tc.Status.PD.Members {
		if !member.Health {
			glog.Infof("tidbcluster: %s/%s pd member(%s/%s) is not health",
				ns, tcName, member.ID, member.Name)
			return false, nil
		}
	}

	pdServiceName := controller.PDMemberName(tcName)
	pdPeerServiceName := controller.PDPeerMemberName(tcName)
	if _, err := oa.kubeCli.CoreV1().Services(ns).Get(pdServiceName, metav1.GetOptions{}); err != nil {
		glog.Errorf("failed to get service: %s/%s", ns, pdServiceName)
		return false, nil
	}
	if _, err := oa.kubeCli.CoreV1().Services(ns).Get(pdPeerServiceName, metav1.GetOptions{}); err != nil {
		glog.Errorf("failed to get peer service: %s/%s", ns, pdPeerServiceName)
		return false, nil
	}

	return true, nil
}

func (oa *operatorActions) tikvMembersReadyFn(tc *v1alpha1.TidbCluster) (bool, error) {
	tcName := tc.GetName()
	ns := tc.GetNamespace()
	tikvSetName := controller.TiKVMemberName(tcName)

	tikvSet, err := oa.kubeCli.AppsV1beta1().StatefulSets(ns).Get(tikvSetName, metav1.GetOptions{})
	if err != nil {
		glog.Errorf("failed to get statefulset: %s/%s, %v", ns, tikvSetName, err)
		return false, nil
	}

	if tc.Status.TiKV.StatefulSet == nil {
		glog.Infof("tidbcluster: %s/%s .status.TiKV.StatefulSet is nil", ns, tcName)
		return false, nil
	}
	failureCount := len(tc.Status.TiKV.FailureStores)
	replicas := tc.Spec.TiKV.Replicas + int32(failureCount)
	if *tikvSet.Spec.Replicas != replicas {
		glog.Infof("statefulset: %s/%s .spec.Replicas(%d) != %d",
			ns, tikvSetName, *tikvSet.Spec.Replicas, replicas)
		return false, nil
	}
	if tikvSet.Status.ReadyReplicas != replicas {
		glog.Infof("statefulset: %s/%s .status.ReadyReplicas(%d) != %d",
			ns, tikvSetName, tikvSet.Status.ReadyReplicas, replicas)
		return false, nil
	}
	if len(tc.Status.TiKV.Stores) != int(replicas) {
		glog.Infof("tidbcluster: %s/%s .status.TiKV.Stores.count(%d) != %d",
			ns, tcName, len(tc.Status.TiKV.Stores), tc.Spec.TiKV.Replicas)
		return false, nil
	}
	if tikvSet.Status.ReadyReplicas != tikvSet.Status.Replicas {
		glog.Infof("statefulset: %s/%s .status.ReadyReplicas(%d) != .status.Replicas(%d)",
			ns, tikvSetName, tikvSet.Status.ReadyReplicas, tikvSet.Status.Replicas)
		return false, nil
	}
	if c, ok := getMemberContainer(oa.kubeCli, ns, tikvSetName); !ok || tc.Spec.TiKV.Image != c.Image {
		glog.Infof("statefulset: %s/%s .spec.template.spec.containers[name=tikv].image(%s) != %s",
			ns, tikvSetName, c.Image, tc.Spec.TiKV.Image)
		return false, nil
	}

	for _, store := range tc.Status.TiKV.Stores {
		if store.State != v1alpha1.TiKVStateUp {
			glog.Infof("tidbcluster: %s/%s's store(%s) state != %s", ns, tcName, store.ID, v1alpha1.TiKVStateUp)
			return false, nil
		}
	}

	tikvPeerServiceName := controller.TiKVPeerMemberName(tcName)
	if _, err := oa.kubeCli.CoreV1().Services(ns).Get(tikvPeerServiceName, metav1.GetOptions{}); err != nil {
		glog.Errorf("failed to get peer service: %s/%s", ns, tikvPeerServiceName)
		return false, nil
	}

	return true, nil
}

func (oa *operatorActions) tidbMembersReadyFn(tc *v1alpha1.TidbCluster) (bool, error) {
	tcName := tc.GetName()
	ns := tc.GetNamespace()
	tidbSetName := controller.TiDBMemberName(tcName)
	tidbUpgradeAnnotationStr, ok := tc.Annotations[label.AnnTiDBPartition]
	if !ok {
		tidbUpgradeAnnotationStr = "0"
	}

	tidbUpgradeAnnotation, err := strconv.ParseInt(tidbUpgradeAnnotationStr, 10, 32)
	if err != nil {
		return false, nil
	}

	pauseCorrect := func(set *v1beta1.StatefulSet) bool {
		return (*set.Spec.UpdateStrategy.RollingUpdate.Partition) >= int32(tidbUpgradeAnnotation)
	}

	upgradePaused := func() bool {

		podName := fmt.Sprintf("%s-%d", controller.TiDBMemberName(tc.Name), tidbUpgradeAnnotation)

		tidbPod, err := oa.kubeCli.CoreV1().Pods(ns).Get(podName, metav1.GetOptions{})
		if err != nil {
			glog.Errorf("fail to get tidb po name %s namespace %s ", podName, ns)
			return false
		}
		if tidbPod.Labels[v1beta1.ControllerRevisionHashLabelKey] == tc.Status.TiDB.StatefulSet.UpdateRevision &&
			tc.Status.TiDB.Phase == v1alpha1.UpgradePhase {
			if member, ok := tc.Status.TiDB.Members[tidbPod.Name]; ok && member.Health {
				return true
			}
		}

		return false
	}

	tidbSet, err := oa.kubeCli.AppsV1beta1().StatefulSets(ns).Get(tidbSetName, metav1.GetOptions{})
	if err != nil {
		glog.Errorf("failed to get statefulset: %s/%s, %v", ns, tidbSetName, err)
		return false, nil
	}

	if tc.Status.TiDB.StatefulSet == nil {
		glog.Infof("tidbcluster: %s/%s .status.TiDB.StatefulSet is nil", ns, tcName)
		return false, nil
	}
	failureCount := len(tc.Status.TiDB.FailureMembers)
	replicas := tc.Spec.TiDB.Replicas + int32(failureCount)
	if *tidbSet.Spec.Replicas != replicas {
		glog.Infof("statefulset: %s/%s .spec.Replicas(%d) != %d",
			ns, tidbSetName, *tidbSet.Spec.Replicas, replicas)
		return false, nil
	}
	if tidbSet.Status.ReadyReplicas != tc.Spec.TiDB.Replicas {
		glog.Infof("statefulset: %s/%s .status.ReadyReplicas(%d) != %d",
			ns, tidbSetName, tidbSet.Status.ReadyReplicas, replicas)
		return false, nil
	}
	if len(tc.Status.TiDB.Members) != int(tc.Spec.TiDB.Replicas) {
		glog.Infof("tidbcluster: %s/%s .status.TiDB.Members count(%d) != %d",
			ns, tcName, len(tc.Status.TiDB.Members), tc.Spec.TiDB.Replicas)
		return false, nil
	}
	if tidbSet.Status.ReadyReplicas != tidbSet.Status.Replicas {
		glog.Infof("statefulset: %s/%s .status.ReadyReplicas(%d) != .status.Replicas(%d)",
			ns, tidbSetName, tidbSet.Status.ReadyReplicas, tidbSet.Status.Replicas)
		return false, nil
	}

	if upgradePaused() {

		time.Sleep(5 * time.Minute)

		if !pauseCorrect(tidbSet) {
			return false, fmt.Errorf("pause partition is not correct in upgrade phase [%s/%s] partition %d annotation %d",
				ns, tidbSetName, (*tidbSet.Spec.UpdateStrategy.RollingUpdate.Partition), tidbUpgradeAnnotation)
		}

		err := setPartitionAnnotation(tcName, ns, 0)
		if err != nil {
			glog.Errorf("fail to set annotation for [%s/%s]", ns, tidbSetName)
			return false, nil
		}
		return false, nil
	}

	if c, ok := getMemberContainer(oa.kubeCli, ns, tidbSetName); !ok || tc.Spec.TiDB.Image != c.Image {
		glog.Infof("statefulset: %s/%s .spec.template.spec.containers[name=tidb].image(%s) != %s",
			ns, tidbSetName, c.Image, tc.Spec.TiDB.Image)
		return false, nil
	}

	_, err = oa.kubeCli.CoreV1().Services(ns).Get(tidbSetName, metav1.GetOptions{})
	if err != nil {
		glog.Errorf("failed to get service: %s/%s", ns, tidbSetName)
		return false, nil
	}
	_, err = oa.kubeCli.CoreV1().Services(ns).Get(controller.TiDBPeerMemberName(tcName), metav1.GetOptions{})
	if err != nil {
		glog.Errorf("failed to get peer service: %s/%s", ns, controller.TiDBPeerMemberName(tcName))
		return false, nil
	}

	return true, nil
}

func (oa *operatorActions) reclaimPolicySyncFn(tc *v1alpha1.TidbCluster) (bool, error) {
	ns := tc.GetNamespace()
	tcName := tc.GetName()
	listOptions := metav1.ListOptions{
		LabelSelector: labels.SelectorFromSet(
			label.New().Instance(tcName).Labels(),
		).String(),
	}
	var pvcList *corev1.PersistentVolumeClaimList
	var err error
	if pvcList, err = oa.kubeCli.CoreV1().PersistentVolumeClaims(ns).List(listOptions); err != nil {
		glog.Errorf("failed to list pvs for tidbcluster %s/%s, %v", ns, tcName, err)
		return false, nil
	}

	for _, pvc := range pvcList.Items {
		pvName := pvc.Spec.VolumeName
		if pv, err := oa.kubeCli.CoreV1().PersistentVolumes().Get(pvName, metav1.GetOptions{}); err != nil {
			glog.Errorf("failed to get pv: %s, error: %v", pvName, err)
			return false, nil
		} else if pv.Spec.PersistentVolumeReclaimPolicy != tc.Spec.PVReclaimPolicy {
			glog.Errorf("pv: %s's reclaimPolicy is not Retain", pvName)
			return false, nil
		}
	}

	return true, nil
}

func (oa *operatorActions) metaSyncFn(tc *v1alpha1.TidbCluster) (bool, error) {
	ns := tc.GetNamespace()
	tcName := tc.GetName()

	pdCli := oa.pdControl.GetPDClient(tc)
	var cluster *metapb.Cluster
	var err error
	if cluster, err = pdCli.GetCluster(); err != nil {
		glog.Errorf("failed to get cluster from pdControl: %s/%s, error: %v", ns, tcName, err)
		return false, nil
	}

	clusterID := strconv.FormatUint(cluster.Id, 10)
	listOptions := metav1.ListOptions{
		LabelSelector: labels.SelectorFromSet(
			label.New().Instance(tcName).Labels(),
		).String(),
	}

	var podList *corev1.PodList
	if podList, err = oa.kubeCli.CoreV1().Pods(ns).List(listOptions); err != nil {
		glog.Errorf("failed to list pods for tidbcluster %s/%s, %v", ns, tcName, err)
		return false, nil
	}

outerLoop:
	for _, pod := range podList.Items {
		podName := pod.GetName()
		if pod.Labels[label.ClusterIDLabelKey] != clusterID {
			glog.Infof("tidbcluster %s/%s's pod %s's label %s not equals %s ",
				ns, tcName, podName, label.ClusterIDLabelKey, clusterID)
			return false, nil
		}

		component := pod.Labels[label.ComponentLabelKey]
		switch component {
		case label.PDLabelVal:
			var memberID string
			members, err := pdCli.GetMembers()
			if err != nil {
				glog.Errorf("failed to get members for tidbcluster %s/%s, %v", ns, tcName, err)
				return false, nil
			}
			for _, member := range members.Members {
				if member.Name == podName {
					memberID = strconv.FormatUint(member.GetMemberId(), 10)
					break
				}
			}
			if memberID == "" {
				glog.Errorf("tidbcluster: %s/%s's pod %s label [%s] is empty",
					ns, tcName, podName, label.MemberIDLabelKey)
				return false, nil
			}
			if pod.Labels[label.MemberIDLabelKey] != memberID {
				return false, fmt.Errorf("tidbcluster: %s/%s's pod %s label [%s] not equals %s",
					ns, tcName, podName, label.MemberIDLabelKey, memberID)
			}
		case label.TiKVLabelVal:
			var storeID string
			stores, err := pdCli.GetStores()
			if err != nil {
				glog.Errorf("failed to get stores for tidbcluster %s/%s, %v", ns, tcName, err)
				return false, nil
			}
			for _, store := range stores.Stores {
				addr := store.Store.GetAddress()
				if strings.Split(addr, ".")[0] == podName {
					storeID = strconv.FormatUint(store.Store.GetId(), 10)
					break
				}
			}
			if storeID == "" {
				glog.Errorf("tidbcluster: %s/%s's pod %s label [%s] is empty",
					tc.GetNamespace(), tc.GetName(), podName, label.StoreIDLabelKey)
				return false, nil
			}
			if pod.Labels[label.StoreIDLabelKey] != storeID {
				return false, fmt.Errorf("tidbcluster: %s/%s's pod %s label [%s] not equals %s",
					ns, tcName, podName, label.StoreIDLabelKey, storeID)
			}
		case label.TiDBLabelVal:
			continue outerLoop
		default:
			continue outerLoop
		}

		var pvcName string
		for _, vol := range pod.Spec.Volumes {
			if vol.PersistentVolumeClaim != nil {
				pvcName = vol.PersistentVolumeClaim.ClaimName
				break
			}
		}
		if pvcName == "" {
			return false, fmt.Errorf("pod: %s/%s's pvcName is empty", ns, podName)
		}

		var pvc *corev1.PersistentVolumeClaim
		if pvc, err = oa.kubeCli.CoreV1().PersistentVolumeClaims(ns).Get(pvcName, metav1.GetOptions{}); err != nil {
			glog.Errorf("failed to get pvc %s/%s for pod %s/%s", ns, pvcName, ns, podName)
			return false, nil
		}
		if pvc.Labels[label.ClusterIDLabelKey] != clusterID {
			return false, fmt.Errorf("tidbcluster: %s/%s's pvc %s label [%s] not equals %s ",
				ns, tcName, pvcName, label.ClusterIDLabelKey, clusterID)
		}
		if pvc.Labels[label.MemberIDLabelKey] != pod.Labels[label.MemberIDLabelKey] {
			return false, fmt.Errorf("tidbcluster: %s/%s's pvc %s label [%s=%s] not equals pod lablel [%s=%s]",
				ns, tcName, pvcName,
				label.MemberIDLabelKey, pvc.Labels[label.MemberIDLabelKey],
				label.MemberIDLabelKey, pod.Labels[label.MemberIDLabelKey])
		}
		if pvc.Labels[label.StoreIDLabelKey] != pod.Labels[label.StoreIDLabelKey] {
			return false, fmt.Errorf("tidbcluster: %s/%s's pvc %s label[%s=%s] not equals pod lable[%s=%s]",
				ns, tcName, pvcName,
				label.StoreIDLabelKey, pvc.Labels[label.StoreIDLabelKey],
				label.StoreIDLabelKey, pod.Labels[label.StoreIDLabelKey])
		}
		if pvc.Annotations[label.AnnPodNameKey] != podName {
			return false, fmt.Errorf("tidbcluster: %s/%s's pvc %s annotations [%s] not equals podName: %s",
				ns, tcName, pvcName, label.AnnPodNameKey, podName)
		}

		pvName := pvc.Spec.VolumeName
		var pv *corev1.PersistentVolume
		if pv, err = oa.kubeCli.CoreV1().PersistentVolumes().Get(pvName, metav1.GetOptions{}); err != nil {
			glog.Errorf("failed to get pv for pvc %s/%s, %v", ns, pvcName, err)
			return false, nil
		}
		if pv.Labels[label.NamespaceLabelKey] != ns {
			return false, fmt.Errorf("tidbcluster: %s/%s 's pv %s label [%s] not equals %s",
				ns, tcName, pvName, label.NamespaceLabelKey, ns)
		}
		if pv.Labels[label.ComponentLabelKey] != pod.Labels[label.ComponentLabelKey] {
			return false, fmt.Errorf("tidbcluster: %s/%s's pv %s label [%s=%s] not equals pod label[%s=%s]",
				ns, tcName, pvName,
				label.ComponentLabelKey, pv.Labels[label.ComponentLabelKey],
				label.ComponentLabelKey, pod.Labels[label.ComponentLabelKey])
		}
		if pv.Labels[label.NameLabelKey] != pod.Labels[label.NameLabelKey] {
			return false, fmt.Errorf("tidbcluster: %s/%s's pv %s label [%s=%s] not equals pod label [%s=%s]",
				ns, tcName, pvName,
				label.NameLabelKey, pv.Labels[label.NameLabelKey],
				label.NameLabelKey, pod.Labels[label.NameLabelKey])
		}
		if pv.Labels[label.ManagedByLabelKey] != pod.Labels[label.ManagedByLabelKey] {
			return false, fmt.Errorf("tidbcluster: %s/%s's pv %s label [%s=%s] not equals pod label [%s=%s]",
				ns, tcName, pvName,
				label.ManagedByLabelKey, pv.Labels[label.ManagedByLabelKey],
				label.ManagedByLabelKey, pod.Labels[label.ManagedByLabelKey])
		}
		if pv.Labels[label.InstanceLabelKey] != pod.Labels[label.InstanceLabelKey] {
			return false, fmt.Errorf("tidbcluster: %s/%s's pv %s label [%s=%s] not equals pod label [%s=%s]",
				ns, tcName, pvName,
				label.InstanceLabelKey, pv.Labels[label.InstanceLabelKey],
				label.InstanceLabelKey, pod.Labels[label.InstanceLabelKey])
		}
		if pv.Labels[label.ClusterIDLabelKey] != clusterID {
			return false, fmt.Errorf("tidbcluster: %s/%s's pv %s label [%s] not equals %s",
				ns, tcName, pvName, label.ClusterIDLabelKey, clusterID)
		}
		if pv.Labels[label.MemberIDLabelKey] != pod.Labels[label.MemberIDLabelKey] {
			return false, fmt.Errorf("tidbcluster: %s/%s's pv %s label [%s=%s] not equals pod label [%s=%s]",
				ns, tcName, pvName,
				label.MemberIDLabelKey, pv.Labels[label.MemberIDLabelKey],
				label.MemberIDLabelKey, pod.Labels[label.MemberIDLabelKey])
		}
		if pv.Labels[label.StoreIDLabelKey] != pod.Labels[label.StoreIDLabelKey] {
			return false, fmt.Errorf("tidbcluster: %s/%s's pv %s label [%s=%s] not equals pod label [%s=%s]",
				ns, tcName, pvName,
				label.StoreIDLabelKey, pv.Labels[label.StoreIDLabelKey],
				label.StoreIDLabelKey, pod.Labels[label.StoreIDLabelKey])
		}
		if pv.Annotations[label.AnnPodNameKey] != podName {
			return false, fmt.Errorf("tidbcluster:[%s/%s's pv %s annotations [%s] not equals %s",
				ns, tcName, pvName, label.AnnPodNameKey, podName)
		}
	}

	return true, nil
}

func (oa *operatorActions) schedulerHAFn(tc *v1alpha1.TidbCluster) (bool, error) {
	ns := tc.GetNamespace()
	tcName := tc.GetName()

	fn := func(component string) (bool, error) {
		nodeMap := make(map[string][]string)
		listOptions := metav1.ListOptions{
			LabelSelector: labels.SelectorFromSet(
				label.New().Instance(tcName).Component(component).Labels()).String(),
		}
		var podList *corev1.PodList
		var err error
		if podList, err = oa.kubeCli.CoreV1().Pods(ns).List(listOptions); err != nil {
			glog.Errorf("failed to list pods for tidbcluster %s/%s, %v", ns, tcName, err)
			return false, nil
		}

		totalCount := len(podList.Items)
		for _, pod := range podList.Items {
			nodeName := pod.Spec.NodeName
			if len(nodeMap[nodeName]) == 0 {
				nodeMap[nodeName] = make([]string, 0)
			}
			nodeMap[nodeName] = append(nodeMap[nodeName], pod.GetName())
			if len(nodeMap[nodeName]) > totalCount/2 {
				return false, fmt.Errorf("node %s have %d pods, greater than %d/2",
					nodeName, len(nodeMap[nodeName]), totalCount)
			}
		}
		return true, nil
	}

	components := []string{label.PDLabelVal, label.TiKVLabelVal}
	for _, com := range components {
		if b, err := fn(com); err != nil {
			return false, err
		} else if !b && err == nil {
			return false, nil
		}
	}

	return true, nil
}

func (oa *operatorActions) passwordIsSet(clusterInfo *TidbClusterConfig) (bool, error) {
	ns := clusterInfo.Namespace
	tcName := clusterInfo.ClusterName
	jobName := tcName + "-tidb-initializer"

	var job *batchv1.Job
	var err error
	if job, err = oa.kubeCli.BatchV1().Jobs(ns).Get(jobName, metav1.GetOptions{}); err != nil {
		glog.Errorf("failed to get job %s/%s, %v", ns, jobName, err)
		return false, nil
	}
	if job.Status.Succeeded < 1 {
		glog.Errorf("tidbcluster: %s/%s password setter job not finished", ns, tcName)
		return false, nil
	}

	var db *sql.DB
	dsn := getDSN(ns, tcName, "test", clusterInfo.Password)
	if db, err = sql.Open("mysql", dsn); err != nil {
		glog.Errorf("can't open connection to mysql: %s, %v", dsn, err)
		return false, nil
	}
	defer db.Close()
	if err := db.Ping(); err != nil {
		glog.Errorf("can't connect to mysql: %s with password %s, %v", dsn, clusterInfo.Password, err)
		return false, nil
	}

	return true, nil
}

func (oa *operatorActions) monitorNormal(clusterInfo *TidbClusterConfig) (bool, error) {
	ns := clusterInfo.Namespace
	tcName := clusterInfo.ClusterName
	monitorDeploymentName := fmt.Sprintf("%s-monitor", tcName)
	monitorDeployment, err := oa.kubeCli.AppsV1().Deployments(ns).Get(monitorDeploymentName, metav1.GetOptions{})
	if err != nil {
		glog.Errorf("get monitor deployment: [%s/%s] failed", ns, monitorDeploymentName)
		return false, nil
	}
	if monitorDeployment.Status.ReadyReplicas < 1 {
		glog.Infof("monitor ready replicas %d < 1", monitorDeployment.Status.ReadyReplicas)
		return false, nil
	}
	if err := oa.checkPrometheus(clusterInfo); err != nil {
		glog.Infof("check [%s/%s]'s prometheus data failed: %v", ns, monitorDeploymentName, err)
		return false, nil
	}

	if err := oa.checkGrafanaData(clusterInfo); err != nil {
		glog.Infof("check [%s/%s]'s grafana data failed: %v", ns, monitorDeploymentName, err)
		return false, nil
	}
	return true, nil
}

func (oa *operatorActions) checkTidbClusterConfigUpdated(tc *v1alpha1.TidbCluster, clusterInfo *TidbClusterConfig) (bool, error) {
	if ok := oa.checkPdConfigUpdated(tc, clusterInfo); !ok {
		return false, nil
	}
	if ok := oa.checkTiKVConfigUpdated(tc, clusterInfo); !ok {
		return false, nil
	}
	if ok := oa.checkTiDBConfigUpdated(tc, clusterInfo); !ok {
		return false, nil
	}
	return true, nil
}

func (oa *operatorActions) checkPdConfigUpdated(tc *v1alpha1.TidbCluster, clusterInfo *TidbClusterConfig) bool {

	pdCli := oa.pdControl.GetPDClient(tc)
	config, err := pdCli.GetConfig()
	if err != nil {
		glog.Errorf("failed to get PD configuraion from tidb cluster [%s/%s]", tc.Namespace, tc.Name)
		return false
	}
	if len(clusterInfo.PDLogLevel) > 0 && clusterInfo.PDLogLevel != config.Log.Level {
		glog.Errorf("check [%s/%s] PD logLevel configuration updated failed: desired [%s], actual [%s] not equal",
			tc.Namespace,
			tc.Name,
			clusterInfo.PDLogLevel,
			config.Log.Level)
		return false
	}
	// TODO: fix #487 PD configuration update for persisted configurations
	//if clusterInfo.PDMaxReplicas > 0 && config.Replication.MaxReplicas != uint64(clusterInfo.PDMaxReplicas) {
	//	glog.Errorf("check [%s/%s] PD maxReplicas configuration updated failed: desired [%d], actual [%d] not equal",
	//		tc.Namespace,
	//		tc.Name,
	//		clusterInfo.PDMaxReplicas,
	//		config.Replication.MaxReplicas)
	//	return false
	//}
	return true
}

func (oa *operatorActions) checkTiDBConfigUpdated(tc *v1alpha1.TidbCluster, clusterInfo *TidbClusterConfig) bool {
	for i := int32(0); i < tc.Spec.TiDB.Replicas; i += 1 {
		config, err := oa.tidbControl.GetSettings(tc, i)
		if err != nil {
			glog.Errorf("failed to get TiDB configuration from cluster [%s/%s], ordinal: %d, error: %v", tc.Namespace, tc.Name, i, err)
			return false
		}
		if clusterInfo.TiDBTokenLimit > 0 && uint(clusterInfo.TiDBTokenLimit) != config.TokenLimit {
			glog.Errorf("check [%s/%s] TiDB instance [%d] configuration updated failed: desired [%d], actual [%d] not equal",
				tc.Namespace, tc.Name, i, clusterInfo.TiDBTokenLimit, config.TokenLimit)
			return false
		}
	}
	return true
}

func (oa *operatorActions) checkTiKVConfigUpdated(tc *v1alpha1.TidbCluster, clusterInfo *TidbClusterConfig) bool {
	// TODO: check if TiKV configuration updated
	return true
}

func (oa *operatorActions) checkPrometheus(clusterInfo *TidbClusterConfig) error {
	ns := clusterInfo.Namespace
	tcName := clusterInfo.ClusterName
	prometheusSvc := fmt.Sprintf("http://%s-prometheus.%s:9090/api/v1/query?query=up", tcName, ns)
	resp, err := http.Get(prometheusSvc)
	if err != nil {
		return err
	}
	defer resp.Body.Close()
	body, err := ioutil.ReadAll(resp.Body)
	if err != nil {
		return err
	}
	response := &struct {
		Status string `json:"status"`
	}{}
	err = json.Unmarshal(body, response)
	if err != nil {
		return err
	}
	if response.Status != "success" {
		return fmt.Errorf("the prometheus's api[%s] has not ready", prometheusSvc)
	}
	return nil
}

func (oa *operatorActions) checkGrafanaData(clusterInfo *TidbClusterConfig) error {
	ns := clusterInfo.Namespace
	tcName := clusterInfo.ClusterName
	svcName := fmt.Sprintf("%s-grafana", tcName)
	end := time.Now()
	start := end.Add(-time.Minute)
	values := url.Values{}
	values.Set("query", "histogram_quantile(0.999, sum(rate(tidb_server_handle_query_duration_seconds_bucket[1m])) by (le))")
	values.Set("start", fmt.Sprintf("%d", start.Unix()))
	values.Set("end", fmt.Sprintf("%d", end.Unix()))
	values.Set("step", "30")
	u := fmt.Sprintf("http://%s.%s.svc.cluster.local:3000/api/datasources/proxy/1/api/v1/query_range?%s", svcName, ns, values.Encode())
	req, err := http.NewRequest(http.MethodGet, u, nil)
	if err != nil {
		return err
	}
	req.SetBasicAuth(grafanaUsername, grafanaPassword)
	client := &http.Client{}
	resp, err := client.Do(req)
	if err != nil {
		return err
	}
	defer resp.Body.Close()
	buf, err := ioutil.ReadAll(resp.Body)
	if err != nil {
		return err
	}
	data := struct {
		Status string `json:"status"`
		Data   struct {
			ResultType string `json:"resultType"`
			Result     []struct {
				Metric struct {
					Job string `json:"job"`
				} `json:"metric"`
				Values []interface{} `json:"values"`
			} `json:"result"`
		}
	}{}
	if err := json.Unmarshal(buf, &data); err != nil {
		return err
	}
	if data.Status != "success" || len(data.Data.Result) < 1 {
		return fmt.Errorf("invalid response: status: %s, result: %v", data.Status, data.Data.Result)
	}

	// Grafana ready, init grafana client, no more sync logic because race condition is okay here
	if clusterInfo.GrafanaClient == nil {
		grafanaURL := fmt.Sprintf("http://%s.%s:3000", svcName, ns)
		client, err := metrics.NewClient(grafanaURL, grafanaUsername, grafanaPassword, metricsPort)
		if err != nil {
			return err
		}
		clusterInfo.GrafanaClient = client
	}
	return nil
}

func getDSN(ns, tcName, databaseName, password string) string {
	return fmt.Sprintf("root:%s@(%s-tidb.%s:4000)/%s?charset=utf8", password, tcName, ns, databaseName)
}

func releaseIsNotFound(err error) bool {
	return strings.Contains(err.Error(), "not found")
}

func notFound(res string) bool {
	return strings.Contains(res, "not found")
}

func (oa *operatorActions) cloneOperatorRepo() error {
	cmd := fmt.Sprintf("git clone https://github.com/pingcap/tidb-operator.git %s", oa.cfg.OperatorRepoDir)
	glog.Info(cmd)
	res, err := exec.Command("/bin/sh", "-c", cmd).CombinedOutput()
	if err != nil && !strings.Contains(string(res), "already exists") {
		return fmt.Errorf("failed to clone tidb-operator repository: %v, %s", err, string(res))
	}

	return nil
}

func (oa *operatorActions) checkoutTag(tagName string) error {
	cmd := fmt.Sprintf("cd %s && git stash -u && git checkout %s && "+
		"mkdir -p %s && cp -rf charts/tidb-operator %s && "+
		"cp -rf charts/tidb-cluster %s && cp -rf charts/tidb-backup %s &&"+
		"cp -rf manifests %s",
		oa.cfg.OperatorRepoDir, tagName,
		filepath.Join(oa.cfg.ChartDir, tagName), oa.operatorChartPath(tagName),
		oa.tidbClusterChartPath(tagName), oa.backupChartPath(tagName),
		oa.manifestPath(tagName))
	glog.Info(cmd)
	res, err := exec.Command("/bin/sh", "-c", cmd).CombinedOutput()
	if err != nil {
		return fmt.Errorf("failed to check tag: %s, %v, %s", tagName, err, string(res))
	}

	return nil
}

func (oa *operatorActions) DeployAdHocBackup(info *TidbClusterConfig) error {
	oa.EmitEvent(info, "DeployAdHocBackup")
	glog.Infof("begin to deploy adhoc backup cluster[%s] namespace[%s]", info.ClusterName, info.Namespace)

	sets := map[string]string{
		"name":         info.BackupName,
		"mode":         "backup",
		"user":         "root",
		"password":     info.Password,
		"storage.size": "10Gi",
	}

	setString := info.BackupHelmSetString(sets)

	fullbackupName := fmt.Sprintf("%s-backup", info.ClusterName)
	cmd := fmt.Sprintf("helm install -n %s --namespace %s %s --set-string %s",
		fullbackupName, info.Namespace, oa.backupChartPath(info.OperatorTag), setString)
	glog.Infof("install adhoc deployment [%s]", cmd)
	res, err := exec.Command("/bin/sh", "-c", cmd).CombinedOutput()
	if err != nil {
		return fmt.Errorf("failed to launch adhoc backup job: %v, %s", err, string(res))
	}

	return nil
}

func (oa *operatorActions) CheckAdHocBackup(info *TidbClusterConfig) error {
	glog.Infof("checking adhoc backup cluster[%s] namespace[%s]", info.ClusterName, info.Namespace)

	jobName := fmt.Sprintf("%s-%s", info.ClusterName, info.BackupName)
	fn := func() (bool, error) {
		job, err := oa.kubeCli.BatchV1().Jobs(info.Namespace).Get(jobName, metav1.GetOptions{})
		if err != nil {
			glog.Errorf("failed to get jobs %s ,%v", jobName, err)
			return false, nil
		}
		if job.Status.Succeeded == 0 {
			glog.Errorf("cluster [%s] back up job is not completed, please wait! ", info.ClusterName)
			return false, nil
		}

		return true, nil
	}

	err := wait.Poll(DefaultPollInterval, BackupAndRestorePollTimeOut, fn)
	if err != nil {
		return fmt.Errorf("failed to launch backup job: %v", err)
	}

	return nil
}

func (oa *operatorActions) Restore(from *TidbClusterConfig, to *TidbClusterConfig) error {
	oa.EmitEvent(from, fmt.Sprintf("RestoreBackup: target: %s", to.ClusterName))
	oa.EmitEvent(to, fmt.Sprintf("RestoreBackup: source: %s", from.ClusterName))
	glog.Infof("deploying restore cluster[%s/%s]", from.Namespace, from.ClusterName)

	sets := map[string]string{
		"name":         to.BackupName,
		"mode":         "restore",
		"user":         "root",
		"password":     to.Password,
		"storage.size": "10Gi",
	}

	setString := to.BackupHelmSetString(sets)

	restoreName := fmt.Sprintf("%s-restore", from.ClusterName)
	cmd := fmt.Sprintf("helm install -n %s --namespace %s %s --set-string %s",
		restoreName, to.Namespace, oa.backupChartPath(to.OperatorTag), setString)
	glog.Infof("install restore [%s]", cmd)
	res, err := exec.Command("/bin/sh", "-c", cmd).CombinedOutput()
	if err != nil {
		return fmt.Errorf("failed to launch restore job: %v, %s", err, string(res))
	}

	return nil
}

func (oa *operatorActions) CheckRestore(from *TidbClusterConfig, to *TidbClusterConfig) error {
	glog.Infof("begin to check restore backup cluster[%s] namespace[%s]", from.ClusterName, from.Namespace)
	jobName := fmt.Sprintf("%s-restore-%s", to.ClusterName, from.BackupName)
	fn := func() (bool, error) {
		job, err := oa.kubeCli.BatchV1().Jobs(to.Namespace).Get(jobName, metav1.GetOptions{})
		if err != nil {
			glog.Errorf("failed to get jobs %s ,%v", jobName, err)
			return false, nil
		}
		if job.Status.Succeeded == 0 {
			glog.Errorf("cluster [%s] restore job is not completed, please wait! ", to.ClusterName)
			return false, nil
		}

		b, err := to.DataIsTheSameAs(from)
		if err != nil {
			glog.Error(err)
			return false, nil
		}
		if b {
			return true, nil
		}
		return false, nil
	}

	err := wait.Poll(oa.pollInterval, BackupAndRestorePollTimeOut, fn)
	if err != nil {
		return fmt.Errorf("failed to launch restore job: %v", err)
	}
	return nil
}

func (oa *operatorActions) ForceDeploy(info *TidbClusterConfig) error {
	if err := oa.CleanTidbCluster(info); err != nil {
		return err
	}

	return oa.DeployTidbCluster(info)
}

func (tc *TidbClusterConfig) DataIsTheSameAs(otherInfo *TidbClusterConfig) (bool, error) {
	tableNum := otherInfo.BlockWriteConfig.TableNum

	infoDb, err := sql.Open("mysql", getDSN(tc.Namespace, tc.ClusterName, "test", tc.Password))
	if err != nil {
		return false, err
	}
	defer infoDb.Close()
	otherInfoDb, err := sql.Open("mysql", getDSN(otherInfo.Namespace, otherInfo.ClusterName, "test", otherInfo.Password))
	if err != nil {
		return false, err
	}
	defer otherInfoDb.Close()

	getCntFn := func(db *sql.DB, tableName string) (int, error) {
		var cnt int
		rows, err := db.Query(fmt.Sprintf("SELECT count(*) FROM %s", tableName))
		if err != nil {
			return cnt, fmt.Errorf("failed to select count(*) from %s, %v", tableName, err)
		}
		for rows.Next() {
			err := rows.Scan(&cnt)
			if err != nil {
				return cnt, fmt.Errorf("failed to scan count from %s, %v", tableName, err)
			}
			return cnt, nil
		}
		return cnt, fmt.Errorf("can not find count of table %s", tableName)
	}

	for i := 0; i < tableNum; i++ {
		var tableName string
		if i == 0 {
			tableName = "block_writer"
		} else {
			tableName = fmt.Sprintf("block_writer%d", i)
		}

		cnt, err := getCntFn(infoDb, tableName)
		if err != nil {
			return false, err
		}
		otherCnt, err := getCntFn(otherInfoDb, tableName)
		if err != nil {
			return false, err
		}

		if cnt != otherCnt {
			err := fmt.Errorf("cluster %s/%s's table %s count(*) = %d and cluster %s/%s's table %s count(*) = %d",
				tc.Namespace, tc.ClusterName, tableName, cnt,
				otherInfo.Namespace, otherInfo.ClusterName, tableName, otherCnt)
			return false, err
		}
		glog.Infof("cluster %s/%s's table %s count(*) = %d and cluster %s/%s's table %s count(*) = %d",
			tc.Namespace, tc.ClusterName, tableName, cnt,
			otherInfo.Namespace, otherInfo.ClusterName, tableName, otherCnt)
	}

	return true, nil
}

func (oa *operatorActions) CreateSecret(info *TidbClusterConfig) error {
	initSecret := corev1.Secret{
		ObjectMeta: metav1.ObjectMeta{
			Name:      info.InitSecretName,
			Namespace: info.Namespace,
		},
		Data: map[string][]byte{
			info.UserName: []byte(info.Password),
		},
		Type: corev1.SecretTypeOpaque,
	}

	_, err := oa.kubeCli.CoreV1().Secrets(info.Namespace).Create(&initSecret)
	if err != nil && !releaseIsExist(err) {
		return err
	}

	backupSecret := corev1.Secret{
		ObjectMeta: metav1.ObjectMeta{
			Name:      info.BackupSecretName,
			Namespace: info.Namespace,
		},
		Data: map[string][]byte{
			"user":     []byte(info.UserName),
			"password": []byte(info.Password),
		},
		Type: corev1.SecretTypeOpaque,
	}

	_, err = oa.kubeCli.CoreV1().Secrets(info.Namespace).Create(&backupSecret)
	if err != nil && !releaseIsExist(err) {
		return err
	}

	return nil
}

func releaseIsExist(err error) bool {
	return strings.Contains(err.Error(), "already exists")
}

func (oa *operatorActions) DeployScheduledBackup(info *TidbClusterConfig) error {
	oa.EmitEvent(info, "DeploySchedulerBackup")
	glog.Infof("begin to deploy scheduled backup")

	cron := fmt.Sprintf("'*/1 * * * *'")
	sets := map[string]string{
		"clusterName":                info.ClusterName,
		"scheduledBackup.create":     "true",
		"scheduledBackup.user":       "root",
		"scheduledBackup.password":   info.Password,
		"scheduledBackup.schedule":   cron,
		"scheduledBackup.storage":    "10Gi",
		"scheduledBackup.secretName": info.BackupSecretName,
	}

	cmd := oa.getHelmUpgradeClusterCmd(info, sets)

	glog.Infof("scheduled-backup delploy [%s]", cmd)
	res, err := exec.Command("/bin/sh", "-c", cmd).CombinedOutput()
	if err != nil {
		return fmt.Errorf("failed to launch scheduler backup job: %v, %s", err, string(res))
	}
	return nil
}

func (oa *operatorActions) disableScheduledBackup(info *TidbClusterConfig) error {
	glog.Infof("disabling scheduled backup")

	sets := map[string]string{
		"clusterName":            info.ClusterName,
		"scheduledBackup.create": "false",
	}

	cmd := oa.getHelmUpgradeClusterCmd(info, sets)

	res, err := exec.Command("/bin/sh", "-c", cmd).CombinedOutput()
	if err != nil {
		return fmt.Errorf("failed to disable scheduler backup job: %v, %s", err, string(res))
	}
	return nil
}

func (oa *operatorActions) CheckScheduledBackup(info *TidbClusterConfig) error {
	glog.Infof("checking scheduler backup for tidb cluster[%s/%s]", info.Namespace, info.ClusterName)

	jobName := fmt.Sprintf("%s-scheduled-backup", info.ClusterName)
	fn := func() (bool, error) {
		job, err := oa.kubeCli.BatchV1beta1().CronJobs(info.Namespace).Get(jobName, metav1.GetOptions{})
		if err != nil {
			glog.Errorf("failed to get cronjobs %s ,%v", jobName, err)
			return false, nil
		}

		jobs, err := oa.kubeCli.BatchV1().Jobs(info.Namespace).List(metav1.ListOptions{})
		if err != nil {
			glog.Errorf("failed to list jobs %s ,%v", info.Namespace, err)
			return false, nil
		}

		backupJobs := []batchv1.Job{}
		for _, j := range jobs.Items {
			if pid, found := getParentUIDFromJob(j); found && pid == job.UID {
				backupJobs = append(backupJobs, j)
			}
		}

		if len(backupJobs) == 0 {
			glog.Errorf("cluster [%s] scheduler jobs is creating, please wait!", info.ClusterName)
			return false, nil
		}

		succededJobCount := 0
		for _, j := range backupJobs {
			if j.Status.Failed > 0 {
				return false, fmt.Errorf("cluster [%s/%s] scheduled backup job failed, job: [%s] failed count is: %d",
					info.Namespace, info.ClusterName, j.Name, j.Status.Failed)
			}
			if j.Status.Succeeded > 0 {
				succededJobCount++
			}
		}

		if succededJobCount >= 3 {
			glog.Infof("cluster [%s/%s] scheduled back up job completed count: %d",
				info.Namespace, info.ClusterName, succededJobCount)
			return true, nil
		}

		glog.Infof("cluster [%s/%s] scheduled back up job is not completed, please wait! ",
			info.Namespace, info.ClusterName)
		return false, nil
	}

	err := wait.Poll(DefaultPollInterval, BackupAndRestorePollTimeOut, fn)
	if err != nil {
		return fmt.Errorf("failed to launch scheduler backup job: %v", err)
	}

	// sleep 1 minute for cronjob
	time.Sleep(60 * time.Second)

	dirs, err := oa.getBackupDir(info)
	if err != nil {
		return fmt.Errorf("failed to get backup dir: %v", err)
	}

	if len(dirs) <= 2 {
		return fmt.Errorf("scheduler job failed")
	}

	return oa.disableScheduledBackup(info)
}

func getParentUIDFromJob(j batchv1.Job) (types.UID, bool) {
	controllerRef := metav1.GetControllerOf(&j)

	if controllerRef == nil {
		return types.UID(""), false
	}

	if controllerRef.Kind != "CronJob" {
		glog.Infof("Job with non-CronJob parent, name %s namespace %s", j.Name, j.Namespace)
		return types.UID(""), false
	}

	return controllerRef.UID, true
}

func (oa *operatorActions) getBackupDir(info *TidbClusterConfig) ([]string, error) {
	scheduledPvcName := fmt.Sprintf("%s-scheduled-backup", info.ClusterName)
	pod := &corev1.Pod{
		ObjectMeta: metav1.ObjectMeta{
			Name:      getBackupDirPodName,
			Namespace: info.Namespace,
		},
		Spec: corev1.PodSpec{
			Containers: []corev1.Container{
				{
					Name:    getBackupDirPodName,
					Image:   "pingcap/tidb-cloud-backup:latest",
					Command: []string{"sleep", "3000"},
					VolumeMounts: []corev1.VolumeMount{
						{
							Name:      "data",
							MountPath: "/data",
						},
					},
				},
			},
			Volumes: []corev1.Volume{
				{
					Name: "data",
					VolumeSource: corev1.VolumeSource{
						PersistentVolumeClaim: &corev1.PersistentVolumeClaimVolumeSource{
							ClaimName: scheduledPvcName,
						},
					},
				},
			},
		},
	}

	fn := func() (bool, error) {
		_, err := oa.kubeCli.CoreV1().Pods(info.Namespace).Get(getBackupDirPodName, metav1.GetOptions{})
		if !errors.IsNotFound(err) {
			return false, nil
		}
		return true, nil
	}

	err := wait.Poll(oa.pollInterval, DefaultPollTimeout, fn)

	if err != nil {
		return nil, fmt.Errorf("failed to delete pod %s", getBackupDirPodName)
	}

	_, err = oa.kubeCli.CoreV1().Pods(info.Namespace).Create(pod)
	if err != nil && !errors.IsAlreadyExists(err) {
		glog.Errorf("cluster: [%s/%s] create get backup dir pod failed, error :%v", info.Namespace, info.ClusterName, err)
		return nil, err
	}

	fn = func() (bool, error) {
		_, err := oa.kubeCli.CoreV1().Pods(info.Namespace).Get(getBackupDirPodName, metav1.GetOptions{})
		if errors.IsNotFound(err) {
			return false, nil
		}
		return true, nil
	}

	err = wait.Poll(oa.pollInterval, DefaultPollTimeout, fn)

	if err != nil {
		return nil, fmt.Errorf("failed to create pod %s", getBackupDirPodName)
	}

	cmd := fmt.Sprintf("kubectl exec %s -n %s ls /data", getBackupDirPodName, info.Namespace)

	time.Sleep(20 * time.Second)

	res, err := exec.Command("/bin/sh", "-c", cmd).CombinedOutput()
	if err != nil {
		glog.Errorf("cluster:[%s/%s] exec :%s failed,error:%v,result:%s", info.Namespace, info.ClusterName, cmd, err, string(res))
		return nil, err
	}

	dirs := strings.Split(string(res), "\n")
	glog.Infof("dirs in pod info name [%s] dir name [%s]", scheduledPvcName, strings.Join(dirs, ","))
	return dirs, nil
}

func (tc *TidbClusterConfig) FullName() string {
	return fmt.Sprintf("%s/%s", tc.Namespace, tc.ClusterName)
}

func (oa *operatorActions) DeployIncrementalBackup(from *TidbClusterConfig, to *TidbClusterConfig) error {
	oa.EmitEvent(from, fmt.Sprintf("DeployIncrementalBackup: slave: %s", to.ClusterName))
	glog.Infof("begin to deploy incremental backup cluster[%s] namespace[%s]", from.ClusterName, from.Namespace)

	sets := map[string]string{
		"binlog.pump.create":            "true",
		"binlog.drainer.destDBType":     "mysql",
		"binlog.drainer.create":         "true",
		"binlog.drainer.mysql.host":     fmt.Sprintf("%s-tidb.%s", to.ClusterName, to.Namespace),
		"binlog.drainer.mysql.user":     "root",
		"binlog.drainer.mysql.password": to.Password,
		"binlog.drainer.mysql.port":     "4000",
		"binlog.drainer.ignoreSchemas":  "",
	}

	cmd := oa.getHelmUpgradeClusterCmd(from, sets)
	glog.Infof(cmd)
	res, err := exec.Command("/bin/sh", "-c", cmd).CombinedOutput()
	if err != nil {
		return fmt.Errorf("failed to launch scheduler backup job: %v, %s", err, string(res))
	}
	return nil
}

func (oa *operatorActions) CheckIncrementalBackup(info *TidbClusterConfig) error {
	glog.Infof("begin to check incremental backup cluster[%s] namespace[%s]", info.ClusterName, info.Namespace)

	pumpStatefulSetName := fmt.Sprintf("%s-pump", info.ClusterName)
	fn := func() (bool, error) {
		pumpStatefulSet, err := oa.kubeCli.AppsV1().StatefulSets(info.Namespace).Get(pumpStatefulSetName, metav1.GetOptions{})
		if err != nil {
			glog.Errorf("failed to get jobs %s ,%v", pumpStatefulSetName, err)
			return false, nil
		}
		if pumpStatefulSet.Status.Replicas != pumpStatefulSet.Status.ReadyReplicas {
			glog.Errorf("pump replicas is not ready, please wait ! %s ", pumpStatefulSetName)
			return false, nil
		}

		listOps := metav1.ListOptions{
			LabelSelector: labels.SelectorFromSet(
				pumpStatefulSet.Labels,
			).String(),
		}

		pods, err := oa.kubeCli.CoreV1().Pods(info.Namespace).List(listOps)
		if err != nil {
			glog.Errorf("failed to get pods via pump labels %s ,%v", pumpStatefulSetName, err)
			return false, nil
		}

		for _, pod := range pods.Items {
			if !oa.pumpHealth(info, pod.Spec.Hostname) {
				glog.Errorf("some pods is not health %s ,%v", pumpStatefulSetName, err)
				return false, nil
			}
		}

		drainerStatefulSetName := fmt.Sprintf("%s-drainer", info.ClusterName)
		drainerStatefulSet, err := oa.kubeCli.AppsV1().StatefulSets(info.Namespace).Get(drainerStatefulSetName, metav1.GetOptions{})
		if err != nil {
			glog.Errorf("failed to get jobs %s ,%v", pumpStatefulSetName, err)
			return false, nil
		}
		if drainerStatefulSet.Status.Replicas != drainerStatefulSet.Status.ReadyReplicas {
			glog.Errorf("drainer replicas is not ready, please wait ! %s ", pumpStatefulSetName)
			return false, nil
		}

		listOps = metav1.ListOptions{
			LabelSelector: labels.SelectorFromSet(
				drainerStatefulSet.Labels,
			).String(),
		}

		pods, err = oa.kubeCli.CoreV1().Pods(info.Namespace).List(listOps)
		if err != nil {
			return false, nil
		}
		for _, pod := range pods.Items {
			if !oa.drainerHealth(info, pod.Spec.Hostname) {
				return false, nil
			}
		}

		return true, nil
	}

	err := wait.Poll(oa.pollInterval, DefaultPollTimeout, fn)
	if err != nil {
		return fmt.Errorf("failed to launch scheduler backup job: %v", err)
	}
	return nil

}

func strPtr(s string) *string { return &s }

func (oa *operatorActions) RegisterWebHookAndServiceOrDie(info *OperatorConfig) {
	if err := oa.RegisterWebHookAndService(info); err != nil {
		slack.NotifyAndPanic(err)
	}
}

func (oa *operatorActions) RegisterWebHookAndService(info *OperatorConfig) error {
	client := oa.kubeCli
	glog.Infof("Registering the webhook via the AdmissionRegistration API")

	namespace := os.Getenv("NAMESPACE")
	configName := info.WebhookConfigName

	_, err := client.AdmissionregistrationV1beta1().ValidatingWebhookConfigurations().Create(&admissionV1beta1.ValidatingWebhookConfiguration{
		ObjectMeta: metav1.ObjectMeta{
			Name: configName,
		},
		Webhooks: []admissionV1beta1.Webhook{
			{
				Name: "check-pod-before-delete.k8s.io",
				Rules: []admissionV1beta1.RuleWithOperations{{
					Operations: []admissionV1beta1.OperationType{admissionV1beta1.Delete},
					Rule: admissionV1beta1.Rule{
						APIGroups:   []string{""},
						APIVersions: []string{"v1"},
						Resources:   []string{"pods"},
					},
				}},
				ClientConfig: admissionV1beta1.WebhookClientConfig{
					Service: &admissionV1beta1.ServiceReference{
						Namespace: namespace,
						Name:      info.WebhookServiceName,
						Path:      strPtr("/pods"),
					},
					CABundle: info.Context.SigningCert,
				},
			},
		},
	})

	if err != nil {
		glog.Errorf("registering webhook config %s with namespace %s error %v", configName, namespace, err)
		return err
	}

	// The webhook configuration is honored in 10s.
	time.Sleep(10 * time.Second)

	return nil

}

func (oa *operatorActions) CleanWebHookAndService(info *OperatorConfig) error {
	err := oa.kubeCli.AdmissionregistrationV1beta1().ValidatingWebhookConfigurations().Delete(info.WebhookConfigName, nil)
	if err != nil && !errors.IsNotFound(err) {
		return fmt.Errorf("failed to delete webhook config %v", err)
	}
	return nil
}

type pumpStatus struct {
	StatusMap map[string]*nodeStatus
}

type nodeStatus struct {
	State string `json:"state"`
}

func (oa *operatorActions) pumpHealth(info *TidbClusterConfig, hostName string) bool {
	pumpHealthURL := fmt.Sprintf("%s.%s-pump.%s:8250/status", hostName, info.ClusterName, info.Namespace)
	res, err := http.Get(pumpHealthURL)
	if err != nil {
		glog.Errorf("cluster:[%s] call %s failed,error:%v", info.ClusterName, pumpHealthURL, err)
		return false
	}
	if res.StatusCode >= 400 {
		glog.Errorf("Error response %v", res.StatusCode)
		return false
	}
	body, err := ioutil.ReadAll(res.Body)
	if err != nil {
		glog.Errorf("cluster:[%s] read response body failed,error:%v", info.ClusterName, err)
		return false
	}
	healths := pumpStatus{}
	err = json.Unmarshal(body, &healths)
	if err != nil {
		glog.Errorf("cluster:[%s] unmarshal failed,error:%v", info.ClusterName, err)
		return false
	}
	for _, status := range healths.StatusMap {
		if status.State != "online" {
			glog.Errorf("cluster:[%s] pump's state is not online", info.ClusterName)
			return false
		}
	}
	return true
}

type drainerStatus struct {
	PumpPos map[string]int64 `json:"PumpPos"`
	Synced  bool             `json:"Synced"`
	LastTS  int64            `json:"LastTS"`
	TsMap   string           `json:"TsMap"`
}

func (oa *operatorActions) drainerHealth(info *TidbClusterConfig, hostName string) bool {
	drainerHealthURL := fmt.Sprintf("%s.%s-drainer.%s:8249/status", hostName, info.ClusterName, info.Namespace)
	res, err := http.Get(drainerHealthURL)
	if err != nil {
		glog.Errorf("cluster:[%s] call %s failed,error:%v", info.ClusterName, drainerHealthURL, err)
		return false
	}
	if res.StatusCode >= 400 {
		glog.Errorf("Error response %v", res.StatusCode)
		return false
	}
	body, err := ioutil.ReadAll(res.Body)
	if err != nil {
		glog.Errorf("cluster:[%s] read response body failed,error:%v", info.ClusterName, err)
		return false
	}
	healths := drainerStatus{}
	err = json.Unmarshal(body, &healths)
	if err != nil {
		glog.Errorf("cluster:[%s] unmarshal failed,error:%v", info.ClusterName, err)
		return false
	}
	return len(healths.PumpPos) > 0 && healths.Synced
}

func (oa *operatorActions) StartValidatingAdmissionWebhookServerOrDie(info *OperatorConfig) {

	context, err := apimachinery.SetupServerCert(os.Getenv("NAMESPACE"), info.WebhookServiceName)
	if err != nil {
		glog.Fatalf("fail to setup server cert: %v", err)
	}

	info.Context = context

	http.HandleFunc("/pods", webhook.ServePods)
	server := &http.Server{
		Addr:      ":443",
		TLSConfig: info.ConfigTLS(),
	}
	err = server.ListenAndServeTLS("", "")
	if err != nil {
		err = fmt.Errorf("failed to start webhook server %v", err)
		glog.Error(err)
		sendErr := slack.SendErrMsg(err.Error())
		if sendErr != nil {
			glog.Error(sendErr)
		}
		// TODO use context instead
		os.Exit(4)
	}
}

func (oa *operatorActions) EmitEvent(info *TidbClusterConfig, message string) {
	oa.lock.Lock()
	defer oa.lock.Unlock()

	if len(oa.clusterEvents) == 0 {
		return
	}

	ev := event{
		message: message,
		ts:      time.Now().UnixNano() / int64(time.Millisecond),
	}

	if info == nil {
		for k := range oa.clusterEvents {
			ce := oa.clusterEvents[k]
			ce.events = append(ce.events, ev)
		}
		return
	}

	ce := oa.clusterEvents[info.String()]
	ce.events = append(ce.events, ev)

	// sleep a while to avoid overlapping time
	time.Sleep(10 * time.Second)
}

func (oa *operatorActions) EventWorker() {
	oa.lock.Lock()
	defer oa.lock.Unlock()

	for key, clusterEv := range oa.clusterEvents {
		retryEvents := make([]event, 0)
		for _, ev := range clusterEv.events {
			ns := clusterEv.ns
			clusterName := clusterEv.clusterName
			grafanaURL := fmt.Sprintf("http://%s-grafana.%s:3000", clusterName, ns)
			client, err := metrics.NewClient(grafanaURL, grafanaUsername, grafanaPassword, metricsPort)
			if err != nil {
				retryEvents = append(retryEvents, ev)
				glog.V(4).Infof("failed to new grafana client: [%s/%s], %v", ns, clusterName, err)
				continue
			}

			anno := metrics.Annotation{
				Text:                ev.message,
				TimestampInMilliSec: ev.ts,
				Tags: []string{
					statbilityTestTag,
					fmt.Sprintf("clusterName: %s", clusterName),
					fmt.Sprintf("namespace: %s", ns),
				},
			}
			if err := client.AddAnnotation(anno); err != nil {
				glog.V(4).Infof("cluster:[%s/%s] error recording event: %s, reason: %v",
					ns, clusterName, ev.message, err)
				retryEvents = append(retryEvents, ev)
				continue
			}
			glog.Infof("cluster: [%s/%s] recoding event: %s", ns, clusterName, ev.message)
		}

		ce := oa.clusterEvents[key]
		ce.events = retryEvents
	}
}

func (oa *operatorActions) getHelmUpgradeClusterCmd(info *TidbClusterConfig, set map[string]string) string {
	cmd := fmt.Sprintf("helm upgrade %s %s --set-string %s",
		info.ClusterName, oa.tidbClusterChartPath(info.OperatorTag), info.TidbClusterHelmSetString(set))
	if strings.TrimSpace(info.SubValues) != "" {
		subVaulesPath := fmt.Sprintf("%s/%s.yaml", oa.tidbClusterChartPath(info.OperatorTag), info.ClusterName)
		cmd = fmt.Sprintf(" %s --values %s", cmd, subVaulesPath)
	}

	return cmd
}<|MERGE_RESOLUTION|>--- conflicted
+++ resolved
@@ -848,9 +848,6 @@
 	}
 	oa.EmitEvent(info, "UpgradeTidbCluster")
 
-<<<<<<< HEAD
-	cmd := oa.getHelmUpgradeClusterCmd(info, nil)
-=======
 	// get tidbSet from apiserver
 	tidbSetName := controller.TiDBMemberName(info.ClusterName)
 	tidbSet, err := oa.kubeCli.AppsV1beta1().StatefulSets(info.Namespace).Get(tidbSetName, metav1.GetOptions{})
@@ -864,9 +861,7 @@
 		return pingcapErrors.Wrapf(err, "failed to add annotation to [%s/%s]", info.Namespace, info.ClusterName)
 	}
 
-	cmd := fmt.Sprintf("helm upgrade %s %s --set-string %s",
-		info.ClusterName, oa.tidbClusterChartPath(info.OperatorTag), info.TidbClusterHelmSetString(nil))
->>>>>>> cb9badc7
+	cmd := oa.getHelmUpgradeClusterCmd(info, nil)
 	glog.Info("[UPGRADE] " + cmd)
 	res, err := exec.Command("/bin/sh", "-c", cmd).CombinedOutput()
 	if err != nil {
