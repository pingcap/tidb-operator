--- conflicted
+++ resolved
@@ -1753,7 +1753,78 @@
 		return fmt.Errorf("failed to launch scheduler backup job: %v", err)
 	}
 	return nil
-<<<<<<< HEAD
+
+}
+
+type pumpStatus struct {
+	StatusMap map[string]*nodeStatus
+}
+
+type nodeStatus struct {
+	State string `json:"state"`
+}
+
+func (oa *operatorActions) pumpHealth(info *TidbClusterInfo, hostName string) bool {
+	pumpHealthUrl := fmt.Sprintf("%s.%s-pump.%s:8250/status", hostName, info.ClusterName, info.Namespace)
+	res, err := http.Get(pumpHealthUrl)
+	if err != nil {
+		glog.Errorf("cluster:[%s] call %s failed,error:%v", info.ClusterName, pumpHealthUrl, err)
+		return false
+	}
+	if res.StatusCode >= 400 {
+		glog.Errorf("Error response %v", res.StatusCode)
+		return false
+	}
+	body, err := ioutil.ReadAll(res.Body)
+	if err != nil {
+		glog.Errorf("cluster:[%s] read response body failed,error:%v", info.ClusterName, err)
+		return false
+	}
+	healths := pumpStatus{}
+	err = json.Unmarshal(body, &healths)
+	if err != nil {
+		glog.Errorf("cluster:[%s] unmarshal failed,error:%v", info.ClusterName, err)
+		return false
+	}
+	for _, status := range healths.StatusMap {
+		if status.State != "online" {
+			glog.Errorf("cluster:[%s] pump's state is not online", info.ClusterName)
+			return false
+		}
+	}
+	return true
+}
+
+type drainerStatus struct {
+	PumpPos map[string]int64 `json:"PumpPos"`
+	Synced  bool             `json:"Synced"`
+	LastTS  int64            `json:"LastTS"`
+	TsMap   string           `json:"TsMap"`
+}
+
+func (oa *operatorActions) drainerHealth(info *TidbClusterInfo, hostName string) bool {
+	drainerHealthUrl := fmt.Sprintf("%s.%s-drainer.%s:8249/status", hostName, info.ClusterName, info.Namespace)
+	res, err := http.Get(drainerHealthUrl)
+	if err != nil {
+		glog.Errorf("cluster:[%s] call %s failed,error:%v", info.ClusterName, drainerHealthUrl, err)
+		return false
+	}
+	if res.StatusCode >= 400 {
+		glog.Errorf("Error response %v", res.StatusCode)
+		return false
+	}
+	body, err := ioutil.ReadAll(res.Body)
+	if err != nil {
+		glog.Errorf("cluster:[%s] read response body failed,error:%v", info.ClusterName, err)
+		return false
+	}
+	healths := drainerStatus{}
+	err = json.Unmarshal(body, &healths)
+	if err != nil {
+		glog.Errorf("cluster:[%s] unmarshal failed,error:%v", info.ClusterName, err)
+		return false
+	}
+	return len(healths.PumpPos) > 0 && healths.Synced
 }
 
 func (oa *operatorActions) GetPodUIDMap(info *TidbClusterInfo) (map[string]types.UID, error) {
@@ -1794,78 +1865,4 @@
 	}
 
 	return nodeMap, nil
-=======
-
-}
-
-type pumpStatus struct {
-	StatusMap map[string]*nodeStatus
-}
-
-type nodeStatus struct {
-	State string `json:"state"`
-}
-
-func (oa *operatorActions) pumpHealth(info *TidbClusterInfo, hostName string) bool {
-	pumpHealthUrl := fmt.Sprintf("%s.%s-pump.%s:8250/status", hostName, info.ClusterName, info.Namespace)
-	res, err := http.Get(pumpHealthUrl)
-	if err != nil {
-		glog.Errorf("cluster:[%s] call %s failed,error:%v", info.ClusterName, pumpHealthUrl, err)
-		return false
-	}
-	if res.StatusCode >= 400 {
-		glog.Errorf("Error response %v", res.StatusCode)
-		return false
-	}
-	body, err := ioutil.ReadAll(res.Body)
-	if err != nil {
-		glog.Errorf("cluster:[%s] read response body failed,error:%v", info.ClusterName, err)
-		return false
-	}
-	healths := pumpStatus{}
-	err = json.Unmarshal(body, &healths)
-	if err != nil {
-		glog.Errorf("cluster:[%s] unmarshal failed,error:%v", info.ClusterName, err)
-		return false
-	}
-	for _, status := range healths.StatusMap {
-		if status.State != "online" {
-			glog.Errorf("cluster:[%s] pump's state is not online", info.ClusterName)
-			return false
-		}
-	}
-	return true
-}
-
-type drainerStatus struct {
-	PumpPos map[string]int64 `json:"PumpPos"`
-	Synced  bool             `json:"Synced"`
-	LastTS  int64            `json:"LastTS"`
-	TsMap   string           `json:"TsMap"`
-}
-
-func (oa *operatorActions) drainerHealth(info *TidbClusterInfo, hostName string) bool {
-	drainerHealthUrl := fmt.Sprintf("%s.%s-drainer.%s:8249/status", hostName, info.ClusterName, info.Namespace)
-	res, err := http.Get(drainerHealthUrl)
-	if err != nil {
-		glog.Errorf("cluster:[%s] call %s failed,error:%v", info.ClusterName, drainerHealthUrl, err)
-		return false
-	}
-	if res.StatusCode >= 400 {
-		glog.Errorf("Error response %v", res.StatusCode)
-		return false
-	}
-	body, err := ioutil.ReadAll(res.Body)
-	if err != nil {
-		glog.Errorf("cluster:[%s] read response body failed,error:%v", info.ClusterName, err)
-		return false
-	}
-	healths := drainerStatus{}
-	err = json.Unmarshal(body, &healths)
-	if err != nil {
-		glog.Errorf("cluster:[%s] unmarshal failed,error:%v", info.ClusterName, err)
-		return false
-	}
-	return len(healths.PumpPos) > 0 && healths.Synced
->>>>>>> 0f934aae
 }