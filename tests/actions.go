--- conflicted
+++ resolved
@@ -30,12 +30,9 @@
 	"github.com/pingcap/tidb-operator/pkg/client/clientset/versioned"
 	"github.com/pingcap/tidb-operator/pkg/controller"
 	"github.com/pingcap/tidb-operator/pkg/label"
-<<<<<<< HEAD
 	"github.com/pingcap/tidb-operator/tests/pkg/blockwriter"
 	"github.com/pingcap/tidb-operator/tests/pkg/util"
-=======
 	"k8s.io/api/apps/v1beta1"
->>>>>>> 06a37425
 	batchv1 "k8s.io/api/batch/v1"
 	corev1 "k8s.io/api/core/v1"
 	metav1 "k8s.io/apimachinery/pkg/apis/meta/v1"
@@ -44,7 +41,6 @@
 	"k8s.io/client-go/kubernetes"
 )
 
-<<<<<<< HEAD
 const (
 	defaultTableNum    int = 64
 	defaultConcurrency     = 512
@@ -52,10 +48,7 @@
 	defaultRawSize         = 100
 )
 
-func NewOperatorActions(cli versioned.Interface, kubeCli kubernetes.Interface) OperatorActions {
-=======
 func NewOperatorActions(cli versioned.Interface, kubeCli kubernetes.Interface, logDir string) OperatorActions {
->>>>>>> 06a37425
 	return &operatorActions{
 		cli:       cli,
 		kubeCli:   kubeCli,
@@ -120,12 +113,7 @@
 	cli       versioned.Interface
 	kubeCli   kubernetes.Interface
 	pdControl controller.PDControlInterface
-<<<<<<< HEAD
-
-	blockWriter *blockwriter.BlockWriterCase
-=======
 	logDir    string
->>>>>>> 06a37425
 }
 
 var _ = OperatorActions(&operatorActions{})
